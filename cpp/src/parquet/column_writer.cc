--- conflicted
+++ resolved
@@ -46,12 +46,9 @@
 #include "arrow/util/type_traits.h"
 #include "arrow/util/unreachable.h"
 #include "arrow/visit_array_inline.h"
-<<<<<<< HEAD
 #include "arrow/visit_data_inline.h"
 #include "parquet/bloom_filter.h"
-=======
 #include "parquet/chunker_internal.h"
->>>>>>> b5b67077
 #include "parquet/column_page.h"
 #include "parquet/encoding.h"
 #include "parquet/encryption/encryption_internal.h"
@@ -912,11 +909,8 @@
 
   std::vector<std::unique_ptr<DataPage>> data_pages_;
 
-<<<<<<< HEAD
+  std::optional<internal::ContentDefinedChunker> content_defined_chunker_;
   BloomFilter* bloom_filter_;
-=======
-  std::optional<internal::ContentDefinedChunker> content_defined_chunker_;
->>>>>>> b5b67077
 
  private:
   void InitSinks() {
@@ -1831,16 +1825,13 @@
     }
 
     UpdateUnencodedDataBytes();
-<<<<<<< HEAD
-    UpdateBloomFilter(values, num_values);
-=======
 
     if constexpr (std::is_same<T, ByteArray>::value) {
       if (chunk_geospatial_statistics_ != nullptr) {
         chunk_geospatial_statistics_->Update(values, num_values);
       }
     }
->>>>>>> b5b67077
+    UpdateBloomFilter(values, num_values);
   }
 
   /// \brief Write values with spaces and update page statistics accordingly.
@@ -1958,27 +1949,19 @@
                                  &exec_ctx));
       referenced_dictionary = referenced_dictionary_datum.make_array();
     }
-<<<<<<< HEAD
     if (page_statistics_ != nullptr) {
       int64_t non_null_count = chunk_indices->length() - chunk_indices->null_count();
       page_statistics_->IncrementNullCount(num_chunk_levels - non_null_count);
       page_statistics_->IncrementNumValues(non_null_count);
       page_statistics_->Update(*referenced_dictionary, /*update_counts=*/false);
     }
-    if (bloom_filter_ != nullptr) {
-      UpdateBloomFilterArray(*referenced_dictionary);
-=======
-
-    int64_t non_null_count = chunk_indices->length() - chunk_indices->null_count();
-    page_statistics_->IncrementNullCount(num_chunk_levels - non_null_count);
-    page_statistics_->IncrementNumValues(non_null_count);
-    page_statistics_->Update(*referenced_dictionary, /*update_counts=*/false);
-
     if (chunk_geospatial_statistics_ != nullptr) {
       throw ParquetException(
           "Writing dictionary-encoded GEOMETRY or GEOGRAPHY with statistics is not "
           "supported");
->>>>>>> b5b67077
+    }
+    if (bloom_filter_ != nullptr) {
+      UpdateBloomFilterArray(*referenced_dictionary);
     }
   };
 
@@ -2466,14 +2449,11 @@
     }
 
     UpdateUnencodedDataBytes();
-<<<<<<< HEAD
-    UpdateBloomFilterArray(*data_slice);
-=======
-
     if (chunk_geospatial_statistics_ != nullptr) {
       chunk_geospatial_statistics_->Update(*data_slice);
     }
->>>>>>> b5b67077
+    UpdateBloomFilterArray(*data_slice);
+
     CommitWriteAndCheckPageLimit(batch_size, batch_num_values, batch_size - non_null,
                                  check_page);
     CheckDictionarySizeLimit();
