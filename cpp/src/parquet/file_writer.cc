--- conflicted
+++ resolved
@@ -393,14 +393,9 @@
       bloom_filter_builder_->AppendRowGroup();
     }
     std::unique_ptr<RowGroupWriter::Contents> contents(new RowGroupSerializer(
-<<<<<<< HEAD
         sink_, rg_metadata, static_cast<int16_t>(num_row_groups_ - 1), properties_.get(),
         buffered_row_group, file_encryptor_.get(), page_index_builder_.get(),
         bloom_filter_builder_.get()));
-=======
-        sink_, rg_metadata, row_group_ordinal, properties_.get(), buffered_row_group,
-        file_encryptor_.get(), page_index_builder_.get()));
->>>>>>> 2cbc7d69
     row_group_writer_ = std::make_unique<RowGroupWriter>(std::move(contents));
     return row_group_writer_.get();
   }
