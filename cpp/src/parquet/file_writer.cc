// Licensed to the Apache Software Foundation (ASF) under one
// or more contributor license agreements.  See the NOTICE file
// distributed with this work for additional information
// regarding copyright ownership.  The ASF licenses this file
// to you under the Apache License, Version 2.0 (the
// "License"); you may not use this file except in compliance
// with the License.  You may obtain a copy of the License at
//
//   http://www.apache.org/licenses/LICENSE-2.0
//
// Unless required by applicable law or agreed to in writing,
// software distributed under the License is distributed on an
// "AS IS" BASIS, WITHOUT WARRANTIES OR CONDITIONS OF ANY
// KIND, either express or implied.  See the License for the
// specific language governing permissions and limitations
// under the License.

#include "parquet/file_writer.h"

#include <utility>
#include <vector>

#include "parquet/column_writer.h"
#include "parquet/deprecated_io.h"
#include "parquet/platform.h"
#include "parquet/schema.h"

using arrow::MemoryPool;

using parquet::schema::GroupNode;

namespace parquet {

// FIXME: copied from reader-internal.cc
static constexpr uint8_t PARQUET_MAGIC[4] = {'P', 'A', 'R', '1'};

// ----------------------------------------------------------------------
// RowGroupWriter public API

RowGroupWriter::RowGroupWriter(std::unique_ptr<Contents> contents)
    : contents_(std::move(contents)) {}

void RowGroupWriter::Close() {
  if (contents_) {
    contents_->Close();
  }
}

ColumnWriter* RowGroupWriter::NextColumn() { return contents_->NextColumn(); }

ColumnWriter* RowGroupWriter::column(int i) { return contents_->column(i); }

int64_t RowGroupWriter::total_compressed_bytes() const {
  return contents_->total_compressed_bytes();
}

int64_t RowGroupWriter::total_bytes_written() const {
  return contents_->total_bytes_written();
}

int RowGroupWriter::current_column() { return contents_->current_column(); }

int RowGroupWriter::num_columns() const { return contents_->num_columns(); }

int64_t RowGroupWriter::num_rows() const { return contents_->num_rows(); }

inline void ThrowRowsMisMatchError(int col, int64_t prev, int64_t curr) {
  std::stringstream ss;
  ss << "Column " << col << " had " << curr << " while previous column had " << prev;
  throw ParquetException(ss.str());
}

// ----------------------------------------------------------------------
// RowGroupSerializer

// RowGroupWriter::Contents implementation for the Parquet file specification
class RowGroupSerializer : public RowGroupWriter::Contents {
 public:
  RowGroupSerializer(const std::shared_ptr<ArrowOutputStream>& sink,
                     RowGroupMetaDataBuilder* metadata,
                     const WriterProperties* properties, bool buffered_row_group = false)
      : sink_(sink),
        metadata_(metadata),
        properties_(properties),
        total_bytes_written_(0),
        closed_(false),
        current_column_index_(0),
        num_rows_(0),
        buffered_row_group_(buffered_row_group) {
    if (buffered_row_group) {
      InitColumns();
    } else {
      column_writers_.push_back(nullptr);
    }
  }

  int num_columns() const override { return metadata_->num_columns(); }

  int64_t num_rows() const override {
    CheckRowsWritten();
    // CheckRowsWritten ensures num_rows_ is set correctly
    return num_rows_;
  }

  ColumnWriter* NextColumn() override {
    if (buffered_row_group_) {
      throw ParquetException(
          "NextColumn() is not supported when a RowGroup is written by size");
    }

    if (column_writers_[0]) {
      CheckRowsWritten();
    }

    // Throws an error if more columns are being written
    auto col_meta = metadata_->NextColumnChunk();

    if (column_writers_[0]) {
      total_bytes_written_ += column_writers_[0]->Close();
    }

    ++current_column_index_;

    const ColumnDescriptor* column_descr = col_meta->descr();
    std::unique_ptr<PageWriter> pager =
        PageWriter::Open(sink_, properties_->compression(column_descr->path()), col_meta,
                         properties_->memory_pool());
    column_writers_[0] = ColumnWriter::Make(col_meta, std::move(pager), properties_);
    return column_writers_[0].get();
  }

  ColumnWriter* column(int i) override {
    if (!buffered_row_group_) {
      throw ParquetException(
          "column() is only supported when a BufferedRowGroup is being written");
    }

    if (i >= 0 && i < static_cast<int>(column_writers_.size())) {
      return column_writers_[i].get();
    }
    return nullptr;
  }

  int current_column() const override { return metadata_->current_column(); }

  int64_t total_compressed_bytes() const override {
    int64_t total_compressed_bytes = 0;
    for (size_t i = 0; i < column_writers_.size(); i++) {
      if (column_writers_[i]) {
        total_compressed_bytes += column_writers_[i]->total_compressed_bytes();
      }
    }
    return total_compressed_bytes;
  }

  int64_t total_bytes_written() const override {
    int64_t total_bytes_written = 0;
    for (size_t i = 0; i < column_writers_.size(); i++) {
      if (column_writers_[i]) {
        total_bytes_written += column_writers_[i]->total_bytes_written();
      }
    }
    return total_bytes_written;
  }

  void Close() override {
    if (!closed_) {
      closed_ = true;
      CheckRowsWritten();

      for (size_t i = 0; i < column_writers_.size(); i++) {
        if (column_writers_[i]) {
          total_bytes_written_ += column_writers_[i]->Close();
          column_writers_[i].reset();
        }
      }

      column_writers_.clear();

      // Ensures all columns have been written
      metadata_->set_num_rows(num_rows_);
      metadata_->Finish(total_bytes_written_);
    }
  }

 private:
  std::shared_ptr<ArrowOutputStream> sink_;
  mutable RowGroupMetaDataBuilder* metadata_;
  const WriterProperties* properties_;
  int64_t total_bytes_written_;
  bool closed_;
  int current_column_index_;
  mutable int64_t num_rows_;
  bool buffered_row_group_;

  void CheckRowsWritten() const {
    // verify when only one column is written at a time
    if (!buffered_row_group_ && column_writers_.size() > 0 && column_writers_[0]) {
      int64_t current_col_rows = column_writers_[0]->rows_written();
      if (num_rows_ == 0) {
        num_rows_ = current_col_rows;
      } else if (num_rows_ != current_col_rows) {
        ThrowRowsMisMatchError(current_column_index_, current_col_rows, num_rows_);
      }
    } else if (buffered_row_group_ &&
               column_writers_.size() > 0) {  // when buffered_row_group = true
      int64_t current_col_rows = column_writers_[0]->rows_written();
      for (int i = 1; i < static_cast<int>(column_writers_.size()); i++) {
        int64_t current_col_rows_i = column_writers_[i]->rows_written();
        if (current_col_rows != current_col_rows_i) {
          ThrowRowsMisMatchError(i, current_col_rows_i, current_col_rows);
        }
      }
      num_rows_ = current_col_rows;
    }
  }

  void InitColumns() {
    for (int i = 0; i < num_columns(); i++) {
      auto col_meta = metadata_->NextColumnChunk();
      const ColumnDescriptor* column_descr = col_meta->descr();
      std::unique_ptr<PageWriter> pager =
          PageWriter::Open(sink_, properties_->compression(column_descr->path()),
                           col_meta, properties_->memory_pool(), buffered_row_group_);
      column_writers_.push_back(
          ColumnWriter::Make(col_meta, std::move(pager), properties_));
    }
  }

  std::vector<std::shared_ptr<ColumnWriter>> column_writers_;
};

// ----------------------------------------------------------------------
// FileSerializer

// An implementation of ParquetFileWriter::Contents that deals with the Parquet
// file structure, Thrift serialization, and other internal matters

class FileSerializer : public ParquetFileWriter::Contents {
 public:
  static std::unique_ptr<ParquetFileWriter::Contents> Open(
      const std::shared_ptr<ArrowOutputStream>& sink,
      const std::shared_ptr<GroupNode>& schema,
      const std::shared_ptr<WriterProperties>& properties,
      const std::shared_ptr<const KeyValueMetadata>& key_value_metadata) {
    std::unique_ptr<ParquetFileWriter::Contents> result(
        new FileSerializer(sink, schema, properties, key_value_metadata));

    return result;
  }

  void Close() override {
    if (is_open_) {
      // If any functions here raise an exception, we set is_open_ to be false
      // so that this does not get called again (possibly causing segfault)
      is_open_ = false;
      if (row_group_writer_) {
        num_rows_ += row_group_writer_->num_rows();
        row_group_writer_->Close();
      }
      row_group_writer_.reset();

      // Write magic bytes and metadata
      file_metadata_ = metadata_->Finish();
      WriteFileMetaData(*file_metadata_, sink_.get());
    }
  }

  int num_columns() const override { return schema_.num_columns(); }

  int num_row_groups() const override { return num_row_groups_; }

  int64_t num_rows() const override { return num_rows_; }

  const std::shared_ptr<WriterProperties>& properties() const override {
    return properties_;
  }

  RowGroupWriter* AppendRowGroup(bool buffered_row_group) {
    if (row_group_writer_) {
      row_group_writer_->Close();
    }
    num_row_groups_++;
    auto rg_metadata = metadata_->AppendRowGroup();
    std::unique_ptr<RowGroupWriter::Contents> contents(new RowGroupSerializer(
        sink_, rg_metadata, properties_.get(), buffered_row_group));
    row_group_writer_.reset(new RowGroupWriter(std::move(contents)));
    return row_group_writer_.get();
  }

  RowGroupWriter* AppendRowGroup() override { return AppendRowGroup(false); }

  RowGroupWriter* AppendBufferedRowGroup() override { return AppendRowGroup(true); }

  ~FileSerializer() override {
    try {
      Close();
    } catch (...) {
    }
  }

 private:
  FileSerializer(const std::shared_ptr<ArrowOutputStream>& sink,
                 const std::shared_ptr<GroupNode>& schema,
                 const std::shared_ptr<WriterProperties>& properties,
                 const std::shared_ptr<const KeyValueMetadata>& key_value_metadata)
      : ParquetFileWriter::Contents(schema, key_value_metadata),
        sink_(sink),
        is_open_(true),
        properties_(properties),
        num_row_groups_(0),
        num_rows_(0),
        metadata_(FileMetaDataBuilder::Make(&schema_, properties, key_value_metadata)) {
    StartFile();
  }

  std::shared_ptr<ArrowOutputStream> sink_;
  bool is_open_;
  const std::shared_ptr<WriterProperties> properties_;
  int num_row_groups_;
  int64_t num_rows_;
  std::unique_ptr<FileMetaDataBuilder> metadata_;
  // Only one of the row group writers is active at a time
  std::unique_ptr<RowGroupWriter> row_group_writer_;

  void StartFile() {
    // Parquet files always start with PAR1
    PARQUET_THROW_NOT_OK(sink_->Write(PARQUET_MAGIC, 4));
  }
};

// ----------------------------------------------------------------------
// ParquetFileWriter public API

ParquetFileWriter::ParquetFileWriter() {}

ParquetFileWriter::~ParquetFileWriter() {
  try {
    Close();
  } catch (...) {
  }
}

std::unique_ptr<ParquetFileWriter> ParquetFileWriter::Open(
    const std::shared_ptr<::arrow::io::OutputStream>& sink,
    const std::shared_ptr<GroupNode>& schema,
    const std::shared_ptr<WriterProperties>& properties,
    const std::shared_ptr<const KeyValueMetadata>& key_value_metadata) {
  auto contents = FileSerializer::Open(sink, schema, properties, key_value_metadata);
  std::unique_ptr<ParquetFileWriter> result(new ParquetFileWriter());
  result->Open(std::move(contents));
  return result;
}

std::unique_ptr<ParquetFileWriter> ParquetFileWriter::Open(
    const std::shared_ptr<OutputStream>& sink,
    const std::shared_ptr<schema::GroupNode>& schema,
    const std::shared_ptr<WriterProperties>& properties,
    const std::shared_ptr<const KeyValueMetadata>& key_value_metadata) {
  return Open(std::make_shared<ParquetOutputWrapper>(sink), schema, properties,
              key_value_metadata);
}

<<<<<<< HEAD
void WriteFileMetaData(const FileMetaData& file_metadata, OutputStream* sink,
                       const bool metafile) {
  // If standalone metadata file, write initial magic bytes
  if (metafile)
    sink->Write(PARQUET_MAGIC, 4);
=======
void WriteFileMetaData(const FileMetaData& file_metadata, ArrowOutputStream* sink) {
  int64_t position = -1;
  PARQUET_THROW_NOT_OK(sink->Tell(&position));
>>>>>>> dbeab708

  // Write MetaData
  uint32_t metadata_len = static_cast<uint32_t>(position);

  file_metadata.WriteTo(sink);
  PARQUET_THROW_NOT_OK(sink->Tell(&position));
  metadata_len = static_cast<uint32_t>(position) - metadata_len;

  // Write Footer
  PARQUET_THROW_NOT_OK(sink->Write(reinterpret_cast<uint8_t*>(&metadata_len), 4));
  PARQUET_THROW_NOT_OK(sink->Write(PARQUET_MAGIC, 4));
}

void WriteFileMetaData(const FileMetaData& file_metadata, OutputStream* sink) {
  ParquetOutputWrapper wrapper(sink);
  return WriteFileMetaData(file_metadata, &wrapper);
}

const SchemaDescriptor* ParquetFileWriter::schema() const { return contents_->schema(); }

const ColumnDescriptor* ParquetFileWriter::descr(int i) const {
  return contents_->schema()->Column(i);
}

int ParquetFileWriter::num_columns() const { return contents_->num_columns(); }

int64_t ParquetFileWriter::num_rows() const { return contents_->num_rows(); }

int ParquetFileWriter::num_row_groups() const { return contents_->num_row_groups(); }

const std::shared_ptr<const KeyValueMetadata>& ParquetFileWriter::key_value_metadata()
    const {
  return contents_->key_value_metadata();
}

const std::shared_ptr<FileMetaData> ParquetFileWriter::metadata() const {
  return file_metadata_;
}

void ParquetFileWriter::Open(std::unique_ptr<ParquetFileWriter::Contents> contents) {
  contents_ = std::move(contents);
}

void ParquetFileWriter::Close() {
  if (contents_) {
    contents_->Close();
    file_metadata_ = contents_->metadata();
    contents_.reset();
  }
}

RowGroupWriter* ParquetFileWriter::AppendRowGroup() {
  return contents_->AppendRowGroup();
}

RowGroupWriter* ParquetFileWriter::AppendBufferedRowGroup() {
  return contents_->AppendBufferedRowGroup();
}

RowGroupWriter* ParquetFileWriter::AppendRowGroup(int64_t num_rows) {
  return AppendRowGroup();
}

const std::shared_ptr<WriterProperties>& ParquetFileWriter::properties() const {
  return contents_->properties();
}

}  // namespace parquet<|MERGE_RESOLUTION|>--- conflicted
+++ resolved
@@ -361,17 +361,13 @@
               key_value_metadata);
 }
 
-<<<<<<< HEAD
-void WriteFileMetaData(const FileMetaData& file_metadata, OutputStream* sink,
+void WriteFileMetaData(const FileMetaData& file_metadata, ArrowOutputStream* sink,
                        const bool metafile) {
-  // If standalone metadata file, write initial magic bytes
   if (metafile)
     sink->Write(PARQUET_MAGIC, 4);
-=======
-void WriteFileMetaData(const FileMetaData& file_metadata, ArrowOutputStream* sink) {
+
   int64_t position = -1;
   PARQUET_THROW_NOT_OK(sink->Tell(&position));
->>>>>>> dbeab708
 
   // Write MetaData
   uint32_t metadata_len = static_cast<uint32_t>(position);
@@ -385,9 +381,10 @@
   PARQUET_THROW_NOT_OK(sink->Write(PARQUET_MAGIC, 4));
 }
 
-void WriteFileMetaData(const FileMetaData& file_metadata, OutputStream* sink) {
+void WriteFileMetaData(const FileMetaData& file_metadata, OutputStream* sink,
+                       const bool metafile) {
   ParquetOutputWrapper wrapper(sink);
-  return WriteFileMetaData(file_metadata, &wrapper);
+  return WriteFileMetaData(file_metadata, &wrapper, metafile);
 }
 
 const SchemaDescriptor* ParquetFileWriter::schema() const { return contents_->schema(); }
