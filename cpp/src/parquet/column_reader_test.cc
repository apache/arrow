--- conflicted
+++ resolved
@@ -950,13 +950,10 @@
   CheckState(/*values_written=*/0, /*null_count=*/0, /*levels_written=*/1,
              /*levels_position=*/0);
 
-<<<<<<< HEAD
-=======
   // Test reading 0 records.
   records_read = record_reader_->ReadRecords(/*num_records=*/0);
   ASSERT_EQ(records_read, 0);
 
->>>>>>> 1c483e41
   // Read the last null value and read past the end.
   records_read = record_reader_->ReadRecords(/*num_records=*/3);
   ASSERT_EQ(records_read, 1);
@@ -1606,12 +1603,11 @@
   record_reader_->Reset();
 }
 
-<<<<<<< HEAD
 INSTANTIATE_TEST_SUITE_P(ByteArrayRecordReaderTests, ByteArrayRecordReaderTest,
                          testing::Bool());
 
 INSTANTIATE_TEST_SUITE_P(FLBARecordReaderTests, FLBARecordReaderTest, testing::Bool());
-=======
+
 // Test random combination of ReadRecords and SkipRecords.
 class RecordReaderStressTest : public ::testing::TestWithParam<Repetition::type> {};
 
@@ -1788,7 +1784,6 @@
 INSTANTIATE_TEST_SUITE_P(Repetition_type, RecordReaderStressTest,
                          ::testing::Values(Repetition::REQUIRED, Repetition::OPTIONAL,
                                            Repetition::REPEATED));
->>>>>>> 1c483e41
 
 }  // namespace test
 }  // namespace parquet