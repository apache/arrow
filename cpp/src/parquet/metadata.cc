// Licensed to the Apache Software Foundation (ASF) under one
// or more contributor license agreements.  See the NOTICE file
// distributed with this work for additional information
// regarding copyright ownership.  The ASF licenses this file
// to you under the Apache License, Version 2.0 (the
// "License"); you may not use this file except in compliance
// with the License.  You may obtain a copy of the License at
//
//   http://www.apache.org/licenses/LICENSE-2.0
//
// Unless required by applicable law or agreed to in writing,
// software distributed under the License is distributed on an
// "AS IS" BASIS, WITHOUT WARRANTIES OR CONDITIONS OF ANY
// KIND, either express or implied.  See the License for the
// specific language governing permissions and limitations
// under the License.

#include <algorithm>
#include <ostream>
#include <string>
#include <utility>

#include "arrow/util/logging.h"

#include "parquet/exception.h"
#include "parquet/metadata.h"
#include "parquet/platform.h"
#include "parquet/schema-internal.h"
#include "parquet/schema.h"
#include "parquet/statistics.h"
#include "parquet/thrift.h"

#include <boost/regex.hpp>  // IWYU pragma: keep

namespace parquet {

const ApplicationVersion& ApplicationVersion::PARQUET_251_FIXED_VERSION() {
  static ApplicationVersion version("parquet-mr", 1, 8, 0);
  return version;
}

const ApplicationVersion& ApplicationVersion::PARQUET_816_FIXED_VERSION() {
  static ApplicationVersion version("parquet-mr", 1, 2, 9);
  return version;
}

const ApplicationVersion& ApplicationVersion::PARQUET_CPP_FIXED_STATS_VERSION() {
  static ApplicationVersion version("parquet-cpp", 1, 3, 0);
  return version;
}

const ApplicationVersion& ApplicationVersion::PARQUET_MR_FIXED_STATS_VERSION() {
  static ApplicationVersion version("parquet-mr", 1, 10, 0);
  return version;
}

std::string ParquetVersionToString(ParquetVersion::type ver) {
  switch (ver) {
    case ParquetVersion::PARQUET_1_0:
      return "1.0";
    case ParquetVersion::PARQUET_2_0:
      return "2.0";
  }

  // This should be unreachable
  return "UNKNOWN";
}

template <typename DType>
static std::shared_ptr<Statistics> MakeTypedColumnStats(
    const format::ColumnMetaData& metadata, const ColumnDescriptor* descr) {
  // If ColumnOrder is defined, return max_value and min_value
  if (descr->column_order().get_order() == ColumnOrder::TYPE_DEFINED_ORDER) {
    return TypedStatistics<DType>::Make(
        descr, metadata.statistics.min_value, metadata.statistics.max_value,
        metadata.num_values - metadata.statistics.null_count,
        metadata.statistics.null_count, metadata.statistics.distinct_count,
        metadata.statistics.__isset.max_value || metadata.statistics.__isset.min_value);
  }
  // Default behavior
  return TypedStatistics<DType>::Make(
      descr, metadata.statistics.min, metadata.statistics.max,
      metadata.num_values - metadata.statistics.null_count,
      metadata.statistics.null_count, metadata.statistics.distinct_count,
      metadata.statistics.__isset.max || metadata.statistics.__isset.min);
}

std::shared_ptr<Statistics> MakeColumnStats(const format::ColumnMetaData& meta_data,
                                            const ColumnDescriptor* descr) {
  switch (static_cast<Type::type>(meta_data.type)) {
    case Type::BOOLEAN:
      return MakeTypedColumnStats<BooleanType>(meta_data, descr);
    case Type::INT32:
      return MakeTypedColumnStats<Int32Type>(meta_data, descr);
    case Type::INT64:
      return MakeTypedColumnStats<Int64Type>(meta_data, descr);
    case Type::INT96:
      return MakeTypedColumnStats<Int96Type>(meta_data, descr);
    case Type::DOUBLE:
      return MakeTypedColumnStats<DoubleType>(meta_data, descr);
    case Type::FLOAT:
      return MakeTypedColumnStats<FloatType>(meta_data, descr);
    case Type::BYTE_ARRAY:
      return MakeTypedColumnStats<ByteArrayType>(meta_data, descr);
    case Type::FIXED_LEN_BYTE_ARRAY:
      return MakeTypedColumnStats<FLBAType>(meta_data, descr);
  }
  throw ParquetException("Can't decode page statistics for selected column type");
}

// MetaData Accessor
// ColumnChunk metadata
class ColumnChunkMetaData::ColumnChunkMetaDataImpl {
 public:
  explicit ColumnChunkMetaDataImpl(const format::ColumnChunk* column,
                                   const ColumnDescriptor* descr,
                                   const ApplicationVersion* writer_version)
      : column_(column), descr_(descr), writer_version_(writer_version) {
    const format::ColumnMetaData& meta_data = column->meta_data;
    for (auto encoding : meta_data.encodings) {
      encodings_.push_back(FromThrift(encoding));
    }
    possible_stats_ = nullptr;
  }

  // column chunk
  inline int64_t file_offset() const { return column_->file_offset; }
  inline const std::string& file_path() const { return column_->file_path; }

  // column metadata
  inline Type::type type() const { return FromThrift(column_->meta_data.type); }

  inline int64_t num_values() const { return column_->meta_data.num_values; }

  std::shared_ptr<schema::ColumnPath> path_in_schema() {
    return std::make_shared<schema::ColumnPath>(column_->meta_data.path_in_schema);
  }

  // Check if statistics are set and are valid
  // 1) Must be set in the metadata
  // 2) Statistics must not be corrupted
  inline bool is_stats_set() const {
    DCHECK(writer_version_ != nullptr);
    // If the column statistics don't exist or column sort order is unknown
    // we cannot use the column stats
    if (!column_->meta_data.__isset.statistics ||
        descr_->sort_order() == SortOrder::UNKNOWN) {
      return false;
    }
    if (possible_stats_ == nullptr) {
      possible_stats_ = MakeColumnStats(column_->meta_data, descr_);
    }
    EncodedStatistics encodedStatistics = possible_stats_->Encode();
    return writer_version_->HasCorrectStatistics(type(), encodedStatistics,
                                                 descr_->sort_order());
  }

  inline std::shared_ptr<Statistics> statistics() const {
    return is_stats_set() ? possible_stats_ : nullptr;
  }

  inline Compression::type compression() const {
    return FromThrift(column_->meta_data.codec);
  }

  const std::vector<Encoding::type>& encodings() const { return encodings_; }

  inline bool has_dictionary_page() const {
    return column_->meta_data.__isset.dictionary_page_offset;
  }

  inline int64_t dictionary_page_offset() const {
    return column_->meta_data.dictionary_page_offset;
  }

  inline int64_t data_page_offset() const { return column_->meta_data.data_page_offset; }

  inline bool has_index_page() const {
    return column_->meta_data.__isset.index_page_offset;
  }

  inline int64_t index_page_offset() const {
    return column_->meta_data.index_page_offset;
  }

  inline int64_t total_compressed_size() const {
    return column_->meta_data.total_compressed_size;
  }

  inline int64_t total_uncompressed_size() const {
    return column_->meta_data.total_uncompressed_size;
  }

 private:
  mutable std::shared_ptr<Statistics> possible_stats_;
  std::vector<Encoding::type> encodings_;
  const format::ColumnChunk* column_;
  const ColumnDescriptor* descr_;
  const ApplicationVersion* writer_version_;
};

std::unique_ptr<ColumnChunkMetaData> ColumnChunkMetaData::Make(
    const void* metadata, const ColumnDescriptor* descr,
    const ApplicationVersion* writer_version) {
  return std::unique_ptr<ColumnChunkMetaData>(
      new ColumnChunkMetaData(metadata, descr, writer_version));
}

ColumnChunkMetaData::ColumnChunkMetaData(const void* metadata,
                                         const ColumnDescriptor* descr,
                                         const ApplicationVersion* writer_version)
    : impl_{std::unique_ptr<ColumnChunkMetaDataImpl>(new ColumnChunkMetaDataImpl(
          reinterpret_cast<const format::ColumnChunk*>(metadata), descr,
          writer_version))} {}
ColumnChunkMetaData::~ColumnChunkMetaData() {}

// column chunk
int64_t ColumnChunkMetaData::file_offset() const { return impl_->file_offset(); }

const std::string& ColumnChunkMetaData::file_path() const { return impl_->file_path(); }

// column metadata
Type::type ColumnChunkMetaData::type() const { return impl_->type(); }

int64_t ColumnChunkMetaData::num_values() const { return impl_->num_values(); }

std::shared_ptr<schema::ColumnPath> ColumnChunkMetaData::path_in_schema() const {
  return impl_->path_in_schema();
}

std::shared_ptr<Statistics> ColumnChunkMetaData::statistics() const {
  return impl_->statistics();
}

bool ColumnChunkMetaData::is_stats_set() const { return impl_->is_stats_set(); }

bool ColumnChunkMetaData::has_dictionary_page() const {
  return impl_->has_dictionary_page();
}

int64_t ColumnChunkMetaData::dictionary_page_offset() const {
  return impl_->dictionary_page_offset();
}

int64_t ColumnChunkMetaData::data_page_offset() const {
  return impl_->data_page_offset();
}

bool ColumnChunkMetaData::has_index_page() const { return impl_->has_index_page(); }

int64_t ColumnChunkMetaData::index_page_offset() const {
  return impl_->index_page_offset();
}

Compression::type ColumnChunkMetaData::compression() const {
  return impl_->compression();
}

const std::vector<Encoding::type>& ColumnChunkMetaData::encodings() const {
  return impl_->encodings();
}

int64_t ColumnChunkMetaData::total_uncompressed_size() const {
  return impl_->total_uncompressed_size();
}

int64_t ColumnChunkMetaData::total_compressed_size() const {
  return impl_->total_compressed_size();
}

// row-group metadata
class RowGroupMetaData::RowGroupMetaDataImpl {
 public:
  explicit RowGroupMetaDataImpl(const format::RowGroup* row_group,
                                const SchemaDescriptor* schema,
                                const ApplicationVersion* writer_version)
      : row_group_(row_group), schema_(schema), writer_version_(writer_version) {}

  inline int num_columns() const { return static_cast<int>(row_group_->columns.size()); }

  inline int64_t num_rows() const { return row_group_->num_rows; }

  inline int64_t total_byte_size() const { return row_group_->total_byte_size; }

  inline const SchemaDescriptor* schema() const { return schema_; }

  std::unique_ptr<ColumnChunkMetaData> ColumnChunk(int i) {
    if (!(i < num_columns())) {
      std::stringstream ss;
      ss << "The file only has " << num_columns()
         << " columns, requested metadata for column: " << i;
      throw ParquetException(ss.str());
    }
    return ColumnChunkMetaData::Make(&row_group_->columns[i], schema_->Column(i),
                                     writer_version_);
  }

 private:
  const format::RowGroup* row_group_;
  const SchemaDescriptor* schema_;
  const ApplicationVersion* writer_version_;
};

std::unique_ptr<RowGroupMetaData> RowGroupMetaData::Make(
    const void* metadata, const SchemaDescriptor* schema,
    const ApplicationVersion* writer_version) {
  return std::unique_ptr<RowGroupMetaData>(
      new RowGroupMetaData(metadata, schema, writer_version));
}

RowGroupMetaData::RowGroupMetaData(const void* metadata, const SchemaDescriptor* schema,
                                   const ApplicationVersion* writer_version)
    : impl_{std::unique_ptr<RowGroupMetaDataImpl>(new RowGroupMetaDataImpl(
          reinterpret_cast<const format::RowGroup*>(metadata), schema, writer_version))} {
}
RowGroupMetaData::~RowGroupMetaData() {}

int RowGroupMetaData::num_columns() const { return impl_->num_columns(); }

int64_t RowGroupMetaData::num_rows() const { return impl_->num_rows(); }

int64_t RowGroupMetaData::total_byte_size() const { return impl_->total_byte_size(); }

const SchemaDescriptor* RowGroupMetaData::schema() const { return impl_->schema(); }

std::unique_ptr<ColumnChunkMetaData> RowGroupMetaData::ColumnChunk(int i) const {
  return impl_->ColumnChunk(i);
}

// file metadata
class FileMetaData::FileMetaDataImpl {
 public:
  FileMetaDataImpl() : metadata_len_(0) {}

  explicit FileMetaDataImpl(const void* metadata, uint32_t* metadata_len)
      : metadata_len_(0) {
    metadata_.reset(new format::FileMetaData);
    DeserializeThriftMsg(reinterpret_cast<const uint8_t*>(metadata), metadata_len,
                         metadata_.get());
    metadata_len_ = *metadata_len;

    if (metadata_->__isset.created_by) {
      writer_version_ = ApplicationVersion(metadata_->created_by);
    } else {
      writer_version_ = ApplicationVersion("unknown 0.0.0");
    }

    InitSchema();
    InitColumnOrders();
    InitKeyValueMetadata();
  }

  inline uint32_t size() const { return metadata_len_; }
  inline int num_columns() const { return schema_.num_columns(); }
  inline int64_t num_rows() const { return metadata_->num_rows; }
  inline int num_row_groups() const {
    return static_cast<int>(metadata_->row_groups.size());
  }
  inline int32_t version() const { return metadata_->version; }
  inline const std::string& created_by() const { return metadata_->created_by; }
  inline int num_schema_elements() const {
    return static_cast<int>(metadata_->schema.size());
  }

  const ApplicationVersion& writer_version() const { return writer_version_; }

  void WriteTo(::arrow::io::OutputStream* dst) const {
    ThriftSerializer serializer;
    serializer.Serialize(metadata_.get(), dst);
  }

  std::unique_ptr<RowGroupMetaData> RowGroup(int i) {
    if (!(i < num_row_groups())) {
      std::stringstream ss;
      ss << "The file only has " << num_row_groups()
         << " row groups, requested metadata for row group: " << i;
      throw ParquetException(ss.str());
    }
    return RowGroupMetaData::Make(&metadata_->row_groups[i], &schema_, &writer_version_);
  }

  const SchemaDescriptor* schema() const { return &schema_; }

  std::shared_ptr<const KeyValueMetadata> key_value_metadata() const {
    return key_value_metadata_;
  }

  void set_file_path(const std::string& path) {
    for (format::RowGroup& row_group : metadata_->row_groups) {
      for (format::ColumnChunk& chunk : row_group.columns) {
        chunk.__set_file_path(path);
      }
    }
  }

  format::RowGroup& get_row_group(int i) {
    if (!(i < num_row_groups())) {
      std::stringstream ss;
      ss << "The file only has " << num_row_groups()
         << " row groups, requested metadata for row group: " << i;
      throw ParquetException(ss.str());
    }
    return metadata_->row_groups[i];
  }

  void AppendRowGroups(const std::unique_ptr<FileMetaDataImpl>& other) {
    format::RowGroup other_rg;
    for (int i = 0; i < other->num_row_groups(); i++) {
      other_rg = other->get_row_group(i);
      metadata_->row_groups.push_back(other_rg);
      metadata_->num_rows += other_rg.num_rows;
    }
  }

 private:
  friend FileMetaDataBuilder;
  uint32_t metadata_len_;
  std::unique_ptr<format::FileMetaData> metadata_;
  void InitSchema() {
    schema::FlatSchemaConverter converter(&metadata_->schema[0],
                                          static_cast<int>(metadata_->schema.size()));
    schema_.Init(converter.Convert());
  }
  void InitColumnOrders() {
    // update ColumnOrder
    std::vector<parquet::ColumnOrder> column_orders;
    if (metadata_->__isset.column_orders) {
      for (auto column_order : metadata_->column_orders) {
        if (column_order.__isset.TYPE_ORDER) {
          column_orders.push_back(ColumnOrder::type_defined_);
        } else {
          column_orders.push_back(ColumnOrder::undefined_);
        }
      }
    } else {
      column_orders.resize(schema_.num_columns(), ColumnOrder::undefined_);
    }

    schema_.updateColumnOrders(column_orders);
  }
  SchemaDescriptor schema_;
  ApplicationVersion writer_version_;

  void InitKeyValueMetadata() {
    std::shared_ptr<KeyValueMetadata> metadata = nullptr;
    if (metadata_->__isset.key_value_metadata) {
      metadata = std::make_shared<KeyValueMetadata>();
      for (const auto& it : metadata_->key_value_metadata) {
        metadata->Append(it.key, it.value);
      }
    }
    key_value_metadata_ = metadata;
  }

  std::shared_ptr<const KeyValueMetadata> key_value_metadata_;
};

std::shared_ptr<FileMetaData> FileMetaData::Make(const void* metadata,
                                                 uint32_t* metadata_len) {
  // This FileMetaData ctor is private, not compatible with std::make_shared
  return std::shared_ptr<FileMetaData>(new FileMetaData(metadata, metadata_len));
}

FileMetaData::FileMetaData(const void* metadata, uint32_t* metadata_len)
    : impl_{std::unique_ptr<FileMetaDataImpl>(
          new FileMetaDataImpl(metadata, metadata_len))} {}

FileMetaData::FileMetaData()
    : impl_{std::unique_ptr<FileMetaDataImpl>(new FileMetaDataImpl())} {}

FileMetaData::~FileMetaData() {}

std::unique_ptr<RowGroupMetaData> FileMetaData::RowGroup(int i) const {
  return impl_->RowGroup(i);
}

uint32_t FileMetaData::size() const { return impl_->size(); }

int FileMetaData::num_columns() const { return impl_->num_columns(); }

int64_t FileMetaData::num_rows() const { return impl_->num_rows(); }

int FileMetaData::num_row_groups() const { return impl_->num_row_groups(); }

ParquetVersion::type FileMetaData::version() const {
  switch (impl_->version()) {
    case 1:
      return ParquetVersion::PARQUET_1_0;
    case 2:
      return ParquetVersion::PARQUET_2_0;
    default:
      // Improperly set version, assuming Parquet 1.0
      break;
  }
  return ParquetVersion::PARQUET_1_0;
}

const ApplicationVersion& FileMetaData::writer_version() const {
  return impl_->writer_version();
}

const std::string& FileMetaData::created_by() const { return impl_->created_by(); }

int FileMetaData::num_schema_elements() const { return impl_->num_schema_elements(); }

const SchemaDescriptor* FileMetaData::schema() const { return impl_->schema(); }

std::shared_ptr<const KeyValueMetadata> FileMetaData::key_value_metadata() const {
  return impl_->key_value_metadata();
}

void FileMetaData::set_file_path(const std::string& path) { impl_->set_file_path(path); }

<<<<<<< HEAD
void FileMetaData::AppendRowGroups(const std::shared_ptr<FileMetaData>& other) {
  impl_->AppendRowGroups(other->impl_);
}

void FileMetaData::WriteTo(OutputStream* dst) const { return impl_->WriteTo(dst); }
=======
void FileMetaData::WriteTo(::arrow::io::OutputStream* dst) const {
  return impl_->WriteTo(dst);
}
>>>>>>> dbeab708

ApplicationVersion::ApplicationVersion(const std::string& application, int major,
                                       int minor, int patch)
    : application_(application), version{major, minor, patch, "", "", ""} {}

ApplicationVersion::ApplicationVersion(const std::string& created_by) {
  boost::regex app_regex{ApplicationVersion::APPLICATION_FORMAT};
  boost::regex ver_regex{ApplicationVersion::VERSION_FORMAT};
  boost::smatch app_matches;
  boost::smatch ver_matches;

  std::string created_by_lower = created_by;
  std::transform(created_by_lower.begin(), created_by_lower.end(),
                 created_by_lower.begin(), ::tolower);

  bool app_success = boost::regex_match(created_by_lower, app_matches, app_regex);
  bool ver_success = false;
  std::string version_str;

  if (app_success && app_matches.size() >= 4) {
    // first match is the entire string. sub-matches start from second.
    application_ = app_matches[1];
    version_str = app_matches[3];
    build_ = app_matches[4];
    ver_success = boost::regex_match(version_str, ver_matches, ver_regex);
  } else {
    application_ = "unknown";
  }

  if (ver_success && ver_matches.size() >= 7) {
    version.major = atoi(ver_matches[1].str().c_str());
    version.minor = atoi(ver_matches[2].str().c_str());
    version.patch = atoi(ver_matches[3].str().c_str());
    version.unknown = ver_matches[4].str();
    version.pre_release = ver_matches[5].str();
    version.build_info = ver_matches[6].str();
  } else {
    version.major = 0;
    version.minor = 0;
    version.patch = 0;
  }
}

bool ApplicationVersion::VersionLt(const ApplicationVersion& other_version) const {
  if (application_ != other_version.application_) return false;

  if (version.major < other_version.version.major) return true;
  if (version.major > other_version.version.major) return false;
  DCHECK_EQ(version.major, other_version.version.major);
  if (version.minor < other_version.version.minor) return true;
  if (version.minor > other_version.version.minor) return false;
  DCHECK_EQ(version.minor, other_version.version.minor);
  return version.patch < other_version.version.patch;
}

bool ApplicationVersion::VersionEq(const ApplicationVersion& other_version) const {
  return application_ == other_version.application_ &&
         version.major == other_version.version.major &&
         version.minor == other_version.version.minor &&
         version.patch == other_version.version.patch;
}

// Reference:
// parquet-mr/parquet-column/src/main/java/org/apache/parquet/CorruptStatistics.java
// PARQUET-686 has more disussion on statistics
bool ApplicationVersion::HasCorrectStatistics(Type::type col_type,
                                              EncodedStatistics& statistics,
                                              SortOrder::type sort_order) const {
  // parquet-cpp version 1.3.0 and parquet-mr 1.10.0 onwards stats are computed
  // correctly for all types
  if ((application_ == "parquet-cpp" && VersionLt(PARQUET_CPP_FIXED_STATS_VERSION())) ||
      (application_ == "parquet-mr" && VersionLt(PARQUET_MR_FIXED_STATS_VERSION()))) {
    // Only SIGNED are valid unless max and min are the same
    // (in which case the sort order does not matter)
    bool max_equals_min = statistics.has_min && statistics.has_max
                              ? statistics.min() == statistics.max()
                              : false;
    if (SortOrder::SIGNED != sort_order && !max_equals_min) {
      return false;
    }

    // Statistics of other types are OK
    if (col_type != Type::FIXED_LEN_BYTE_ARRAY && col_type != Type::BYTE_ARRAY) {
      return true;
    }
  }
  // created_by is not populated, which could have been caused by
  // parquet-mr during the same time as PARQUET-251, see PARQUET-297
  if (application_ == "unknown") {
    return true;
  }

  // Unknown sort order has incorrect stats
  if (SortOrder::UNKNOWN == sort_order) {
    return false;
  }

  // PARQUET-251
  if (VersionLt(PARQUET_251_FIXED_VERSION())) {
    return false;
  }

  return true;
}

// MetaData Builders
// row-group metadata
class ColumnChunkMetaDataBuilder::ColumnChunkMetaDataBuilderImpl {
 public:
  explicit ColumnChunkMetaDataBuilderImpl(const std::shared_ptr<WriterProperties>& props,
                                          const ColumnDescriptor* column)
      : owned_column_chunk_(new format::ColumnChunk),
        properties_(props),
        column_(column) {
    Init(owned_column_chunk_.get());
  }

  explicit ColumnChunkMetaDataBuilderImpl(const std::shared_ptr<WriterProperties>& props,
                                          const ColumnDescriptor* column,
                                          format::ColumnChunk* column_chunk)
      : properties_(props), column_(column) {
    Init(column_chunk);
  }

  const void* contents() const { return column_chunk_; }

  // column chunk
  void set_file_path(const std::string& val) { column_chunk_->__set_file_path(val); }

  // column metadata
  void SetStatistics(const EncodedStatistics& val) {
    column_chunk_->meta_data.__set_statistics(ToThrift(val));
  }

  void Finish(int64_t num_values, int64_t dictionary_page_offset,
              int64_t index_page_offset, int64_t data_page_offset,
              int64_t compressed_size, int64_t uncompressed_size, bool has_dictionary,
              bool dictionary_fallback) {
    if (dictionary_page_offset > 0) {
      column_chunk_->meta_data.__set_dictionary_page_offset(dictionary_page_offset);
      column_chunk_->__set_file_offset(dictionary_page_offset + compressed_size);
    } else {
      column_chunk_->__set_file_offset(data_page_offset + compressed_size);
    }
    column_chunk_->__isset.meta_data = true;
    column_chunk_->meta_data.__set_num_values(num_values);
    if (index_page_offset >= 0) {
      column_chunk_->meta_data.__set_index_page_offset(index_page_offset);
    }
    column_chunk_->meta_data.__set_data_page_offset(data_page_offset);
    column_chunk_->meta_data.__set_total_uncompressed_size(uncompressed_size);
    column_chunk_->meta_data.__set_total_compressed_size(compressed_size);
    std::vector<format::Encoding::type> thrift_encodings;
    if (has_dictionary) {
      thrift_encodings.push_back(ToThrift(properties_->dictionary_index_encoding()));
      if (properties_->version() == ParquetVersion::PARQUET_1_0) {
        thrift_encodings.push_back(ToThrift(Encoding::PLAIN));
      } else {
        thrift_encodings.push_back(ToThrift(properties_->dictionary_page_encoding()));
      }
    } else {  // Dictionary not enabled
      thrift_encodings.push_back(ToThrift(properties_->encoding(column_->path())));
    }
    thrift_encodings.push_back(ToThrift(Encoding::RLE));
    // Only PLAIN encoding is supported for fallback in V1
    // TODO(majetideepak): Use user specified encoding for V2
    if (dictionary_fallback) {
      thrift_encodings.push_back(ToThrift(Encoding::PLAIN));
    }
    column_chunk_->meta_data.__set_encodings(thrift_encodings);
  }

  void WriteTo(::arrow::io::OutputStream* sink) {
    ThriftSerializer serializer;
    serializer.Serialize(column_chunk_, sink);
  }

  const ColumnDescriptor* descr() const { return column_; }

 private:
  void Init(format::ColumnChunk* column_chunk) {
    column_chunk_ = column_chunk;
    column_chunk_->meta_data.__set_type(ToThrift(column_->physical_type()));
    column_chunk_->meta_data.__set_path_in_schema(column_->path()->ToDotVector());
    column_chunk_->meta_data.__set_codec(
        ToThrift(properties_->compression(column_->path())));
  }

  format::ColumnChunk* column_chunk_;
  std::unique_ptr<format::ColumnChunk> owned_column_chunk_;
  const std::shared_ptr<WriterProperties> properties_;
  const ColumnDescriptor* column_;
};

std::unique_ptr<ColumnChunkMetaDataBuilder> ColumnChunkMetaDataBuilder::Make(
    const std::shared_ptr<WriterProperties>& props, const ColumnDescriptor* column,
    void* contents) {
  return std::unique_ptr<ColumnChunkMetaDataBuilder>(
      new ColumnChunkMetaDataBuilder(props, column, contents));
}

std::unique_ptr<ColumnChunkMetaDataBuilder> ColumnChunkMetaDataBuilder::Make(
    const std::shared_ptr<WriterProperties>& props, const ColumnDescriptor* column) {
  return std::unique_ptr<ColumnChunkMetaDataBuilder>(
      new ColumnChunkMetaDataBuilder(props, column));
}

ColumnChunkMetaDataBuilder::ColumnChunkMetaDataBuilder(
    const std::shared_ptr<WriterProperties>& props, const ColumnDescriptor* column)
    : impl_{std::unique_ptr<ColumnChunkMetaDataBuilderImpl>(
          new ColumnChunkMetaDataBuilderImpl(props, column))} {}

ColumnChunkMetaDataBuilder::ColumnChunkMetaDataBuilder(
    const std::shared_ptr<WriterProperties>& props, const ColumnDescriptor* column,
    void* contents)
    : impl_{std::unique_ptr<ColumnChunkMetaDataBuilderImpl>(
          new ColumnChunkMetaDataBuilderImpl(
              props, column, reinterpret_cast<format::ColumnChunk*>(contents)))} {}

ColumnChunkMetaDataBuilder::~ColumnChunkMetaDataBuilder() {}

const void* ColumnChunkMetaDataBuilder::contents() const { return impl_->contents(); }

void ColumnChunkMetaDataBuilder::set_file_path(const std::string& path) {
  impl_->set_file_path(path);
}

void ColumnChunkMetaDataBuilder::Finish(int64_t num_values,
                                        int64_t dictionary_page_offset,
                                        int64_t index_page_offset,
                                        int64_t data_page_offset, int64_t compressed_size,
                                        int64_t uncompressed_size, bool has_dictionary,
                                        bool dictionary_fallback) {
  impl_->Finish(num_values, dictionary_page_offset, index_page_offset, data_page_offset,
                compressed_size, uncompressed_size, has_dictionary, dictionary_fallback);
}

void ColumnChunkMetaDataBuilder::WriteTo(::arrow::io::OutputStream* sink) {
  impl_->WriteTo(sink);
}

const ColumnDescriptor* ColumnChunkMetaDataBuilder::descr() const {
  return impl_->descr();
}

void ColumnChunkMetaDataBuilder::SetStatistics(const EncodedStatistics& result) {
  impl_->SetStatistics(result);
}

class RowGroupMetaDataBuilder::RowGroupMetaDataBuilderImpl {
 public:
  explicit RowGroupMetaDataBuilderImpl(const std::shared_ptr<WriterProperties>& props,
                                       const SchemaDescriptor* schema, void* contents)
      : properties_(props), schema_(schema), current_column_(0) {
    row_group_ = reinterpret_cast<format::RowGroup*>(contents);
    InitializeColumns(schema->num_columns());
  }

  ColumnChunkMetaDataBuilder* NextColumnChunk() {
    if (!(current_column_ < num_columns())) {
      std::stringstream ss;
      ss << "The schema only has " << num_columns()
         << " columns, requested metadata for column: " << current_column_;
      throw ParquetException(ss.str());
    }
    auto column = schema_->Column(current_column_);
    auto column_builder = ColumnChunkMetaDataBuilder::Make(
        properties_, column, &row_group_->columns[current_column_++]);
    auto column_builder_ptr = column_builder.get();
    column_builders_.push_back(std::move(column_builder));
    return column_builder_ptr;
  }

  int current_column() { return current_column_; }

  void Finish(int64_t total_bytes_written) {
    if (!(current_column_ == schema_->num_columns())) {
      std::stringstream ss;
      ss << "Only " << current_column_ - 1 << " out of " << schema_->num_columns()
         << " columns are initialized";
      throw ParquetException(ss.str());
    }
    int64_t total_byte_size = 0;

    for (int i = 0; i < schema_->num_columns(); i++) {
      if (!(row_group_->columns[i].file_offset >= 0)) {
        std::stringstream ss;
        ss << "Column " << i << " is not complete.";
        throw ParquetException(ss.str());
      }
      total_byte_size += row_group_->columns[i].meta_data.total_compressed_size;
    }
    DCHECK(total_bytes_written == total_byte_size)
        << "Total bytes in this RowGroup does not match with compressed sizes of columns";

    row_group_->__set_total_byte_size(total_byte_size);
  }

  void set_num_rows(int64_t num_rows) { row_group_->num_rows = num_rows; }

  int num_columns() { return static_cast<int>(row_group_->columns.size()); }

  int64_t num_rows() { return row_group_->num_rows; }

 private:
  void InitializeColumns(int ncols) { row_group_->columns.resize(ncols); }

  format::RowGroup* row_group_;
  const std::shared_ptr<WriterProperties> properties_;
  const SchemaDescriptor* schema_;
  std::vector<std::unique_ptr<ColumnChunkMetaDataBuilder>> column_builders_;
  int current_column_;
};

std::unique_ptr<RowGroupMetaDataBuilder> RowGroupMetaDataBuilder::Make(
    const std::shared_ptr<WriterProperties>& props, const SchemaDescriptor* schema_,
    void* contents) {
  return std::unique_ptr<RowGroupMetaDataBuilder>(
      new RowGroupMetaDataBuilder(props, schema_, contents));
}

RowGroupMetaDataBuilder::RowGroupMetaDataBuilder(
    const std::shared_ptr<WriterProperties>& props, const SchemaDescriptor* schema_,
    void* contents)
    : impl_{std::unique_ptr<RowGroupMetaDataBuilderImpl>(
          new RowGroupMetaDataBuilderImpl(props, schema_, contents))} {}

RowGroupMetaDataBuilder::~RowGroupMetaDataBuilder() {}

ColumnChunkMetaDataBuilder* RowGroupMetaDataBuilder::NextColumnChunk() {
  return impl_->NextColumnChunk();
}

int RowGroupMetaDataBuilder::current_column() const { return impl_->current_column(); }

int RowGroupMetaDataBuilder::num_columns() { return impl_->num_columns(); }

int64_t RowGroupMetaDataBuilder::num_rows() { return impl_->num_rows(); }

void RowGroupMetaDataBuilder::set_num_rows(int64_t num_rows) {
  impl_->set_num_rows(num_rows);
}

void RowGroupMetaDataBuilder::Finish(int64_t total_bytes_written) {
  impl_->Finish(total_bytes_written);
}

// file metadata
// TODO(PARQUET-595) Support key_value_metadata
class FileMetaDataBuilder::FileMetaDataBuilderImpl {
 public:
  explicit FileMetaDataBuilderImpl(
      const SchemaDescriptor* schema, const std::shared_ptr<WriterProperties>& props,
      const std::shared_ptr<const KeyValueMetadata>& key_value_metadata)
      : properties_(props), schema_(schema), key_value_metadata_(key_value_metadata) {
    metadata_.reset(new format::FileMetaData());
  }

  RowGroupMetaDataBuilder* AppendRowGroup() {
    row_groups_.emplace_back();
    current_row_group_builder_ =
        RowGroupMetaDataBuilder::Make(properties_, schema_, &row_groups_.back());
    return current_row_group_builder_.get();
  }

  std::unique_ptr<FileMetaData> Finish() {
    int64_t total_rows = 0;
    for (auto row_group : row_groups_) {
      total_rows += row_group.num_rows;
    }
    metadata_->__set_num_rows(total_rows);
    metadata_->__set_row_groups(row_groups_);

    if (key_value_metadata_) {
      metadata_->key_value_metadata.clear();
      metadata_->key_value_metadata.reserve(key_value_metadata_->size());
      for (int64_t i = 0; i < key_value_metadata_->size(); ++i) {
        format::KeyValue kv_pair;
        kv_pair.__set_key(key_value_metadata_->key(i));
        kv_pair.__set_value(key_value_metadata_->value(i));
        metadata_->key_value_metadata.push_back(kv_pair);
      }
      metadata_->__isset.key_value_metadata = true;
    }

    int32_t file_version = 0;
    switch (properties_->version()) {
      case ParquetVersion::PARQUET_1_0:
        file_version = 1;
        break;
      case ParquetVersion::PARQUET_2_0:
        file_version = 2;
        break;
      default:
        break;
    }
    metadata_->__set_version(file_version);
    metadata_->__set_created_by(properties_->created_by());

    // Users cannot set the `ColumnOrder` since we donot not have user defined sort order
    // in the spec yet.
    // We always default to `TYPE_DEFINED_ORDER`. We can expose it in
    // the API once we have user defined sort orders in the Parquet format.
    // TypeDefinedOrder implies choose SortOrder based on LogicalType/PhysicalType
    format::TypeDefinedOrder type_defined_order;
    format::ColumnOrder column_order;
    column_order.__set_TYPE_ORDER(type_defined_order);
    column_order.__isset.TYPE_ORDER = true;
    metadata_->column_orders.resize(schema_->num_columns(), column_order);
    metadata_->__isset.column_orders = true;

    parquet::schema::SchemaFlattener flattener(
        static_cast<parquet::schema::GroupNode*>(schema_->schema_root().get()),
        &metadata_->schema);
    flattener.Flatten();
    auto file_meta_data = std::unique_ptr<FileMetaData>(new FileMetaData());
    file_meta_data->impl_->metadata_ = std::move(metadata_);
    file_meta_data->impl_->InitSchema();
    return file_meta_data;
  }

 protected:
  std::unique_ptr<format::FileMetaData> metadata_;

 private:
  const std::shared_ptr<WriterProperties> properties_;
  std::vector<format::RowGroup> row_groups_;

  std::unique_ptr<RowGroupMetaDataBuilder> current_row_group_builder_;
  const SchemaDescriptor* schema_;
  std::shared_ptr<const KeyValueMetadata> key_value_metadata_;
};

std::unique_ptr<FileMetaDataBuilder> FileMetaDataBuilder::Make(
    const SchemaDescriptor* schema, const std::shared_ptr<WriterProperties>& props,
    const std::shared_ptr<const KeyValueMetadata>& key_value_metadata) {
  return std::unique_ptr<FileMetaDataBuilder>(
      new FileMetaDataBuilder(schema, props, key_value_metadata));
}

FileMetaDataBuilder::FileMetaDataBuilder(
    const SchemaDescriptor* schema, const std::shared_ptr<WriterProperties>& props,
    const std::shared_ptr<const KeyValueMetadata>& key_value_metadata)
    : impl_{std::unique_ptr<FileMetaDataBuilderImpl>(
          new FileMetaDataBuilderImpl(schema, props, key_value_metadata))} {}

FileMetaDataBuilder::~FileMetaDataBuilder() {}

RowGroupMetaDataBuilder* FileMetaDataBuilder::AppendRowGroup() {
  return impl_->AppendRowGroup();
}

std::unique_ptr<FileMetaData> FileMetaDataBuilder::Finish() { return impl_->Finish(); }

}  // namespace parquet<|MERGE_RESOLUTION|>--- conflicted
+++ resolved
@@ -511,17 +511,13 @@
 
 void FileMetaData::set_file_path(const std::string& path) { impl_->set_file_path(path); }
 
-<<<<<<< HEAD
 void FileMetaData::AppendRowGroups(const std::shared_ptr<FileMetaData>& other) {
   impl_->AppendRowGroups(other->impl_);
 }
 
-void FileMetaData::WriteTo(OutputStream* dst) const { return impl_->WriteTo(dst); }
-=======
 void FileMetaData::WriteTo(::arrow::io::OutputStream* dst) const {
   return impl_->WriteTo(dst);
 }
->>>>>>> dbeab708
 
 ApplicationVersion::ApplicationVersion(const std::string& application, int major,
                                        int minor, int patch)
