--- conflicted
+++ resolved
@@ -92,14 +92,11 @@
 
 FileDecryptionProperties::Builder* FileDecryptionProperties::Builder::footer_key(
     std::string footer_key) {
-<<<<<<< HEAD
   return this->footer_key(SecureString(std::move(footer_key)));
 }
 
 FileDecryptionProperties::Builder* FileDecryptionProperties::Builder::footer_key(
     SecureString footer_key) {
-=======
->>>>>>> 35f8fbce
   if (footer_key.empty()) {
     return this;
   }
@@ -137,17 +134,10 @@
 }
 
 ColumnDecryptionProperties::Builder* ColumnDecryptionProperties::Builder::key(
-<<<<<<< HEAD
     SecureString key) {
   if (key.empty()) return this;
 
   DCHECK(key_.empty());
-=======
-    std::string key) {
-  if (key.empty()) return this;
-
-  DCHECK(!key.empty());
->>>>>>> 35f8fbce
   key_ = std::move(key);
   return this;
 }
@@ -197,7 +187,6 @@
 
 ColumnEncryptionProperties::ColumnEncryptionProperties(bool encrypted,
                                                        std::string column_path,
-<<<<<<< HEAD
                                                        SecureString key,
                                                        std::string key_metadata)
     : column_path_(std::move(column_path)),
@@ -206,14 +195,8 @@
       key_(std::move(key)),
       key_metadata_(std::move(key_metadata)) {
   DCHECK(!column_path_.empty());
-=======
-                                                       std::string key,
-                                                       std::string key_metadata) {
-  DCHECK(!column_path.empty());
-  column_path_ = std::move(column_path);
->>>>>>> 35f8fbce
   if (!encrypted) {
-    DCHECK(key.empty() && key_metadata.empty());
+    DCHECK(key_.empty() && key_metadata_.empty());
   }
   if (!key_.empty()) {
     DCHECK(key_.length() == 16 || key_.length() == 24 || key_.length() == 32);
@@ -221,34 +204,15 @@
   if (encrypted_with_footer_key_) {
     DCHECK(key_metadata_.empty());
   }
-<<<<<<< HEAD
-}
 
 ColumnDecryptionProperties::ColumnDecryptionProperties(std::string column_path,
                                                        SecureString key)
     : column_path_(std::move(column_path)), key_(std::move(key)) {
   DCHECK(!column_path_.empty());
-=======
-
-  encrypted_ = encrypted;
-  key_metadata_ = std::move(key_metadata);
-  key_ = std::move(key);
-}
-
-ColumnDecryptionProperties::ColumnDecryptionProperties(std::string column_path,
-                                                       std::string key) {
-  DCHECK(!column_path.empty());
-  column_path_ = std::move(column_path);
->>>>>>> 35f8fbce
 
   if (!key_.empty()) {
     DCHECK(key_.length() == 16 || key_.length() == 24 || key_.length() == 32);
   }
-<<<<<<< HEAD
-=======
-
-  key_ = std::move(key);
->>>>>>> 35f8fbce
 }
 
 const SecureString& FileDecryptionProperties::column_key(
@@ -260,7 +224,6 @@
       return column_prop->key();
     }
   }
-<<<<<<< HEAD
   return no_key_;
 }
 
@@ -282,37 +245,10 @@
   if (!footer_key_.empty()) {
     DCHECK(footer_key_.length() == 16 || footer_key_.length() == 24 ||
            footer_key_.length() == 32);
-=======
-  return {};
-}
-
-FileDecryptionProperties::FileDecryptionProperties(
-    std::string footer_key, std::shared_ptr<DecryptionKeyRetriever> key_retriever,
-    bool check_plaintext_footer_integrity, std::string aad_prefix,
-    std::shared_ptr<AADPrefixVerifier> aad_prefix_verifier,
-    ColumnPathToDecryptionPropertiesMap column_decryption_properties,
-    bool plaintext_files_allowed) {
-  DCHECK(!footer_key.empty() || nullptr != key_retriever ||
-         0 != column_decryption_properties.size());
-
-  if (!footer_key.empty()) {
-    DCHECK(footer_key.length() == 16 || footer_key.length() == 24 ||
-           footer_key.length() == 32);
->>>>>>> 35f8fbce
   }
   if (footer_key_.empty() && check_plaintext_footer_integrity) {
     DCHECK(nullptr != key_retriever_);
   }
-<<<<<<< HEAD
-=======
-  aad_prefix_verifier_ = std::move(aad_prefix_verifier);
-  footer_key_ = std::move(footer_key);
-  check_plaintext_footer_integrity_ = check_plaintext_footer_integrity;
-  key_retriever_ = std::move(key_retriever);
-  aad_prefix_ = std::move(aad_prefix);
-  column_decryption_properties_ = std::move(column_decryption_properties);
-  plaintext_files_allowed_ = plaintext_files_allowed;
->>>>>>> 35f8fbce
 }
 
 FileEncryptionProperties::Builder* FileEncryptionProperties::Builder::footer_key_id(
@@ -345,11 +281,7 @@
 }
 
 FileEncryptionProperties::FileEncryptionProperties(
-<<<<<<< HEAD
     ParquetCipher::type cipher, SecureString footer_key, std::string footer_key_metadata,
-=======
-    ParquetCipher::type cipher, std::string footer_key, std::string footer_key_metadata,
->>>>>>> 35f8fbce
     bool encrypted_footer, std::string aad_prefix, bool store_aad_prefix_in_file,
     ColumnPathToEncryptionPropertiesMap encrypted_columns)
     : footer_key_(std::move(footer_key)),
