--- conflicted
+++ resolved
@@ -181,13 +181,6 @@
   const ::arrow::util::SecureString& key() const { return key_; }
   const std::string& key_metadata() const { return key_metadata_; }
 
-<<<<<<< HEAD
-  ColumnEncryptionProperties() = default;
-  ColumnEncryptionProperties(const ColumnEncryptionProperties& other) = default;
-  ColumnEncryptionProperties(ColumnEncryptionProperties&& other) = default;
-
-=======
->>>>>>> 35f8fbce
  private:
   std::string column_path_;
   bool encrypted_;
@@ -195,12 +188,8 @@
   ::arrow::util::SecureString key_;
   std::string key_metadata_;
   explicit ColumnEncryptionProperties(bool encrypted, std::string column_path,
-<<<<<<< HEAD
                                       ::arrow::util::SecureString key,
                                       std::string key_metadata);
-=======
-                                      std::string key, std::string key_metadata);
->>>>>>> 35f8fbce
 };
 
 class PARQUET_EXPORT ColumnDecryptionProperties {
@@ -215,52 +204,27 @@
     /// key metadata for this column the metadata will be ignored,
     /// the column will be decrypted with this key.
     /// key length must be either 16, 24 or 32 bytes.
-<<<<<<< HEAD
     Builder* key(::arrow::util::SecureString key);
-=======
-    Builder* key(std::string key);
->>>>>>> 35f8fbce
 
     std::shared_ptr<ColumnDecryptionProperties> build();
 
    private:
-<<<<<<< HEAD
-    const std::string column_path_;
+    std::string column_path_;
     ::arrow::util::SecureString key_;
   };
 
-  ColumnDecryptionProperties() = default;
-  ColumnDecryptionProperties(const ColumnDecryptionProperties& other) = default;
-  ColumnDecryptionProperties(ColumnDecryptionProperties&& other) = default;
-
   const std::string& column_path() const { return column_path_; }
   const ::arrow::util::SecureString& key() const { return key_; }
 
  private:
-  const std::string column_path_;
+  std::string column_path_;
   ::arrow::util::SecureString key_;
-=======
-    std::string column_path_;
-    std::string key_;
-  };
-
-  std::string column_path() const { return column_path_; }
-  std::string key() const { return key_; }
-
- private:
-  std::string column_path_;
-  std::string key_;
->>>>>>> 35f8fbce
 
   /// This class is only required for setting explicit column decryption keys -
   /// to override key retriever (or to provide keys when key metadata and/or
   /// key retriever are not available)
-<<<<<<< HEAD
   explicit ColumnDecryptionProperties(std::string column_path,
                                       ::arrow::util::SecureString key);
-=======
-  explicit ColumnDecryptionProperties(std::string column_path, std::string key);
->>>>>>> 35f8fbce
 };
 
 class PARQUET_EXPORT AADPrefixVerifier {
@@ -295,7 +259,6 @@
     /// will be wiped out (array values set to 0).
     /// Caller is responsible for wiping out the input key array.
     /// param footerKey Key length must be either 16, 24 or 32 bytes.
-<<<<<<< HEAD
     /// \deprecated Deprecated since 21.0.0.
     ///             Use footer_key(arrow::util::SecureString) instead.
     ARROW_DEPRECATED(
@@ -305,9 +268,6 @@
 
     /// \copydoc footer_key(std::string footer_key)
     Builder* footer_key(::arrow::util::SecureString footer_key);
-=======
-    Builder* footer_key(std::string footer_key);
->>>>>>> 35f8fbce
 
     /// Set explicit column keys (decryption properties).
     /// Its also possible to set a key retriever on this property object.
@@ -374,11 +334,7 @@
     bool plaintext_files_allowed_;
   };
 
-<<<<<<< HEAD
   const ::arrow::util::SecureString& column_key(const std::string& column_path) const;
-=======
-  std::string column_key(const std::string& column_path) const;
->>>>>>> 35f8fbce
 
   const ::arrow::util::SecureString& footer_key() const { return footer_key_; }
 
@@ -403,12 +359,9 @@
   std::string aad_prefix_;
   std::shared_ptr<AADPrefixVerifier> aad_prefix_verifier_;
 
-<<<<<<< HEAD
   // any empty SecureString key is interpreted as if no key is given
   // this instance is used if a SecureString reference is returned
   const ::arrow::util::SecureString no_key_ = ::arrow::util::SecureString();
-=======
->>>>>>> 35f8fbce
   ColumnPathToDecryptionPropertiesMap column_decryption_properties_;
 
   std::shared_ptr<DecryptionKeyRetriever> key_retriever_;
@@ -416,12 +369,8 @@
   bool plaintext_files_allowed_;
 
   FileDecryptionProperties(
-<<<<<<< HEAD
       ::arrow::util::SecureString footer_key,
       std::shared_ptr<DecryptionKeyRetriever> key_retriever,
-=======
-      std::string footer_key, std::shared_ptr<DecryptionKeyRetriever> key_retriever,
->>>>>>> 35f8fbce
       bool check_plaintext_footer_integrity, std::string aad_prefix,
       std::shared_ptr<AADPrefixVerifier> aad_prefix_verifier,
       ColumnPathToDecryptionPropertiesMap column_decryption_properties,
@@ -432,7 +381,6 @@
  public:
   class PARQUET_EXPORT Builder {
    public:
-<<<<<<< HEAD
     /// \deprecated Deprecated since 21.0.0. Use Builder(arrow::util::SecureString)
     /// instead.
     ARROW_DEPRECATED(
@@ -445,12 +393,6 @@
         : parquet_cipher_(kDefaultEncryptionAlgorithm),
           encrypted_footer_(kDefaultEncryptedFooter),
           footer_key_(std::move(footer_key)) {
-=======
-    explicit Builder(std::string footer_key)
-        : parquet_cipher_(kDefaultEncryptionAlgorithm),
-          encrypted_footer_(kDefaultEncryptedFooter) {
-      footer_key_ = std::move(footer_key);
->>>>>>> 35f8fbce
       store_aad_prefix_in_file_ = false;
     }
 
@@ -532,12 +474,8 @@
   bool store_aad_prefix_in_file_;
   ColumnPathToEncryptionPropertiesMap encrypted_columns_;
 
-<<<<<<< HEAD
   FileEncryptionProperties(ParquetCipher::type cipher,
                            ::arrow::util::SecureString footer_key,
-=======
-  FileEncryptionProperties(ParquetCipher::type cipher, std::string footer_key,
->>>>>>> 35f8fbce
                            std::string footer_key_metadata, bool encrypted_footer,
                            std::string aad_prefix, bool store_aad_prefix_in_file,
                            ColumnPathToEncryptionPropertiesMap encrypted_columns);
