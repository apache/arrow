// Licensed to the Apache Software Foundation (ASF) under one
// or more contributor license agreements.  See the NOTICE file
// distributed with this work for additional information
// regarding copyright ownership.  The ASF licenses this file
// to you under the Apache License, Version 2.0 (the
// "License"); you may not use this file except in compliance
// with the License.  You may obtain a copy of the License at
//
//   http://www.apache.org/licenses/LICENSE-2.0
//
// Unless required by applicable law or agreed to in writing,
// software distributed under the License is distributed on an
// "AS IS" BASIS, WITHOUT WARRANTIES OR CONDITIONS OF ANY
// KIND, either express or implied.  See the License for the
// specific language governing permissions and limitations
// under the License.

#include "parquet/encoding.h"

#include <algorithm>
#include <cstdint>
#include <cstdlib>
#include <cstring>
#include <limits>
#include <memory>
#include <string>
#include <string_view>
#include <type_traits>
#include <utility>
#include <vector>

#include "arrow/array.h"
#include "arrow/array/builder_binary.h"
#include "arrow/array/builder_dict.h"
#include "arrow/array/builder_primitive.h"
#include "arrow/type_traits.h"
#include "arrow/util/bit_block_counter.h"
#include "arrow/util/bit_run_reader.h"
#include "arrow/util/bit_stream_utils_internal.h"
#include "arrow/util/bit_util.h"
#include "arrow/util/bitmap_ops.h"
#include "arrow/util/byte_stream_split_internal.h"
#include "arrow/util/checked_cast.h"
#include "arrow/util/endian.h"
#include "arrow/util/int_util_overflow.h"
#include "arrow/util/logging_internal.h"
#include "arrow/util/rle_encoding_internal.h"
#include "arrow/util/spaced_internal.h"
#include "arrow/util/ubsan.h"
#include "arrow/visit_data_inline.h"

#include "parquet/exception.h"
#include "parquet/platform.h"
#include "parquet/schema.h"
#include "parquet/types.h"

#ifdef _MSC_VER
// disable warning about inheritance via dominance in the diamond pattern
#  pragma warning(disable : 4250)
#endif

namespace bit_util = arrow::bit_util;

using arrow::Status;
using arrow::VisitNullBitmapInline;
using arrow::internal::AddWithOverflow;
using arrow::internal::BitBlockCounter;
using arrow::internal::checked_cast;
using arrow::internal::VisitBitRuns;
using arrow::util::SafeLoad;
using arrow::util::SafeLoadAs;

namespace parquet {
namespace {

// A helper class to abstract away differences between EncodingTraits<DType>::Accumulator
// for ByteArrayType and FLBAType.

template <typename DType, typename ArrowType>
struct ArrowBinaryHelper;

template <>
struct ArrowBinaryHelper<ByteArrayType, ::arrow::BinaryType> {
  using Accumulator = typename EncodingTraits<ByteArrayType>::Accumulator;

  explicit ArrowBinaryHelper(Accumulator* acc)
      : acc_(acc),
        builder_(checked_cast<::arrow::BinaryBuilder*>(acc->builder.get())),
        chunk_space_remaining_(::arrow::kBinaryMemoryLimit -
                               builder_->value_data_length()) {}

  // Prepare will reserve the number of entries in the current chunk.
  // If estimated_data_length is provided, it will also reserve the estimated data length.
  Status Prepare(int64_t length, std::optional<int64_t> estimated_data_length = {}) {
    entries_remaining_ = length;
    RETURN_NOT_OK(ReserveInitialChunkData(estimated_data_length));
    return Status::OK();
  }

  // If a new chunk is created and estimated_remaining_data_length is provided,
  // it will also reserve the estimated data length for this chunk.
  Status AppendValue(const uint8_t* data, int32_t length,
                     std::optional<int64_t> estimated_remaining_data_length = {}) {
    DCHECK_GT(entries_remaining_, 0);

    if (ARROW_PREDICT_FALSE(!CanFit(length))) {
      // This element would exceed the capacity of a chunk
      RETURN_NOT_OK(PushChunk());
      // Reserve entries and data in new chunk
      RETURN_NOT_OK(ReserveInitialChunkData(estimated_remaining_data_length));
    }
    chunk_space_remaining_ -= length;
    --entries_remaining_;
    if (estimated_remaining_data_length.has_value()) {
      // Assume Prepare() was already called with an estimated_data_length
      builder_->UnsafeAppend(data, length);
      return Status::OK();
    } else {
      return builder_->Append(data, length);
    }
  }

  void UnsafeAppendNull() {
    DCHECK_GT(entries_remaining_, 0);
    --entries_remaining_;
    builder_->UnsafeAppendNull();
  }

  Status AppendNulls(int64_t length) {
    DCHECK_GE(entries_remaining_, length);
    entries_remaining_ -= length;
    return builder_->AppendNulls(length);
  }

 private:
  Status PushChunk() {
    ARROW_ASSIGN_OR_RAISE(auto chunk, acc_->builder->Finish());
    acc_->chunks.push_back(std::move(chunk));
    chunk_space_remaining_ = ::arrow::kBinaryMemoryLimit;
    return Status::OK();
  }

  Status ReserveInitialChunkData(std::optional<int64_t> estimated_remaining_data_length) {
    RETURN_NOT_OK(builder_->Reserve(entries_remaining_));
    if (estimated_remaining_data_length.has_value()) {
      int64_t required_capacity =
          std::min(*estimated_remaining_data_length, chunk_space_remaining_);
      RETURN_NOT_OK(builder_->ReserveData(required_capacity));
    }
    return Status::OK();
  }

  bool CanFit(int64_t length) const { return length <= chunk_space_remaining_; }

  Accumulator* acc_;
  ::arrow::BinaryBuilder* builder_;
  int64_t entries_remaining_;
  int64_t chunk_space_remaining_;
};

template <typename ArrowBinaryType>
struct ArrowBinaryHelper<ByteArrayType, ArrowBinaryType> {
  using Accumulator = typename EncodingTraits<ByteArrayType>::Accumulator;
  using BuilderType = typename ::arrow::TypeTraits<ArrowBinaryType>::BuilderType;

  static constexpr bool kIsBinaryView =
      ::arrow::is_binary_view_like_type<ArrowBinaryType>::value;

  explicit ArrowBinaryHelper(Accumulator* acc)
      : builder_(checked_cast<BuilderType*>(acc->builder.get())) {}

  // Prepare will reserve the number of entries in the current chunk.
  // If estimated_data_length is provided, it will also reserve the estimated data length,
  // and the caller should better call `UnsafeAppend` instead of `Append` to avoid
  // double-checking the data length.
  Status Prepare(int64_t length, std::optional<int64_t> estimated_data_length = {}) {
    RETURN_NOT_OK(builder_->Reserve(length));
    // Avoid reserving data when reading into a binary-view array, because many
    // values may be very short and not require any heap storage, which would make
    // the initial allocation wasteful.
    if (!kIsBinaryView && estimated_data_length.has_value()) {
      RETURN_NOT_OK(builder_->ReserveData(*estimated_data_length));
    }
    return Status::OK();
  }

  Status AppendValue(const uint8_t* data, int32_t length,
                     std::optional<int64_t> estimated_remaining_data_length = {}) {
    if (!kIsBinaryView && estimated_remaining_data_length.has_value()) {
      // Assume Prepare() was already called with an estimated_data_length
      builder_->UnsafeAppend(data, length);
      return Status::OK();
    } else {
      return builder_->Append(data, length);
    }
  }

  void UnsafeAppendNull() { builder_->UnsafeAppendNull(); }

  Status AppendNulls(int64_t length) { return builder_->AppendNulls(length); }

 private:
  BuilderType* builder_;
};

template <>
struct ArrowBinaryHelper<FLBAType, ::arrow::FixedSizeBinaryType> {
  using Accumulator = typename EncodingTraits<FLBAType>::Accumulator;

  explicit ArrowBinaryHelper(Accumulator* acc) : acc_(acc) {}

  Status Prepare(int64_t length, std::optional<int64_t> estimated_data_length = {}) {
    return acc_->Reserve(length);
  }

  Status AppendValue(const uint8_t* data, int32_t length,
                     std::optional<int64_t> estimated_remaining_data_length = {}) {
    acc_->UnsafeAppend(data);
    return Status::OK();
  }

  void UnsafeAppendNull() { acc_->UnsafeAppendNull(); }

  Status AppendNulls(int64_t length) { return acc_->AppendNulls(length); }

 private:
  Accumulator* acc_;
};

// Call `func(&helper, args...)` where `helper` is a ArrowBinaryHelper<> instance
// suitable for the Parquet DType and accumulator `acc`.
template <typename DType, typename Function, typename... Args>
auto DispatchArrowBinaryHelper(typename EncodingTraits<DType>::Accumulator* acc,
                               int64_t length,
                               std::optional<int64_t> estimated_data_length,
                               Function&& func, Args&&... args) {
  static_assert(std::is_same_v<DType, ByteArrayType> || std::is_same_v<DType, FLBAType>,
                "unsupported DType");
  if constexpr (std::is_same_v<DType, ByteArrayType>) {
    switch (acc->builder->type()->id()) {
      case ::arrow::Type::BINARY:
      case ::arrow::Type::STRING: {
        ArrowBinaryHelper<DType, ::arrow::BinaryType> helper(acc);
        RETURN_NOT_OK(helper.Prepare(length, estimated_data_length));
        return func(&helper, std::forward<Args>(args)...);
      }
      case ::arrow::Type::LARGE_BINARY:
      case ::arrow::Type::LARGE_STRING: {
        ArrowBinaryHelper<DType, ::arrow::LargeBinaryType> helper(acc);
        RETURN_NOT_OK(helper.Prepare(length, estimated_data_length));
        return func(&helper, std::forward<Args>(args)...);
      }
      case ::arrow::Type::BINARY_VIEW:
      case ::arrow::Type::STRING_VIEW: {
        ArrowBinaryHelper<DType, ::arrow::BinaryViewType> helper(acc);
        RETURN_NOT_OK(helper.Prepare(length, estimated_data_length));
        return func(&helper, std::forward<Args>(args)...);
      }
      default:
        throw ParquetException(
            "Unsupported Arrow builder type when reading from BYTE_ARRAY column: " +
            acc->builder->type()->ToString());
    }
  } else {
    ArrowBinaryHelper<DType, ::arrow::FixedSizeBinaryType> helper(acc);
    RETURN_NOT_OK(helper.Prepare(length, estimated_data_length));
    return func(&helper, std::forward<Args>(args)...);
  }
}

void CheckPageLargeEnough(int64_t remaining_bytes, int32_t value_width,
                          int64_t num_values) {
  if (remaining_bytes < value_width * num_values) {
    ParquetException::EofException();
  }
}

// Internal decoder class hierarchy

class DecoderImpl : virtual public Decoder {
 public:
  void SetData(int num_values, const uint8_t* data, int len) override {
    num_values_ = num_values;
    data_ = data;
    len_ = len;
  }

  int values_left() const override { return num_values_; }
  Encoding::type encoding() const override { return encoding_; }

 protected:
  DecoderImpl(const ColumnDescriptor* descr, Encoding::type encoding)
      : descr_(descr), encoding_(encoding), num_values_(0), data_(NULLPTR), len_(0) {}

  // For accessing type-specific metadata, like FIXED_LEN_BYTE_ARRAY
  const ColumnDescriptor* descr_;

  const Encoding::type encoding_;
  int num_values_;
  const uint8_t* data_;
  int len_;
};

template <typename DType>
class TypedDecoderImpl : public DecoderImpl, virtual public TypedDecoder<DType> {
 public:
  using T = typename DType::c_type;

 protected:
  TypedDecoderImpl(const ColumnDescriptor* descr, Encoding::type encoding)
      : DecoderImpl(descr, encoding) {
    if constexpr (std::is_same_v<DType, FLBAType>) {
      if (descr_ == nullptr) {
        throw ParquetException(
            "Must pass a ColumnDescriptor when creating a Decoder for "
            "FIXED_LEN_BYTE_ARRAY");
      }
      type_length_ = descr_->type_length();
    } else if constexpr (std::is_same_v<DType, ByteArrayType>) {
      type_length_ = -1;
    } else {
      type_length_ = sizeof(T);
    }
  }

  int DecodeSpaced(T* buffer, int num_values, int null_count, const uint8_t* valid_bits,
                   int64_t valid_bits_offset) override {
    if (null_count > 0) {
      int values_to_read = num_values - null_count;
      int values_read = this->Decode(buffer, values_to_read);
      if (values_read != values_to_read) {
        throw ParquetException("Number of values / definition_levels read did not match");
      }
      ::arrow::util::internal::SpacedExpandRightward<T>(buffer, num_values, null_count,
                                                        valid_bits, valid_bits_offset);
      return num_values;
    } else {
      return this->Decode(buffer, num_values);
    }
  }

  int type_length_;
};

// ----------------------------------------------------------------------
// PLAIN decoder

template <typename DType>
class PlainDecoder : public TypedDecoderImpl<DType> {
 public:
  using T = typename DType::c_type;

  explicit PlainDecoder(const ColumnDescriptor* descr)
      : TypedDecoderImpl<DType>(descr, Encoding::PLAIN) {}

  int Decode(T* buffer, int max_values) override;

  int DecodeArrow(int num_values, int null_count, const uint8_t* valid_bits,
                  int64_t valid_bits_offset,
                  typename EncodingTraits<DType>::Accumulator* builder) override;

  int DecodeArrow(int num_values, int null_count, const uint8_t* valid_bits,
                  int64_t valid_bits_offset,
                  typename EncodingTraits<DType>::DictAccumulator* builder) override;
};

template <>
int PlainDecoder<Int96Type>::DecodeArrow(
    int num_values, int null_count, const uint8_t* valid_bits, int64_t valid_bits_offset,
    typename EncodingTraits<Int96Type>::Accumulator* builder) {
  ParquetException::NYI("DecodeArrow not supported for Int96");
}

template <>
int PlainDecoder<Int96Type>::DecodeArrow(
    int num_values, int null_count, const uint8_t* valid_bits, int64_t valid_bits_offset,
    typename EncodingTraits<Int96Type>::DictAccumulator* builder) {
  ParquetException::NYI("DecodeArrow not supported for Int96");
}

template <>
int PlainDecoder<BooleanType>::DecodeArrow(
    int num_values, int null_count, const uint8_t* valid_bits, int64_t valid_bits_offset,
    typename EncodingTraits<BooleanType>::Accumulator* builder) {
  ParquetException::NYI("BooleanType handled in concrete subclass");
}

template <>
int PlainDecoder<BooleanType>::DecodeArrow(
    int num_values, int null_count, const uint8_t* valid_bits, int64_t valid_bits_offset,
    typename EncodingTraits<BooleanType>::DictAccumulator* builder) {
  ParquetException::NYI("dictionaries of BooleanType");
}

template <typename DType>
int PlainDecoder<DType>::DecodeArrow(
    int num_values, int null_count, const uint8_t* valid_bits, int64_t valid_bits_offset,
    typename EncodingTraits<DType>::Accumulator* builder) {
  using value_type = typename DType::c_type;

  constexpr int value_size = static_cast<int>(sizeof(value_type));
  int values_decoded = num_values - null_count;
  CheckPageLargeEnough(this->len_, value_size, values_decoded);

  const uint8_t* data = this->data_;

  PARQUET_THROW_NOT_OK(builder->Reserve(num_values));
  PARQUET_THROW_NOT_OK(
      VisitBitRuns(valid_bits, valid_bits_offset, num_values,
                   [&](int64_t position, int64_t run_length, bool is_valid) {
                     if (is_valid) {
#if ARROW_LITTLE_ENDIAN
                       RETURN_NOT_OK(builder->AppendValues(
                           reinterpret_cast<const value_type*>(data), run_length));
                       data += run_length * sizeof(value_type);
#else
                       // On big-endian systems, we need to byte-swap each value
                       // since Parquet data is stored in little-endian format
                       for (int64_t i = 0; i < run_length; ++i) {
                         value_type value = ::arrow::bit_util::FromLittleEndian(
                             SafeLoadAs<value_type>(data));
                         RETURN_NOT_OK(builder->Append(value));
                         data += sizeof(value_type);
                       }
#endif
                     } else {
                       RETURN_NOT_OK(builder->AppendNulls(run_length));
                     }
                     return Status::OK();
                   }));

  this->data_ = data;
  this->len_ -= sizeof(value_type) * values_decoded;
  this->num_values_ -= values_decoded;
  return values_decoded;
}

template <typename DType>
int PlainDecoder<DType>::DecodeArrow(
    int num_values, int null_count, const uint8_t* valid_bits, int64_t valid_bits_offset,
    typename EncodingTraits<DType>::DictAccumulator* builder) {
  using value_type = typename DType::c_type;

  constexpr int value_size = static_cast<int>(sizeof(value_type));
  int values_decoded = num_values - null_count;
  CheckPageLargeEnough(this->len_, value_size, values_decoded);

  const uint8_t* data = this->data_;

  PARQUET_THROW_NOT_OK(builder->Reserve(num_values));
  VisitNullBitmapInline(
      valid_bits, valid_bits_offset, num_values, null_count,
      [&]() {
        PARQUET_THROW_NOT_OK(builder->Append(SafeLoadAs<value_type>(data)));
        data += sizeof(value_type);
      },
      [&]() { PARQUET_THROW_NOT_OK(builder->AppendNull()); });

  this->data_ = data;
  this->len_ -= sizeof(value_type) * values_decoded;
  this->num_values_ -= values_decoded;
  return values_decoded;
}

// Decode routine templated on C++ type rather than type enum
template <typename T>
inline int DecodePlain(const uint8_t* data, int64_t data_size, int num_values,
                       int type_length, T* out) {
  int64_t bytes_to_decode = num_values * static_cast<int64_t>(sizeof(T));
  if (bytes_to_decode > data_size || bytes_to_decode > INT_MAX) {
    ParquetException::EofException();
  }
  // If bytes_to_decode == 0, data could be null
  if (bytes_to_decode > 0) {
#if ARROW_LITTLE_ENDIAN
    memcpy(out, data, static_cast<size_t>(bytes_to_decode));
#else
    // On big-endian systems, we need to byte-swap each value
    // since Parquet data is stored in little-endian format.
    // Only apply to integer and floating-point types that have FromLittleEndian support.
    if constexpr (std::is_same_v<T, int32_t> || std::is_same_v<T, uint32_t> ||
                  std::is_same_v<T, int64_t> || std::is_same_v<T, uint64_t> ||
                  std::is_same_v<T, float> || std::is_same_v<T, double>) {
      for (int i = 0; i < num_values; ++i) {
        out[i] = ::arrow::bit_util::FromLittleEndian(SafeLoadAs<T>(data));
        data += sizeof(T);
      }
    } else {
      // For other types (bool, Int96, etc.), just do memcpy
      memcpy(out, data, static_cast<size_t>(bytes_to_decode));
    }
#endif
  }
  return static_cast<int>(bytes_to_decode);
}

// Template specialization for BYTE_ARRAY. The written values do not own their
// own data.

static inline int64_t ReadByteArray(const uint8_t* data, int64_t data_size,
                                    ByteArray* out) {
  if (ARROW_PREDICT_FALSE(data_size < 4)) {
    ParquetException::EofException();
  }
  const int32_t len = ::arrow::bit_util::FromLittleEndian(SafeLoadAs<int32_t>(data));
  if (len < 0) {
    throw ParquetException("Invalid BYTE_ARRAY value");
  }
  const int64_t consumed_length = static_cast<int64_t>(len) + 4;
  if (ARROW_PREDICT_FALSE(data_size < consumed_length)) {
    ParquetException::EofException();
  }
  *out = ByteArray{static_cast<uint32_t>(len), data + 4};
  return consumed_length;
}

template <>
inline int DecodePlain<ByteArray>(const uint8_t* data, int64_t data_size, int num_values,
                                  int type_length, ByteArray* out) {
  int bytes_decoded = 0;
  for (int i = 0; i < num_values; ++i) {
    const auto increment = ReadByteArray(data, data_size, out + i);
    if (ARROW_PREDICT_FALSE(increment > INT_MAX - bytes_decoded)) {
      throw ParquetException("BYTE_ARRAY chunk too large");
    }
    data += increment;
    data_size -= increment;
    bytes_decoded += static_cast<int>(increment);
  }
  return bytes_decoded;
}

// Template specialization for FIXED_LEN_BYTE_ARRAY. The written values do not
// own their own data.
template <>
inline int DecodePlain<FixedLenByteArray>(const uint8_t* data, int64_t data_size,
                                          int num_values, int type_length,
                                          FixedLenByteArray* out) {
  int64_t bytes_to_decode = static_cast<int64_t>(type_length) * num_values;
  if (bytes_to_decode > data_size || bytes_to_decode > INT_MAX) {
    ParquetException::EofException();
  }
  for (int i = 0; i < num_values; ++i) {
    out[i].ptr = data + i * static_cast<int64_t>(type_length);
  }
  return static_cast<int>(bytes_to_decode);
}

template <typename DType>
int PlainDecoder<DType>::Decode(T* buffer, int max_values) {
  max_values = std::min(max_values, this->num_values_);
  int bytes_consumed =
      DecodePlain<T>(this->data_, this->len_, max_values, this->type_length_, buffer);
  this->data_ += bytes_consumed;
  this->len_ -= bytes_consumed;
  this->num_values_ -= max_values;
  return max_values;
}

// PLAIN decoder implementation for BOOLEAN

class PlainBooleanDecoder : public TypedDecoderImpl<BooleanType>, public BooleanDecoder {
 public:
  explicit PlainBooleanDecoder(const ColumnDescriptor* descr);
  void SetData(int num_values, const uint8_t* data, int len) override;

  // Two flavors of bool decoding
  int Decode(uint8_t* buffer, int max_values) override;
  int Decode(bool* buffer, int max_values) override;
  int DecodeArrow(int num_values, int null_count, const uint8_t* valid_bits,
                  int64_t valid_bits_offset,
                  typename EncodingTraits<BooleanType>::Accumulator* out) override;

  int DecodeArrow(int num_values, int null_count, const uint8_t* valid_bits,
                  int64_t valid_bits_offset,
                  typename EncodingTraits<BooleanType>::DictAccumulator* out) override;

 private:
  std::unique_ptr<::arrow::bit_util::BitReader> bit_reader_;
  int total_num_values_{0};
};

PlainBooleanDecoder::PlainBooleanDecoder(const ColumnDescriptor* descr)
    : TypedDecoderImpl<BooleanType>(descr, Encoding::PLAIN) {}

void PlainBooleanDecoder::SetData(int num_values, const uint8_t* data, int len) {
  DecoderImpl::SetData(num_values, data, len);
  total_num_values_ = num_values;
  bit_reader_ = std::make_unique<bit_util::BitReader>(data, len);
}

int PlainBooleanDecoder::DecodeArrow(
    int num_values, int null_count, const uint8_t* valid_bits, int64_t valid_bits_offset,
    typename EncodingTraits<BooleanType>::Accumulator* builder) {
  int values_decoded = num_values - null_count;
  if (ARROW_PREDICT_FALSE(num_values_ < values_decoded)) {
    // A too large `num_values` was requested.
    ParquetException::EofException(
        "A too large `num_values` was requested in PlainBooleanDecoder: remain " +
        std::to_string(num_values_) + ", requested: " + std::to_string(values_decoded));
  }
  if (ARROW_PREDICT_FALSE(!bit_reader_->Advance(values_decoded))) {
    ParquetException::EofException("PlainDecoder doesn't have enough values in page");
  }

  if (null_count == 0) {
    // FastPath: can copy the data directly
    PARQUET_THROW_NOT_OK(builder->AppendValues(data_, values_decoded, NULLPTR,
                                               total_num_values_ - num_values_));
  } else {
    // Handle nulls by BitBlockCounter
    PARQUET_THROW_NOT_OK(builder->Reserve(num_values));
    BitBlockCounter bit_counter(valid_bits, valid_bits_offset, num_values);
    int64_t value_position = 0;
    int64_t valid_bits_offset_position = valid_bits_offset;
    int64_t previous_value_offset = total_num_values_ - num_values_;
    while (value_position < num_values) {
      auto block = bit_counter.NextWord();
      if (block.AllSet()) {
        // GH-40978: We don't have UnsafeAppendValues for booleans currently,
        // so using `AppendValues` here.
        PARQUET_THROW_NOT_OK(
            builder->AppendValues(data_, block.length, NULLPTR, previous_value_offset));
        previous_value_offset += block.length;
      } else if (block.NoneSet()) {
        // GH-40978: We don't have UnsafeAppendNulls for booleans currently,
        // so using `AppendNulls` here.
        PARQUET_THROW_NOT_OK(builder->AppendNulls(block.length));
      } else {
        for (int64_t i = 0; i < block.length; ++i) {
          if (bit_util::GetBit(valid_bits, valid_bits_offset_position + i)) {
            bool value = bit_util::GetBit(data_, previous_value_offset);
            builder->UnsafeAppend(value);
            previous_value_offset += 1;
          } else {
            builder->UnsafeAppendNull();
          }
        }
      }
      value_position += block.length;
      valid_bits_offset_position += block.length;
    }
  }

  num_values_ -= values_decoded;
  return values_decoded;
}

inline int PlainBooleanDecoder::DecodeArrow(
    int num_values, int null_count, const uint8_t* valid_bits, int64_t valid_bits_offset,
    typename EncodingTraits<BooleanType>::DictAccumulator* builder) {
  ParquetException::NYI("dictionaries of BooleanType");
}

int PlainBooleanDecoder::Decode(uint8_t* buffer, int max_values) {
  max_values = std::min(max_values, num_values_);
  if (ARROW_PREDICT_FALSE(!bit_reader_->Advance(max_values))) {
    ParquetException::EofException();
  }
  // Copy the data directly
  // Parquet's boolean encoding is bit-packed using LSB. So
  // we can directly copy the data to the buffer.
  ::arrow::internal::CopyBitmap(this->data_, /*offset=*/total_num_values_ - num_values_,
                                /*length=*/max_values, /*dest=*/buffer,
                                /*dest_offset=*/0);
  num_values_ -= max_values;
  return max_values;
}

int PlainBooleanDecoder::Decode(bool* buffer, int max_values) {
  max_values = std::min(max_values, num_values_);
  if (bit_reader_->GetBatch(1, buffer, max_values) != max_values) {
    ParquetException::EofException();
  }
  num_values_ -= max_values;
  return max_values;
}

// PLAIN decoder implementation for FIXED_LEN_BYTE_ARRAY and BYTE_ARRAY

template <>
inline int PlainDecoder<ByteArrayType>::DecodeArrow(
    int num_values, int null_count, const uint8_t* valid_bits, int64_t valid_bits_offset,
    typename EncodingTraits<ByteArrayType>::Accumulator* builder) {
  ParquetException::NYI();
}

template <>
inline int PlainDecoder<ByteArrayType>::DecodeArrow(
    int num_values, int null_count, const uint8_t* valid_bits, int64_t valid_bits_offset,
    typename EncodingTraits<ByteArrayType>::DictAccumulator* builder) {
  ParquetException::NYI();
}

template <>
inline int PlainDecoder<FLBAType>::DecodeArrow(
    int num_values, int null_count, const uint8_t* valid_bits, int64_t valid_bits_offset,
    typename EncodingTraits<FLBAType>::Accumulator* builder) {
  const int byte_width = this->type_length_;
  const int values_decoded = num_values - null_count;
  CheckPageLargeEnough(len_, byte_width, values_decoded);

  PARQUET_THROW_NOT_OK(builder->Reserve(num_values));

  // 1. Copy directly into the FixedSizeBinary data buffer, packed to the right.
  uint8_t* decode_out = builder->GetMutableValue(builder->length() + null_count);
  memcpy(decode_out, data_, values_decoded * byte_width);

  // 2. Expand the values into their final positions.
  if (null_count == 0) {
    // No expansion required, and no need to append the bitmap
    builder->UnsafeAdvance(num_values);
  } else {
    ::arrow::util::internal::SpacedExpandLeftward(
        builder->GetMutableValue(builder->length()), byte_width, num_values, null_count,
        valid_bits, valid_bits_offset);
    builder->UnsafeAdvance(num_values, valid_bits, valid_bits_offset);
  }
  data_ += byte_width * values_decoded;
  num_values_ -= values_decoded;
  len_ -= byte_width * values_decoded;
  return values_decoded;
}

template <>
inline int PlainDecoder<FLBAType>::DecodeArrow(
    int num_values, int null_count, const uint8_t* valid_bits, int64_t valid_bits_offset,
    typename EncodingTraits<FLBAType>::DictAccumulator* builder) {
  const int byte_width = this->type_length_;
  const int values_decoded = num_values - null_count;
  CheckPageLargeEnough(len_, byte_width, values_decoded);

  PARQUET_THROW_NOT_OK(builder->Reserve(num_values));
  PARQUET_THROW_NOT_OK(
      VisitBitRuns(valid_bits, valid_bits_offset, num_values,
                   [&](int64_t position, int64_t run_length, bool is_valid) {
                     if (is_valid) {
                       for (int64_t i = 0; i < run_length; ++i) {
                         RETURN_NOT_OK(builder->Append(data_));
                       }
                       data_ += run_length * byte_width;
                     } else {
                       RETURN_NOT_OK(builder->AppendNulls(run_length));
                     }
                     return Status::OK();
                   }));

  num_values_ -= values_decoded;
  len_ -= byte_width * values_decoded;
  return values_decoded;
}

class PlainByteArrayDecoder : public PlainDecoder<ByteArrayType> {
 public:
  using Base = PlainDecoder<ByteArrayType>;
  using Base::DecodeSpaced;
  using Base::PlainDecoder;

  // ----------------------------------------------------------------------
  // Dictionary read paths

  int DecodeArrow(int num_values, int null_count, const uint8_t* valid_bits,
                  int64_t valid_bits_offset,
                  ::arrow::BinaryDictionary32Builder* builder) override {
    int result = 0;
    PARQUET_THROW_NOT_OK(DecodeArrow(num_values, null_count, valid_bits,
                                     valid_bits_offset, builder, &result));
    return result;
  }

  // ----------------------------------------------------------------------
  // Optimized dense binary read paths

  int DecodeArrow(int num_values, int null_count, const uint8_t* valid_bits,
                  int64_t valid_bits_offset,
                  typename EncodingTraits<ByteArrayType>::Accumulator* out) override {
    int result = 0;
    PARQUET_THROW_NOT_OK(DecodeArrowDense(num_values, null_count, valid_bits,
                                          valid_bits_offset, out, &result));
    return result;
  }

 private:
  Status DecodeArrowDense(int num_values, int null_count, const uint8_t* valid_bits,
                          int64_t valid_bits_offset,
                          typename EncodingTraits<ByteArrayType>::Accumulator* out,
                          int* out_values_decoded) {
    // We're going to decode `num_values - null_count` PLAIN values,
    // and each value has a 4-byte length header that doesn't count for the
    // Arrow binary data length.
    int64_t estimated_data_length = len_ - 4 * (num_values - null_count);
    if (ARROW_PREDICT_FALSE(estimated_data_length < 0)) {
      return Status::Invalid("Invalid or truncated PLAIN-encoded BYTE_ARRAY data");
    }

    auto visit_binary_helper = [&](auto* helper) {
      int values_decoded = 0;

<<<<<<< HEAD
      RETURN_NOT_OK(VisitBitRuns(
          valid_bits, valid_bits_offset, num_values,
          [&](int64_t position, int64_t run_length, bool is_valid) {
            if (is_valid) {
              for (int64_t i = 0; i < run_length; ++i) {
                if (ARROW_PREDICT_FALSE(len_ < 4)) {
                  return Status::Invalid(
                      "Invalid or truncated PLAIN-encoded BYTE_ARRAY data");
                }
                auto value_len =
                    ::arrow::bit_util::FromLittleEndian(SafeLoadAs<int32_t>(data_));
                if (ARROW_PREDICT_FALSE(value_len < 0 || value_len > len_ - 4)) {
                  return Status::Invalid(
                      "Invalid or truncated PLAIN-encoded BYTE_ARRAY data");
                }
                RETURN_NOT_OK(
                    helper->AppendValue(data_ + 4, value_len, estimated_data_length));
                auto increment = value_len + 4;
                data_ += increment;
                len_ -= increment;
                estimated_data_length -= value_len;
                DCHECK_GE(estimated_data_length, 0);
              }
              values_decoded += static_cast<int>(run_length);
              return Status::OK();
            } else {
              return helper->AppendNulls(run_length);
=======
      auto visit_run = [&](int64_t position, int64_t run_length, bool is_valid) {
        if (is_valid) {
          for (int64_t i = 0; i < run_length; ++i) {
            // We ensure `len_` is sufficient thanks to:
            //   1. the initial `estimated_data_length` check above,
            //   2. the running `value_len > estimated_data_length` check below.
            // This precondition follows from those two checks.
            DCHECK_GE(len_, 4);
            auto value_len = SafeLoadAs<int32_t>(data_);
            // This check also ensures that `value_len <= len_ - 4` due to the way
            // `estimated_data_length` is computed.
            if (ARROW_PREDICT_FALSE(value_len < 0 || value_len > estimated_data_length)) {
              return Status::Invalid(
                  "Invalid or truncated PLAIN-encoded BYTE_ARRAY data");
>>>>>>> 082377ae
            }
            RETURN_NOT_OK(
                helper->AppendValue(data_ + 4, value_len, estimated_data_length));
            auto increment = value_len + 4;
            data_ += increment;
            len_ -= increment;
            estimated_data_length -= value_len;
            DCHECK_GE(estimated_data_length, 0);
          }
          values_decoded += static_cast<int>(run_length);
          DCHECK_LE(values_decoded, num_values);
          return Status::OK();
        } else {
          return helper->AppendNulls(run_length);
        }
      };

      RETURN_NOT_OK(
          VisitBitRuns(valid_bits, valid_bits_offset, num_values, std::move(visit_run)));

      num_values_ -= values_decoded;
      *out_values_decoded = values_decoded;
      return Status::OK();
    };

    return DispatchArrowBinaryHelper<ByteArrayType>(
        out, num_values, estimated_data_length, visit_binary_helper);
  }

  template <typename BuilderType>
  Status DecodeArrow(int num_values, int null_count, const uint8_t* valid_bits,
                     int64_t valid_bits_offset, BuilderType* builder,
                     int* out_values_decoded) {
    RETURN_NOT_OK(builder->Reserve(num_values));
    int values_decoded = 0;

    RETURN_NOT_OK(VisitBitRuns(
        valid_bits, valid_bits_offset, num_values,
        [&](int64_t position, int64_t run_length, bool is_valid) {
          if (is_valid) {
            for (int64_t i = 0; i < run_length; ++i) {
              if (ARROW_PREDICT_FALSE(len_ < 4)) {
                return Status::Invalid(
                    "Invalid or truncated PLAIN-encoded BYTE_ARRAY data");
              }
              auto value_len =
                  ::arrow::bit_util::FromLittleEndian(SafeLoadAs<int32_t>(data_));
              if (ARROW_PREDICT_FALSE(value_len < 0 || value_len > len_ - 4)) {
                return Status::Invalid(
                    "Invalid or truncated PLAIN-encoded BYTE_ARRAY data");
              }
              RETURN_NOT_OK(builder->Append(data_ + 4, value_len));
              auto increment = value_len + 4;
              data_ += increment;
              len_ -= increment;
            }
            values_decoded += static_cast<int>(run_length);
            return Status::OK();
          } else {
            return builder->AppendNulls(run_length);
          }
        }));

    num_values_ -= values_decoded;
    *out_values_decoded = values_decoded;
    return Status::OK();
  }
};

class PlainFLBADecoder : public PlainDecoder<FLBAType>, public FLBADecoder {
 public:
  using Base = PlainDecoder<FLBAType>;
  using Base::PlainDecoder;
};

// ----------------------------------------------------------------------
// Dictionary decoding

template <typename Type>
class DictDecoderImpl : public TypedDecoderImpl<Type>, public DictDecoder<Type> {
 public:
  typedef typename Type::c_type T;

  // Initializes the dictionary with values from 'dictionary'. The data in
  // dictionary is not guaranteed to persist in memory after this call so the
  // dictionary decoder needs to copy the data out if necessary.
  explicit DictDecoderImpl(const ColumnDescriptor* descr,
                           MemoryPool* pool = ::arrow::default_memory_pool())
      : TypedDecoderImpl<Type>(descr, Encoding::RLE_DICTIONARY),
        dictionary_(AllocateBuffer(pool, 0)),
        dictionary_length_(0),
        byte_array_data_(AllocateBuffer(pool, 0)),
        byte_array_offsets_(AllocateBuffer(pool, 0)),
        indices_scratch_space_(AllocateBuffer(pool, 0)) {}

  // Perform type-specific initialization
  void SetDict(TypedDecoder<Type>* dictionary) override;

  void SetData(int num_values, const uint8_t* data, int len) override {
    this->num_values_ = num_values;
    if (len == 0) {
      // Initialize dummy decoder to avoid crashes later on
      idx_decoder_ =
          ::arrow::util::RleBitPackedDecoder<int32_t>(data, len, /*bit_width=*/1);
      return;
    }
    uint8_t bit_width = *data;
    if (ARROW_PREDICT_FALSE(bit_width > 32)) {
      throw ParquetException("Invalid or corrupted bit_width " +
                             std::to_string(bit_width) + ". Maximum allowed is 32.");
    }
    idx_decoder_ = ::arrow::util::RleBitPackedDecoder<int32_t>(++data, --len, bit_width);
  }

  int Decode(T* buffer, int num_values) override {
    num_values = std::min(num_values, this->num_values_);
    int decoded_values = idx_decoder_.GetBatchWithDict(
        dictionary_->data_as<T>(), dictionary_length_, buffer, num_values);
    if (decoded_values != num_values) {
      ParquetException::EofException();
    }
    this->num_values_ -= num_values;
    return num_values;
  }

  int DecodeSpaced(T* buffer, int num_values, int null_count, const uint8_t* valid_bits,
                   int64_t valid_bits_offset) override {
    num_values = std::min(num_values, this->num_values_);
    if (num_values != idx_decoder_.GetBatchWithDictSpaced(
                          dictionary_->data_as<T>(), dictionary_length_, buffer,
                          num_values, null_count, valid_bits, valid_bits_offset)) {
      ParquetException::EofException();
    }
    this->num_values_ -= num_values;
    return num_values;
  }

  int DecodeArrow(int num_values, int null_count, const uint8_t* valid_bits,
                  int64_t valid_bits_offset,
                  typename EncodingTraits<Type>::Accumulator* out) override;

  int DecodeArrow(int num_values, int null_count, const uint8_t* valid_bits,
                  int64_t valid_bits_offset,
                  typename EncodingTraits<Type>::DictAccumulator* out) override;

  void InsertDictionary(::arrow::ArrayBuilder* builder) override;

  int DecodeIndicesSpaced(int num_values, int null_count, const uint8_t* valid_bits,
                          int64_t valid_bits_offset,
                          ::arrow::ArrayBuilder* builder) override {
    if (num_values > 0) {
      // TODO(wesm): Refactor to batch reads for improved memory use. It is not
      // trivial because the null_count is relative to the entire bitmap
      PARQUET_THROW_NOT_OK(indices_scratch_space_->TypedResize<int32_t>(
          num_values, /*shrink_to_fit=*/false));
    }

    auto indices_buffer = indices_scratch_space_->mutable_data_as<int32_t>();

    if (num_values != idx_decoder_.GetBatchSpaced(num_values, null_count, valid_bits,
                                                  valid_bits_offset, indices_buffer)) {
      ParquetException::EofException();
    }

    // XXX(wesm): Cannot append "valid bits" directly to the builder
    std::vector<uint8_t> valid_bytes(num_values, 0);
    size_t i = 0;
    VisitNullBitmapInline(
        valid_bits, valid_bits_offset, num_values, null_count,
        [&]() { valid_bytes[i++] = 1; }, [&]() { ++i; });

    auto binary_builder = checked_cast<::arrow::BinaryDictionary32Builder*>(builder);
    PARQUET_THROW_NOT_OK(
        binary_builder->AppendIndices(indices_buffer, num_values, valid_bytes.data()));
    this->num_values_ -= num_values - null_count;
    return num_values - null_count;
  }

  int DecodeIndices(int num_values, ::arrow::ArrayBuilder* builder) override {
    num_values = std::min(num_values, this->num_values_);
    if (num_values > 0) {
      // TODO(wesm): Refactor to batch reads for improved memory use. This is
      // relatively simple here because we don't have to do any bookkeeping of
      // nulls
      PARQUET_THROW_NOT_OK(indices_scratch_space_->TypedResize<int32_t>(
          num_values, /*shrink_to_fit=*/false));
    }
    auto indices_buffer = indices_scratch_space_->mutable_data_as<int32_t>();
    if (num_values != idx_decoder_.GetBatch(indices_buffer, num_values)) {
      ParquetException::EofException();
    }
    auto binary_builder = checked_cast<::arrow::BinaryDictionary32Builder*>(builder);
    PARQUET_THROW_NOT_OK(binary_builder->AppendIndices(indices_buffer, num_values));
    this->num_values_ -= num_values;
    return num_values;
  }

  int DecodeIndices(int num_values, int32_t* indices) override {
    if (num_values != idx_decoder_.GetBatch(indices, num_values)) {
      ParquetException::EofException();
    }
    this->num_values_ -= num_values;
    return num_values;
  }

  void GetDictionary(const T** dictionary, int32_t* dictionary_length) override {
    *dictionary_length = dictionary_length_;
    *dictionary = dictionary_->mutable_data_as<T>();
  }

 protected:
  Status IndexInBounds(int32_t index) const {
    if (ARROW_PREDICT_TRUE(0 <= index && index < dictionary_length_)) {
      return Status::OK();
    }
    return Status::Invalid("Index not in dictionary bounds");
  }

  inline void DecodeDict(TypedDecoder<Type>* dictionary) {
    dictionary_length_ = static_cast<int32_t>(dictionary->values_left());
    PARQUET_THROW_NOT_OK(dictionary_->Resize(dictionary_length_ * sizeof(T),
                                             /*shrink_to_fit=*/false));
    dictionary->Decode(dictionary_->mutable_data_as<T>(), dictionary_length_);
  }

  // Only one is set.
  std::shared_ptr<ResizableBuffer> dictionary_;

  int32_t dictionary_length_;

  // Data that contains the byte array data (byte_array_dictionary_ just has the
  // pointers).
  std::shared_ptr<ResizableBuffer> byte_array_data_;

  // Arrow-style byte offsets for each dictionary value. We maintain two
  // representations of the dictionary, one as ByteArray* for non-Arrow
  // consumers and this one for Arrow consumers. Since dictionaries are
  // generally pretty small to begin with this doesn't mean too much extra
  // memory use in most cases
  std::shared_ptr<ResizableBuffer> byte_array_offsets_;

  // Reusable buffer for decoding dictionary indices to be appended to a
  // BinaryDictionary32Builder
  std::shared_ptr<ResizableBuffer> indices_scratch_space_;

  ::arrow::util::RleBitPackedDecoder<int32_t> idx_decoder_;
};

template <typename Type>
void DictDecoderImpl<Type>::SetDict(TypedDecoder<Type>* dictionary) {
  DecodeDict(dictionary);
}

template <>
void DictDecoderImpl<BooleanType>::SetDict(TypedDecoder<BooleanType>* dictionary) {
  ParquetException::NYI("Dictionary encoding is not implemented for boolean values");
}

template <>
void DictDecoderImpl<ByteArrayType>::SetDict(TypedDecoder<ByteArrayType>* dictionary) {
  DecodeDict(dictionary);

  auto* dict_values = dictionary_->mutable_data_as<ByteArray>();

  int total_size = 0;
  for (int i = 0; i < dictionary_length_; ++i) {
    total_size += dict_values[i].len;
  }
  PARQUET_THROW_NOT_OK(byte_array_data_->Resize(total_size,
                                                /*shrink_to_fit=*/false));
  PARQUET_THROW_NOT_OK(
      byte_array_offsets_->Resize((dictionary_length_ + 1) * sizeof(int32_t),
                                  /*shrink_to_fit=*/false));

  int32_t offset = 0;
  uint8_t* bytes_data = byte_array_data_->mutable_data();
  int32_t* bytes_offsets = byte_array_offsets_->mutable_data_as<int32_t>();
  for (int i = 0; i < dictionary_length_; ++i) {
    memcpy(bytes_data + offset, dict_values[i].ptr, dict_values[i].len);
    bytes_offsets[i] = offset;
    dict_values[i].ptr = bytes_data + offset;
    offset += dict_values[i].len;
  }
  bytes_offsets[dictionary_length_] = offset;
}

template <>
inline void DictDecoderImpl<FLBAType>::SetDict(TypedDecoder<FLBAType>* dictionary) {
  DecodeDict(dictionary);

  auto* dict_values = dictionary_->mutable_data_as<FLBA>();

  int fixed_len = this->type_length_;
  int total_size = dictionary_length_ * fixed_len;

  PARQUET_THROW_NOT_OK(byte_array_data_->Resize(total_size,
                                                /*shrink_to_fit=*/false));
  uint8_t* bytes_data = byte_array_data_->mutable_data();
  for (int32_t i = 0, offset = 0; i < dictionary_length_; ++i, offset += fixed_len) {
    memcpy(bytes_data + offset, dict_values[i].ptr, fixed_len);
    dict_values[i].ptr = bytes_data + offset;
  }
}

template <>
inline int DictDecoderImpl<Int96Type>::DecodeArrow(
    int num_values, int null_count, const uint8_t* valid_bits, int64_t valid_bits_offset,
    typename EncodingTraits<Int96Type>::Accumulator* builder) {
  ParquetException::NYI("DecodeArrow to Int96Type");
}

template <>
inline int DictDecoderImpl<Int96Type>::DecodeArrow(
    int num_values, int null_count, const uint8_t* valid_bits, int64_t valid_bits_offset,
    typename EncodingTraits<Int96Type>::DictAccumulator* builder) {
  ParquetException::NYI("DecodeArrow to Int96Type");
}

template <>
inline int DictDecoderImpl<ByteArrayType>::DecodeArrow(
    int num_values, int null_count, const uint8_t* valid_bits, int64_t valid_bits_offset,
    typename EncodingTraits<ByteArrayType>::Accumulator* builder) {
  ParquetException::NYI("DecodeArrow implemented elsewhere");
}

template <>
inline int DictDecoderImpl<ByteArrayType>::DecodeArrow(
    int num_values, int null_count, const uint8_t* valid_bits, int64_t valid_bits_offset,
    typename EncodingTraits<ByteArrayType>::DictAccumulator* builder) {
  ParquetException::NYI("DecodeArrow implemented elsewhere");
}

template <typename DType>
int DictDecoderImpl<DType>::DecodeArrow(
    int num_values, int null_count, const uint8_t* valid_bits, int64_t valid_bits_offset,
    typename EncodingTraits<DType>::DictAccumulator* builder) {
  PARQUET_THROW_NOT_OK(builder->Reserve(num_values));

  const auto* dict_values = dictionary_->data_as<typename DType::c_type>();

  VisitNullBitmapInline(
      valid_bits, valid_bits_offset, num_values, null_count,
      [&]() {
        int32_t index;
        if (ARROW_PREDICT_FALSE(!idx_decoder_.Get(&index))) {
          throw ParquetException("");
        }
        PARQUET_THROW_NOT_OK(IndexInBounds(index));
        PARQUET_THROW_NOT_OK(builder->Append(dict_values[index]));
      },
      [&]() { PARQUET_THROW_NOT_OK(builder->AppendNull()); });

  return num_values - null_count;
}

template <>
int DictDecoderImpl<BooleanType>::DecodeArrow(
    int num_values, int null_count, const uint8_t* valid_bits, int64_t valid_bits_offset,
    typename EncodingTraits<BooleanType>::DictAccumulator* builder) {
  ParquetException::NYI("No dictionary encoding for BooleanType");
}

template <>
inline int DictDecoderImpl<FLBAType>::DecodeArrow(
    int num_values, int null_count, const uint8_t* valid_bits, int64_t valid_bits_offset,
    typename EncodingTraits<FLBAType>::Accumulator* builder) {
  if (builder->byte_width() != this->type_length_) {
    throw ParquetException("Byte width mismatch: builder was " +
                           std::to_string(builder->byte_width()) + " but decoder was " +
                           std::to_string(this->type_length_));
  }

  PARQUET_THROW_NOT_OK(builder->Reserve(num_values));

  const auto* dict_values = dictionary_->data_as<FLBA>();
  PARQUET_THROW_NOT_OK(
      VisitBitRuns(valid_bits, valid_bits_offset, num_values,
                   [&](int64_t position, int64_t run_length, bool is_valid) {
                     if (is_valid) {
                       for (int64_t i = 0; i < run_length; ++i) {
                         int32_t index;
                         if (ARROW_PREDICT_FALSE(!idx_decoder_.Get(&index))) {
                           return Status::Invalid("Dict decoding failed");
                         }
                         RETURN_NOT_OK(IndexInBounds(index));
                         builder->UnsafeAppend(dict_values[index].ptr);
                       }
                       return Status::OK();
                     } else {
                       return builder->AppendNulls(run_length);
                     }
                   }));

  return num_values - null_count;
}

template <>
int DictDecoderImpl<FLBAType>::DecodeArrow(
    int num_values, int null_count, const uint8_t* valid_bits, int64_t valid_bits_offset,
    typename EncodingTraits<FLBAType>::DictAccumulator* builder) {
  auto value_type =
      checked_cast<const ::arrow::DictionaryType&>(*builder->type()).value_type();
  auto byte_width =
      checked_cast<const ::arrow::FixedSizeBinaryType&>(*value_type).byte_width();
  if (byte_width != this->type_length_) {
    throw ParquetException("Byte width mismatch: builder was " +
                           std::to_string(byte_width) + " but decoder was " +
                           std::to_string(this->type_length_));
  }

  PARQUET_THROW_NOT_OK(builder->Reserve(num_values));

  const auto* dict_values = dictionary_->data_as<FLBA>();

  VisitNullBitmapInline(
      valid_bits, valid_bits_offset, num_values, null_count,
      [&]() {
        int32_t index;
        if (ARROW_PREDICT_FALSE(!idx_decoder_.Get(&index))) {
          throw ParquetException("");
        }
        PARQUET_THROW_NOT_OK(IndexInBounds(index));
        PARQUET_THROW_NOT_OK(builder->Append(dict_values[index].ptr));
      },
      [&]() { PARQUET_THROW_NOT_OK(builder->AppendNull()); });

  return num_values - null_count;
}

template <typename Type>
int DictDecoderImpl<Type>::DecodeArrow(
    int num_values, int null_count, const uint8_t* valid_bits, int64_t valid_bits_offset,
    typename EncodingTraits<Type>::Accumulator* builder) {
  PARQUET_THROW_NOT_OK(builder->Reserve(num_values));

  using value_type = typename Type::c_type;
  const auto* dict_values = dictionary_->data_as<value_type>();

  PARQUET_THROW_NOT_OK(
      VisitBitRuns(valid_bits, valid_bits_offset, num_values,
                   [&](int64_t position, int64_t run_length, bool is_valid) {
                     if (is_valid) {
                       for (int64_t i = 0; i < run_length; ++i) {
                         int32_t index;
                         if (ARROW_PREDICT_FALSE(!idx_decoder_.Get(&index))) {
                           return Status::Invalid("Dict decoding failed");
                         }
                         RETURN_NOT_OK(IndexInBounds(index));
                         builder->UnsafeAppend(dict_values[index]);
                       }
                       return Status::OK();
                     } else {
                       return builder->AppendNulls(run_length);
                     }
                   }));

  return num_values - null_count;
}

template <typename Type>
void DictDecoderImpl<Type>::InsertDictionary(::arrow::ArrayBuilder* builder) {
  ParquetException::NYI("InsertDictionary only implemented for BYTE_ARRAY types");
}

template <>
void DictDecoderImpl<ByteArrayType>::InsertDictionary(::arrow::ArrayBuilder* builder) {
  auto binary_builder = checked_cast<::arrow::BinaryDictionary32Builder*>(builder);

  // Make a BinaryArray referencing the internal dictionary data
  auto arr = std::make_shared<::arrow::BinaryArray>(
      dictionary_length_, byte_array_offsets_, byte_array_data_);
  PARQUET_THROW_NOT_OK(binary_builder->InsertMemoValues(*arr));
}

class DictByteArrayDecoderImpl : public DictDecoderImpl<ByteArrayType> {
 public:
  using BASE = DictDecoderImpl<ByteArrayType>;
  using BASE::DictDecoderImpl;

  int DecodeArrow(int num_values, int null_count, const uint8_t* valid_bits,
                  int64_t valid_bits_offset,
                  ::arrow::BinaryDictionary32Builder* builder) override {
    int result = 0;
    if (null_count == 0) {
      PARQUET_THROW_NOT_OK(DecodeArrowNonNull(num_values, builder, &result));
    } else {
      PARQUET_THROW_NOT_OK(DecodeArrow(num_values, null_count, valid_bits,
                                       valid_bits_offset, builder, &result));
    }
    return result;
  }

  int DecodeArrow(int num_values, int null_count, const uint8_t* valid_bits,
                  int64_t valid_bits_offset,
                  typename EncodingTraits<ByteArrayType>::Accumulator* out) override {
    int result = 0;
    if (null_count == 0) {
      PARQUET_THROW_NOT_OK(DecodeArrowDense(num_values, null_count,
                                            /*valid_bits=*/nullptr, valid_bits_offset,
                                            out, &result));
    } else {
      PARQUET_THROW_NOT_OK(DecodeArrowDense(num_values, null_count, valid_bits,
                                            valid_bits_offset, out, &result));
    }
    return result;
  }

 private:
  Status DecodeArrowDense(int num_values, int null_count, const uint8_t* valid_bits,
                          int64_t valid_bits_offset,
                          typename EncodingTraits<ByteArrayType>::Accumulator* out,
                          int* out_num_values) {
    constexpr int32_t kBufferSize = 1024;
    int32_t indices[kBufferSize];

    auto visit_binary_helper = [&](auto* helper) {
      const auto* dict_values = dictionary_->data_as<ByteArray>();
      const int values_to_decode = num_values - null_count;
      int values_decoded = 0;
      int num_indices = 0;
      int pos_indices = 0;

      auto visit_bit_run = [&](int64_t position, int64_t length, bool valid) {
        if (valid) {
          while (length > 0) {
            if (num_indices == pos_indices) {
              // Refill indices buffer
              const auto max_batch_size =
                  std::min<int32_t>(kBufferSize, values_to_decode - values_decoded);
              num_indices = idx_decoder_.GetBatch(indices, max_batch_size);
              if (ARROW_PREDICT_FALSE(num_indices < 1)) {
                return Status::Invalid("Invalid number of indices: ", num_indices);
              }
              pos_indices = 0;
            }
            const auto batch_size = std::min<int64_t>(num_indices - pos_indices, length);
            for (int64_t j = 0; j < batch_size; ++j) {
              const auto index = indices[pos_indices++];
              RETURN_NOT_OK(IndexInBounds(index));
              const auto& val = dict_values[index];
              RETURN_NOT_OK(helper->AppendValue(val.ptr, static_cast<int32_t>(val.len)));
            }
            values_decoded += static_cast<int32_t>(batch_size);
            length -= static_cast<int32_t>(batch_size);
          }
        } else {
          for (int64_t i = 0; i < length; ++i) {
            helper->UnsafeAppendNull();
          }
        }
        return Status::OK();
      };

      RETURN_NOT_OK(
          VisitBitRuns(valid_bits, valid_bits_offset, num_values, visit_bit_run));
      *out_num_values = values_decoded;
      return Status::OK();
    };
    // The `len_` in the ByteArrayDictDecoder is the total length of the
    // RLE/Bit-pack encoded data size, so, we cannot use `len_` to reserve
    // space for binary data.
    return DispatchArrowBinaryHelper<ByteArrayType>(
        out, num_values, /*estimated_data_length=*/{}, visit_binary_helper);
  }

  template <typename BuilderType>
  Status DecodeArrow(int num_values, int null_count, const uint8_t* valid_bits,
                     int64_t valid_bits_offset, BuilderType* builder,
                     int* out_num_values) {
    constexpr int32_t kBufferSize = 1024;
    int32_t indices[kBufferSize];

    RETURN_NOT_OK(builder->Reserve(num_values));
    ::arrow::internal::BitmapReader bit_reader(valid_bits, valid_bits_offset, num_values);

    const auto* dict_values = dictionary_->data_as<ByteArray>();

    int values_decoded = 0;
    int num_appended = 0;
    while (num_appended < num_values) {
      bool is_valid = bit_reader.IsSet();
      bit_reader.Next();

      if (is_valid) {
        int32_t batch_size =
            std::min<int32_t>(kBufferSize, num_values - num_appended - null_count);
        int num_indices = idx_decoder_.GetBatch(indices, batch_size);

        int i = 0;
        while (true) {
          // Consume all indices
          if (is_valid) {
            auto idx = indices[i];
            RETURN_NOT_OK(IndexInBounds(idx));
            const auto& val = dict_values[idx];
            RETURN_NOT_OK(builder->Append(val.ptr, val.len));
            ++i;
            ++values_decoded;
          } else {
            RETURN_NOT_OK(builder->AppendNull());
            --null_count;
          }
          ++num_appended;
          if (i == num_indices) {
            // Do not advance the bit_reader if we have fulfilled the decode
            // request
            break;
          }
          is_valid = bit_reader.IsSet();
          bit_reader.Next();
        }
      } else {
        RETURN_NOT_OK(builder->AppendNull());
        --null_count;
        ++num_appended;
      }
    }
    *out_num_values = values_decoded;
    return Status::OK();
  }

  template <typename BuilderType>
  Status DecodeArrowNonNull(int num_values, BuilderType* builder, int* out_num_values) {
    constexpr int32_t kBufferSize = 2048;
    int32_t indices[kBufferSize];

    RETURN_NOT_OK(builder->Reserve(num_values));

    const auto* dict_values = dictionary_->data_as<ByteArray>();

    int values_decoded = 0;
    while (values_decoded < num_values) {
      int32_t batch_size = std::min<int32_t>(kBufferSize, num_values - values_decoded);
      int num_indices = idx_decoder_.GetBatch(indices, batch_size);
      if (num_indices == 0) ParquetException::EofException();
      for (int i = 0; i < num_indices; ++i) {
        auto idx = indices[i];
        RETURN_NOT_OK(IndexInBounds(idx));
        const auto& val = dict_values[idx];
        RETURN_NOT_OK(builder->Append(val.ptr, val.len));
      }
      values_decoded += num_indices;
    }
    *out_num_values = values_decoded;
    return Status::OK();
  }
};

// ----------------------------------------------------------------------
// DELTA_BINARY_PACKED decoder

template <typename DType>
class DeltaBitPackDecoder : public TypedDecoderImpl<DType> {
 public:
  using T = typename DType::c_type;
  using UT = std::make_unsigned_t<T>;

  explicit DeltaBitPackDecoder(const ColumnDescriptor* descr,
                               MemoryPool* pool = ::arrow::default_memory_pool())
      : TypedDecoderImpl<DType>(descr, Encoding::DELTA_BINARY_PACKED), pool_(pool) {
    if (DType::type_num != Type::INT32 && DType::type_num != Type::INT64) {
      throw ParquetException("Delta bit pack encoding should only be for integer data.");
    }
  }

  void SetData(int num_values, const uint8_t* data, int len) override {
    // num_values is equal to page's num_values, including null values in this page
    this->num_values_ = num_values;
    if (decoder_ == nullptr) {
      decoder_ = std::make_shared<::arrow::bit_util::BitReader>(data, len);
    } else {
      decoder_->Reset(data, len);
    }
    InitHeader();
  }

  // Set BitReader which is already initialized by DeltaLengthByteArrayDecoder or
  // DeltaByteArrayDecoder
  void SetDecoder(int num_values, std::shared_ptr<::arrow::bit_util::BitReader> decoder) {
    this->num_values_ = num_values;
    decoder_ = std::move(decoder);
    InitHeader();
  }

  int ValidValuesCount() {
    // total_values_remaining_ in header ignores of null values
    return static_cast<int>(total_values_remaining_);
  }

  int Decode(T* buffer, int max_values) override {
    return GetInternal(buffer, max_values);
  }

  int DecodeArrow(int num_values, int null_count, const uint8_t* valid_bits,
                  int64_t valid_bits_offset,
                  typename EncodingTraits<DType>::Accumulator* out) override {
    if (null_count != 0) {
      // TODO(ARROW-34660): implement DecodeArrow with null slots.
      ParquetException::NYI("Delta bit pack DecodeArrow with null slots");
    }
    std::vector<T> values(num_values);
    int decoded_count = GetInternal(values.data(), num_values);
    PARQUET_THROW_NOT_OK(out->AppendValues(values.data(), decoded_count));
    return decoded_count;
  }

  int DecodeArrow(int num_values, int null_count, const uint8_t* valid_bits,
                  int64_t valid_bits_offset,
                  typename EncodingTraits<DType>::DictAccumulator* out) override {
    if (null_count != 0) {
      // TODO(ARROW-34660): implement DecodeArrow with null slots.
      ParquetException::NYI("Delta bit pack DecodeArrow with null slots");
    }
    std::vector<T> values(num_values);
    int decoded_count = GetInternal(values.data(), num_values);
    PARQUET_THROW_NOT_OK(out->Reserve(decoded_count));
    for (int i = 0; i < decoded_count; ++i) {
      PARQUET_THROW_NOT_OK(out->Append(values[i]));
    }
    return decoded_count;
  }

 private:
  static constexpr int kMaxDeltaBitWidth = static_cast<int>(sizeof(T) * 8);

  void InitHeader() {
    if (!decoder_->GetVlqInt(&values_per_block_) ||
        !decoder_->GetVlqInt(&mini_blocks_per_block_) ||
        !decoder_->GetVlqInt(&total_value_count_) ||
        !decoder_->GetZigZagVlqInt(&last_value_)) {
      ParquetException::EofException("InitHeader EOF");
    }

    if (values_per_block_ == 0) {
      throw ParquetException("cannot have zero value per block");
    }
    if (values_per_block_ % 128 != 0) {
      throw ParquetException(
          "the number of values in a block must be multiple of 128, but it's " +
          std::to_string(values_per_block_));
    }
    if (mini_blocks_per_block_ == 0) {
      throw ParquetException("cannot have zero miniblock per block");
    }
    values_per_mini_block_ = values_per_block_ / mini_blocks_per_block_;
    if (values_per_mini_block_ == 0) {
      throw ParquetException("cannot have zero value per miniblock");
    }
    if (values_per_mini_block_ % 32 != 0) {
      throw ParquetException(
          "the number of values in a miniblock must be multiple of 32, but it's " +
          std::to_string(values_per_mini_block_));
    }

    total_values_remaining_ = total_value_count_;
    if (delta_bit_widths_ == nullptr) {
      delta_bit_widths_ = AllocateBuffer(pool_, mini_blocks_per_block_);
    } else {
      PARQUET_THROW_NOT_OK(
          delta_bit_widths_->Resize(mini_blocks_per_block_, /*shrink_to_fit*/ false));
    }
    first_block_initialized_ = false;
    values_remaining_current_mini_block_ = 0;
  }

  void InitBlock() {
    DCHECK_GT(total_values_remaining_, 0) << "InitBlock called at EOF";

    if (!decoder_->GetZigZagVlqInt(&min_delta_))
      ParquetException::EofException("InitBlock EOF");

    // read the bitwidth of each miniblock
    uint8_t* bit_width_data = delta_bit_widths_->mutable_data();
    for (uint32_t i = 0; i < mini_blocks_per_block_; ++i) {
      if (!decoder_->GetAligned<uint8_t>(1, bit_width_data + i)) {
        ParquetException::EofException("Decode bit-width EOF");
      }
      // Note that non-conformant bitwidth entries are allowed by the Parquet spec
      // for extraneous miniblocks in the last block (GH-14923), so we check
      // the bitwidths when actually using them (see InitMiniBlock()).
    }

    mini_block_idx_ = 0;
    first_block_initialized_ = true;
    InitMiniBlock(bit_width_data[0]);
  }

  void InitMiniBlock(int bit_width) {
    if (ARROW_PREDICT_FALSE(bit_width > kMaxDeltaBitWidth)) {
      throw ParquetException("delta bit width larger than integer bit width");
    }
    delta_bit_width_ = bit_width;
    values_remaining_current_mini_block_ = values_per_mini_block_;
  }

  int GetInternal(T* buffer, int max_values) {
    max_values = static_cast<int>(std::min<int64_t>(max_values, total_values_remaining_));
    if (max_values == 0) {
      return 0;
    }

    int i = 0;

    if (ARROW_PREDICT_FALSE(!first_block_initialized_)) {
      // This is the first time we decode this data page, first output the
      // last value and initialize the first block.
      buffer[i++] = last_value_;
      if (ARROW_PREDICT_FALSE(i == max_values)) {
        // When i reaches max_values here we have two different possibilities:
        // 1. total_value_count_ == 1, which means that the page may have only
        //    one value (encoded in the header), and we should not initialize
        //    any block, nor should we skip any padding bits below.
        // 2. total_value_count_ != 1, which means we should initialize the
        //    incoming block for subsequent reads.
        if (total_value_count_ != 1) {
          InitBlock();
        }
        total_values_remaining_ -= max_values;
        this->num_values_ -= max_values;
        return max_values;
      }
      InitBlock();
    }

    DCHECK(first_block_initialized_);
    while (i < max_values) {
      // Ensure we have an initialized mini-block
      if (ARROW_PREDICT_FALSE(values_remaining_current_mini_block_ == 0)) {
        ++mini_block_idx_;
        if (mini_block_idx_ < mini_blocks_per_block_) {
          InitMiniBlock(delta_bit_widths_->data()[mini_block_idx_]);
        } else {
          InitBlock();
        }
      }

      int values_decode = std::min(values_remaining_current_mini_block_,
                                   static_cast<uint32_t>(max_values - i));
      if (decoder_->GetBatch(delta_bit_width_, buffer + i, values_decode) !=
          values_decode) {
        ParquetException::EofException();
      }
      for (int j = 0; j < values_decode; ++j) {
        // Addition between min_delta, packed int and last_value should be treated as
        // unsigned addition. Overflow is as expected.
#if ARROW_LITTLE_ENDIAN
        buffer[i + j] = static_cast<UT>(min_delta_) + static_cast<UT>(buffer[i + j]) +
                        static_cast<UT>(last_value_);
        last_value_ = buffer[i + j];
#else
        UT temp = static_cast<UT>(min_delta_) +
                  static_cast<UT>(static_cast<uint64_t>(buffer[i + j])) +
                  static_cast<UT>(last_value_);
        buffer[i + j] = static_cast<T>(temp);
        last_value_ = static_cast<T>(temp);
#endif
      }
      values_remaining_current_mini_block_ -= values_decode;
      i += values_decode;
    }
    total_values_remaining_ -= max_values;
    this->num_values_ -= max_values;

    if (ARROW_PREDICT_FALSE(total_values_remaining_ == 0)) {
      uint32_t padding_bits = values_remaining_current_mini_block_ * delta_bit_width_;
      // skip the padding bits
      if (!decoder_->Advance(padding_bits)) {
        ParquetException::EofException();
      }
      values_remaining_current_mini_block_ = 0;
    }
    return max_values;
  }

  MemoryPool* pool_;
  std::shared_ptr<::arrow::bit_util::BitReader> decoder_;
  uint32_t values_per_block_;
  uint32_t mini_blocks_per_block_;
  uint32_t values_per_mini_block_;
  uint32_t total_value_count_;

  uint32_t total_values_remaining_;
  // Remaining values in current mini block. If the current block is the last mini block,
  // values_remaining_current_mini_block_ may greater than total_values_remaining_.
  uint32_t values_remaining_current_mini_block_;

  // If the page doesn't contain any block, `first_block_initialized_` will
  // always be false. Otherwise, it will be true when first block initialized.
  bool first_block_initialized_;
  T min_delta_;
  uint32_t mini_block_idx_;
  std::shared_ptr<ResizableBuffer> delta_bit_widths_;
  int delta_bit_width_;

  T last_value_;
};

// ----------------------------------------------------------------------
// DELTA_LENGTH_BYTE_ARRAY decoder

class DeltaLengthByteArrayDecoder : public TypedDecoderImpl<ByteArrayType> {
 public:
  using Base = TypedDecoderImpl<ByteArrayType>;

  explicit DeltaLengthByteArrayDecoder(const ColumnDescriptor* descr,
                                       MemoryPool* pool = ::arrow::default_memory_pool())
      : Base(descr, Encoding::DELTA_LENGTH_BYTE_ARRAY),
        len_decoder_(nullptr, pool),
        buffered_length_(AllocateBuffer(pool, 0)) {}

  void SetData(int num_values, const uint8_t* data, int len) override {
    Base::SetData(num_values, data, len);
    if (decoder_ == nullptr) {
      decoder_ = std::make_shared<::arrow::bit_util::BitReader>(data, len);
    } else {
      decoder_->Reset(data, len);
    }
    DecodeLengths();
  }

  int Decode(ByteArray* buffer, int max_values) override {
    // Decode up to `max_values` strings into an internal buffer
    // and reference them into `buffer`.
    max_values = std::min(max_values, num_valid_values_);
    DCHECK_GE(max_values, 0);
    if (max_values == 0) {
      return 0;
    }

    int32_t data_size = 0;
    const int32_t* length_ptr = buffered_length_->data_as<int32_t>() + length_idx_;
    int bytes_offset = len_ - decoder_->bytes_left();
    for (int i = 0; i < max_values; ++i) {
      int32_t len = length_ptr[i];
      if (ARROW_PREDICT_FALSE(len < 0)) {
        throw ParquetException("negative string delta length");
      }
      buffer[i].len = len;
      if (AddWithOverflow(data_size, len, &data_size)) {
        throw ParquetException("excess expansion in DELTA_(LENGTH_)BYTE_ARRAY");
      }
    }
    length_idx_ += max_values;
    if (ARROW_PREDICT_FALSE(!decoder_->Advance(8 * static_cast<int64_t>(data_size)))) {
      ParquetException::EofException();
    }
    const uint8_t* data_ptr = data_ + bytes_offset;
    for (int i = 0; i < max_values; ++i) {
      buffer[i].ptr = data_ptr;
      data_ptr += buffer[i].len;
    }
    this->num_values_ -= max_values;
    num_valid_values_ -= max_values;
    return max_values;
  }

  int DecodeArrow(int num_values, int null_count, const uint8_t* valid_bits,
                  int64_t valid_bits_offset,
                  typename EncodingTraits<ByteArrayType>::Accumulator* out) override {
    int result = 0;
    PARQUET_THROW_NOT_OK(DecodeArrowDense(num_values, null_count, valid_bits,
                                          valid_bits_offset, out, &result));
    return result;
  }

  int DecodeArrow(int num_values, int null_count, const uint8_t* valid_bits,
                  int64_t valid_bits_offset,
                  typename EncodingTraits<ByteArrayType>::DictAccumulator* out) override {
    ParquetException::NYI(
        "DecodeArrow of DictAccumulator for DeltaLengthByteArrayDecoder");
  }

 private:
  // Decode all the encoded lengths. The decoder_ will be at the start of the encoded data
  // after that.
  void DecodeLengths() {
    len_decoder_.SetDecoder(num_values_, decoder_);

    // get the number of encoded lengths
    int num_length = len_decoder_.ValidValuesCount();
    PARQUET_THROW_NOT_OK(buffered_length_->Resize(num_length * sizeof(int32_t)));

    // call len_decoder_.Decode to decode all the lengths.
    // all the lengths are buffered in buffered_length_.
    int ret =
        len_decoder_.Decode(buffered_length_->mutable_data_as<int32_t>(), num_length);
    DCHECK_EQ(ret, num_length);
    length_idx_ = 0;
    num_valid_values_ = num_length;
  }

  Status DecodeArrowDense(int num_values, int null_count, const uint8_t* valid_bits,
                          int64_t valid_bits_offset,
                          typename EncodingTraits<ByteArrayType>::Accumulator* out,
                          int* out_num_values) {
    std::vector<ByteArray> values(num_values - null_count);
    const int num_valid_values = Decode(values.data(), num_values - null_count);
    if (ARROW_PREDICT_FALSE(num_values - null_count != num_valid_values)) {
      throw ParquetException("Expected to decode ", num_values - null_count,
                             " values, but decoded ", num_valid_values, " values.");
    }

    auto visit_binary_helper = [&](auto* helper) {
      auto values_ptr = values.data();
      int value_idx = 0;

      RETURN_NOT_OK(
          VisitBitRuns(valid_bits, valid_bits_offset, num_values,
                       [&](int64_t position, int64_t run_length, bool is_valid) {
                         if (is_valid) {
                           for (int64_t i = 0; i < run_length; ++i) {
                             const auto& val = values_ptr[value_idx];
                             RETURN_NOT_OK(helper->AppendValue(
                                 val.ptr, static_cast<int32_t>(val.len)));
                             ++value_idx;
                           }
                           return Status::OK();
                         } else {
                           return helper->AppendNulls(run_length);
                         }
                       }));
      *out_num_values = num_valid_values;
      return Status::OK();
    };
    return DispatchArrowBinaryHelper<ByteArrayType>(
        out, num_values, /*estimated_data_length=*/{}, visit_binary_helper);
  }

  std::shared_ptr<::arrow::bit_util::BitReader> decoder_;
  DeltaBitPackDecoder<Int32Type> len_decoder_;
  int num_valid_values_{0};
  uint32_t length_idx_{0};
  std::shared_ptr<ResizableBuffer> buffered_length_;
};

// ----------------------------------------------------------------------
// RLE decoder for BOOLEAN

class RleBooleanDecoder : public TypedDecoderImpl<BooleanType>, public BooleanDecoder {
 public:
  explicit RleBooleanDecoder(const ColumnDescriptor* descr)
      : TypedDecoderImpl<BooleanType>(descr, Encoding::RLE) {}

  void SetData(int num_values, const uint8_t* data, int len) override {
    num_values_ = num_values;
    uint32_t num_bytes = 0;

    if (len < 4) {
      throw ParquetException("Received invalid length : " + std::to_string(len) +
                             " (corrupt data page?)");
    }
    // Load the first 4 bytes in little-endian, which indicates the length
    num_bytes = ::arrow::bit_util::FromLittleEndian(SafeLoadAs<uint32_t>(data));
    if (num_bytes < 0 || num_bytes > static_cast<uint32_t>(len - 4)) {
      throw ParquetException("Received invalid number of bytes : " +
                             std::to_string(num_bytes) + " (corrupt data page?)");
    }

    auto decoder_data = data + 4;
    if (decoder_ == nullptr) {
      decoder_ = std::make_shared<::arrow::util::RleBitPackedDecoder<bool>>(
          decoder_data, num_bytes,
          /*bit_width=*/1);
    } else {
      decoder_->Reset(decoder_data, num_bytes, /*bit_width=*/1);
    }
  }

  int Decode(bool* buffer, int max_values) override {
    max_values = std::min(max_values, num_values_);

    if (decoder_->GetBatch(buffer, max_values) != max_values) {
      ParquetException::EofException();
    }
    num_values_ -= max_values;
    return max_values;
  }

  int Decode(uint8_t* buffer, int max_values) override {
    ParquetException::NYI("Decode(uint8_t*, int) for RleBooleanDecoder");
  }

  int DecodeArrow(int num_values, int null_count, const uint8_t* valid_bits,
                  int64_t valid_bits_offset,
                  typename EncodingTraits<BooleanType>::Accumulator* out) override {
    if (null_count == num_values) {
      PARQUET_THROW_NOT_OK(out->AppendNulls(null_count));
      return 0;
    }
    constexpr int kBatchSize = 1024;
    std::array<bool, kBatchSize> values;
    const int num_non_null_values = num_values - null_count;
    // Remaining non-null boolean values to read from decoder.
    // We decode from `decoder_` with maximum 1024 size batches.
    int num_remain_non_null_values = num_non_null_values;
    int current_index_in_batch = 0;
    int current_batch_size = 0;
    auto next_boolean_batch = [&]() {
      DCHECK_GT(num_remain_non_null_values, 0);
      DCHECK_EQ(current_index_in_batch, current_batch_size);
      current_batch_size = std::min(num_remain_non_null_values, kBatchSize);
      int decoded_count = decoder_->GetBatch(values.data(), current_batch_size);
      if (ARROW_PREDICT_FALSE(decoded_count != current_batch_size)) {
        // required values is more than values in decoder.
        ParquetException::EofException();
      }
      num_remain_non_null_values -= current_batch_size;
      current_index_in_batch = 0;
    };

    // Reserve all values including nulls first
    PARQUET_THROW_NOT_OK(out->Reserve(num_values));
    if (null_count == 0) {
      // Fast-path for not having nulls.
      do {
        next_boolean_batch();
        PARQUET_THROW_NOT_OK(
            out->AppendValues(values.begin(), values.begin() + current_batch_size));
        num_values -= current_batch_size;
        // set current_index_in_batch to current_batch_size means
        // the whole batch is totally consumed.
        current_index_in_batch = current_batch_size;
      } while (num_values > 0);
      return num_non_null_values;
    }
    auto next_value = [&]() -> bool {
      if (current_index_in_batch == current_batch_size) {
        next_boolean_batch();
        DCHECK_GT(current_batch_size, 0);
      }
      DCHECK_LT(current_index_in_batch, current_batch_size);
      bool value = values[current_index_in_batch];
      ++current_index_in_batch;
      return value;
    };
    VisitNullBitmapInline(
        valid_bits, valid_bits_offset, num_values, null_count,
        [&]() { out->UnsafeAppend(next_value()); }, [&]() { out->UnsafeAppendNull(); });
    return num_non_null_values;
  }

  int DecodeArrow(
      int num_values, int null_count, const uint8_t* valid_bits,
      int64_t valid_bits_offset,
      typename EncodingTraits<BooleanType>::DictAccumulator* builder) override {
    ParquetException::NYI("DecodeArrow for RleBooleanDecoder");
  }

 private:
  std::shared_ptr<::arrow::util::RleBitPackedDecoder<bool>> decoder_;
};

// ----------------------------------------------------------------------
// DELTA_BYTE_ARRAY decoder

template <typename DType>
class DeltaByteArrayDecoderImpl : public TypedDecoderImpl<DType> {
  using T = typename DType::c_type;

 public:
  explicit DeltaByteArrayDecoderImpl(const ColumnDescriptor* descr,
                                     MemoryPool* pool = ::arrow::default_memory_pool())
      : TypedDecoderImpl<DType>(descr, Encoding::DELTA_BYTE_ARRAY),
        pool_(pool),
        prefix_len_decoder_(nullptr, pool),
        suffix_decoder_(nullptr, pool),
        last_value_in_previous_page_(""),
        buffered_prefix_length_(AllocateBuffer(pool, 0)),
        buffered_data_(AllocateBuffer(pool, 0)) {}

  void SetData(int num_values, const uint8_t* data, int len) override {
    this->num_values_ = num_values;
    if (decoder_) {
      decoder_->Reset(data, len);
    } else {
      decoder_ = std::make_shared<::arrow::bit_util::BitReader>(data, len);
    }
    prefix_len_decoder_.SetDecoder(num_values, decoder_);

    // get the number of encoded prefix lengths
    int num_prefix = prefix_len_decoder_.ValidValuesCount();
    // call prefix_len_decoder_.Decode to decode all the prefix lengths.
    // all the prefix lengths are buffered in buffered_prefix_length_.
    PARQUET_THROW_NOT_OK(buffered_prefix_length_->Resize(num_prefix * sizeof(int32_t)));
    int ret = prefix_len_decoder_.Decode(
        buffered_prefix_length_->mutable_data_as<int32_t>(), num_prefix);
    DCHECK_EQ(ret, num_prefix);
    prefix_len_offset_ = 0;
    num_valid_values_ = num_prefix;

    int bytes_left = decoder_->bytes_left();
    // If len < bytes_left, prefix_len_decoder.Decode will throw exception.
    DCHECK_GE(len, bytes_left);
    int suffix_begins = len - bytes_left;
    // at this time, the decoder_ will be at the start of the encoded suffix data.
    suffix_decoder_.SetData(num_values, data + suffix_begins, bytes_left);

    // TODO: read corrupted files written with bug(PARQUET-246). last_value_ should be set
    // to last_value_in_previous_page_ when decoding a new page(except the first page)
    last_value_.clear();
  }

  int DecodeArrow(int num_values, int null_count, const uint8_t* valid_bits,
                  int64_t valid_bits_offset,
                  typename EncodingTraits<DType>::Accumulator* out) override {
    int result = 0;
    PARQUET_THROW_NOT_OK(DecodeArrowDense(num_values, null_count, valid_bits,
                                          valid_bits_offset, out, &result));
    return result;
  }

  int DecodeArrow(int num_values, int null_count, const uint8_t* valid_bits,
                  int64_t valid_bits_offset,
                  typename EncodingTraits<DType>::DictAccumulator* builder) override {
    ParquetException::NYI("DecodeArrow of DictAccumulator for DeltaByteArrayDecoder");
  }

 protected:
  template <bool is_first_run>
  static void BuildBufferInternal(const int32_t* prefix_len_ptr, int i, ByteArray* buffer,
                                  std::string_view* prefix, uint8_t** data_ptr) {
    if (ARROW_PREDICT_FALSE(static_cast<size_t>(prefix_len_ptr[i]) > prefix->length())) {
      throw ParquetException("prefix length too large in DELTA_BYTE_ARRAY");
    }
    // For now, `buffer` points to string suffixes, and the suffix decoder
    // ensures that the suffix data has sufficient lifetime.
    if (prefix_len_ptr[i] == 0) {
      // prefix is empty: buffer[i] already points to the suffix.
      *prefix = std::string_view{buffer[i]};
      return;
    }
    DCHECK_EQ(is_first_run, i == 0);
    if constexpr (!is_first_run) {
      if (buffer[i].len == 0) {
        // suffix is empty: buffer[i] can simply point to the prefix.
        // This is not possible for the first run since the prefix
        // would point to the mutable `last_value_`.
        *prefix = prefix->substr(0, prefix_len_ptr[i]);
        buffer[i] = ByteArray(*prefix);
        return;
      }
    }
    // Both prefix and suffix are non-empty, so we need to decode the string
    // into `data_ptr`.
    // 1. Copy the prefix
    memcpy(*data_ptr, prefix->data(), prefix_len_ptr[i]);
    // 2. Copy the suffix.
    memcpy(*data_ptr + prefix_len_ptr[i], buffer[i].ptr, buffer[i].len);
    // 3. Point buffer[i] to the decoded string.
    buffer[i].ptr = *data_ptr;
    buffer[i].len += prefix_len_ptr[i];
    *data_ptr += buffer[i].len;
    *prefix = std::string_view{buffer[i]};
  }

  int GetInternal(ByteArray* buffer, int max_values) {
    // Decode up to `max_values` strings into an internal buffer
    // and reference them into `buffer`.
    max_values = std::min(max_values, num_valid_values_);
    if (max_values == 0) {
      return max_values;
    }

    int suffix_read = suffix_decoder_.Decode(buffer, max_values);
    if (ARROW_PREDICT_FALSE(suffix_read != max_values)) {
      ParquetException::EofException("Read " + std::to_string(suffix_read) +
                                     ", expecting " + std::to_string(max_values) +
                                     " from suffix decoder");
    }

    int64_t data_size = 0;
    const int32_t* prefix_len_ptr =
        buffered_prefix_length_->data_as<int32_t>() + prefix_len_offset_;
    for (int i = 0; i < max_values; ++i) {
      if (prefix_len_ptr[i] == 0) {
        // We don't need to copy the suffix if the prefix length is 0.
        continue;
      }
      if (ARROW_PREDICT_FALSE(prefix_len_ptr[i] < 0)) {
        throw ParquetException("negative prefix length in DELTA_BYTE_ARRAY");
      }
      if (buffer[i].len == 0 && i != 0) {
        // We don't need to copy the prefix if the suffix length is 0
        // and this is not the first run (that is, the prefix doesn't point
        // to the mutable `last_value_`).
        continue;
      }
      if (ARROW_PREDICT_FALSE(AddWithOverflow(data_size, prefix_len_ptr[i], &data_size) ||
                              AddWithOverflow(data_size, buffer[i].len, &data_size))) {
        throw ParquetException("excess expansion in DELTA_BYTE_ARRAY");
      }
    }
    PARQUET_THROW_NOT_OK(buffered_data_->Resize(data_size));

    std::string_view prefix{last_value_};
    uint8_t* data_ptr = buffered_data_->mutable_data();
    if (max_values > 0) {
      BuildBufferInternal</*is_first_run=*/true>(prefix_len_ptr, 0, buffer, &prefix,
                                                 &data_ptr);
    }
    for (int i = 1; i < max_values; ++i) {
      BuildBufferInternal</*is_first_run=*/false>(prefix_len_ptr, i, buffer, &prefix,
                                                  &data_ptr);
    }
    DCHECK_EQ(data_ptr - buffered_data_->mutable_data(), data_size);
    prefix_len_offset_ += max_values;
    this->num_values_ -= max_values;
    num_valid_values_ -= max_values;
    last_value_ = std::string{prefix};

    if (num_valid_values_ == 0) {
      last_value_in_previous_page_ = last_value_;
    }

    if constexpr (std::is_same_v<DType, FLBAType>) {
      // Checks all values
      for (int i = 0; i < max_values; i++) {
        if (buffer[i].len != static_cast<uint32_t>(this->type_length_)) {
          throw ParquetException("FLBA type requires fixed-length ", this->type_length_,
                                 " but got ", buffer[i].len);
        }
      }
    }

    return max_values;
  }

  Status DecodeArrowDense(int num_values, int null_count, const uint8_t* valid_bits,
                          int64_t valid_bits_offset,
                          typename EncodingTraits<DType>::Accumulator* out,
                          int* out_num_values) {
    std::vector<ByteArray> values(num_values - null_count);
    const int num_valid_values = GetInternal(values.data(), num_values - null_count);
    if (ARROW_PREDICT_FALSE(num_values - null_count != num_valid_values)) {
      throw ParquetException("Expected to decode ", num_values - null_count,
                             " values, but decoded ", num_valid_values, " values.");
    }

    auto visit_binary_helper = [&](auto* helper) {
      auto values_ptr = reinterpret_cast<const ByteArray*>(values.data());
      int value_idx = 0;

      PARQUET_THROW_NOT_OK(
          VisitBitRuns(valid_bits, valid_bits_offset, num_values,
                       [&](int64_t position, int64_t run_length, bool is_valid) {
                         if (is_valid) {
                           for (int64_t i = 0; i < run_length; ++i) {
                             const auto& val = values_ptr[value_idx];
                             RETURN_NOT_OK(helper->AppendValue(
                                 val.ptr, static_cast<int32_t>(val.len)));
                             ++value_idx;
                           }
                           return Status::OK();
                         } else {
                           return helper->AppendNulls(run_length);
                         }
                       }));

      *out_num_values = num_valid_values;
      return Status::OK();
    };
    return DispatchArrowBinaryHelper<DType>(out, num_values, /*estimated_data_length=*/{},
                                            visit_binary_helper);
  }

  MemoryPool* pool_;

 private:
  std::shared_ptr<::arrow::bit_util::BitReader> decoder_;
  DeltaBitPackDecoder<Int32Type> prefix_len_decoder_;
  DeltaLengthByteArrayDecoder suffix_decoder_;
  std::string last_value_;
  // string buffer for last value in previous page
  std::string last_value_in_previous_page_;
  int num_valid_values_{0};
  uint32_t prefix_len_offset_{0};
  std::shared_ptr<ResizableBuffer> buffered_prefix_length_;
  // buffer for decoded strings, which guarantees the lifetime of the decoded strings
  // until the next call of Decode.
  std::shared_ptr<ResizableBuffer> buffered_data_;
};

class DeltaByteArrayDecoder : public DeltaByteArrayDecoderImpl<ByteArrayType> {
 public:
  using Base = DeltaByteArrayDecoderImpl<ByteArrayType>;
  using Base::DeltaByteArrayDecoderImpl;

  int Decode(ByteArray* buffer, int max_values) override {
    return GetInternal(buffer, max_values);
  }
};

class DeltaByteArrayFLBADecoder : public DeltaByteArrayDecoderImpl<FLBAType>,
                                  public FLBADecoder {
 public:
  using Base = DeltaByteArrayDecoderImpl<FLBAType>;
  using Base::DeltaByteArrayDecoderImpl;
  using Base::pool_;

  int Decode(FixedLenByteArray* buffer, int max_values) override {
    // GetInternal currently only support ByteArray.
    std::vector<ByteArray> decode_byte_array(max_values);
    const int decoded_values_size = GetInternal(decode_byte_array.data(), max_values);
    const uint32_t type_length = static_cast<uint32_t>(this->type_length_);

    for (int i = 0; i < decoded_values_size; i++) {
      if (ARROW_PREDICT_FALSE(decode_byte_array[i].len != type_length)) {
        throw ParquetException("Fixed length byte array length mismatch");
      }
      buffer[i].ptr = decode_byte_array[i].ptr;
    }
    return decoded_values_size;
  }
};

// ----------------------------------------------------------------------
// BYTE_STREAM_SPLIT decoders

template <typename DType>
class ByteStreamSplitDecoderBase : public TypedDecoderImpl<DType> {
 public:
  using Base = TypedDecoderImpl<DType>;
  using T = typename DType::c_type;

  explicit ByteStreamSplitDecoderBase(const ColumnDescriptor* descr)
      : Base(descr, Encoding::BYTE_STREAM_SPLIT) {}

  void SetData(int num_values, const uint8_t* data, int len) final {
    // Check that the data size is consistent with the number of values
    // The spec requires that the data size is a multiple of the number of values,
    // see: https://github.com/apache/parquet-format/pull/192 .
    // GH-41562: passed in `num_values` may include nulls, so we need to check and
    // adjust the number of values.
    if (static_cast<int64_t>(num_values) * this->type_length_ < len) {
      throw ParquetException(
          "Data size (" + std::to_string(len) +
          ") is too small for the number of values in in BYTE_STREAM_SPLIT (" +
          std::to_string(num_values) + ")");
    }
    if (len % this->type_length_ != 0) {
      throw ParquetException("ByteStreamSplit data size " + std::to_string(len) +
                             " not aligned with type " + TypeToString(DType::type_num) +
                             " and byte width: " + std::to_string(this->type_length_));
    }
    num_values = len / this->type_length_;
    Base::SetData(num_values, data, len);
    stride_ = this->num_values_;
  }

  int DecodeArrow(int num_values, int null_count, const uint8_t* valid_bits,
                  int64_t valid_bits_offset,
                  typename EncodingTraits<DType>::DictAccumulator* builder) override {
    ParquetException::NYI("DecodeArrow to DictAccumulator for BYTE_STREAM_SPLIT");
  }

  int DecodeArrow(int num_values, int null_count, const uint8_t* valid_bits,
                  int64_t valid_bits_offset,
                  typename EncodingTraits<DType>::Accumulator* builder) override {
    const int values_to_decode = num_values - null_count;
    if (ARROW_PREDICT_FALSE(this->num_values_ < values_to_decode)) {
      ParquetException::EofException();
    }

    PARQUET_THROW_NOT_OK(builder->Reserve(num_values));

    // 1. Decode directly into the FixedSizeBinary data buffer, packed to the right.
    uint8_t* decode_out = reinterpret_cast<uint8_t*>(
        builder->GetMutableValue(builder->length() + null_count));
    const int num_decoded = this->DecodeRaw(decode_out, values_to_decode);
    DCHECK_EQ(num_decoded, values_to_decode);

    if (null_count == 0) {
      // No expansion required, and no need to append the bitmap
      builder->UnsafeAdvance(num_values);
      return values_to_decode;
    }

    // 2. Expand the decode values into their final positions.
    ::arrow::util::internal::SpacedExpandLeftward(
        reinterpret_cast<uint8_t*>(builder->GetMutableValue(builder->length())),
        this->type_length_, num_values, null_count, valid_bits, valid_bits_offset);
    builder->UnsafeAdvance(num_values, valid_bits, valid_bits_offset);
    return values_to_decode;
  }

 protected:
  int DecodeRaw(uint8_t* out_buffer, int max_values) {
    const int values_to_decode = std::min(this->num_values_, max_values);
    ::arrow::util::internal::ByteStreamSplitDecode(this->data_, this->type_length_,
                                                   values_to_decode, stride_, out_buffer);
    this->data_ += values_to_decode;
    this->num_values_ -= values_to_decode;
    this->len_ -= this->type_length_ * values_to_decode;
    return values_to_decode;
  }

  uint8_t* EnsureDecodeBuffer(int64_t min_values) {
    const int64_t size = this->type_length_ * min_values;
    if (!decode_buffer_ || decode_buffer_->size() < size) {
      const auto alloc_size = ::arrow::bit_util::NextPower2(size);
      PARQUET_ASSIGN_OR_THROW(decode_buffer_, ::arrow::AllocateBuffer(alloc_size));
    }
    return decode_buffer_->mutable_data();
  }

  int stride_{0};
  std::shared_ptr<Buffer> decode_buffer_;
};

// BYTE_STREAM_SPLIT decoder for FLOAT, DOUBLE, INT32, INT64

template <typename DType>
class ByteStreamSplitDecoder : public ByteStreamSplitDecoderBase<DType> {
 public:
  using Base = ByteStreamSplitDecoderBase<DType>;
  using T = typename DType::c_type;

  using Base::Base;

  int Decode(T* buffer, int max_values) override {
    return this->DecodeRaw(reinterpret_cast<uint8_t*>(buffer), max_values);
  }
};

// BYTE_STREAM_SPLIT decoder for FIXED_LEN_BYTE_ARRAY

template <>
class ByteStreamSplitDecoder<FLBAType> : public ByteStreamSplitDecoderBase<FLBAType>,
                                         public FLBADecoder {
 public:
  using Base = ByteStreamSplitDecoderBase<FLBAType>;
  using DType = FLBAType;
  using T = FixedLenByteArray;

  using Base::Base;

  int Decode(T* buffer, int max_values) override {
    // Decode into intermediate buffer.
    max_values = std::min(max_values, this->num_values_);
    uint8_t* decode_out = this->EnsureDecodeBuffer(max_values);
    const int num_decoded = this->DecodeRaw(decode_out, max_values);
    DCHECK_EQ(num_decoded, max_values);

#if !ARROW_LITTLE_ENDIAN
    // On big-endian, ByteStreamSplitDecode (DoMergeStreams) reverses stream positions
    // to produce numeric values in native byte order. For FLBA (opaque byte arrays),
    // we need to undo this reversal to preserve the original byte sequence.
    const int type_length = this->type_length_;
    for (int i = 0; i < num_decoded; ++i) {
      uint8_t* value_ptr = decode_out + static_cast<int64_t>(type_length) * i;
      std::reverse(value_ptr, value_ptr + type_length);
    }
#endif

    for (int i = 0; i < num_decoded; ++i) {
      buffer[i] =
          FixedLenByteArray(decode_out + static_cast<int64_t>(this->type_length_) * i);
    }
    return num_decoded;
  }
};

}  // namespace

// ----------------------------------------------------------------------
// Factory functions

std::unique_ptr<Decoder> MakeDecoder(Type::type type_num, Encoding::type encoding,
                                     const ColumnDescriptor* descr,
                                     ::arrow::MemoryPool* pool) {
  if (encoding == Encoding::PLAIN) {
    switch (type_num) {
      case Type::BOOLEAN:
        return std::make_unique<PlainBooleanDecoder>(descr);
      case Type::INT32:
        return std::make_unique<PlainDecoder<Int32Type>>(descr);
      case Type::INT64:
        return std::make_unique<PlainDecoder<Int64Type>>(descr);
      case Type::INT96:
        return std::make_unique<PlainDecoder<Int96Type>>(descr);
      case Type::FLOAT:
        return std::make_unique<PlainDecoder<FloatType>>(descr);
      case Type::DOUBLE:
        return std::make_unique<PlainDecoder<DoubleType>>(descr);
      case Type::BYTE_ARRAY:
        return std::make_unique<PlainByteArrayDecoder>(descr);
      case Type::FIXED_LEN_BYTE_ARRAY:
        return std::make_unique<PlainFLBADecoder>(descr);
      default:
        break;
    }
  } else if (encoding == Encoding::BYTE_STREAM_SPLIT) {
    switch (type_num) {
      case Type::INT32:
        return std::make_unique<ByteStreamSplitDecoder<Int32Type>>(descr);
      case Type::INT64:
        return std::make_unique<ByteStreamSplitDecoder<Int64Type>>(descr);
      case Type::FLOAT:
        return std::make_unique<ByteStreamSplitDecoder<FloatType>>(descr);
      case Type::DOUBLE:
        return std::make_unique<ByteStreamSplitDecoder<DoubleType>>(descr);
      case Type::FIXED_LEN_BYTE_ARRAY:
        return std::make_unique<ByteStreamSplitDecoder<FLBAType>>(descr);
      default:
        throw ParquetException(
            "BYTE_STREAM_SPLIT only supports FLOAT, DOUBLE, INT32, INT64 "
            "and FIXED_LEN_BYTE_ARRAY");
    }
  } else if (encoding == Encoding::DELTA_BINARY_PACKED) {
    switch (type_num) {
      case Type::INT32:
        return std::make_unique<DeltaBitPackDecoder<Int32Type>>(descr, pool);
      case Type::INT64:
        return std::make_unique<DeltaBitPackDecoder<Int64Type>>(descr, pool);
      default:
        throw ParquetException(
            "DELTA_BINARY_PACKED decoder only supports INT32 and INT64");
    }
  } else if (encoding == Encoding::DELTA_BYTE_ARRAY) {
    switch (type_num) {
      case Type::BYTE_ARRAY:
        return std::make_unique<DeltaByteArrayDecoder>(descr, pool);
      case Type::FIXED_LEN_BYTE_ARRAY:
        return std::make_unique<DeltaByteArrayFLBADecoder>(descr, pool);
      default:
        throw ParquetException(
            "DELTA_BYTE_ARRAY only supports BYTE_ARRAY and FIXED_LEN_BYTE_ARRAY");
    }
  } else if (encoding == Encoding::DELTA_LENGTH_BYTE_ARRAY) {
    if (type_num == Type::BYTE_ARRAY) {
      return std::make_unique<DeltaLengthByteArrayDecoder>(descr, pool);
    }
    throw ParquetException("DELTA_LENGTH_BYTE_ARRAY only supports BYTE_ARRAY");
  } else if (encoding == Encoding::RLE) {
    if (type_num == Type::BOOLEAN) {
      return std::make_unique<RleBooleanDecoder>(descr);
    }
    throw ParquetException("RLE encoding only supports BOOLEAN");
  } else {
    ParquetException::NYI("Selected encoding is not supported");
  }
  DCHECK(false) << "Should not be able to reach this code";
  return nullptr;
}

namespace detail {
std::unique_ptr<Decoder> MakeDictDecoder(Type::type type_num,
                                         const ColumnDescriptor* descr,
                                         MemoryPool* pool) {
  switch (type_num) {
    case Type::BOOLEAN:
      ParquetException::NYI("Dictionary encoding not implemented for boolean type");
    case Type::INT32:
      return std::make_unique<DictDecoderImpl<Int32Type>>(descr, pool);
    case Type::INT64:
      return std::make_unique<DictDecoderImpl<Int64Type>>(descr, pool);
    case Type::INT96:
      return std::make_unique<DictDecoderImpl<Int96Type>>(descr, pool);
    case Type::FLOAT:
      return std::make_unique<DictDecoderImpl<FloatType>>(descr, pool);
    case Type::DOUBLE:
      return std::make_unique<DictDecoderImpl<DoubleType>>(descr, pool);
    case Type::BYTE_ARRAY:
      return std::make_unique<DictByteArrayDecoderImpl>(descr, pool);
    case Type::FIXED_LEN_BYTE_ARRAY:
      return std::make_unique<DictDecoderImpl<FLBAType>>(descr, pool);
    default:
      break;
  }
  DCHECK(false) << "Should not be able to reach this code";
  return nullptr;
}

}  // namespace detail
}  // namespace parquet<|MERGE_RESOLUTION|>--- conflicted
+++ resolved
@@ -796,35 +796,6 @@
     auto visit_binary_helper = [&](auto* helper) {
       int values_decoded = 0;
 
-<<<<<<< HEAD
-      RETURN_NOT_OK(VisitBitRuns(
-          valid_bits, valid_bits_offset, num_values,
-          [&](int64_t position, int64_t run_length, bool is_valid) {
-            if (is_valid) {
-              for (int64_t i = 0; i < run_length; ++i) {
-                if (ARROW_PREDICT_FALSE(len_ < 4)) {
-                  return Status::Invalid(
-                      "Invalid or truncated PLAIN-encoded BYTE_ARRAY data");
-                }
-                auto value_len =
-                    ::arrow::bit_util::FromLittleEndian(SafeLoadAs<int32_t>(data_));
-                if (ARROW_PREDICT_FALSE(value_len < 0 || value_len > len_ - 4)) {
-                  return Status::Invalid(
-                      "Invalid or truncated PLAIN-encoded BYTE_ARRAY data");
-                }
-                RETURN_NOT_OK(
-                    helper->AppendValue(data_ + 4, value_len, estimated_data_length));
-                auto increment = value_len + 4;
-                data_ += increment;
-                len_ -= increment;
-                estimated_data_length -= value_len;
-                DCHECK_GE(estimated_data_length, 0);
-              }
-              values_decoded += static_cast<int>(run_length);
-              return Status::OK();
-            } else {
-              return helper->AppendNulls(run_length);
-=======
       auto visit_run = [&](int64_t position, int64_t run_length, bool is_valid) {
         if (is_valid) {
           for (int64_t i = 0; i < run_length; ++i) {
@@ -833,13 +804,13 @@
             //   2. the running `value_len > estimated_data_length` check below.
             // This precondition follows from those two checks.
             DCHECK_GE(len_, 4);
-            auto value_len = SafeLoadAs<int32_t>(data_);
+            auto value_len = 
+              ::arrow::bit_util::FromLittleEndian(SafeLoadAs<int32_t>(data_));
             // This check also ensures that `value_len <= len_ - 4` due to the way
             // `estimated_data_length` is computed.
             if (ARROW_PREDICT_FALSE(value_len < 0 || value_len > estimated_data_length)) {
               return Status::Invalid(
                   "Invalid or truncated PLAIN-encoded BYTE_ARRAY data");
->>>>>>> 082377ae
             }
             RETURN_NOT_OK(
                 helper->AppendValue(data_ + 4, value_len, estimated_data_length));
