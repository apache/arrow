// Licensed to the Apache Software Foundation (ASF) under one
// or more contributor license agreements.  See the NOTICE file
// distributed with this work for additional information
// regarding copyright ownership.  The ASF licenses this file
// to you under the Apache License, Version 2.0 (the
// "License"); you may not use this file except in compliance
// with the License.  You may obtain a copy of the License at
//
//   http://www.apache.org/licenses/LICENSE-2.0
//
// Unless required by applicable law or agreed to in writing,
// software distributed under the License is distributed on an
// "AS IS" BASIS, WITHOUT WARRANTIES OR CONDITIONS OF ANY
// KIND, either express or implied.  See the License for the
// specific language governing permissions and limitations
// under the License.

#include <array>
#include <cmath>
#include <cstdint>
#include <memory>
#include <sstream>
#include <string>

#include "arrow/util/checked_cast.h"
#include "arrow/util/compression.h"
#include "arrow/util/logging_internal.h"

#include "parquet/exception.h"
#include "parquet/thrift_internal.h"
#include "parquet/types.h"

#include "generated/parquet_types.h"

using arrow::internal::checked_cast;
using arrow::util::Codec;

namespace parquet {

bool IsCodecSupported(Compression::type codec) {
  switch (codec) {
    case Compression::UNCOMPRESSED:
    case Compression::SNAPPY:
    case Compression::GZIP:
    case Compression::BROTLI:
    case Compression::ZSTD:
    case Compression::LZ4:
    case Compression::LZ4_HADOOP:
      return true;
    default:
      return false;
  }
}

std::unique_ptr<Codec> GetCodec(Compression::type codec) {
  return GetCodec(codec, CodecOptions());
}

std::unique_ptr<Codec> GetCodec(Compression::type codec,
                                const CodecOptions& codec_options) {
  std::unique_ptr<Codec> result;
  if (codec == Compression::LZO) {
    throw ParquetException(
        "While LZO compression is supported by the Parquet format in "
        "general, it is currently not supported by the C++ implementation.");
  }

  if (!IsCodecSupported(codec)) {
    std::stringstream ss;
    ss << "Codec type " << Codec::GetCodecAsString(codec)
       << " not supported in Parquet format";
    throw ParquetException(ss.str());
  }

  PARQUET_ASSIGN_OR_THROW(result, Codec::Create(codec, codec_options));
  return result;
}

// use compression level to create Codec
std::unique_ptr<Codec> GetCodec(Compression::type codec, int compression_level) {
  return GetCodec(codec, CodecOptions{compression_level});
}

bool PageCanUseChecksum(PageType::type pageType) {
  switch (pageType) {
    case PageType::type::DATA_PAGE:
    case PageType::type::DATA_PAGE_V2:
    case PageType::type::DICTIONARY_PAGE:
      return true;
    default:
      return false;
  }
}

std::string FormatStatValue(Type::type parquet_type, ::std::string_view val) {
  std::stringstream result;

  const char* bytes = val.data();
  switch (parquet_type) {
    case Type::BOOLEAN: {
      bool value{};
      std::memcpy(&value, bytes, sizeof(bool));
      result << value;
      break;
    }
    case Type::INT32: {
      int32_t value{};
      std::memcpy(&value, bytes, sizeof(int32_t));
      result << value;
      break;
    }
    case Type::INT64: {
      int64_t value{};
      std::memcpy(&value, bytes, sizeof(int64_t));
      result << value;
      break;
    }
    case Type::DOUBLE: {
      double value{};
      std::memcpy(&value, bytes, sizeof(double));
      result << value;
      break;
    }
    case Type::FLOAT: {
      float value{};
      std::memcpy(&value, bytes, sizeof(float));
      result << value;
      break;
    }
    case Type::INT96: {
      std::array<int32_t, 3> values{};
      std::memcpy(values.data(), bytes, 3 * sizeof(int32_t));
      result << values[0] << " " << values[1] << " " << values[2];
      break;
    }
    case Type::BYTE_ARRAY:
    case Type::FIXED_LEN_BYTE_ARRAY: {
      result << val;
      break;
    }
    case Type::UNDEFINED:
    default:
      break;
  }
  return result.str();
}

std::string EncodingToString(Encoding::type t) {
  switch (t) {
    case Encoding::PLAIN:
      return "PLAIN";
    case Encoding::PLAIN_DICTIONARY:
      return "PLAIN_DICTIONARY";
    case Encoding::RLE:
      return "RLE";
    case Encoding::BIT_PACKED:
      return "BIT_PACKED";
    case Encoding::DELTA_BINARY_PACKED:
      return "DELTA_BINARY_PACKED";
    case Encoding::DELTA_LENGTH_BYTE_ARRAY:
      return "DELTA_LENGTH_BYTE_ARRAY";
    case Encoding::DELTA_BYTE_ARRAY:
      return "DELTA_BYTE_ARRAY";
    case Encoding::RLE_DICTIONARY:
      return "RLE_DICTIONARY";
    case Encoding::BYTE_STREAM_SPLIT:
      return "BYTE_STREAM_SPLIT";
    default:
      return "UNKNOWN";
  }
}

std::string TypeToString(Type::type t) {
  switch (t) {
    case Type::BOOLEAN:
      return "BOOLEAN";
    case Type::INT32:
      return "INT32";
    case Type::INT64:
      return "INT64";
    case Type::INT96:
      return "INT96";
    case Type::FLOAT:
      return "FLOAT";
    case Type::DOUBLE:
      return "DOUBLE";
    case Type::BYTE_ARRAY:
      return "BYTE_ARRAY";
    case Type::FIXED_LEN_BYTE_ARRAY:
      return "FIXED_LEN_BYTE_ARRAY";
    case Type::UNDEFINED:
    default:
      return "UNKNOWN";
  }
}

std::string TypeToString(Type::type t, int type_length) {
  auto s = TypeToString(t);
  if (t == Type::FIXED_LEN_BYTE_ARRAY) {
    s += '(';
    s += std::to_string(type_length);
    s += ')';
  }
  return s;
}

std::string ConvertedTypeToString(ConvertedType::type t) {
  switch (t) {
    case ConvertedType::NONE:
      return "NONE";
    case ConvertedType::UTF8:
      return "UTF8";
    case ConvertedType::MAP:
      return "MAP";
    case ConvertedType::MAP_KEY_VALUE:
      return "MAP_KEY_VALUE";
    case ConvertedType::LIST:
      return "LIST";
    case ConvertedType::ENUM:
      return "ENUM";
    case ConvertedType::DECIMAL:
      return "DECIMAL";
    case ConvertedType::DATE:
      return "DATE";
    case ConvertedType::TIME_MILLIS:
      return "TIME_MILLIS";
    case ConvertedType::TIME_MICROS:
      return "TIME_MICROS";
    case ConvertedType::TIMESTAMP_MILLIS:
      return "TIMESTAMP_MILLIS";
    case ConvertedType::TIMESTAMP_MICROS:
      return "TIMESTAMP_MICROS";
    case ConvertedType::UINT_8:
      return "UINT_8";
    case ConvertedType::UINT_16:
      return "UINT_16";
    case ConvertedType::UINT_32:
      return "UINT_32";
    case ConvertedType::UINT_64:
      return "UINT_64";
    case ConvertedType::INT_8:
      return "INT_8";
    case ConvertedType::INT_16:
      return "INT_16";
    case ConvertedType::INT_32:
      return "INT_32";
    case ConvertedType::INT_64:
      return "INT_64";
    case ConvertedType::JSON:
      return "JSON";
    case ConvertedType::BSON:
      return "BSON";
    case ConvertedType::INTERVAL:
      return "INTERVAL";
    case ConvertedType::UNDEFINED:
    default:
      return "UNKNOWN";
  }
}

int GetTypeByteSize(Type::type parquet_type) {
  switch (parquet_type) {
    case Type::BOOLEAN:
      return type_traits<BooleanType::type_num>::value_byte_size;
    case Type::INT32:
      return type_traits<Int32Type::type_num>::value_byte_size;
    case Type::INT64:
      return type_traits<Int64Type::type_num>::value_byte_size;
    case Type::INT96:
      return type_traits<Int96Type::type_num>::value_byte_size;
    case Type::DOUBLE:
      return type_traits<DoubleType::type_num>::value_byte_size;
    case Type::FLOAT:
      return type_traits<FloatType::type_num>::value_byte_size;
    case Type::BYTE_ARRAY:
      return type_traits<ByteArrayType::type_num>::value_byte_size;
    case Type::FIXED_LEN_BYTE_ARRAY:
      return type_traits<FLBAType::type_num>::value_byte_size;
    case Type::UNDEFINED:
    default:
      return 0;
  }
  return 0;
}

// Return the Sort Order of the Parquet Physical Types
SortOrder::type DefaultSortOrder(Type::type primitive) {
  switch (primitive) {
    case Type::BOOLEAN:
    case Type::INT32:
    case Type::INT64:
    case Type::FLOAT:
    case Type::DOUBLE:
      return SortOrder::SIGNED;
    case Type::BYTE_ARRAY:
    case Type::FIXED_LEN_BYTE_ARRAY:
      return SortOrder::UNSIGNED;
    case Type::INT96:
    case Type::UNDEFINED:
      return SortOrder::UNKNOWN;
  }
  return SortOrder::UNKNOWN;
}

// Return the SortOrder of the Parquet Types using Logical or Physical Types
SortOrder::type GetSortOrder(ConvertedType::type converted, Type::type primitive) {
  if (converted == ConvertedType::NONE) return DefaultSortOrder(primitive);
  switch (converted) {
    case ConvertedType::INT_8:
    case ConvertedType::INT_16:
    case ConvertedType::INT_32:
    case ConvertedType::INT_64:
    case ConvertedType::DATE:
    case ConvertedType::TIME_MICROS:
    case ConvertedType::TIME_MILLIS:
    case ConvertedType::TIMESTAMP_MICROS:
    case ConvertedType::TIMESTAMP_MILLIS:
      return SortOrder::SIGNED;
    case ConvertedType::UINT_8:
    case ConvertedType::UINT_16:
    case ConvertedType::UINT_32:
    case ConvertedType::UINT_64:
    case ConvertedType::ENUM:
    case ConvertedType::UTF8:
    case ConvertedType::BSON:
    case ConvertedType::JSON:
      return SortOrder::UNSIGNED;
    case ConvertedType::DECIMAL:
    case ConvertedType::LIST:
    case ConvertedType::MAP:
    case ConvertedType::MAP_KEY_VALUE:
    case ConvertedType::INTERVAL:
    case ConvertedType::NONE:  // required instead of default
    case ConvertedType::NA:    // required instead of default
    case ConvertedType::UNDEFINED:
      return SortOrder::UNKNOWN;
  }
  return SortOrder::UNKNOWN;
}

SortOrder::type GetSortOrder(const std::shared_ptr<const LogicalType>& logical_type,
                             Type::type primitive) {
  SortOrder::type o = SortOrder::UNKNOWN;
  if (logical_type && logical_type->is_valid()) {
    o = (logical_type->is_none() ? DefaultSortOrder(primitive)
                                 : logical_type->sort_order());
  }
  return o;
}

ColumnOrder ColumnOrder::undefined_ = ColumnOrder(ColumnOrder::UNDEFINED);
ColumnOrder ColumnOrder::type_defined_ = ColumnOrder(ColumnOrder::TYPE_DEFINED_ORDER);

// Static methods for LogicalType class

std::shared_ptr<const LogicalType> LogicalType::FromConvertedType(
    const ConvertedType::type converted_type,
    const schema::DecimalMetadata converted_decimal_metadata) {
  switch (converted_type) {
    case ConvertedType::UTF8:
      return StringLogicalType::Make();
    case ConvertedType::MAP_KEY_VALUE:
    case ConvertedType::MAP:
      return MapLogicalType::Make();
    case ConvertedType::LIST:
      return ListLogicalType::Make();
    case ConvertedType::ENUM:
      return EnumLogicalType::Make();
    case ConvertedType::DECIMAL:
      return DecimalLogicalType::Make(converted_decimal_metadata.precision,
                                      converted_decimal_metadata.scale);
    case ConvertedType::DATE:
      return DateLogicalType::Make();
    case ConvertedType::TIME_MILLIS:
      // ConvertedType::TIME_{*} are deprecated in favor of LogicalType::Time, the
      // compatibility for ConvertedType::TIME_{*} are listed in
      // https://github.com/apache/parquet-format/blob/master/LogicalTypes.md#deprecated-time-convertedtype
      return TimeLogicalType::Make(/*is_adjusted_to_utc=*/true,
                                   LogicalType::TimeUnit::MILLIS);
    case ConvertedType::TIME_MICROS:
      return TimeLogicalType::Make(/*is_adjusted_to_utc=*/true,
                                   LogicalType::TimeUnit::MICROS);
    case ConvertedType::TIMESTAMP_MILLIS:
      // ConvertedType::TIMESTAMP_{*} are deprecated in favor of LogicalType::Timestamp,
      // the compatibility for ConvertedType::TIMESTAMP_{*} are listed in
      // https://github.com/apache/parquet-format/blob/master/LogicalTypes.md#deprecated-timestamp-convertedtype
      return TimestampLogicalType::Make(/*is_adjusted_to_utc=*/true,
                                        LogicalType::TimeUnit::MILLIS,
                                        /*is_from_converted_type=*/true,
                                        /*force_set_converted_type=*/false);
    case ConvertedType::TIMESTAMP_MICROS:
      return TimestampLogicalType::Make(/*is_adjusted_to_utc=*/true,
                                        LogicalType::TimeUnit::MICROS,
                                        /*is_from_converted_type=*/true,
                                        /*force_set_converted_type=*/false);
    case ConvertedType::INTERVAL:
      return IntervalLogicalType::Make();
    case ConvertedType::INT_8:
      return IntLogicalType::Make(8, true);
    case ConvertedType::INT_16:
      return IntLogicalType::Make(16, true);
    case ConvertedType::INT_32:
      return IntLogicalType::Make(32, true);
    case ConvertedType::INT_64:
      return IntLogicalType::Make(64, true);
    case ConvertedType::UINT_8:
      return IntLogicalType::Make(8, false);
    case ConvertedType::UINT_16:
      return IntLogicalType::Make(16, false);
    case ConvertedType::UINT_32:
      return IntLogicalType::Make(32, false);
    case ConvertedType::UINT_64:
      return IntLogicalType::Make(64, false);
    case ConvertedType::JSON:
      return JSONLogicalType::Make();
    case ConvertedType::BSON:
      return BSONLogicalType::Make();
    case ConvertedType::NA:
      return NullLogicalType::Make();
    case ConvertedType::NONE:
      return NoLogicalType::Make();
    case ConvertedType::UNDEFINED:
      return UndefinedLogicalType::Make();
  }
  return UndefinedLogicalType::Make();
}

std::shared_ptr<const LogicalType> LogicalType::FromThrift(
    const format::LogicalType& type) {
  if (type.__isset.STRING) {
    return StringLogicalType::Make();
  } else if (type.__isset.MAP) {
    return MapLogicalType::Make();
  } else if (type.__isset.LIST) {
    return ListLogicalType::Make();
  } else if (type.__isset.ENUM) {
    return EnumLogicalType::Make();
  } else if (type.__isset.DECIMAL) {
    return DecimalLogicalType::Make(type.DECIMAL.precision, type.DECIMAL.scale);
  } else if (type.__isset.DATE) {
    return DateLogicalType::Make();
  } else if (type.__isset.TIME) {
    LogicalType::TimeUnit::unit unit;
    if (type.TIME.unit.__isset.MILLIS) {
      unit = LogicalType::TimeUnit::MILLIS;
    } else if (type.TIME.unit.__isset.MICROS) {
      unit = LogicalType::TimeUnit::MICROS;
    } else if (type.TIME.unit.__isset.NANOS) {
      unit = LogicalType::TimeUnit::NANOS;
    } else {
      unit = LogicalType::TimeUnit::UNKNOWN;
    }
    return TimeLogicalType::Make(type.TIME.isAdjustedToUTC, unit);
  } else if (type.__isset.TIMESTAMP) {
    LogicalType::TimeUnit::unit unit;
    if (type.TIMESTAMP.unit.__isset.MILLIS) {
      unit = LogicalType::TimeUnit::MILLIS;
    } else if (type.TIMESTAMP.unit.__isset.MICROS) {
      unit = LogicalType::TimeUnit::MICROS;
    } else if (type.TIMESTAMP.unit.__isset.NANOS) {
      unit = LogicalType::TimeUnit::NANOS;
    } else {
      unit = LogicalType::TimeUnit::UNKNOWN;
    }
    return TimestampLogicalType::Make(type.TIMESTAMP.isAdjustedToUTC, unit);
    // TODO(tpboudreau): activate the commented code after parquet.thrift
    // recognizes IntervalType as a LogicalType
    //} else if (type.__isset.INTERVAL) {
    //  return IntervalLogicalType::Make();
  } else if (type.__isset.INTEGER) {
    return IntLogicalType::Make(static_cast<int>(type.INTEGER.bitWidth),
                                type.INTEGER.isSigned);
  } else if (type.__isset.UNKNOWN) {
    return NullLogicalType::Make();
  } else if (type.__isset.JSON) {
    return JSONLogicalType::Make();
  } else if (type.__isset.BSON) {
    return BSONLogicalType::Make();
  } else if (type.__isset.UUID) {
    return UUIDLogicalType::Make();
  } else if (type.__isset.FLOAT16) {
    return Float16LogicalType::Make();
<<<<<<< HEAD
  } else if (type.__isset.GEOMETRY) {
    std::string crs;
    if (type.GEOMETRY.__isset.crs) {
      crs = type.GEOMETRY.crs;
    }

    return GeometryLogicalType::Make(crs);
  } else if (type.__isset.GEOGRAPHY) {
    std::string crs;
    if (type.GEOGRAPHY.__isset.crs) {
      crs = type.GEOGRAPHY.crs;
    }

    LogicalType::EdgeInterpolationAlgorithm algorithm;
    if (!type.GEOGRAPHY.__isset.algorithm) {
      algorithm = LogicalType::EdgeInterpolationAlgorithm::SPHERICAL;
    } else {
      algorithm = ::parquet::FromThrift(type.GEOGRAPHY.algorithm);
    }

    return GeographyLogicalType::Make(crs, algorithm);
=======
  } else if (type.__isset.VARIANT) {
    return VariantLogicalType::Make();
>>>>>>> 278fa141
  } else {
    // Sentinel type for one we do not recognize
    return UndefinedLogicalType::Make();
  }
}

std::shared_ptr<const LogicalType> LogicalType::String() {
  return StringLogicalType::Make();
}

std::shared_ptr<const LogicalType> LogicalType::Map() { return MapLogicalType::Make(); }

std::shared_ptr<const LogicalType> LogicalType::List() { return ListLogicalType::Make(); }

std::shared_ptr<const LogicalType> LogicalType::Enum() { return EnumLogicalType::Make(); }

std::shared_ptr<const LogicalType> LogicalType::Decimal(int32_t precision,
                                                        int32_t scale) {
  return DecimalLogicalType::Make(precision, scale);
}

std::shared_ptr<const LogicalType> LogicalType::Date() { return DateLogicalType::Make(); }

std::shared_ptr<const LogicalType> LogicalType::Time(
    bool is_adjusted_to_utc, LogicalType::TimeUnit::unit time_unit) {
  DCHECK(time_unit != LogicalType::TimeUnit::UNKNOWN);
  return TimeLogicalType::Make(is_adjusted_to_utc, time_unit);
}

std::shared_ptr<const LogicalType> LogicalType::Timestamp(
    bool is_adjusted_to_utc, LogicalType::TimeUnit::unit time_unit,
    bool is_from_converted_type, bool force_set_converted_type) {
  DCHECK(time_unit != LogicalType::TimeUnit::UNKNOWN);
  return TimestampLogicalType::Make(is_adjusted_to_utc, time_unit, is_from_converted_type,
                                    force_set_converted_type);
}

std::shared_ptr<const LogicalType> LogicalType::Interval() {
  return IntervalLogicalType::Make();
}

std::shared_ptr<const LogicalType> LogicalType::Int(int bit_width, bool is_signed) {
  DCHECK(bit_width == 64 || bit_width == 32 || bit_width == 16 || bit_width == 8);
  return IntLogicalType::Make(bit_width, is_signed);
}

std::shared_ptr<const LogicalType> LogicalType::Null() { return NullLogicalType::Make(); }

std::shared_ptr<const LogicalType> LogicalType::JSON() { return JSONLogicalType::Make(); }

std::shared_ptr<const LogicalType> LogicalType::BSON() { return BSONLogicalType::Make(); }

std::shared_ptr<const LogicalType> LogicalType::UUID() { return UUIDLogicalType::Make(); }

std::shared_ptr<const LogicalType> LogicalType::Float16() {
  return Float16LogicalType::Make();
}

<<<<<<< HEAD
std::shared_ptr<const LogicalType> LogicalType::Geometry(std::string crs) {
  return GeometryLogicalType::Make(std::move(crs));
}

std::shared_ptr<const LogicalType> LogicalType::Geography(
    std::string crs, LogicalType::EdgeInterpolationAlgorithm algorithm) {
  return GeographyLogicalType::Make(std::move(crs), algorithm);
=======
std::shared_ptr<const LogicalType> LogicalType::Variant() {
  return VariantLogicalType::Make();
>>>>>>> 278fa141
}

std::shared_ptr<const LogicalType> LogicalType::None() { return NoLogicalType::Make(); }

/*
 * The logical type implementation classes are built in four layers: (1) the base
 * layer, which establishes the interface and provides generally reusable implementations
 * for the ToJSON() and Equals() methods; (2) an intermediate derived layer for the
 * "compatibility" methods, which provides implementations for is_compatible() and
 * ToConvertedType(); (3) another intermediate layer for the "applicability" methods
 * that provides several implementations for the is_applicable() method; and (4) the
 * final derived classes, one for each logical type, which supply implementations
 * for those methods that remain virtual (usually just ToString() and ToThrift()) or
 * otherwise need to be overridden.
 */

// LogicalTypeImpl base class

class LogicalType::Impl {
 public:
  virtual bool is_applicable(parquet::Type::type primitive_type,
                             int32_t primitive_length = -1) const = 0;

  virtual bool is_compatible(ConvertedType::type converted_type,
                             schema::DecimalMetadata converted_decimal_metadata = {
                                 false, -1, -1}) const = 0;

  virtual ConvertedType::type ToConvertedType(
      schema::DecimalMetadata* out_decimal_metadata) const = 0;

  virtual std::string ToString() const = 0;

  virtual bool is_serialized() const {
    return !(type_ == LogicalType::Type::NONE || type_ == LogicalType::Type::UNDEFINED);
  }

  virtual std::string ToJSON() const {
    std::stringstream json;
    json << R"({"Type": ")" << ToString() << R"("})";
    return json.str();
  }

  virtual format::LogicalType ToThrift() const {
    // logical types inheriting this method should never be serialized
    std::stringstream ss;
    ss << "Logical type " << ToString() << " should not be serialized";
    throw ParquetException(ss.str());
  }

  virtual bool Equals(const LogicalType& other) const { return other.type() == type_; }

  LogicalType::Type::type type() const { return type_; }

  SortOrder::type sort_order() const { return order_; }

  Impl(const Impl&) = delete;
  Impl& operator=(const Impl&) = delete;
  virtual ~Impl() noexcept {}

  class Compatible;
  class SimpleCompatible;
  class Incompatible;

  class Applicable;
  class SimpleApplicable;
  class TypeLengthApplicable;
  class UniversalApplicable;
  class Inapplicable;

  class String;
  class Map;
  class List;
  class Enum;
  class Decimal;
  class Date;
  class Time;
  class Timestamp;
  class Interval;
  class Int;
  class Null;
  class JSON;
  class BSON;
  class UUID;
  class Float16;
<<<<<<< HEAD
  class Geometry;
  class Geography;
=======
  class Variant;
>>>>>>> 278fa141
  class No;
  class Undefined;

 protected:
  Impl(LogicalType::Type::type t, SortOrder::type o) : type_(t), order_(o) {}
  Impl() = default;

 private:
  LogicalType::Type::type type_ = LogicalType::Type::UNDEFINED;
  SortOrder::type order_ = SortOrder::UNKNOWN;
};

// Special methods for public LogicalType class

LogicalType::LogicalType() = default;
LogicalType::~LogicalType() noexcept = default;

// Delegating methods for public LogicalType class

bool LogicalType::is_applicable(parquet::Type::type primitive_type,
                                int32_t primitive_length) const {
  return impl_->is_applicable(primitive_type, primitive_length);
}

bool LogicalType::is_compatible(
    ConvertedType::type converted_type,
    schema::DecimalMetadata converted_decimal_metadata) const {
  return impl_->is_compatible(converted_type, converted_decimal_metadata);
}

ConvertedType::type LogicalType::ToConvertedType(
    schema::DecimalMetadata* out_decimal_metadata) const {
  return impl_->ToConvertedType(out_decimal_metadata);
}

std::string LogicalType::ToString() const { return impl_->ToString(); }

std::string LogicalType::ToJSON() const { return impl_->ToJSON(); }

format::LogicalType LogicalType::ToThrift() const { return impl_->ToThrift(); }

bool LogicalType::Equals(const LogicalType& other) const { return impl_->Equals(other); }

LogicalType::Type::type LogicalType::type() const { return impl_->type(); }

SortOrder::type LogicalType::sort_order() const { return impl_->sort_order(); }

// Type checks for public LogicalType class

bool LogicalType::is_string() const { return impl_->type() == LogicalType::Type::STRING; }
bool LogicalType::is_map() const { return impl_->type() == LogicalType::Type::MAP; }
bool LogicalType::is_list() const { return impl_->type() == LogicalType::Type::LIST; }
bool LogicalType::is_enum() const { return impl_->type() == LogicalType::Type::ENUM; }
bool LogicalType::is_decimal() const {
  return impl_->type() == LogicalType::Type::DECIMAL;
}
bool LogicalType::is_date() const { return impl_->type() == LogicalType::Type::DATE; }
bool LogicalType::is_time() const { return impl_->type() == LogicalType::Type::TIME; }
bool LogicalType::is_timestamp() const {
  return impl_->type() == LogicalType::Type::TIMESTAMP;
}
bool LogicalType::is_interval() const {
  return impl_->type() == LogicalType::Type::INTERVAL;
}
bool LogicalType::is_int() const { return impl_->type() == LogicalType::Type::INT; }
bool LogicalType::is_null() const { return impl_->type() == LogicalType::Type::NIL; }
bool LogicalType::is_JSON() const { return impl_->type() == LogicalType::Type::JSON; }
bool LogicalType::is_BSON() const { return impl_->type() == LogicalType::Type::BSON; }
bool LogicalType::is_UUID() const { return impl_->type() == LogicalType::Type::UUID; }
bool LogicalType::is_float16() const {
  return impl_->type() == LogicalType::Type::FLOAT16;
}
<<<<<<< HEAD
bool LogicalType::is_geometry() const {
  return impl_->type() == LogicalType::Type::GEOMETRY;
}
bool LogicalType::is_geography() const {
  return impl_->type() == LogicalType::Type::GEOGRAPHY;
=======
bool LogicalType::is_variant() const {
  return impl_->type() == LogicalType::Type::VARIANT;
>>>>>>> 278fa141
}
bool LogicalType::is_none() const { return impl_->type() == LogicalType::Type::NONE; }
bool LogicalType::is_valid() const {
  return impl_->type() != LogicalType::Type::UNDEFINED;
}
bool LogicalType::is_invalid() const { return !is_valid(); }
bool LogicalType::is_nested() const {
  return (impl_->type() == LogicalType::Type::LIST) ||
         (impl_->type() == LogicalType::Type::MAP);
}
bool LogicalType::is_nonnested() const { return !is_nested(); }
bool LogicalType::is_serialized() const { return impl_->is_serialized(); }

// LogicalTypeImpl intermediate "compatibility" classes

class LogicalType::Impl::Compatible : public virtual LogicalType::Impl {
 protected:
  Compatible() = default;
};

#define set_decimal_metadata(m___, i___, p___, s___) \
  {                                                  \
    if (m___) {                                      \
      (m___)->isset = (i___);                        \
      (m___)->scale = (s___);                        \
      (m___)->precision = (p___);                    \
    }                                                \
  }

#define reset_decimal_metadata(m___) \
  { set_decimal_metadata(m___, false, -1, -1); }

// For logical types that always translate to the same converted type
class LogicalType::Impl::SimpleCompatible : public virtual LogicalType::Impl::Compatible {
 public:
  bool is_compatible(ConvertedType::type converted_type,
                     schema::DecimalMetadata converted_decimal_metadata) const override {
    return (converted_type == converted_type_) && !converted_decimal_metadata.isset;
  }

  ConvertedType::type ToConvertedType(
      schema::DecimalMetadata* out_decimal_metadata) const override {
    reset_decimal_metadata(out_decimal_metadata);
    return converted_type_;
  }

 protected:
  explicit SimpleCompatible(ConvertedType::type c) : converted_type_(c) {}

 private:
  ConvertedType::type converted_type_ = ConvertedType::NA;
};

// For logical types that have no corresponding converted type
class LogicalType::Impl::Incompatible : public virtual LogicalType::Impl {
 public:
  bool is_compatible(ConvertedType::type converted_type,
                     schema::DecimalMetadata converted_decimal_metadata) const override {
    return (converted_type == ConvertedType::NONE ||
            converted_type == ConvertedType::NA) &&
           !converted_decimal_metadata.isset;
  }

  ConvertedType::type ToConvertedType(
      schema::DecimalMetadata* out_decimal_metadata) const override {
    reset_decimal_metadata(out_decimal_metadata);
    return ConvertedType::NONE;
  }

 protected:
  Incompatible() = default;
};

// LogicalTypeImpl intermediate "applicability" classes

class LogicalType::Impl::Applicable : public virtual LogicalType::Impl {
 protected:
  Applicable() = default;
};

// For logical types that can apply only to a single
// physical type
class LogicalType::Impl::SimpleApplicable : public virtual LogicalType::Impl::Applicable {
 public:
  bool is_applicable(parquet::Type::type primitive_type,
                     int32_t primitive_length = -1) const override {
    return primitive_type == type_;
  }

 protected:
  explicit SimpleApplicable(parquet::Type::type t) : type_(t) {}

 private:
  parquet::Type::type type_;
};

// For logical types that can apply only to a particular
// physical type and physical length combination
class LogicalType::Impl::TypeLengthApplicable
    : public virtual LogicalType::Impl::Applicable {
 public:
  bool is_applicable(parquet::Type::type primitive_type,
                     int32_t primitive_length = -1) const override {
    return primitive_type == type_ && primitive_length == length_;
  }

 protected:
  TypeLengthApplicable(parquet::Type::type t, int32_t l) : type_(t), length_(l) {}

 private:
  parquet::Type::type type_;
  int32_t length_;
};

// For logical types that can apply to any physical type
class LogicalType::Impl::UniversalApplicable
    : public virtual LogicalType::Impl::Applicable {
 public:
  bool is_applicable(parquet::Type::type primitive_type,
                     int32_t primitive_length = -1) const override {
    return true;
  }

 protected:
  UniversalApplicable() = default;
};

// For logical types that can never apply to any primitive
// physical type
class LogicalType::Impl::Inapplicable : public virtual LogicalType::Impl {
 public:
  bool is_applicable(parquet::Type::type primitive_type,
                     int32_t primitive_length = -1) const override {
    return false;
  }

 protected:
  Inapplicable() = default;
};

// LogicalType implementation final classes

#define OVERRIDE_TOSTRING(n___) \
  std::string ToString() const override { return #n___; }

#define OVERRIDE_TOTHRIFT(t___, s___)             \
  format::LogicalType ToThrift() const override { \
    format::LogicalType type;                     \
    format::t___ subtype;                         \
    type.__set_##s___(subtype);                   \
    return type;                                  \
  }

class LogicalType::Impl::String final : public LogicalType::Impl::SimpleCompatible,
                                        public LogicalType::Impl::SimpleApplicable {
 public:
  friend class StringLogicalType;

  OVERRIDE_TOSTRING(String)
  OVERRIDE_TOTHRIFT(StringType, STRING)

 private:
  String()
      : LogicalType::Impl(LogicalType::Type::STRING, SortOrder::UNSIGNED),
        LogicalType::Impl::SimpleCompatible(ConvertedType::UTF8),
        LogicalType::Impl::SimpleApplicable(parquet::Type::BYTE_ARRAY) {}
};

// Each public logical type class's Make() creation method instantiates a corresponding
// LogicalType::Impl::* object and installs that implementation in the logical type
// it returns.

#define GENERATE_MAKE(a___)                                      \
  std::shared_ptr<const LogicalType> a___##LogicalType::Make() { \
    auto* logical_type = new a___##LogicalType();                \
    logical_type->impl_.reset(new LogicalType::Impl::a___());    \
    return std::shared_ptr<const LogicalType>(logical_type);     \
  }

GENERATE_MAKE(String)

class LogicalType::Impl::Map final : public LogicalType::Impl::SimpleCompatible,
                                     public LogicalType::Impl::Inapplicable {
 public:
  friend class MapLogicalType;

  bool is_compatible(ConvertedType::type converted_type,
                     schema::DecimalMetadata converted_decimal_metadata) const override {
    return (converted_type == ConvertedType::MAP ||
            converted_type == ConvertedType::MAP_KEY_VALUE) &&
           !converted_decimal_metadata.isset;
  }

  OVERRIDE_TOSTRING(Map)
  OVERRIDE_TOTHRIFT(MapType, MAP)

 private:
  Map()
      : LogicalType::Impl(LogicalType::Type::MAP, SortOrder::UNKNOWN),
        LogicalType::Impl::SimpleCompatible(ConvertedType::MAP) {}
};

GENERATE_MAKE(Map)

class LogicalType::Impl::List final : public LogicalType::Impl::SimpleCompatible,
                                      public LogicalType::Impl::Inapplicable {
 public:
  friend class ListLogicalType;

  OVERRIDE_TOSTRING(List)
  OVERRIDE_TOTHRIFT(ListType, LIST)

 private:
  List()
      : LogicalType::Impl(LogicalType::Type::LIST, SortOrder::UNKNOWN),
        LogicalType::Impl::SimpleCompatible(ConvertedType::LIST) {}
};

GENERATE_MAKE(List)

class LogicalType::Impl::Enum final : public LogicalType::Impl::SimpleCompatible,
                                      public LogicalType::Impl::SimpleApplicable {
 public:
  friend class EnumLogicalType;

  OVERRIDE_TOSTRING(Enum)
  OVERRIDE_TOTHRIFT(EnumType, ENUM)

 private:
  Enum()
      : LogicalType::Impl(LogicalType::Type::ENUM, SortOrder::UNSIGNED),
        LogicalType::Impl::SimpleCompatible(ConvertedType::ENUM),
        LogicalType::Impl::SimpleApplicable(parquet::Type::BYTE_ARRAY) {}
};

GENERATE_MAKE(Enum)

// The parameterized logical types (currently Decimal, Time, Timestamp, and Int)
// generally can't reuse the simple method implementations available in the base and
// intermediate classes and must (re)implement them all

class LogicalType::Impl::Decimal final : public LogicalType::Impl::Compatible,
                                         public LogicalType::Impl::Applicable {
 public:
  friend class DecimalLogicalType;

  bool is_applicable(parquet::Type::type primitive_type,
                     int32_t primitive_length = -1) const override;
  bool is_compatible(ConvertedType::type converted_type,
                     schema::DecimalMetadata converted_decimal_metadata) const override;
  ConvertedType::type ToConvertedType(
      schema::DecimalMetadata* out_decimal_metadata) const override;
  std::string ToString() const override;
  std::string ToJSON() const override;
  format::LogicalType ToThrift() const override;
  bool Equals(const LogicalType& other) const override;

  int32_t precision() const { return precision_; }
  int32_t scale() const { return scale_; }

 private:
  Decimal(int32_t p, int32_t s)
      : LogicalType::Impl(LogicalType::Type::DECIMAL, SortOrder::SIGNED),
        precision_(p),
        scale_(s) {}
  int32_t precision_ = -1;
  int32_t scale_ = -1;
};

bool LogicalType::Impl::Decimal::is_applicable(parquet::Type::type primitive_type,
                                               int32_t primitive_length) const {
  bool ok = false;
  switch (primitive_type) {
    case parquet::Type::INT32: {
      ok = (1 <= precision_) && (precision_ <= 9);
    } break;
    case parquet::Type::INT64: {
      ok = (1 <= precision_) && (precision_ <= 18);
      if (precision_ < 10) {
        // FIXME(tpb): warn that INT32 could be used
      }
    } break;
    case parquet::Type::FIXED_LEN_BYTE_ARRAY: {
      // If the primitive length is larger than this we will overflow int32 when
      // calculating precision.
      if (primitive_length <= 0 || primitive_length > 891723282) {
        ok = false;
        break;
      }
      ok = precision_ <= static_cast<int32_t>(std::floor(
                             std::log10(2) * ((8.0 * primitive_length) - 1.0)));
    } break;
    case parquet::Type::BYTE_ARRAY: {
      ok = true;
    } break;
    default: {
    } break;
  }
  return ok;
}

bool LogicalType::Impl::Decimal::is_compatible(
    ConvertedType::type converted_type,
    schema::DecimalMetadata converted_decimal_metadata) const {
  return converted_type == ConvertedType::DECIMAL &&
         (converted_decimal_metadata.isset &&
          converted_decimal_metadata.scale == scale_ &&
          converted_decimal_metadata.precision == precision_);
}

ConvertedType::type LogicalType::Impl::Decimal::ToConvertedType(
    schema::DecimalMetadata* out_decimal_metadata) const {
  set_decimal_metadata(out_decimal_metadata, true, precision_, scale_);
  return ConvertedType::DECIMAL;
}

std::string LogicalType::Impl::Decimal::ToString() const {
  std::stringstream type;
  type << "Decimal(precision=" << precision_ << ", scale=" << scale_ << ")";
  return type.str();
}

std::string LogicalType::Impl::Decimal::ToJSON() const {
  std::stringstream json;
  json << R"({"Type": "Decimal", "precision": )" << precision_ << R"(, "scale": )"
       << scale_ << "}";
  return json.str();
}

format::LogicalType LogicalType::Impl::Decimal::ToThrift() const {
  format::LogicalType type;
  format::DecimalType decimal_type;
  decimal_type.__set_precision(precision_);
  decimal_type.__set_scale(scale_);
  type.__set_DECIMAL(decimal_type);
  return type;
}

bool LogicalType::Impl::Decimal::Equals(const LogicalType& other) const {
  bool eq = false;
  if (other.is_decimal()) {
    const auto& other_decimal = checked_cast<const DecimalLogicalType&>(other);
    eq = (precision_ == other_decimal.precision() && scale_ == other_decimal.scale());
  }
  return eq;
}

std::shared_ptr<const LogicalType> DecimalLogicalType::Make(int32_t precision,
                                                            int32_t scale) {
  if (precision < 1) {
    throw ParquetException(
        "Precision must be greater than or equal to 1 for Decimal logical type");
  }
  if (scale < 0 || scale > precision) {
    throw ParquetException(
        "Scale must be a non-negative integer that does not exceed precision for "
        "Decimal logical type");
  }
  auto* logical_type = new DecimalLogicalType();
  logical_type->impl_.reset(new LogicalType::Impl::Decimal(precision, scale));
  return std::shared_ptr<const LogicalType>(logical_type);
}

int32_t DecimalLogicalType::precision() const {
  return (dynamic_cast<const LogicalType::Impl::Decimal&>(*impl_)).precision();
}

int32_t DecimalLogicalType::scale() const {
  return (dynamic_cast<const LogicalType::Impl::Decimal&>(*impl_)).scale();
}

class LogicalType::Impl::Date final : public LogicalType::Impl::SimpleCompatible,
                                      public LogicalType::Impl::SimpleApplicable {
 public:
  friend class DateLogicalType;

  OVERRIDE_TOSTRING(Date)
  OVERRIDE_TOTHRIFT(DateType, DATE)

 private:
  Date()
      : LogicalType::Impl(LogicalType::Type::DATE, SortOrder::SIGNED),
        LogicalType::Impl::SimpleCompatible(ConvertedType::DATE),
        LogicalType::Impl::SimpleApplicable(parquet::Type::INT32) {}
};

GENERATE_MAKE(Date)

#define time_unit_string(u___)                    \
  ((u___) == LogicalType::TimeUnit::MILLIS        \
       ? "milliseconds"                           \
       : ((u___) == LogicalType::TimeUnit::MICROS \
              ? "microseconds"                    \
              : ((u___) == LogicalType::TimeUnit::NANOS ? "nanoseconds" : "unknown")))

class LogicalType::Impl::Time final : public LogicalType::Impl::Compatible,
                                      public LogicalType::Impl::Applicable {
 public:
  friend class TimeLogicalType;

  bool is_applicable(parquet::Type::type primitive_type,
                     int32_t primitive_length = -1) const override;
  bool is_compatible(ConvertedType::type converted_type,
                     schema::DecimalMetadata converted_decimal_metadata) const override;
  ConvertedType::type ToConvertedType(
      schema::DecimalMetadata* out_decimal_metadata) const override;
  std::string ToString() const override;
  std::string ToJSON() const override;
  format::LogicalType ToThrift() const override;
  bool Equals(const LogicalType& other) const override;

  bool is_adjusted_to_utc() const { return adjusted_; }
  LogicalType::TimeUnit::unit time_unit() const { return unit_; }

 private:
  Time(bool a, LogicalType::TimeUnit::unit u)
      : LogicalType::Impl(LogicalType::Type::TIME, SortOrder::SIGNED),
        adjusted_(a),
        unit_(u) {}
  bool adjusted_ = false;
  LogicalType::TimeUnit::unit unit_;
};

bool LogicalType::Impl::Time::is_applicable(parquet::Type::type primitive_type,
                                            int32_t primitive_length) const {
  return (primitive_type == parquet::Type::INT32 &&
          unit_ == LogicalType::TimeUnit::MILLIS) ||
         (primitive_type == parquet::Type::INT64 &&
          (unit_ == LogicalType::TimeUnit::MICROS ||
           unit_ == LogicalType::TimeUnit::NANOS));
}

bool LogicalType::Impl::Time::is_compatible(
    ConvertedType::type converted_type,
    schema::DecimalMetadata converted_decimal_metadata) const {
  if (converted_decimal_metadata.isset) {
    return false;
  } else if (adjusted_ && unit_ == LogicalType::TimeUnit::MILLIS) {
    return converted_type == ConvertedType::TIME_MILLIS;
  } else if (adjusted_ && unit_ == LogicalType::TimeUnit::MICROS) {
    return converted_type == ConvertedType::TIME_MICROS;
  } else {
    return (converted_type == ConvertedType::NONE) ||
           (converted_type == ConvertedType::NA);
  }
}

ConvertedType::type LogicalType::Impl::Time::ToConvertedType(
    schema::DecimalMetadata* out_decimal_metadata) const {
  reset_decimal_metadata(out_decimal_metadata);
  if (adjusted_) {
    if (unit_ == LogicalType::TimeUnit::MILLIS) {
      return ConvertedType::TIME_MILLIS;
    } else if (unit_ == LogicalType::TimeUnit::MICROS) {
      return ConvertedType::TIME_MICROS;
    }
  }
  return ConvertedType::NONE;
}

std::string LogicalType::Impl::Time::ToString() const {
  std::stringstream type;
  type << "Time(isAdjustedToUTC=" << std::boolalpha << adjusted_
       << ", timeUnit=" << time_unit_string(unit_) << ")";
  return type.str();
}

std::string LogicalType::Impl::Time::ToJSON() const {
  std::stringstream json;
  json << R"({"Type": "Time", "isAdjustedToUTC": )" << std::boolalpha << adjusted_
       << R"(, "timeUnit": ")" << time_unit_string(unit_) << R"("})";
  return json.str();
}

format::LogicalType LogicalType::Impl::Time::ToThrift() const {
  format::LogicalType type;
  format::TimeType time_type;
  format::TimeUnit time_unit;
  DCHECK(unit_ != LogicalType::TimeUnit::UNKNOWN);
  if (unit_ == LogicalType::TimeUnit::MILLIS) {
    format::MilliSeconds millis;
    time_unit.__set_MILLIS(millis);
  } else if (unit_ == LogicalType::TimeUnit::MICROS) {
    format::MicroSeconds micros;
    time_unit.__set_MICROS(micros);
  } else if (unit_ == LogicalType::TimeUnit::NANOS) {
    format::NanoSeconds nanos;
    time_unit.__set_NANOS(nanos);
  }
  time_type.__set_isAdjustedToUTC(adjusted_);
  time_type.__set_unit(time_unit);
  type.__set_TIME(time_type);
  return type;
}

bool LogicalType::Impl::Time::Equals(const LogicalType& other) const {
  bool eq = false;
  if (other.is_time()) {
    const auto& other_time = checked_cast<const TimeLogicalType&>(other);
    eq =
        (adjusted_ == other_time.is_adjusted_to_utc() && unit_ == other_time.time_unit());
  }
  return eq;
}

std::shared_ptr<const LogicalType> TimeLogicalType::Make(
    bool is_adjusted_to_utc, LogicalType::TimeUnit::unit time_unit) {
  if (time_unit == LogicalType::TimeUnit::MILLIS ||
      time_unit == LogicalType::TimeUnit::MICROS ||
      time_unit == LogicalType::TimeUnit::NANOS) {
    auto* logical_type = new TimeLogicalType();
    logical_type->impl_.reset(new LogicalType::Impl::Time(is_adjusted_to_utc, time_unit));
    return std::shared_ptr<const LogicalType>(logical_type);
  } else {
    throw ParquetException(
        "TimeUnit must be one of MILLIS, MICROS, or NANOS for Time logical type");
  }
}

bool TimeLogicalType::is_adjusted_to_utc() const {
  return (dynamic_cast<const LogicalType::Impl::Time&>(*impl_)).is_adjusted_to_utc();
}

LogicalType::TimeUnit::unit TimeLogicalType::time_unit() const {
  return (dynamic_cast<const LogicalType::Impl::Time&>(*impl_)).time_unit();
}

class LogicalType::Impl::Timestamp final : public LogicalType::Impl::Compatible,
                                           public LogicalType::Impl::SimpleApplicable {
 public:
  friend class TimestampLogicalType;

  bool is_serialized() const override;
  bool is_compatible(ConvertedType::type converted_type,
                     schema::DecimalMetadata converted_decimal_metadata) const override;
  ConvertedType::type ToConvertedType(
      schema::DecimalMetadata* out_decimal_metadata) const override;
  std::string ToString() const override;
  std::string ToJSON() const override;
  format::LogicalType ToThrift() const override;
  bool Equals(const LogicalType& other) const override;

  bool is_adjusted_to_utc() const { return adjusted_; }
  LogicalType::TimeUnit::unit time_unit() const { return unit_; }

  bool is_from_converted_type() const { return is_from_converted_type_; }
  bool force_set_converted_type() const { return force_set_converted_type_; }

 private:
  Timestamp(bool adjusted, LogicalType::TimeUnit::unit unit, bool is_from_converted_type,
            bool force_set_converted_type)
      : LogicalType::Impl(LogicalType::Type::TIMESTAMP, SortOrder::SIGNED),
        LogicalType::Impl::SimpleApplicable(parquet::Type::INT64),
        adjusted_(adjusted),
        unit_(unit),
        is_from_converted_type_(is_from_converted_type),
        force_set_converted_type_(force_set_converted_type) {}
  bool adjusted_ = false;
  LogicalType::TimeUnit::unit unit_;
  bool is_from_converted_type_ = false;
  bool force_set_converted_type_ = false;
};

bool LogicalType::Impl::Timestamp::is_serialized() const {
  return !is_from_converted_type_;
}

bool LogicalType::Impl::Timestamp::is_compatible(
    ConvertedType::type converted_type,
    schema::DecimalMetadata converted_decimal_metadata) const {
  if (converted_decimal_metadata.isset) {
    return false;
  } else if (unit_ == LogicalType::TimeUnit::MILLIS) {
    if (adjusted_ || force_set_converted_type_) {
      return converted_type == ConvertedType::TIMESTAMP_MILLIS;
    } else {
      return (converted_type == ConvertedType::NONE) ||
             (converted_type == ConvertedType::NA);
    }
  } else if (unit_ == LogicalType::TimeUnit::MICROS) {
    if (adjusted_ || force_set_converted_type_) {
      return converted_type == ConvertedType::TIMESTAMP_MICROS;
    } else {
      return (converted_type == ConvertedType::NONE) ||
             (converted_type == ConvertedType::NA);
    }
  } else {
    return (converted_type == ConvertedType::NONE) ||
           (converted_type == ConvertedType::NA);
  }
}

ConvertedType::type LogicalType::Impl::Timestamp::ToConvertedType(
    schema::DecimalMetadata* out_decimal_metadata) const {
  reset_decimal_metadata(out_decimal_metadata);
  if (adjusted_ || force_set_converted_type_) {
    if (unit_ == LogicalType::TimeUnit::MILLIS) {
      return ConvertedType::TIMESTAMP_MILLIS;
    } else if (unit_ == LogicalType::TimeUnit::MICROS) {
      return ConvertedType::TIMESTAMP_MICROS;
    }
  }
  return ConvertedType::NONE;
}

std::string LogicalType::Impl::Timestamp::ToString() const {
  std::stringstream type;
  type << "Timestamp(isAdjustedToUTC=" << std::boolalpha << adjusted_
       << ", timeUnit=" << time_unit_string(unit_)
       << ", is_from_converted_type=" << is_from_converted_type_
       << ", force_set_converted_type=" << force_set_converted_type_ << ")";
  return type.str();
}

std::string LogicalType::Impl::Timestamp::ToJSON() const {
  std::stringstream json;
  json << R"({"Type": "Timestamp", "isAdjustedToUTC": )" << std::boolalpha << adjusted_
       << R"(, "timeUnit": ")" << time_unit_string(unit_) << R"(")"
       << R"(, "is_from_converted_type": )" << is_from_converted_type_
       << R"(, "force_set_converted_type": )" << force_set_converted_type_ << R"(})";
  return json.str();
}

format::LogicalType LogicalType::Impl::Timestamp::ToThrift() const {
  format::LogicalType type;
  format::TimestampType timestamp_type;
  format::TimeUnit time_unit;
  DCHECK(unit_ != LogicalType::TimeUnit::UNKNOWN);
  if (unit_ == LogicalType::TimeUnit::MILLIS) {
    format::MilliSeconds millis;
    time_unit.__set_MILLIS(millis);
  } else if (unit_ == LogicalType::TimeUnit::MICROS) {
    format::MicroSeconds micros;
    time_unit.__set_MICROS(micros);
  } else if (unit_ == LogicalType::TimeUnit::NANOS) {
    format::NanoSeconds nanos;
    time_unit.__set_NANOS(nanos);
  }
  timestamp_type.__set_isAdjustedToUTC(adjusted_);
  timestamp_type.__set_unit(time_unit);
  type.__set_TIMESTAMP(timestamp_type);
  return type;
}

bool LogicalType::Impl::Timestamp::Equals(const LogicalType& other) const {
  bool eq = false;
  if (other.is_timestamp()) {
    const auto& other_timestamp = checked_cast<const TimestampLogicalType&>(other);
    eq = (adjusted_ == other_timestamp.is_adjusted_to_utc() &&
          unit_ == other_timestamp.time_unit());
  }
  return eq;
}

std::shared_ptr<const LogicalType> TimestampLogicalType::Make(
    bool is_adjusted_to_utc, LogicalType::TimeUnit::unit time_unit,
    bool is_from_converted_type, bool force_set_converted_type) {
  if (time_unit == LogicalType::TimeUnit::MILLIS ||
      time_unit == LogicalType::TimeUnit::MICROS ||
      time_unit == LogicalType::TimeUnit::NANOS) {
    auto* logical_type = new TimestampLogicalType();
    logical_type->impl_.reset(new LogicalType::Impl::Timestamp(
        is_adjusted_to_utc, time_unit, is_from_converted_type, force_set_converted_type));
    return std::shared_ptr<const LogicalType>(logical_type);
  } else {
    throw ParquetException(
        "TimeUnit must be one of MILLIS, MICROS, or NANOS for Timestamp logical type");
  }
}

bool TimestampLogicalType::is_adjusted_to_utc() const {
  return (dynamic_cast<const LogicalType::Impl::Timestamp&>(*impl_)).is_adjusted_to_utc();
}

LogicalType::TimeUnit::unit TimestampLogicalType::time_unit() const {
  return (dynamic_cast<const LogicalType::Impl::Timestamp&>(*impl_)).time_unit();
}

bool TimestampLogicalType::is_from_converted_type() const {
  return (dynamic_cast<const LogicalType::Impl::Timestamp&>(*impl_))
      .is_from_converted_type();
}

bool TimestampLogicalType::force_set_converted_type() const {
  return (dynamic_cast<const LogicalType::Impl::Timestamp&>(*impl_))
      .force_set_converted_type();
}

class LogicalType::Impl::Interval final : public LogicalType::Impl::SimpleCompatible,
                                          public LogicalType::Impl::TypeLengthApplicable {
 public:
  friend class IntervalLogicalType;

  OVERRIDE_TOSTRING(Interval)
  // TODO(tpboudreau): uncomment the following line to enable serialization after
  // parquet.thrift recognizes IntervalType as a ConvertedType
  // OVERRIDE_TOTHRIFT(IntervalType, INTERVAL)

 private:
  Interval()
      : LogicalType::Impl(LogicalType::Type::INTERVAL, SortOrder::UNKNOWN),
        LogicalType::Impl::SimpleCompatible(ConvertedType::INTERVAL),
        LogicalType::Impl::TypeLengthApplicable(parquet::Type::FIXED_LEN_BYTE_ARRAY, 12) {
  }
};

GENERATE_MAKE(Interval)

class LogicalType::Impl::Int final : public LogicalType::Impl::Compatible,
                                     public LogicalType::Impl::Applicable {
 public:
  friend class IntLogicalType;

  bool is_applicable(parquet::Type::type primitive_type,
                     int32_t primitive_length = -1) const override;
  bool is_compatible(ConvertedType::type converted_type,
                     schema::DecimalMetadata converted_decimal_metadata) const override;
  ConvertedType::type ToConvertedType(
      schema::DecimalMetadata* out_decimal_metadata) const override;
  std::string ToString() const override;
  std::string ToJSON() const override;
  format::LogicalType ToThrift() const override;
  bool Equals(const LogicalType& other) const override;

  int bit_width() const { return width_; }
  bool is_signed() const { return signed_; }

 private:
  Int(int w, bool s)
      : LogicalType::Impl(LogicalType::Type::INT,
                          (s ? SortOrder::SIGNED : SortOrder::UNSIGNED)),
        width_(w),
        signed_(s) {}
  int width_ = 0;
  bool signed_ = false;
};

bool LogicalType::Impl::Int::is_applicable(parquet::Type::type primitive_type,
                                           int32_t primitive_length) const {
  return (primitive_type == parquet::Type::INT32 && width_ <= 32) ||
         (primitive_type == parquet::Type::INT64 && width_ == 64);
}

bool LogicalType::Impl::Int::is_compatible(
    ConvertedType::type converted_type,
    schema::DecimalMetadata converted_decimal_metadata) const {
  if (converted_decimal_metadata.isset) {
    return false;
  } else if (signed_ && width_ == 8) {
    return converted_type == ConvertedType::INT_8;
  } else if (signed_ && width_ == 16) {
    return converted_type == ConvertedType::INT_16;
  } else if (signed_ && width_ == 32) {
    return converted_type == ConvertedType::INT_32;
  } else if (signed_ && width_ == 64) {
    return converted_type == ConvertedType::INT_64;
  } else if (!signed_ && width_ == 8) {
    return converted_type == ConvertedType::UINT_8;
  } else if (!signed_ && width_ == 16) {
    return converted_type == ConvertedType::UINT_16;
  } else if (!signed_ && width_ == 32) {
    return converted_type == ConvertedType::UINT_32;
  } else if (!signed_ && width_ == 64) {
    return converted_type == ConvertedType::UINT_64;
  } else {
    return false;
  }
}

ConvertedType::type LogicalType::Impl::Int::ToConvertedType(
    schema::DecimalMetadata* out_decimal_metadata) const {
  reset_decimal_metadata(out_decimal_metadata);
  if (signed_) {
    switch (width_) {
      case 8:
        return ConvertedType::INT_8;
      case 16:
        return ConvertedType::INT_16;
      case 32:
        return ConvertedType::INT_32;
      case 64:
        return ConvertedType::INT_64;
    }
  } else {  // unsigned
    switch (width_) {
      case 8:
        return ConvertedType::UINT_8;
      case 16:
        return ConvertedType::UINT_16;
      case 32:
        return ConvertedType::UINT_32;
      case 64:
        return ConvertedType::UINT_64;
    }
  }
  return ConvertedType::NONE;
}

std::string LogicalType::Impl::Int::ToString() const {
  std::stringstream type;
  type << "Int(bitWidth=" << width_ << ", isSigned=" << std::boolalpha << signed_ << ")";
  return type.str();
}

std::string LogicalType::Impl::Int::ToJSON() const {
  std::stringstream json;
  json << R"({"Type": "Int", "bitWidth": )" << width_ << R"(, "isSigned": )"
       << std::boolalpha << signed_ << "}";
  return json.str();
}

format::LogicalType LogicalType::Impl::Int::ToThrift() const {
  format::LogicalType type;
  format::IntType int_type;
  DCHECK(width_ == 64 || width_ == 32 || width_ == 16 || width_ == 8);
  int_type.__set_bitWidth(static_cast<int8_t>(width_));
  int_type.__set_isSigned(signed_);
  type.__set_INTEGER(int_type);
  return type;
}

bool LogicalType::Impl::Int::Equals(const LogicalType& other) const {
  bool eq = false;
  if (other.is_int()) {
    const auto& other_int = checked_cast<const IntLogicalType&>(other);
    eq = (width_ == other_int.bit_width() && signed_ == other_int.is_signed());
  }
  return eq;
}

std::shared_ptr<const LogicalType> IntLogicalType::Make(int bit_width, bool is_signed) {
  if (bit_width == 8 || bit_width == 16 || bit_width == 32 || bit_width == 64) {
    auto* logical_type = new IntLogicalType();
    logical_type->impl_.reset(new LogicalType::Impl::Int(bit_width, is_signed));
    return std::shared_ptr<const LogicalType>(logical_type);
  } else {
    throw ParquetException(
        "Bit width must be exactly 8, 16, 32, or 64 for Int logical type");
  }
}

int IntLogicalType::bit_width() const {
  return (dynamic_cast<const LogicalType::Impl::Int&>(*impl_)).bit_width();
}

bool IntLogicalType::is_signed() const {
  return (dynamic_cast<const LogicalType::Impl::Int&>(*impl_)).is_signed();
}

class LogicalType::Impl::Null final : public LogicalType::Impl::Incompatible,
                                      public LogicalType::Impl::UniversalApplicable {
 public:
  friend class NullLogicalType;

  OVERRIDE_TOSTRING(Null)
  OVERRIDE_TOTHRIFT(NullType, UNKNOWN)

 private:
  Null() : LogicalType::Impl(LogicalType::Type::NIL, SortOrder::UNKNOWN) {}
};

GENERATE_MAKE(Null)

class LogicalType::Impl::JSON final : public LogicalType::Impl::SimpleCompatible,
                                      public LogicalType::Impl::SimpleApplicable {
 public:
  friend class JSONLogicalType;

  OVERRIDE_TOSTRING(JSON)
  OVERRIDE_TOTHRIFT(JsonType, JSON)

 private:
  JSON()
      : LogicalType::Impl(LogicalType::Type::JSON, SortOrder::UNSIGNED),
        LogicalType::Impl::SimpleCompatible(ConvertedType::JSON),
        LogicalType::Impl::SimpleApplicable(parquet::Type::BYTE_ARRAY) {}
};

GENERATE_MAKE(JSON)

class LogicalType::Impl::BSON final : public LogicalType::Impl::SimpleCompatible,
                                      public LogicalType::Impl::SimpleApplicable {
 public:
  friend class BSONLogicalType;

  OVERRIDE_TOSTRING(BSON)
  OVERRIDE_TOTHRIFT(BsonType, BSON)

 private:
  BSON()
      : LogicalType::Impl(LogicalType::Type::BSON, SortOrder::UNSIGNED),
        LogicalType::Impl::SimpleCompatible(ConvertedType::BSON),
        LogicalType::Impl::SimpleApplicable(parquet::Type::BYTE_ARRAY) {}
};

GENERATE_MAKE(BSON)

class LogicalType::Impl::UUID final : public LogicalType::Impl::Incompatible,
                                      public LogicalType::Impl::TypeLengthApplicable {
 public:
  friend class UUIDLogicalType;

  OVERRIDE_TOSTRING(UUID)
  OVERRIDE_TOTHRIFT(UUIDType, UUID)

 private:
  UUID()
      : LogicalType::Impl(LogicalType::Type::UUID, SortOrder::UNSIGNED),
        LogicalType::Impl::TypeLengthApplicable(parquet::Type::FIXED_LEN_BYTE_ARRAY, 16) {
  }
};

GENERATE_MAKE(UUID)

class LogicalType::Impl::Float16 final : public LogicalType::Impl::Incompatible,
                                         public LogicalType::Impl::TypeLengthApplicable {
 public:
  friend class Float16LogicalType;

  OVERRIDE_TOSTRING(Float16)
  OVERRIDE_TOTHRIFT(Float16Type, FLOAT16)

 private:
  Float16()
      : LogicalType::Impl(LogicalType::Type::FLOAT16, SortOrder::SIGNED),
        LogicalType::Impl::TypeLengthApplicable(parquet::Type::FIXED_LEN_BYTE_ARRAY, 2) {}
};

GENERATE_MAKE(Float16)

<<<<<<< HEAD
namespace {
std::string EscapeControl(char c) {
  std::stringstream ss;
  ss << R"(\u00)";
  ss.flags(ss.hex);
  ss.width(2);
  ss.fill('0');
  ss << static_cast<int>(c);
  return ss.str();
}

void WriteCrsKeyAndValue(const std::string& crs, std::ostream& json) {
  // There is no restriction on the crs value here, and it may contain quotes
  // or backslashes that would result in invalid JSON if unescaped.
  json << R"(, "crs": ")";
  json.flags(json.hex);
  for (char c : crs) {
    if (c == '"') {
      json << R"(\")";
    } else if (c == '\\') {
      json << R"(\\)";
    } else if (c >= 0 && c < 32) {
      json << EscapeControl(c);
    } else {
      json << c;
    }
  }
  json << R"(")";
}
}  // namespace

class LogicalType::Impl::Geometry final : public LogicalType::Impl::Incompatible,
                                          public LogicalType::Impl::SimpleApplicable {
 public:
  friend class GeometryLogicalType;

  std::string ToString() const override;
  std::string ToJSON() const override;
  format::LogicalType ToThrift() const override;
  bool Equals(const LogicalType& other) const override;

  const std::string& crs() const { return crs_; }

 private:
  explicit Geometry(std::string crs)
      : LogicalType::Impl(LogicalType::Type::GEOMETRY, SortOrder::UNKNOWN),
        LogicalType::Impl::SimpleApplicable(parquet::Type::BYTE_ARRAY),
        crs_(std::move(crs)) {}

  std::string crs_;
};

std::string LogicalType::Impl::Geometry::ToString() const {
  std::stringstream type;
  type << "Geometry(crs=" << crs_ << ")";
  return type.str();
}

std::string LogicalType::Impl::Geometry::ToJSON() const {
  std::stringstream json;
  json << R"({"Type": "Geometry")";

  if (!crs_.empty()) {
    WriteCrsKeyAndValue(crs_, json);
  }

  json << "}";
  return json.str();
}

format::LogicalType LogicalType::Impl::Geometry::ToThrift() const {
  format::LogicalType type;
  format::GeometryType geometry_type;

  // Canonially export crs of "" as an unset CRS
  if (!crs_.empty()) {
    geometry_type.__set_crs(crs_);
  }

  type.__set_GEOMETRY(geometry_type);
  return type;
}

bool LogicalType::Impl::Geometry::Equals(const LogicalType& other) const {
  if (other.is_geometry()) {
    const auto& other_geometry = checked_cast<const GeometryLogicalType&>(other);
    return crs() == other_geometry.crs();
  } else {
    return false;
  }
}

const std::string& GeometryLogicalType::crs() const {
  return (dynamic_cast<const LogicalType::Impl::Geometry&>(*impl_)).crs();
}

std::shared_ptr<const LogicalType> GeometryLogicalType::Make(std::string crs) {
  auto logical_type = std::shared_ptr<GeometryLogicalType>(new GeometryLogicalType());
  logical_type->impl_.reset(new LogicalType::Impl::Geometry(std::move(crs)));
  return logical_type;
}

class LogicalType::Impl::Geography final : public LogicalType::Impl::Incompatible,
                                           public LogicalType::Impl::SimpleApplicable {
 public:
  friend class GeographyLogicalType;

  std::string ToString() const override;
  std::string ToJSON() const override;
  format::LogicalType ToThrift() const override;
  bool Equals(const LogicalType& other) const override;

  const std::string& crs() const { return crs_; }
  LogicalType::EdgeInterpolationAlgorithm algorithm() const { return algorithm_; }

  std::string_view algorithm_name() const {
    switch (algorithm_) {
      case LogicalType::EdgeInterpolationAlgorithm::SPHERICAL:
        return "spherical";
      case LogicalType::EdgeInterpolationAlgorithm::VINCENTY:
        return "vincenty";
      case LogicalType::EdgeInterpolationAlgorithm::THOMAS:
        return "thomas";
      case LogicalType::EdgeInterpolationAlgorithm::ANDOYER:
        return "andoyer";
      case LogicalType::EdgeInterpolationAlgorithm::KARNEY:
        return "karney";
      default:
        return "unknown";
    }
  }

 private:
  Geography(std::string crs, LogicalType::EdgeInterpolationAlgorithm algorithm)
      : LogicalType::Impl(LogicalType::Type::GEOGRAPHY, SortOrder::UNKNOWN),
        LogicalType::Impl::SimpleApplicable(parquet::Type::BYTE_ARRAY),
        crs_(std::move(crs)),
        algorithm_(algorithm) {}

  std::string crs_;
  LogicalType::EdgeInterpolationAlgorithm algorithm_;
};

std::string LogicalType::Impl::Geography::ToString() const {
  std::stringstream type;
  type << "Geography(crs=" << crs_ << ", algorithm=" << algorithm_name() << ")";
  return type.str();
}

std::string LogicalType::Impl::Geography::ToJSON() const {
  std::stringstream json;
  json << R"({"Type": "Geography")";

  if (!crs_.empty()) {
    WriteCrsKeyAndValue(crs_, json);
  }

  if (algorithm_ != LogicalType::EdgeInterpolationAlgorithm::SPHERICAL) {
    json << R"(, "algorithm": ")" << algorithm_name() << R"(")";
  }

  json << "}";
  return json.str();
}

format::LogicalType LogicalType::Impl::Geography::ToThrift() const {
  format::LogicalType type;
  format::GeographyType geography_type;

  // Canonially export crs of "" as an unset CRS
  if (!crs_.empty()) {
    geography_type.__set_crs(crs_);
  }

  if (algorithm_ == LogicalType::EdgeInterpolationAlgorithm::SPHERICAL) {
    // Canonically export spherical algorithm as unset
  } else {
    geography_type.__set_algorithm(::parquet::ToThrift(algorithm_));
  }

  type.__set_GEOGRAPHY(geography_type);
  return type;
}

bool LogicalType::Impl::Geography::Equals(const LogicalType& other) const {
  if (other.is_geography()) {
    const auto& other_geography = checked_cast<const GeographyLogicalType&>(other);
    return crs() == other_geography.crs() && algorithm() == other_geography.algorithm();
  } else {
    return false;
  }
}

const std::string& GeographyLogicalType::crs() const {
  return (dynamic_cast<const LogicalType::Impl::Geography&>(*impl_)).crs();
}

LogicalType::EdgeInterpolationAlgorithm GeographyLogicalType::algorithm() const {
  return (dynamic_cast<const LogicalType::Impl::Geography&>(*impl_)).algorithm();
}

std::string_view GeographyLogicalType::algorithm_name() const {
  return (dynamic_cast<const LogicalType::Impl::Geography&>(*impl_)).algorithm_name();
}

std::shared_ptr<const LogicalType> GeographyLogicalType::Make(
    std::string crs, LogicalType::EdgeInterpolationAlgorithm algorithm) {
  auto logical_type = std::shared_ptr<GeographyLogicalType>(new GeographyLogicalType());
  logical_type->impl_.reset(new LogicalType::Impl::Geography(std::move(crs), algorithm));
  return logical_type;
}
=======
class LogicalType::Impl::Variant final : public LogicalType::Impl::Incompatible,
                                         public LogicalType::Impl::Inapplicable {
 public:
  friend class VariantLogicalType;

  OVERRIDE_TOSTRING(Variant)
  OVERRIDE_TOTHRIFT(VariantType, VARIANT)

 private:
  Variant()
      : LogicalType::Impl(LogicalType::Type::VARIANT, SortOrder::UNKNOWN),
        LogicalType::Impl::Inapplicable() {}
};

GENERATE_MAKE(Variant)
>>>>>>> 278fa141

class LogicalType::Impl::No final : public LogicalType::Impl::SimpleCompatible,
                                    public LogicalType::Impl::UniversalApplicable {
 public:
  friend class NoLogicalType;

  OVERRIDE_TOSTRING(None)

 private:
  No()
      : LogicalType::Impl(LogicalType::Type::NONE, SortOrder::UNKNOWN),
        LogicalType::Impl::SimpleCompatible(ConvertedType::NONE) {}
};

GENERATE_MAKE(No)

class LogicalType::Impl::Undefined final : public LogicalType::Impl::SimpleCompatible,
                                           public LogicalType::Impl::UniversalApplicable {
 public:
  friend class UndefinedLogicalType;

  OVERRIDE_TOSTRING(Undefined)

 private:
  Undefined()
      : LogicalType::Impl(LogicalType::Type::UNDEFINED, SortOrder::UNKNOWN),
        LogicalType::Impl::SimpleCompatible(ConvertedType::UNDEFINED) {}
};

GENERATE_MAKE(Undefined)

}  // namespace parquet<|MERGE_RESOLUTION|>--- conflicted
+++ resolved
@@ -480,7 +480,6 @@
     return UUIDLogicalType::Make();
   } else if (type.__isset.FLOAT16) {
     return Float16LogicalType::Make();
-<<<<<<< HEAD
   } else if (type.__isset.GEOMETRY) {
     std::string crs;
     if (type.GEOMETRY.__isset.crs) {
@@ -502,10 +501,8 @@
     }
 
     return GeographyLogicalType::Make(crs, algorithm);
-=======
   } else if (type.__isset.VARIANT) {
     return VariantLogicalType::Make();
->>>>>>> 278fa141
   } else {
     // Sentinel type for one we do not recognize
     return UndefinedLogicalType::Make();
@@ -564,7 +561,6 @@
   return Float16LogicalType::Make();
 }
 
-<<<<<<< HEAD
 std::shared_ptr<const LogicalType> LogicalType::Geometry(std::string crs) {
   return GeometryLogicalType::Make(std::move(crs));
 }
@@ -572,10 +568,10 @@
 std::shared_ptr<const LogicalType> LogicalType::Geography(
     std::string crs, LogicalType::EdgeInterpolationAlgorithm algorithm) {
   return GeographyLogicalType::Make(std::move(crs), algorithm);
-=======
+}
+
 std::shared_ptr<const LogicalType> LogicalType::Variant() {
   return VariantLogicalType::Make();
->>>>>>> 278fa141
 }
 
 std::shared_ptr<const LogicalType> LogicalType::None() { return NoLogicalType::Make(); }
@@ -660,12 +656,9 @@
   class BSON;
   class UUID;
   class Float16;
-<<<<<<< HEAD
   class Geometry;
   class Geography;
-=======
   class Variant;
->>>>>>> 278fa141
   class No;
   class Undefined;
 
@@ -738,16 +731,14 @@
 bool LogicalType::is_float16() const {
   return impl_->type() == LogicalType::Type::FLOAT16;
 }
-<<<<<<< HEAD
 bool LogicalType::is_geometry() const {
   return impl_->type() == LogicalType::Type::GEOMETRY;
 }
 bool LogicalType::is_geography() const {
   return impl_->type() == LogicalType::Type::GEOGRAPHY;
-=======
+}
 bool LogicalType::is_variant() const {
   return impl_->type() == LogicalType::Type::VARIANT;
->>>>>>> 278fa141
 }
 bool LogicalType::is_none() const { return impl_->type() == LogicalType::Type::NONE; }
 bool LogicalType::is_valid() const {
@@ -1678,7 +1669,6 @@
 
 GENERATE_MAKE(Float16)
 
-<<<<<<< HEAD
 namespace {
 std::string EscapeControl(char c) {
   std::stringstream ss;
@@ -1890,7 +1880,6 @@
   logical_type->impl_.reset(new LogicalType::Impl::Geography(std::move(crs), algorithm));
   return logical_type;
 }
-=======
 class LogicalType::Impl::Variant final : public LogicalType::Impl::Incompatible,
                                          public LogicalType::Impl::Inapplicable {
  public:
@@ -1906,7 +1895,6 @@
 };
 
 GENERATE_MAKE(Variant)
->>>>>>> 278fa141
 
 class LogicalType::Impl::No final : public LogicalType::Impl::SimpleCompatible,
                                     public LogicalType::Impl::UniversalApplicable {
