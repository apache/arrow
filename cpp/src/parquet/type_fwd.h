--- conflicted
+++ resolved
@@ -85,16 +85,13 @@
 class ArrowWriterProperties;
 class ArrowWriterPropertiesBuilder;
 
-<<<<<<< HEAD
-class BloomFilter;
-=======
 class EncodedStatistics;
 class Statistics;
 struct SizeStatistics;
 
+class BloomFilter;
 class ColumnIndex;
 class OffsetIndex;
->>>>>>> 9e08c57c
 
 namespace arrow {
 
