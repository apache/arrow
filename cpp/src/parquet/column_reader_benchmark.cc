// Licensed to the Apache Software Foundation (ASF) under one
// or more contributor license agreements.  See the NOTICE file
// distributed with this work for additional information
// regarding copyright ownership.  The ASF licenses this file
// to you under the Apache License, Version 2.0 (the
// "License"); you may not use this file except in compliance
// with the License.  You may obtain a copy of the License at
//
//   http://www.apache.org/licenses/LICENSE-2.0
//
// Unless required by applicable law or agreed to in writing,
// software distributed under the License is distributed on an
// "AS IS" BASIS, WITHOUT WARRANTIES OR CONDITIONS OF ANY
// KIND, either express or implied.  See the License for the
// specific language governing permissions and limitations
// under the License.

#include <type_traits>
#include "benchmark/benchmark.h"
#include "parquet/column_page.h"
#include "parquet/column_reader.h"
#include "parquet/schema.h"
#include "parquet/test_util.h"
#include "parquet/types.h"

namespace parquet {

using benchmark::DoNotOptimize;
using parquet::Repetition;
using parquet::internal::RecordReader;
using parquet::test::MakePages;
using schema::NodePtr;

namespace benchmark {

class BenchmarkHelper {
 public:
  BenchmarkHelper(Repetition::type repetition, int num_pages, int levels_per_page) {
    NodePtr type = schema::Int32("b", repetition);

    if (repetition == Repetition::REQUIRED) {
      descr_ = std::make_unique<ColumnDescriptor>(type, 0, 0);
    } else if (repetition == Repetition::OPTIONAL) {
      descr_ = std::make_unique<ColumnDescriptor>(type, 1, 0);
    } else {
      descr_ = std::make_unique<ColumnDescriptor>(type, 1, 1);
    }

    // Vectors filled with random rep/defs and values to make pages.
    std::vector<int32_t> values;
    std::vector<int16_t> def_levels;
    std::vector<int16_t> rep_levels;
    std::vector<uint8_t> data_buffer;
    MakePages<Int32Type>(descr_.get(), num_pages, levels_per_page, def_levels, rep_levels,
                         values, data_buffer, pages_, Encoding::PLAIN);
    for (const auto& page : pages_) {
      total_size_ += page->size();
    }
  }

  Int32Reader* ResetColumnReader() {
    std::unique_ptr<PageReader> pager;
    pager.reset(new test::MockPageReader(pages_));
    column_reader_ = ColumnReader::Make(descr_.get(), std::move(pager));
    return static_cast<Int32Reader*>(column_reader_.get());
  }

  RecordReader* ResetRecordReader(bool read_dense_for_nullable) {
    std::unique_ptr<PageReader> pager;
    pager.reset(new test::MockPageReader(pages_));
    internal::LevelInfo level_info;
    level_info.def_level = descr_->max_definition_level();
    level_info.rep_level = descr_->max_repetition_level();
    record_reader_ = internal::RecordReader::Make(
        descr_.get(), level_info, ::arrow::default_memory_pool(),
        /*read_dictionary=*/false, read_dense_for_nullable);
    record_reader_->SetPageReader(std::move(pager));
    return record_reader_.get();
  }

  int64_t total_size() const { return total_size_; }

 private:
  std::vector<std::shared_ptr<Page>> pages_;
  std::unique_ptr<ColumnDescriptor> descr_;
  // Reader for column reader benchmarks.
  std::shared_ptr<ColumnReader> column_reader_;
  // Reader for record reader benchmarks.
  std::shared_ptr<RecordReader> record_reader_;
  int64_t total_size_ = 0;
};

// Benchmarks Skip for ColumnReader with the following parameters in order:
// - repetition: 0 for REQUIRED, 1 for OPTIONAL, 2 for REPEATED.
// - batch_size: sets how many values to read at each call.
static void ColumnReaderSkipInt32(::benchmark::State& state) {
  const auto repetition = static_cast<Repetition::type>(state.range(0));
  const auto batch_size = static_cast<int64_t>(state.range(1));

  BenchmarkHelper helper(repetition, /*num_pages=*/16, /*levels_per_page=*/80000);

  for (auto _ : state) {
    state.PauseTiming();
    Int32Reader* reader = helper.ResetColumnReader();
    int64_t values_count = -1;
    state.ResumeTiming();
    while (values_count != 0) {
      DoNotOptimize(values_count = reader->Skip(batch_size));
    }
  }

  state.SetBytesProcessed(state.iterations() * helper.total_size());
}

// Benchmarks ReadBatch for ColumnReader with the following parameters in order:
// - repetition: 0 for REQUIRED, 1 for OPTIONAL, 2 for REPEATED.
// - batch_size: sets how many values to read at each call.
static void ColumnReaderReadBatchInt32(::benchmark::State& state) {
  const auto repetition = static_cast<Repetition::type>(state.range(0));
  const auto batch_size = static_cast<int64_t>(state.range(1));

  BenchmarkHelper helper(repetition, /*num_pages=*/16, /*levels_per_page=*/80000);

  // Vectors to read the values into.
  std::vector<int32_t> read_values(batch_size, -1);
  std::vector<int16_t> read_defs(batch_size, -1);
  std::vector<int16_t> read_reps(batch_size, -1);
  for (auto _ : state) {
    state.PauseTiming();
    Int32Reader* reader = helper.ResetColumnReader();
    int64_t values_count = -1;
    state.ResumeTiming();
    while (values_count != 0) {
      int64_t values_read = 0;
      DoNotOptimize(values_count =
                        reader->ReadBatch(batch_size, read_defs.data(), read_reps.data(),
                                          read_values.data(), &values_read));
    }
  }

  state.SetBytesProcessed(state.iterations() * helper.total_size());
}

// Benchmarks ReadRecords for RecordReader with the following parameters in order:
// - repetition: 0 for REQUIRED, 1 for OPTIONAL, 2 for REPEATED.
// - batch_size: sets how many values to read at each call.
// - read_dense_for_nullable: sets reading dense or spaced.
static void RecordReaderReadRecords(::benchmark::State& state) {
  const auto repetition = static_cast<Repetition::type>(state.range(0));
  const auto batch_size = static_cast<int64_t>(state.range(1));
  const bool read_dense_for_nullable = state.range(2);

  BenchmarkHelper helper(repetition, /*num_pages=*/16, /*levels_per_page=*/80000);

  // Vectors to read the values into.
  for (auto _ : state) {
    state.PauseTiming();
    RecordReader* reader = helper.ResetRecordReader(read_dense_for_nullable);
    int64_t records_read = -1;
    state.ResumeTiming();
    while (records_read != 0) {
      DoNotOptimize(records_read = reader->ReadRecords(batch_size));
      reader->Reset();
    }
  }

  state.SetBytesProcessed(state.iterations() * helper.total_size());
}

// Benchmarks SkipRecords for RecordReader with the following parameters in order:
// - repetition: 0 for REQUIRED, 1 for OPTIONAL, 2 for REPEATED.
// - batch_size: sets how many values to read at each call.
static void RecordReaderSkipRecords(::benchmark::State& state) {
  const auto repetition = static_cast<Repetition::type>(state.range(0));
  const auto batch_size = static_cast<int64_t>(state.range(1));

  BenchmarkHelper helper(repetition, /*num_pages=*/16, /*levels_per_page=*/80000);

  // Vectors to read the values into.
  for (auto _ : state) {
    state.PauseTiming();
    // read_dense_for_nullable should not matter for skip.
    RecordReader* reader = helper.ResetRecordReader(/*read_dense_for_nullable=*/false);
    int64_t records_skipped = -1;
    state.ResumeTiming();
    while (records_skipped != 0) {
      DoNotOptimize(records_skipped = reader->SkipRecords(batch_size));
      reader->Reset();
    }
  }

  state.SetBytesProcessed(state.iterations() * helper.total_size());
}

// Benchmarks ReadRecords and SkipRecords for RecordReader with the following parameters
// in order:
// - repetition: 0 for REQUIRED, 1 for OPTIONAL, 2 for REPEATED.
// - batch_size: sets how many values to read/skip at each call.
// - levels_per_page: sets how many levels to read/skip in total.
static void RecordReaderReadAndSkipRecords(::benchmark::State& state) {
  const auto repetition = static_cast<Repetition::type>(state.range(0));
  const auto batch_size = static_cast<int64_t>(state.range(1));
  const auto levels_per_page = static_cast<int>(state.range(2));

  BenchmarkHelper helper(repetition, /*num_pages=*/16, levels_per_page);

  // Vectors to read the values into.
  for (auto _ : state) {
    state.PauseTiming();
    // read_dense_for_nullable should not matter for skip.
    RecordReader* reader = helper.ResetRecordReader(/*read_dense_for_nullable=*/false);
    int64_t records_read = -1;
    int64_t records_skipped = -1;
    state.ResumeTiming();
    while (records_read != 0 && records_skipped != 0) {
      // ReadRecords may buffer some levels which will be skipped by the following
      // SkipRecords.
      DoNotOptimize(records_read = reader->ReadRecords(batch_size));
      DoNotOptimize(records_skipped = reader->SkipRecords(batch_size));
      reader->Reset();
    }
  }

  state.SetBytesProcessed(state.iterations() * helper.total_size());
}

BENCHMARK(ColumnReaderSkipInt32)
    ->ArgNames({"Repetition", "BatchSize"})
    ->Args({0, 1000})
    ->Args({1, 1000})
    ->Args({2, 1000});

BENCHMARK(ColumnReaderReadBatchInt32)
    ->ArgNames({"Repetition", "BatchSize"})
    ->Args({0, 1000})
    ->Args({1, 1000})
    ->Args({2, 1000});

BENCHMARK(RecordReaderSkipRecords)
    ->ArgNames({"Repetition", "BatchSize"})
    ->Args({0, 1000})
    ->Args({1, 1000})
    ->Args({2, 1000});

BENCHMARK(RecordReaderReadRecords)
    ->ArgNames({"Repetition", "BatchSize", "ReadDense"})
    ->Args({0, 1000, true})
    ->Args({0, 1000, false})
    ->Args({1, 1000, true})
    ->Args({1, 1000, false})
    ->Args({2, 1000, true})
    ->Args({2, 1000, false});

<<<<<<< HEAD
BENCHMARK(RecordReaderReadAndSkipRecords)
    ->ArgNames({"Repetition", "BatchSize", "LevelsPerPage"})
    ->Args({2, 1000, 80000})
    ->Args({0, 1000, 80000})
    ->Args({1, 1, 80000})
    ->Args({1, 10, 80000})
    ->Args({1, 100, 80000})
    ->Args({1, 1000, 80000})
    ->Args({1, 1, 1000000})
    ->Args({1, 10, 1000000})
    ->Args({1, 100, 1000000})
    ->Args({1, 1000, 1000000})
    ->Args({1, 5000, 1000000});
=======
void GenerateLevels(int level_repeats, int max_level, int num_levels,
                    std::vector<int16_t>* levels) {
  // Generate random levels
  std::default_random_engine gen(/*seed=*/1943);
  std::uniform_int_distribution<int16_t> d(0, max_level);
  for (int i = 0; i < num_levels;) {
    int16_t current_level = d(gen);  // level repeat `level_repeats` times
    const int current_repeated = std::min(level_repeats, num_levels - i);
    levels->insert(levels->end(), current_repeated, current_level);
    i += current_repeated;
  }
}

void EncodeLevels(Encoding::type encoding, int16_t max_level, int num_levels,
                  const int16_t* input_levels, std::vector<uint8_t>* bytes) {
  LevelEncoder encoder;
  // encode levels
  if (encoding == Encoding::RLE) {
    int rle_size = LevelEncoder::MaxBufferSize(encoding, max_level, num_levels);
    bytes->resize(rle_size + sizeof(int32_t));
    // leave space to write the rle length value
    encoder.Init(encoding, max_level, num_levels, bytes->data() + sizeof(int32_t),
                 rle_size);
    encoder.Encode(num_levels, input_levels);
    int data_length = encoder.len();
    memcpy(bytes->data(), &data_length, sizeof(int32_t));
  } else {
    int bitpack_size =
        LevelEncoder::MaxBufferSize(encoding, max_level, num_levels) + sizeof(int32_t);
    bytes->resize(bitpack_size);
    encoder.Init(encoding, max_level, num_levels, bytes->data(),
                 static_cast<int>(bytes->size()));
    encoder.Encode(num_levels, input_levels);
  }
}

static void DecodeLevels(Encoding::type level_encoding, int16_t max_level, int num_levels,
                         int batch_size, int level_repeat_count,
                         ::benchmark::State& state) {
  std::vector<uint8_t> bytes;
  {
    std::vector<int16_t> input_levels;
    GenerateLevels(/*level_repeats=*/level_repeat_count, /*max_repeat_factor=*/max_level,
                   num_levels, &input_levels);
    EncodeLevels(level_encoding, max_level, num_levels, input_levels.data(), &bytes);
  }

  LevelDecoder decoder;
  std::vector<int16_t> output_levels(batch_size);
  for (auto _ : state) {
    state.PauseTiming();
    decoder.SetData(level_encoding, max_level, num_levels, bytes.data(),
                    static_cast<int>(bytes.size()));
    state.ResumeTiming();
    // Decode multiple times with batch_size
    while (true) {
      int levels_decoded = decoder.Decode(batch_size, output_levels.data());
      if (levels_decoded == 0) {
        break;
      }
    }
  }
  state.SetBytesProcessed(state.iterations() * num_levels * sizeof(int16_t));
  state.SetItemsProcessed(state.iterations() * num_levels);
}

static void ReadLevels_Rle(::benchmark::State& state) {
  int16_t max_level = static_cast<int16_t>(state.range(0));
  int num_levels = static_cast<int>(state.range(1));
  int batch_size = static_cast<int>(state.range(2));
  int level_repeat_count = static_cast<int>(state.range(3));
  DecodeLevels(Encoding::RLE, max_level, num_levels, batch_size, level_repeat_count,
               state);
}

static void ReadLevels_BitPack(::benchmark::State& state) {
  int16_t max_level = static_cast<int16_t>(state.range(0));
  int num_levels = static_cast<int>(state.range(1));
  int batch_size = static_cast<int>(state.range(2));
  int level_repeat_count = static_cast<int>(state.range(3));
  DecodeLevels(Encoding::BIT_PACKED, max_level, num_levels, batch_size,
               level_repeat_count, state);
}

static void ReadLevelsArguments(::benchmark::internal::Benchmark* b) {
  b->ArgNames({"MaxLevel", "NumLevels", "BatchSize", "LevelRepeatCount"})
      ->Args({1, 8096, 1024, 1})
      ->Args({1, 8096, 1024, 7})
      ->Args({1, 8096, 1024, 1024})
      ->Args({1, 8096, 2048, 1})
      ->Args({3, 8096, 1024, 1})
      ->Args({3, 8096, 2048, 1})
      ->Args({3, 8096, 1024, 7});
}

BENCHMARK(ReadLevels_Rle)->Apply(ReadLevelsArguments);
BENCHMARK(ReadLevels_BitPack)->Apply(ReadLevelsArguments);
>>>>>>> 91bf1c9c

}  // namespace benchmark
}  // namespace parquet<|MERGE_RESOLUTION|>--- conflicted
+++ resolved
@@ -251,7 +251,6 @@
     ->Args({2, 1000, true})
     ->Args({2, 1000, false});
 
-<<<<<<< HEAD
 BENCHMARK(RecordReaderReadAndSkipRecords)
     ->ArgNames({"Repetition", "BatchSize", "LevelsPerPage"})
     ->Args({2, 1000, 80000})
@@ -265,7 +264,7 @@
     ->Args({1, 100, 1000000})
     ->Args({1, 1000, 1000000})
     ->Args({1, 5000, 1000000});
-=======
+
 void GenerateLevels(int level_repeats, int max_level, int num_levels,
                     std::vector<int16_t>* levels) {
   // Generate random levels
@@ -363,7 +362,6 @@
 
 BENCHMARK(ReadLevels_Rle)->Apply(ReadLevelsArguments);
 BENCHMARK(ReadLevels_BitPack)->Apply(ReadLevelsArguments);
->>>>>>> 91bf1c9c
 
 }  // namespace benchmark
 }  // namespace parquet