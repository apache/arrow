// Licensed to the Apache Software Foundation (ASF) under one
// or more contributor license agreements.  See the NOTICE file
// distributed with this work for additional information
// regarding copyright ownership.  The ASF licenses this file
// to you under the Apache License, Version 2.0 (the
// "License"); you may not use this file except in compliance
// with the License.  You may obtain a copy of the License at
//
//   http://www.apache.org/licenses/LICENSE-2.0
//
// Unless required by applicable law or agreed to in writing,
// software distributed under the License is distributed on an
// "AS IS" BASIS, WITHOUT WARRANTIES OR CONDITIONS OF ANY
// KIND, either express or implied.  See the License for the
// specific language governing permissions and limitations
// under the License.

#include <memory>
#include <utility>
#include <vector>

#include <gmock/gmock.h>
#include <gtest/gtest.h>

#include "arrow/io/buffered.h"
#include "arrow/io/file.h"
#include "arrow/testing/gtest_util.h"
#include "arrow/util/bit_util.h"
#include "arrow/util/bitmap_builders.h"
#include "arrow/util/config.h"
#include "arrow/util/key_value_metadata.h"

#include "parquet/bloom_filter.h"
#include "parquet/bloom_filter_builder.h"
#include "parquet/column_page.h"
#include "parquet/column_reader.h"
#include "parquet/column_writer.h"
#include "parquet/file_reader.h"
#include "parquet/file_writer.h"
#include "parquet/metadata.h"
#include "parquet/platform.h"
#include "parquet/properties.h"
#include "parquet/statistics.h"
#include "parquet/test_util.h"
#include "parquet/thrift_internal.h"
#include "parquet/types.h"

namespace bit_util = arrow::bit_util;

namespace parquet {

using schema::GroupNode;
using schema::NodePtr;
using schema::PrimitiveNode;

namespace test {

using ::testing::IsNull;
using ::testing::NotNull;

// The default size used in most tests.
const int SMALL_SIZE = 100;
#ifdef PARQUET_VALGRIND
// Larger size to test some corner cases, only used in some specific cases.
const int LARGE_SIZE = 10000;
// Very large size to test dictionary fallback.
const int VERY_LARGE_SIZE = 40000;
// Reduced dictionary page size to use for testing dictionary fallback with valgrind
const int64_t DICTIONARY_PAGE_SIZE = 1024;
#else
// Larger size to test some corner cases, only used in some specific cases.
const int LARGE_SIZE = 100000;
// Very large size to test dictionary fallback.
const int VERY_LARGE_SIZE = 400000;
// Dictionary page size to use for testing dictionary fallback
const int64_t DICTIONARY_PAGE_SIZE = 1024 * 1024;
#endif

template <typename TestType>
class TestPrimitiveWriter : public PrimitiveTypedTest<TestType> {
 public:
  void SetUp() {
    this->SetupValuesOut(SMALL_SIZE);
    writer_properties_ = default_writer_properties();
    definition_levels_out_.resize(SMALL_SIZE);
    repetition_levels_out_.resize(SMALL_SIZE);

    this->SetUpSchema(Repetition::REQUIRED);

    descr_ = this->schema_.Column(0);
  }

  Type::type type_num() { return TestType::type_num; }

  void BuildReader(int64_t num_rows,
                   Compression::type compression = Compression::UNCOMPRESSED,
                   bool page_checksum_verify = false) {
    ASSERT_OK_AND_ASSIGN(auto buffer, sink_->Finish());
    auto source = std::make_shared<::arrow::io::BufferReader>(buffer);
    ReaderProperties readerProperties;
    readerProperties.set_page_checksum_verification(page_checksum_verify);
    std::unique_ptr<PageReader> page_reader =
        PageReader::Open(std::move(source), num_rows, compression, readerProperties);
    reader_ = std::static_pointer_cast<TypedColumnReader<TestType>>(
        ColumnReader::Make(this->descr_, std::move(page_reader)));
  }

  std::shared_ptr<TypedColumnWriter<TestType>> BuildWriter(
      int64_t output_size = SMALL_SIZE,
      const ColumnProperties& column_properties = ColumnProperties(),
      const ParquetVersion::type version = ParquetVersion::PARQUET_1_0,
      const ParquetDataPageVersion data_page_version = ParquetDataPageVersion::V1,
      bool enable_checksum = false) {
    sink_ = CreateOutputStream();
    WriterProperties::Builder wp_builder;
    wp_builder.version(version)->data_page_version(data_page_version);
    if (column_properties.encoding() == Encoding::PLAIN_DICTIONARY ||
        column_properties.encoding() == Encoding::RLE_DICTIONARY) {
      wp_builder.enable_dictionary();
      wp_builder.dictionary_pagesize_limit(DICTIONARY_PAGE_SIZE);
    } else {
      wp_builder.disable_dictionary();
      wp_builder.encoding(column_properties.encoding());
    }
    if (enable_checksum) {
      wp_builder.enable_page_checksum();
    }
    wp_builder.max_statistics_size(column_properties.max_statistics_size());
    writer_properties_ = wp_builder.build();

    metadata_ = ColumnChunkMetaDataBuilder::Make(writer_properties_, this->descr_);
    std::unique_ptr<PageWriter> pager = PageWriter::Open(
        sink_, column_properties.compression(), metadata_.get(),
        /* row_group_ordinal */ -1, /* column_chunk_ordinal*/ -1,
        ::arrow::default_memory_pool(), /* buffered_row_group */ false,
        /* header_encryptor */ NULLPTR, /* data_encryptor */ NULLPTR, enable_checksum);
    std::shared_ptr<ColumnWriter> writer =
        ColumnWriter::Make(metadata_.get(), std::move(pager), writer_properties_.get());
    return std::static_pointer_cast<TypedColumnWriter<TestType>>(writer);
  }

  void ReadColumn(Compression::type compression = Compression::UNCOMPRESSED,
                  bool page_checksum_verify = false) {
    BuildReader(static_cast<int64_t>(this->values_out_.size()), compression,
                page_checksum_verify);
    reader_->ReadBatch(static_cast<int>(this->values_out_.size()),
                       definition_levels_out_.data(), repetition_levels_out_.data(),
                       this->values_out_ptr_, &values_read_);
    this->SyncValuesOut();
  }

  void ReadColumnFully(Compression::type compression = Compression::UNCOMPRESSED,
                       bool page_checksum_verify = false);

  void TestRequiredWithEncoding(Encoding::type encoding) {
    return TestRequiredWithSettings(encoding, Compression::UNCOMPRESSED, false, false);
  }

  void TestRequiredWithSettings(
      Encoding::type encoding, Compression::type compression, bool enable_dictionary,
      bool enable_statistics, int64_t num_rows = SMALL_SIZE,
      int compression_level = Codec::UseDefaultCompressionLevel(),
      bool enable_checksum = false) {
    this->GenerateData(num_rows);

    this->WriteRequiredWithSettings(encoding, compression, enable_dictionary,
                                    enable_statistics, compression_level, num_rows,
                                    enable_checksum);
    ASSERT_NO_FATAL_FAILURE(this->ReadAndCompare(compression, num_rows, enable_checksum));

    this->WriteRequiredWithSettingsSpaced(encoding, compression, enable_dictionary,
                                          enable_statistics, num_rows, compression_level,
                                          enable_checksum);
    ASSERT_NO_FATAL_FAILURE(this->ReadAndCompare(compression, num_rows, enable_checksum));
  }

  void TestRequiredWithCodecOptions(Encoding::type encoding,
                                    Compression::type compression, bool enable_dictionary,
                                    bool enable_statistics, int64_t num_rows = SMALL_SIZE,
                                    const std::shared_ptr<CodecOptions>& codec_options =
                                        std::make_shared<CodecOptions>(),
                                    bool enable_checksum = false) {
    this->GenerateData(num_rows);

    this->WriteRequiredWithCodecOptions(encoding, compression, enable_dictionary,
                                        enable_statistics, codec_options, num_rows,
                                        enable_checksum);
    ASSERT_NO_FATAL_FAILURE(this->ReadAndCompare(compression, num_rows, enable_checksum));
  }

  void TestDictionaryFallbackEncoding(ParquetVersion::type version,
                                      ParquetDataPageVersion data_page_version) {
    this->GenerateData(VERY_LARGE_SIZE);
    ColumnProperties column_properties;
    column_properties.set_dictionary_enabled(true);

    if (version == ParquetVersion::PARQUET_1_0) {
      column_properties.set_encoding(Encoding::PLAIN_DICTIONARY);
    } else {
      column_properties.set_encoding(Encoding::RLE_DICTIONARY);
    }

    auto writer =
        this->BuildWriter(VERY_LARGE_SIZE, column_properties, version, data_page_version);

    writer->WriteBatch(this->values_.size(), nullptr, nullptr, this->values_ptr_);
    writer->Close();

    // Read all rows so we are sure that also the non-dictionary pages are read correctly
    this->SetupValuesOut(VERY_LARGE_SIZE);
    this->ReadColumnFully();
    ASSERT_EQ(VERY_LARGE_SIZE, this->values_read_);
    this->values_.resize(VERY_LARGE_SIZE);
    ASSERT_EQ(this->values_, this->values_out_);
    std::vector<Encoding::type> encodings_vector = this->metadata_encodings();
    std::set<Encoding::type> encodings(encodings_vector.begin(), encodings_vector.end());

    if (this->type_num() == Type::BOOLEAN) {
      // Dictionary encoding is not allowed for boolean type
      std::set<Encoding::type> expected;
      if (version != ParquetVersion::PARQUET_1_0 &&
          data_page_version == ParquetDataPageVersion::V2) {
        // There is only 1 encoding (RLE) in a fallback case for version 2.0 and data page
        // v2 enabled.
        expected = {Encoding::RLE};
      } else {
        // There are 2 encodings (PLAIN, RLE) in a non dictionary encoding case for
        // version 1.0 or data page v1. Note that RLE is used for DL/RL.
        expected = {Encoding::PLAIN, Encoding::RLE};
      }
      ASSERT_EQ(encodings, expected);
    } else if (version == ParquetVersion::PARQUET_1_0) {
      // There are 3 encodings (PLAIN_DICTIONARY, PLAIN, RLE) in a fallback case
      // for version 1.0
      std::set<Encoding::type> expected(
          {Encoding::PLAIN_DICTIONARY, Encoding::PLAIN, Encoding::RLE});
      ASSERT_EQ(encodings, expected);
    } else {
      // There are 3 encodings (RLE_DICTIONARY, PLAIN, RLE) in a fallback case for
      // version 2.0
      std::set<Encoding::type> expected(
          {Encoding::RLE_DICTIONARY, Encoding::PLAIN, Encoding::RLE});
      ASSERT_EQ(encodings, expected);
    }

    std::vector<parquet::PageEncodingStats> encoding_stats =
        this->metadata_encoding_stats();
    if (this->type_num() == Type::BOOLEAN) {
      ASSERT_EQ(encoding_stats[0].encoding,
                version != ParquetVersion::PARQUET_1_0 &&
                        data_page_version == ParquetDataPageVersion::V2
                    ? Encoding::RLE
                    : Encoding::PLAIN);
      ASSERT_EQ(encoding_stats[0].page_type, PageType::DATA_PAGE);
    } else if (version == ParquetVersion::PARQUET_1_0) {
      std::vector<Encoding::type> expected(
          {Encoding::PLAIN_DICTIONARY, Encoding::PLAIN, Encoding::PLAIN_DICTIONARY});
      ASSERT_EQ(encoding_stats[0].encoding, expected[0]);
      ASSERT_EQ(encoding_stats[0].page_type, PageType::DICTIONARY_PAGE);
      for (size_t i = 1; i < encoding_stats.size(); i++) {
        ASSERT_EQ(encoding_stats[i].encoding, expected[i]);
        ASSERT_EQ(encoding_stats[i].page_type, PageType::DATA_PAGE);
      }
    } else {
      std::vector<Encoding::type> expected(
          {Encoding::PLAIN, Encoding::PLAIN, Encoding::RLE_DICTIONARY});
      ASSERT_EQ(encoding_stats[0].encoding, expected[0]);
      ASSERT_EQ(encoding_stats[0].page_type, PageType::DICTIONARY_PAGE);
      for (size_t i = 1; i < encoding_stats.size(); i++) {
        ASSERT_EQ(encoding_stats[i].encoding, expected[i]);
        ASSERT_EQ(encoding_stats[i].page_type, PageType::DATA_PAGE);
      }
    }
  }

  void WriteRequiredWithSettings(Encoding::type encoding, Compression::type compression,
                                 bool enable_dictionary, bool enable_statistics,
                                 int compression_level, int64_t num_rows,
                                 bool enable_checksum) {
    ColumnProperties column_properties(encoding, compression, enable_dictionary,
                                       enable_statistics);
    column_properties.set_codec_options(
        std::make_shared<CodecOptions>(compression_level));
    std::shared_ptr<TypedColumnWriter<TestType>> writer =
        this->BuildWriter(num_rows, column_properties, ParquetVersion::PARQUET_1_0,
                          ParquetDataPageVersion::V1, enable_checksum);
    writer->WriteBatch(this->values_.size(), nullptr, nullptr, this->values_ptr_);
    // The behaviour should be independent from the number of Close() calls
    writer->Close();
    writer->Close();
  }

  void WriteRequiredWithSettingsSpaced(Encoding::type encoding,
                                       Compression::type compression,
                                       bool enable_dictionary, bool enable_statistics,
                                       int64_t num_rows, int compression_level,
                                       bool enable_checksum) {
    std::vector<uint8_t> valid_bits(
        bit_util::BytesForBits(static_cast<uint32_t>(this->values_.size())) + 1, 255);
    ColumnProperties column_properties(encoding, compression, enable_dictionary,
                                       enable_statistics);
    column_properties.set_codec_options(
        std::make_shared<CodecOptions>(compression_level));
    std::shared_ptr<TypedColumnWriter<TestType>> writer =
        this->BuildWriter(num_rows, column_properties, ParquetVersion::PARQUET_1_0,
                          ParquetDataPageVersion::V1, enable_checksum);
    writer->WriteBatchSpaced(this->values_.size(), nullptr, nullptr, valid_bits.data(), 0,
                             this->values_ptr_);
    // The behaviour should be independent from the number of Close() calls
    writer->Close();
    writer->Close();
  }

  void WriteRequiredWithCodecOptions(Encoding::type encoding,
                                     Compression::type compression,
                                     bool enable_dictionary, bool enable_statistics,
                                     const std::shared_ptr<CodecOptions>& codec_options,
                                     int64_t num_rows, bool enable_checksum) {
    ColumnProperties column_properties(encoding, compression, enable_dictionary,
                                       enable_statistics);
    column_properties.set_codec_options(codec_options);
    std::shared_ptr<TypedColumnWriter<TestType>> writer =
        this->BuildWriter(num_rows, column_properties, ParquetVersion::PARQUET_1_0,
                          ParquetDataPageVersion::V1, enable_checksum);
    writer->WriteBatch(this->values_.size(), nullptr, nullptr, this->values_ptr_);
    // The behaviour should be independent from the number of Close() calls
    writer->Close();
    writer->Close();
  }

  void ReadAndCompare(Compression::type compression, int64_t num_rows,
                      bool page_checksum_verify) {
    this->SetupValuesOut(num_rows);
    this->ReadColumnFully(compression, page_checksum_verify);
    auto comparator = MakeComparator<TestType>(this->descr_);
    for (size_t i = 0; i < this->values_.size(); i++) {
      if (comparator->Compare(this->values_[i], this->values_out_[i]) ||
          comparator->Compare(this->values_out_[i], this->values_[i])) {
        ARROW_SCOPED_TRACE("i = ", i);
      }
      ASSERT_FALSE(comparator->Compare(this->values_[i], this->values_out_[i]));
      ASSERT_FALSE(comparator->Compare(this->values_out_[i], this->values_[i]));
    }
    ASSERT_EQ(this->values_, this->values_out_);
  }

  int64_t metadata_num_values() {
    // Metadata accessor must be created lazily.
    // This is because the ColumnChunkMetaData semantics dictate the metadata object is
    // complete (no changes to the metadata buffer can be made after instantiation)
    auto metadata_accessor =
        ColumnChunkMetaData::Make(metadata_->contents(), this->descr_);
    return metadata_accessor->num_values();
  }

  bool metadata_is_stats_set() {
    // Metadata accessor must be created lazily.
    // This is because the ColumnChunkMetaData semantics dictate the metadata object is
    // complete (no changes to the metadata buffer can be made after instantiation)
    ApplicationVersion app_version(this->writer_properties_->created_by());
    auto metadata_accessor = ColumnChunkMetaData::Make(
        metadata_->contents(), this->descr_, default_reader_properties(), &app_version);
    return metadata_accessor->is_stats_set();
  }

  std::pair<bool, bool> metadata_stats_has_min_max() {
    // Metadata accessor must be created lazily.
    // This is because the ColumnChunkMetaData semantics dictate the metadata object is
    // complete (no changes to the metadata buffer can be made after instantiation)
    ApplicationVersion app_version(this->writer_properties_->created_by());
    auto metadata_accessor = ColumnChunkMetaData::Make(
        metadata_->contents(), this->descr_, default_reader_properties(), &app_version);
    auto encoded_stats = metadata_accessor->statistics()->Encode();
    return {encoded_stats.has_min, encoded_stats.has_max};
  }

  std::vector<Encoding::type> metadata_encodings() {
    // Metadata accessor must be created lazily.
    // This is because the ColumnChunkMetaData semantics dictate the metadata object is
    // complete (no changes to the metadata buffer can be made after instantiation)
    auto metadata_accessor =
        ColumnChunkMetaData::Make(metadata_->contents(), this->descr_);
    return metadata_accessor->encodings();
  }

  std::vector<parquet::PageEncodingStats> metadata_encoding_stats() {
    // Metadata accessor must be created lazily.
    // This is because the ColumnChunkMetaData semantics dictate the metadata object is
    // complete (no changes to the metadata buffer can be made after instantiation)
    auto metadata_accessor =
        ColumnChunkMetaData::Make(metadata_->contents(), this->descr_);
    return metadata_accessor->encoding_stats();
  }

  std::shared_ptr<const KeyValueMetadata> metadata_key_value_metadata() {
    // Metadata accessor must be created lazily.
    // This is because the ColumnChunkMetaData semantics dictate the metadata object is
    // complete (no changes to the metadata buffer can be made after instantiation)
    auto metadata_accessor =
        ColumnChunkMetaData::Make(metadata_->contents(), this->descr_);
    return metadata_accessor->key_value_metadata();
  }

 protected:
  int64_t values_read_;
  // Keep the reader alive as for ByteArray the lifetime of the ByteArray
  // content is bound to the reader.
  std::shared_ptr<TypedColumnReader<TestType>> reader_;

  std::vector<int16_t> definition_levels_out_;
  std::vector<int16_t> repetition_levels_out_;

  const ColumnDescriptor* descr_;

  std::unique_ptr<ColumnChunkMetaDataBuilder> metadata_;
  std::shared_ptr<::arrow::io::BufferOutputStream> sink_;
  std::shared_ptr<WriterProperties> writer_properties_;
  std::vector<std::vector<uint8_t>> data_buffer_;
};

template <typename TestType>
void TestPrimitiveWriter<TestType>::ReadColumnFully(Compression::type compression,
                                                    bool page_checksum_verify) {
  int64_t total_values = static_cast<int64_t>(this->values_out_.size());
  BuildReader(total_values, compression, page_checksum_verify);
  values_read_ = 0;
  while (values_read_ < total_values) {
    int64_t values_read_recently = 0;
    reader_->ReadBatch(
        static_cast<int>(this->values_out_.size()) - static_cast<int>(values_read_),
        definition_levels_out_.data() + values_read_,
        repetition_levels_out_.data() + values_read_,
        this->values_out_ptr_ + values_read_, &values_read_recently);
    values_read_ += values_read_recently;
  }
  this->SyncValuesOut();
}

template <>
void TestPrimitiveWriter<Int96Type>::ReadAndCompare(Compression::type compression,
                                                    int64_t num_rows,
                                                    bool page_checksum_verify) {
  this->SetupValuesOut(num_rows);
  this->ReadColumnFully(compression, page_checksum_verify);

  auto comparator = MakeComparator<Int96Type>(Type::INT96, SortOrder::SIGNED);
  for (size_t i = 0; i < this->values_.size(); i++) {
    if (comparator->Compare(this->values_[i], this->values_out_[i]) ||
        comparator->Compare(this->values_out_[i], this->values_[i])) {
      ARROW_SCOPED_TRACE("i = ", i);
    }
    ASSERT_FALSE(comparator->Compare(this->values_[i], this->values_out_[i]));
    ASSERT_FALSE(comparator->Compare(this->values_out_[i], this->values_[i]));
  }
  ASSERT_EQ(this->values_, this->values_out_);
}

template <>
void TestPrimitiveWriter<FLBAType>::ReadColumnFully(Compression::type compression,
                                                    bool page_checksum_verify) {
  int64_t total_values = static_cast<int64_t>(this->values_out_.size());
  BuildReader(total_values, compression, page_checksum_verify);
  this->data_buffer_.clear();

  values_read_ = 0;
  while (values_read_ < total_values) {
    int64_t values_read_recently = 0;
    reader_->ReadBatch(
        static_cast<int>(this->values_out_.size()) - static_cast<int>(values_read_),
        definition_levels_out_.data() + values_read_,
        repetition_levels_out_.data() + values_read_,
        this->values_out_ptr_ + values_read_, &values_read_recently);

    // Copy contents of the pointers
    std::vector<uint8_t> data(values_read_recently * this->descr_->type_length());
    uint8_t* data_ptr = data.data();
    for (int64_t i = 0; i < values_read_recently; i++) {
      memcpy(data_ptr + this->descr_->type_length() * i,
             this->values_out_[i + values_read_].ptr, this->descr_->type_length());
      this->values_out_[i + values_read_].ptr =
          data_ptr + this->descr_->type_length() * i;
    }
    data_buffer_.emplace_back(std::move(data));

    values_read_ += values_read_recently;
  }
  this->SyncValuesOut();
}

typedef ::testing::Types<Int32Type, Int64Type, Int96Type, FloatType, DoubleType,
                         BooleanType, ByteArrayType, FLBAType>
    TestTypes;

TYPED_TEST_SUITE(TestPrimitiveWriter, TestTypes);

using TestValuesWriterInt32Type = TestPrimitiveWriter<Int32Type>;
using TestValuesWriterInt64Type = TestPrimitiveWriter<Int64Type>;
using TestByteArrayValuesWriter = TestPrimitiveWriter<ByteArrayType>;
using TestFixedLengthByteArrayValuesWriter = TestPrimitiveWriter<FLBAType>;

using ::testing::HasSubstr;

TYPED_TEST(TestPrimitiveWriter, RequiredPlain) {
  this->TestRequiredWithEncoding(Encoding::PLAIN);
}

TYPED_TEST(TestPrimitiveWriter, RequiredDictionary) {
  this->TestRequiredWithEncoding(Encoding::PLAIN_DICTIONARY);
}

/*
TYPED_TEST(TestPrimitiveWriter, RequiredRLE) {
  this->TestRequiredWithEncoding(Encoding::RLE);
}

TYPED_TEST(TestPrimitiveWriter, RequiredBitPacked) {
  this->TestRequiredWithEncoding(Encoding::BIT_PACKED);
}
*/

TEST_F(TestValuesWriterInt32Type, RequiredDeltaBinaryPacked) {
  this->TestRequiredWithEncoding(Encoding::DELTA_BINARY_PACKED);
}

TEST_F(TestValuesWriterInt32Type, RequiredByteStreamSplit) {
  this->TestRequiredWithEncoding(Encoding::BYTE_STREAM_SPLIT);
}

TEST_F(TestValuesWriterInt64Type, RequiredDeltaBinaryPacked) {
  this->TestRequiredWithEncoding(Encoding::DELTA_BINARY_PACKED);
}

TEST_F(TestValuesWriterInt64Type, RequiredByteStreamSplit) {
  this->TestRequiredWithEncoding(Encoding::BYTE_STREAM_SPLIT);
}

TEST_F(TestByteArrayValuesWriter, RequiredDeltaLengthByteArray) {
  this->TestRequiredWithEncoding(Encoding::DELTA_LENGTH_BYTE_ARRAY);
}

TEST_F(TestByteArrayValuesWriter, RequiredDeltaByteArray) {
  this->TestRequiredWithEncoding(Encoding::DELTA_BYTE_ARRAY);
}

TEST_F(TestFixedLengthByteArrayValuesWriter, RequiredDeltaByteArray) {
  this->TestRequiredWithEncoding(Encoding::DELTA_BYTE_ARRAY);
}

TEST_F(TestFixedLengthByteArrayValuesWriter, RequiredByteStreamSplit) {
  this->TestRequiredWithEncoding(Encoding::BYTE_STREAM_SPLIT);
}

TYPED_TEST(TestPrimitiveWriter, RequiredRLEDictionary) {
  this->TestRequiredWithEncoding(Encoding::RLE_DICTIONARY);
}

TYPED_TEST(TestPrimitiveWriter, RequiredPlainWithStats) {
  this->TestRequiredWithSettings(Encoding::PLAIN, Compression::UNCOMPRESSED, false, true,
                                 LARGE_SIZE);
}

#ifdef ARROW_WITH_SNAPPY
TYPED_TEST(TestPrimitiveWriter, RequiredPlainWithSnappyCompression) {
  this->TestRequiredWithSettings(Encoding::PLAIN, Compression::SNAPPY, false, false,
                                 LARGE_SIZE);
}

TYPED_TEST(TestPrimitiveWriter, RequiredPlainWithStatsAndSnappyCompression) {
  this->TestRequiredWithSettings(Encoding::PLAIN, Compression::SNAPPY, false, true,
                                 LARGE_SIZE);
}
#endif

#ifdef ARROW_WITH_BROTLI
TYPED_TEST(TestPrimitiveWriter, RequiredPlainWithBrotliCompression) {
  this->TestRequiredWithSettings(Encoding::PLAIN, Compression::BROTLI, false, false,
                                 LARGE_SIZE);
}

TYPED_TEST(TestPrimitiveWriter, RequiredPlainWithBrotliCompressionAndLevel) {
  this->TestRequiredWithSettings(Encoding::PLAIN, Compression::BROTLI, false, false,
                                 LARGE_SIZE, 10);
}

TYPED_TEST(TestPrimitiveWriter, RequiredPlainWithStatsAndBrotliCompression) {
  this->TestRequiredWithSettings(Encoding::PLAIN, Compression::BROTLI, false, true,
                                 LARGE_SIZE);
}

#endif

#ifdef ARROW_WITH_ZLIB
TYPED_TEST(TestPrimitiveWriter, RequiredPlainWithGzipCompression) {
  this->TestRequiredWithSettings(Encoding::PLAIN, Compression::GZIP, false, false,
                                 LARGE_SIZE);
}

TYPED_TEST(TestPrimitiveWriter, RequiredPlainWithGzipCompressionAndLevel) {
  this->TestRequiredWithSettings(Encoding::PLAIN, Compression::GZIP, false, false,
                                 LARGE_SIZE, 10);
}

TYPED_TEST(TestPrimitiveWriter, RequiredPlainWithStatsAndGzipCompression) {
  this->TestRequiredWithSettings(Encoding::PLAIN, Compression::GZIP, false, true,
                                 LARGE_SIZE);
}

TYPED_TEST(TestPrimitiveWriter, RequiredPlainWithGzipCodecOptions) {
  auto codec_options = std::make_shared<::arrow::util::GZipCodecOptions>();
  codec_options->gzip_format = ::arrow::util::GZipFormat::GZIP;
  codec_options->window_bits = 12;
  this->TestRequiredWithCodecOptions(Encoding::PLAIN, Compression::GZIP, false, false,
                                     LARGE_SIZE, codec_options);
}
#endif

#ifdef ARROW_WITH_LZ4
TYPED_TEST(TestPrimitiveWriter, RequiredPlainWithLz4Compression) {
  this->TestRequiredWithSettings(Encoding::PLAIN, Compression::LZ4, false, false,
                                 LARGE_SIZE);
}

TYPED_TEST(TestPrimitiveWriter, RequiredPlainWithStatsAndLz4Compression) {
  this->TestRequiredWithSettings(Encoding::PLAIN, Compression::LZ4, false, true,
                                 LARGE_SIZE);
}
#endif

#ifdef ARROW_WITH_ZSTD
TYPED_TEST(TestPrimitiveWriter, RequiredPlainWithZstdCompression) {
  this->TestRequiredWithSettings(Encoding::PLAIN, Compression::ZSTD, false, false,
                                 LARGE_SIZE);
}

TYPED_TEST(TestPrimitiveWriter, RequiredPlainWithZstdCompressionAndLevel) {
  this->TestRequiredWithSettings(Encoding::PLAIN, Compression::ZSTD, false, false,
                                 LARGE_SIZE, 6);
}

TYPED_TEST(TestPrimitiveWriter, RequiredPlainWithStatsAndZstdCompression) {
  this->TestRequiredWithSettings(Encoding::PLAIN, Compression::ZSTD, false, true,
                                 LARGE_SIZE);
}
#endif

TYPED_TEST(TestPrimitiveWriter, Optional) {
  // Optional and non-repeated, with definition levels
  // but no repetition levels
  this->SetUpSchema(Repetition::OPTIONAL);

  this->GenerateData(SMALL_SIZE);
  std::vector<int16_t> definition_levels(SMALL_SIZE, 1);
  definition_levels[1] = 0;

  auto writer = this->BuildWriter();
  writer->WriteBatch(this->values_.size(), definition_levels.data(), nullptr,
                     this->values_ptr_);
  writer->Close();

  // PARQUET-703
  ASSERT_EQ(100, this->metadata_num_values());

  this->ReadColumn();
  ASSERT_EQ(99, this->values_read_);
  this->values_out_.resize(99);
  this->values_.resize(99);
  ASSERT_EQ(this->values_, this->values_out_);
}

TYPED_TEST(TestPrimitiveWriter, OptionalSpaced) {
  // Optional and non-repeated, with definition levels
  // but no repetition levels
  this->SetUpSchema(Repetition::OPTIONAL);

  this->GenerateData(SMALL_SIZE);
  std::vector<int16_t> definition_levels(SMALL_SIZE, 1);
  std::vector<uint8_t> valid_bits(::arrow::bit_util::BytesForBits(SMALL_SIZE), 255);

  definition_levels[SMALL_SIZE - 1] = 0;
  ::arrow::bit_util::ClearBit(valid_bits.data(), SMALL_SIZE - 1);
  definition_levels[1] = 0;
  ::arrow::bit_util::ClearBit(valid_bits.data(), 1);

  auto writer = this->BuildWriter();
  writer->WriteBatchSpaced(this->values_.size(), definition_levels.data(), nullptr,
                           valid_bits.data(), 0, this->values_ptr_);
  writer->Close();

  // PARQUET-703
  ASSERT_EQ(100, this->metadata_num_values());

  this->ReadColumn();
  ASSERT_EQ(98, this->values_read_);
  this->values_out_.resize(98);
  this->values_.resize(99);
  this->values_.erase(this->values_.begin() + 1);
  ASSERT_EQ(this->values_, this->values_out_);
}

TYPED_TEST(TestPrimitiveWriter, Repeated) {
  // Optional and repeated, so definition and repetition levels
  this->SetUpSchema(Repetition::REPEATED);

  this->GenerateData(SMALL_SIZE);
  std::vector<int16_t> definition_levels(SMALL_SIZE, 1);
  definition_levels[1] = 0;
  std::vector<int16_t> repetition_levels(SMALL_SIZE, 0);

  auto writer = this->BuildWriter();
  writer->WriteBatch(this->values_.size(), definition_levels.data(),
                     repetition_levels.data(), this->values_ptr_);
  writer->Close();

  this->ReadColumn();
  ASSERT_EQ(SMALL_SIZE - 1, this->values_read_);
  this->values_out_.resize(SMALL_SIZE - 1);
  this->values_.resize(SMALL_SIZE - 1);
  ASSERT_EQ(this->values_, this->values_out_);
}

TYPED_TEST(TestPrimitiveWriter, RequiredLargeChunk) {
  this->GenerateData(LARGE_SIZE);

  // Test case 1: required and non-repeated, so no definition or repetition levels
  auto writer = this->BuildWriter(LARGE_SIZE);
  writer->WriteBatch(this->values_.size(), nullptr, nullptr, this->values_ptr_);
  writer->Close();

  // Just read the first SMALL_SIZE rows to ensure we could read it back in
  this->ReadColumn();
  ASSERT_EQ(SMALL_SIZE, this->values_read_);
  this->values_.resize(SMALL_SIZE);
  ASSERT_EQ(this->values_, this->values_out_);
}

// Test cases for dictionary fallback encoding
TYPED_TEST(TestPrimitiveWriter, DictionaryFallbackVersion1_0) {
  this->TestDictionaryFallbackEncoding(ParquetVersion::PARQUET_1_0,
                                       ParquetDataPageVersion::V1);
}

TYPED_TEST(TestPrimitiveWriter, DictionaryFallbackVersion2_0) {
  this->TestDictionaryFallbackEncoding(ParquetVersion::PARQUET_2_4,
                                       ParquetDataPageVersion::V1);
  this->TestDictionaryFallbackEncoding(ParquetVersion::PARQUET_2_4,
                                       ParquetDataPageVersion::V2);
  this->TestDictionaryFallbackEncoding(ParquetVersion::PARQUET_2_6,
                                       ParquetDataPageVersion::V1);
  this->TestDictionaryFallbackEncoding(ParquetVersion::PARQUET_2_6,
                                       ParquetDataPageVersion::V2);
}

TEST(TestWriter, NullValuesBuffer) {
  std::shared_ptr<::arrow::io::BufferOutputStream> sink = CreateOutputStream();

  const auto item_node = schema::PrimitiveNode::Make(
      "item", Repetition::REQUIRED, LogicalType::Int(32, true), Type::INT32);
  const auto list_node =
      schema::GroupNode::Make("list", Repetition::REPEATED, {item_node});
  const auto column_node = schema::GroupNode::Make(
      "array_of_ints_column", Repetition::OPTIONAL, {list_node}, LogicalType::List());
  const auto schema_node =
      schema::GroupNode::Make("schema", Repetition::REQUIRED, {column_node});

  auto file_writer = ParquetFileWriter::Open(
      sink, std::dynamic_pointer_cast<schema::GroupNode>(schema_node));
  auto group_writer = file_writer->AppendRowGroup();
  auto column_writer = group_writer->NextColumn();
  auto typed_writer = dynamic_cast<Int32Writer*>(column_writer);

  const int64_t num_values = 1;
  const int16_t def_levels[] = {0};
  const int16_t rep_levels[] = {0};
  const uint8_t valid_bits[] = {0};
  const int64_t valid_bits_offset = 0;
  const int32_t* values = nullptr;

  typed_writer->WriteBatchSpaced(num_values, def_levels, rep_levels, valid_bits,
                                 valid_bits_offset, values);
}

TYPED_TEST(TestPrimitiveWriter, RequiredPlainChecksum) {
  this->TestRequiredWithSettings(Encoding::PLAIN, Compression::UNCOMPRESSED,
                                 /* enable_dictionary */ false, false, SMALL_SIZE,
                                 Codec::UseDefaultCompressionLevel(),
                                 /* enable_checksum */ true);
}

TYPED_TEST(TestPrimitiveWriter, RequiredDictChecksum) {
  this->TestRequiredWithSettings(Encoding::PLAIN, Compression::UNCOMPRESSED,
                                 /* enable_dictionary */ true, false, SMALL_SIZE,
                                 Codec::UseDefaultCompressionLevel(),
                                 /* enable_checksum */ true);
}

// PARQUET-719
// Test case for NULL values
TEST_F(TestValuesWriterInt32Type, OptionalNullValueChunk) {
  this->SetUpSchema(Repetition::OPTIONAL);

  this->GenerateData(LARGE_SIZE);

  std::vector<int16_t> definition_levels(LARGE_SIZE, 0);
  std::vector<int16_t> repetition_levels(LARGE_SIZE, 0);

  auto writer = this->BuildWriter(LARGE_SIZE);
  // All values being written are NULL
  writer->WriteBatch(this->values_.size(), definition_levels.data(),
                     repetition_levels.data(), nullptr);
  writer->Close();

  // Just read the first SMALL_SIZE rows to ensure we could read it back in
  this->ReadColumn();
  ASSERT_EQ(0, this->values_read_);
}

class TestBooleanValuesWriter : public TestPrimitiveWriter<BooleanType> {
 public:
  void TestWithEncoding(ParquetVersion::type version,
                        ParquetDataPageVersion data_page_version,
                        const std::set<Encoding::type>& expected_encodings) {
    this->SetUpSchema(Repetition::REQUIRED);
    auto writer =
        this->BuildWriter(SMALL_SIZE, ColumnProperties(), version, data_page_version,
                          /*enable_checksum*/ false);
    for (int i = 0; i < SMALL_SIZE; i++) {
      bool value = (i % 2 == 0) ? true : false;
      writer->WriteBatch(1, nullptr, nullptr, &value);
    }
    writer->Close();
    this->ReadColumn();
    for (int i = 0; i < SMALL_SIZE; i++) {
      ASSERT_EQ((i % 2 == 0) ? true : false, this->values_out_[i]) << i;
    }
    auto metadata_encodings = this->metadata_encodings();
    std::set<Encoding::type> metadata_encodings_set{metadata_encodings.begin(),
                                                    metadata_encodings.end()};
    EXPECT_EQ(expected_encodings, metadata_encodings_set);
  }
};

// PARQUET-764
// Correct bitpacking for boolean write at non-byte boundaries
TEST_F(TestBooleanValuesWriter, AlternateBooleanValues) {
  for (auto data_page_version :
       {ParquetDataPageVersion::V1, ParquetDataPageVersion::V2}) {
    TestWithEncoding(ParquetVersion::PARQUET_1_0, data_page_version,
                     {Encoding::PLAIN, Encoding::RLE});
  }
}

// Default encoding for boolean is RLE when both V2 format and V2 pages enabled.
TEST_F(TestBooleanValuesWriter, RleEncodedBooleanValues) {
  TestWithEncoding(ParquetVersion::PARQUET_2_4, ParquetDataPageVersion::V1,
                   {Encoding::PLAIN, Encoding::RLE});
  TestWithEncoding(ParquetVersion::PARQUET_2_4, ParquetDataPageVersion::V2,
                   {Encoding::RLE});
}

// PARQUET-979
// Prevent writing large MIN, MAX stats
TEST_F(TestByteArrayValuesWriter, OmitStats) {
  int min_len = 1024 * 4;
  int max_len = 1024 * 8;
  this->SetUpSchema(Repetition::REQUIRED);
  auto writer = this->BuildWriter();

  values_.resize(SMALL_SIZE);
  InitWideByteArrayValues(SMALL_SIZE, this->values_, this->buffer_, min_len, max_len);
  writer->WriteBatch(SMALL_SIZE, nullptr, nullptr, this->values_.data());
  writer->Close();

  auto has_min_max = this->metadata_stats_has_min_max();
  ASSERT_FALSE(has_min_max.first);
  ASSERT_FALSE(has_min_max.second);
}

// PARQUET-1405
// Prevent writing large stats in the DataPageHeader
TEST_F(TestByteArrayValuesWriter, OmitDataPageStats) {
  int min_len = static_cast<int>(std::pow(10, 7));
  int max_len = static_cast<int>(std::pow(10, 7));
  this->SetUpSchema(Repetition::REQUIRED);
  ColumnProperties column_properties;
  column_properties.set_statistics_enabled(false);
  auto writer = this->BuildWriter(SMALL_SIZE, column_properties);

  values_.resize(1);
  InitWideByteArrayValues(1, this->values_, this->buffer_, min_len, max_len);
  writer->WriteBatch(1, nullptr, nullptr, this->values_.data());
  writer->Close();

  ASSERT_NO_THROW(this->ReadColumn());
}

TEST_F(TestByteArrayValuesWriter, LimitStats) {
  int min_len = 1024 * 4;
  int max_len = 1024 * 8;
  this->SetUpSchema(Repetition::REQUIRED);
  ColumnProperties column_properties;
  column_properties.set_max_statistics_size(static_cast<size_t>(max_len));
  auto writer = this->BuildWriter(SMALL_SIZE, column_properties);

  values_.resize(SMALL_SIZE);
  InitWideByteArrayValues(SMALL_SIZE, this->values_, this->buffer_, min_len, max_len);
  writer->WriteBatch(SMALL_SIZE, nullptr, nullptr, this->values_.data());
  writer->Close();

  ASSERT_TRUE(this->metadata_is_stats_set());
}

TEST_F(TestByteArrayValuesWriter, CheckDefaultStats) {
  this->SetUpSchema(Repetition::REQUIRED);
  auto writer = this->BuildWriter();
  this->GenerateData(SMALL_SIZE);

  writer->WriteBatch(SMALL_SIZE, nullptr, nullptr, this->values_ptr_);
  writer->Close();

  ASSERT_TRUE(this->metadata_is_stats_set());
}

TEST(TestPageWriter, ThrowsOnPagesTooLarge) {
  NodePtr item = schema::Int32("item");  // optional item
  NodePtr list(GroupNode::Make("b", Repetition::REPEATED, {item}, ConvertedType::LIST));
  NodePtr bag(GroupNode::Make("bag", Repetition::OPTIONAL, {list}));  // optional list
  std::vector<NodePtr> fields = {bag};
  NodePtr root = GroupNode::Make("schema", Repetition::REPEATED, fields);

  SchemaDescriptor schema;
  schema.Init(root);

  auto sink = CreateOutputStream();
  auto props = WriterProperties::Builder().build();

  auto metadata = ColumnChunkMetaDataBuilder::Make(props, schema.Column(0));
  std::unique_ptr<PageWriter> pager =
      PageWriter::Open(sink, Compression::UNCOMPRESSED, metadata.get());

  uint8_t data;
  std::shared_ptr<Buffer> buffer =
      std::make_shared<Buffer>(&data, std::numeric_limits<int32_t>::max() + int64_t{1});
  DataPageV1 over_compressed_limit(buffer, /*num_values=*/100, Encoding::BIT_PACKED,
                                   Encoding::BIT_PACKED, Encoding::BIT_PACKED,
                                   /*uncompressed_size=*/100);
  EXPECT_THROW_THAT([&]() { pager->WriteDataPage(over_compressed_limit); },
                    ParquetException,
                    ::testing::Property(&ParquetException::what,
                                        ::testing::HasSubstr("overflows INT32_MAX")));
  DictionaryPage dictionary_over_compressed_limit(buffer, /*num_values=*/100,
                                                  Encoding::PLAIN);
  EXPECT_THROW_THAT(
      [&]() { pager->WriteDictionaryPage(dictionary_over_compressed_limit); },
      ParquetException,
      ::testing::Property(&ParquetException::what,
                          ::testing::HasSubstr("overflows INT32_MAX")));

  buffer = std::make_shared<Buffer>(&data, 1);
  DataPageV1 over_uncompressed_limit(
      buffer, /*num_values=*/100, Encoding::BIT_PACKED, Encoding::BIT_PACKED,
      Encoding::BIT_PACKED,
      /*uncompressed_size=*/std::numeric_limits<int32_t>::max() + int64_t{1});
  EXPECT_THROW_THAT([&]() { pager->WriteDataPage(over_compressed_limit); },
                    ParquetException,
                    ::testing::Property(&ParquetException::what,
                                        ::testing::HasSubstr("overflows INT32_MAX")));
}

TEST(TestColumnWriter, RepeatedListsUpdateSpacedBug) {
  // In ARROW-3930 we discovered a bug when writing from Arrow when we had data
  // that looks like this:
  //
  // [null, [0, 1, null, 2, 3, 4, null]]

  // Create schema
  NodePtr item = schema::Int32("item");  // optional item
  NodePtr list(GroupNode::Make("b", Repetition::REPEATED, {item}, ConvertedType::LIST));
  NodePtr bag(GroupNode::Make("bag", Repetition::OPTIONAL, {list}));  // optional list
  std::vector<NodePtr> fields = {bag};
  NodePtr root = GroupNode::Make("schema", Repetition::REPEATED, fields);

  SchemaDescriptor schema;
  schema.Init(root);

  auto sink = CreateOutputStream();
  auto props = WriterProperties::Builder().build();

  auto metadata = ColumnChunkMetaDataBuilder::Make(props, schema.Column(0));
  std::unique_ptr<PageWriter> pager =
      PageWriter::Open(sink, Compression::UNCOMPRESSED, metadata.get());
  std::shared_ptr<ColumnWriter> writer =
      ColumnWriter::Make(metadata.get(), std::move(pager), props.get());
  auto typed_writer = std::static_pointer_cast<TypedColumnWriter<Int32Type>>(writer);

  std::vector<int16_t> def_levels = {1, 3, 3, 2, 3, 3, 3, 2, 3, 3, 3, 2, 3, 3};
  std::vector<int16_t> rep_levels = {0, 1, 1, 1, 1, 1, 1, 1, 1, 1, 1, 1, 1, 1};
  std::vector<int32_t> values = {0, 1, 2, 3, 4, 5, 6, 7, 8, 9, 10, 11, 12};

  // Write the values into uninitialized memory
  ASSERT_OK_AND_ASSIGN(auto values_buffer, ::arrow::AllocateBuffer(64));
  memcpy(values_buffer->mutable_data(), values.data(), 13 * sizeof(int32_t));
  auto values_data = reinterpret_cast<const int32_t*>(values_buffer->data());

  std::shared_ptr<Buffer> valid_bits;
  ASSERT_OK_AND_ASSIGN(valid_bits, ::arrow::internal::BytesToBits(
                                       {1, 1, 0, 1, 1, 1, 0, 1, 1, 1, 0, 1, 1}));

  // valgrind will warn about out of bounds access into def_levels_data
  typed_writer->WriteBatchSpaced(14, def_levels.data(), rep_levels.data(),
                                 valid_bits->data(), 0, values_data);
  writer->Close();
}

void GenerateLevels(int min_repeat_factor, int max_repeat_factor, int max_level,
                    std::vector<int16_t>& input_levels) {
  // for each repetition count up to max_repeat_factor
  for (int repeat = min_repeat_factor; repeat <= max_repeat_factor; repeat++) {
    // repeat count increases by a factor of 2 for every iteration
    int repeat_count = (1 << repeat);
    // generate levels for repetition count up to the maximum level
    int16_t value = 0;
    int bwidth = 0;
    while (value <= max_level) {
      for (int i = 0; i < repeat_count; i++) {
        input_levels.push_back(value);
      }
      value = static_cast<int16_t>((2 << bwidth) - 1);
      bwidth++;
    }
  }
}

void EncodeLevels(Encoding::type encoding, int16_t max_level, int num_levels,
                  const int16_t* input_levels, std::vector<uint8_t>& bytes) {
  LevelEncoder encoder;
  int levels_count = 0;
  bytes.resize(2 * num_levels);
  ASSERT_EQ(2 * num_levels, static_cast<int>(bytes.size()));
  // encode levels
  if (encoding == Encoding::RLE) {
    // leave space to write the rle length value
    encoder.Init(encoding, max_level, num_levels, bytes.data() + sizeof(int32_t),
                 static_cast<int>(bytes.size()));

    levels_count = encoder.Encode(num_levels, input_levels);
    (reinterpret_cast<int32_t*>(bytes.data()))[0] = encoder.len();
  } else {
    encoder.Init(encoding, max_level, num_levels, bytes.data(),
                 static_cast<int>(bytes.size()));
    levels_count = encoder.Encode(num_levels, input_levels);
  }
  ASSERT_EQ(num_levels, levels_count);
}

void VerifyDecodingLevels(Encoding::type encoding, int16_t max_level,
                          const std::vector<int16_t>& input_levels,
                          std::vector<uint8_t>& bytes) {
  LevelDecoder decoder;
  int levels_count = 0;
  std::vector<int16_t> output_levels;
  int num_levels = static_cast<int>(input_levels.size());

  output_levels.resize(num_levels);
  ASSERT_EQ(num_levels, static_cast<int>(output_levels.size()));

  // Decode levels and test with multiple decode calls
  decoder.SetData(encoding, max_level, num_levels, bytes.data(),
                  static_cast<int32_t>(bytes.size()));
  int decode_count = 4;
  int num_inner_levels = num_levels / decode_count;
  // Try multiple decoding on a single SetData call
  for (int ct = 0; ct < decode_count; ct++) {
    int offset = ct * num_inner_levels;
    levels_count = decoder.Decode(num_inner_levels, output_levels.data());
    ASSERT_EQ(num_inner_levels, levels_count);
    for (int i = 0; i < num_inner_levels; i++) {
      EXPECT_EQ(input_levels[i + offset], output_levels[i]);
    }
  }
  // check the remaining levels
  int num_levels_completed = decode_count * (num_levels / decode_count);
  int num_remaining_levels = num_levels - num_levels_completed;
  if (num_remaining_levels > 0) {
    levels_count = decoder.Decode(num_remaining_levels, output_levels.data());
    ASSERT_EQ(num_remaining_levels, levels_count);
    for (int i = 0; i < num_remaining_levels; i++) {
      EXPECT_EQ(input_levels[i + num_levels_completed], output_levels[i]);
    }
  }
  // Test zero Decode values
  ASSERT_EQ(0, decoder.Decode(1, output_levels.data()));
}

void VerifyDecodingMultipleSetData(Encoding::type encoding, int16_t max_level,
                                   const std::vector<int16_t>& input_levels,
                                   std::vector<std::vector<uint8_t>>& bytes) {
  LevelDecoder decoder;
  int levels_count = 0;
  std::vector<int16_t> output_levels;

  // Decode levels and test with multiple SetData calls
  int setdata_count = static_cast<int>(bytes.size());
  int num_levels = static_cast<int>(input_levels.size()) / setdata_count;
  output_levels.resize(num_levels);
  // Try multiple SetData
  for (int ct = 0; ct < setdata_count; ct++) {
    int offset = ct * num_levels;
    ASSERT_EQ(num_levels, static_cast<int>(output_levels.size()));
    decoder.SetData(encoding, max_level, num_levels, bytes[ct].data(),
                    static_cast<int32_t>(bytes[ct].size()));
    levels_count = decoder.Decode(num_levels, output_levels.data());
    ASSERT_EQ(num_levels, levels_count);
    for (int i = 0; i < num_levels; i++) {
      EXPECT_EQ(input_levels[i + offset], output_levels[i]);
    }
  }
}

// Test levels with maximum bit-width from 1 to 8
// increase the repetition count for each iteration by a factor of 2
TEST(TestLevels, TestLevelsDecodeMultipleBitWidth) {
  int min_repeat_factor = 0;
  int max_repeat_factor = 7;  // 128
  int max_bit_width = 8;
  std::vector<int16_t> input_levels;
  std::vector<uint8_t> bytes;
  Encoding::type encodings[2] = {Encoding::RLE, Encoding::BIT_PACKED};

  // for each encoding
  for (int encode = 0; encode < 2; encode++) {
    Encoding::type encoding = encodings[encode];
    // BIT_PACKED requires a sequence of at least 8
    if (encoding == Encoding::BIT_PACKED) min_repeat_factor = 3;
    // for each maximum bit-width
    for (int bit_width = 1; bit_width <= max_bit_width; bit_width++) {
      // find the maximum level for the current bit_width
      int16_t max_level = static_cast<int16_t>((1 << bit_width) - 1);
      // Generate levels
      GenerateLevels(min_repeat_factor, max_repeat_factor, max_level, input_levels);
      ASSERT_NO_FATAL_FAILURE(EncodeLevels(encoding, max_level,
                                           static_cast<int>(input_levels.size()),
                                           input_levels.data(), bytes));
      ASSERT_NO_FATAL_FAILURE(
          VerifyDecodingLevels(encoding, max_level, input_levels, bytes));
      input_levels.clear();
    }
  }
}

// Test multiple decoder SetData calls
TEST(TestLevels, TestLevelsDecodeMultipleSetData) {
  int min_repeat_factor = 3;
  int max_repeat_factor = 7;  // 128
  int bit_width = 8;
  int16_t max_level = static_cast<int16_t>((1 << bit_width) - 1);
  std::vector<int16_t> input_levels;
  std::vector<std::vector<uint8_t>> bytes;
  Encoding::type encodings[2] = {Encoding::RLE, Encoding::BIT_PACKED};
  GenerateLevels(min_repeat_factor, max_repeat_factor, max_level, input_levels);
  int num_levels = static_cast<int>(input_levels.size());
  int setdata_factor = 8;
  int split_level_size = num_levels / setdata_factor;
  bytes.resize(setdata_factor);

  // for each encoding
  for (int encode = 0; encode < 2; encode++) {
    Encoding::type encoding = encodings[encode];
    for (int rf = 0; rf < setdata_factor; rf++) {
      int offset = rf * split_level_size;
      ASSERT_NO_FATAL_FAILURE(EncodeLevels(
          encoding, max_level, split_level_size,
          reinterpret_cast<int16_t*>(input_levels.data()) + offset, bytes[rf]));
    }
    ASSERT_NO_FATAL_FAILURE(
        VerifyDecodingMultipleSetData(encoding, max_level, input_levels, bytes));
  }
}

TEST(TestLevelEncoder, MinimumBufferSize) {
  // PARQUET-676, PARQUET-698
  const int kNumToEncode = 1024;

  std::vector<int16_t> levels;
  for (int i = 0; i < kNumToEncode; ++i) {
    if (i % 9 == 0) {
      levels.push_back(0);
    } else {
      levels.push_back(1);
    }
  }

  std::vector<uint8_t> output(
      LevelEncoder::MaxBufferSize(Encoding::RLE, 1, kNumToEncode));

  LevelEncoder encoder;
  encoder.Init(Encoding::RLE, 1, kNumToEncode, output.data(),
               static_cast<int>(output.size()));
  int encode_count = encoder.Encode(kNumToEncode, levels.data());

  ASSERT_EQ(kNumToEncode, encode_count);
}

TEST(TestLevelEncoder, MinimumBufferSize2) {
  // PARQUET-708
  // Test the worst case for bit_width=2 consisting of
  // LiteralRun(size=8)
  // RepeatedRun(size=8)
  // LiteralRun(size=8)
  // ...
  const int kNumToEncode = 1024;

  std::vector<int16_t> levels;
  for (int i = 0; i < kNumToEncode; ++i) {
    // This forces a literal run of 00000001
    // followed by eight 1s
    if ((i % 16) < 7) {
      levels.push_back(0);
    } else {
      levels.push_back(1);
    }
  }

  for (int16_t bit_width = 1; bit_width <= 8; bit_width++) {
    std::vector<uint8_t> output(
        LevelEncoder::MaxBufferSize(Encoding::RLE, bit_width, kNumToEncode));

    LevelEncoder encoder;
    encoder.Init(Encoding::RLE, bit_width, kNumToEncode, output.data(),
                 static_cast<int>(output.size()));
    int encode_count = encoder.Encode(kNumToEncode, levels.data());

    ASSERT_EQ(kNumToEncode, encode_count);
  }
}

TEST(TestColumnWriter, WriteDataPageV2Header) {
  auto sink = CreateOutputStream();
  auto schema = std::static_pointer_cast<GroupNode>(
      GroupNode::Make("schema", Repetition::REQUIRED,
                      {
                          schema::Int32("required", Repetition::REQUIRED),
                          schema::Int32("optional", Repetition::OPTIONAL),
                          schema::Int32("repeated", Repetition::REPEATED),
                      }));
  auto properties = WriterProperties::Builder()
                        .disable_dictionary()
                        ->data_page_version(ParquetDataPageVersion::V2)
                        ->build();
  auto file_writer = ParquetFileWriter::Open(sink, schema, properties);
  auto rg_writer = file_writer->AppendRowGroup();

  constexpr int32_t num_rows = 100;

  auto required_writer = static_cast<parquet::Int32Writer*>(rg_writer->NextColumn());
  for (int32_t i = 0; i < num_rows; i++) {
    required_writer->WriteBatch(1, nullptr, nullptr, &i);
  }

  // Write a null value at every other row.
  auto optional_writer = static_cast<parquet::Int32Writer*>(rg_writer->NextColumn());
  for (int32_t i = 0; i < num_rows; i++) {
    int16_t definition_level = i % 2 == 0 ? 1 : 0;
    optional_writer->WriteBatch(1, &definition_level, nullptr, &i);
  }

  // Each row has repeated twice.
  auto repeated_writer = static_cast<parquet::Int32Writer*>(rg_writer->NextColumn());
  for (int i = 0; i < 2 * num_rows; i++) {
    int32_t value = i * 1000;
    int16_t definition_level = 1;
    int16_t repetition_level = i % 2 == 0 ? 1 : 0;
    repeated_writer->WriteBatch(1, &definition_level, &repetition_level, &value);
  }

  ASSERT_NO_THROW(file_writer->Close());
  ASSERT_OK_AND_ASSIGN(auto buffer, sink->Finish());
  auto file_reader = ParquetFileReader::Open(
      std::make_shared<::arrow::io::BufferReader>(buffer), default_reader_properties());
  auto metadata = file_reader->metadata();
  ASSERT_EQ(1, metadata->num_row_groups());
  auto row_group_reader = file_reader->RowGroup(0);

  // Verify required column.
  {
    auto page_reader = row_group_reader->GetColumnPageReader(0);
    auto page = page_reader->NextPage();
    ASSERT_NE(page, nullptr);
    auto data_page = std::static_pointer_cast<DataPageV2>(page);
    EXPECT_EQ(num_rows, data_page->num_rows());
    EXPECT_EQ(num_rows, data_page->num_values());
    EXPECT_EQ(0, data_page->num_nulls());
    EXPECT_EQ(page_reader->NextPage(), nullptr);
  }

  // Verify optional column.
  {
    auto page_reader = row_group_reader->GetColumnPageReader(1);
    auto page = page_reader->NextPage();
    ASSERT_NE(page, nullptr);
    auto data_page = std::static_pointer_cast<DataPageV2>(page);
    EXPECT_EQ(num_rows, data_page->num_rows());
    EXPECT_EQ(num_rows, data_page->num_values());
    EXPECT_EQ(num_rows / 2, data_page->num_nulls());
    EXPECT_EQ(page_reader->NextPage(), nullptr);
  }

  // Verify repeated column.
  {
    auto page_reader = row_group_reader->GetColumnPageReader(2);
    auto page = page_reader->NextPage();
    ASSERT_NE(page, nullptr);
    auto data_page = std::static_pointer_cast<DataPageV2>(page);
    EXPECT_EQ(num_rows, data_page->num_rows());
    EXPECT_EQ(num_rows * 2, data_page->num_values());
    EXPECT_EQ(0, data_page->num_nulls());
    EXPECT_EQ(page_reader->NextPage(), nullptr);
  }
}

// The test below checks that data page v2 changes on record boundaries for
// all repetition types (i.e. required, optional, and repeated)
TEST(TestColumnWriter, WriteDataPagesChangeOnRecordBoundaries) {
  auto sink = CreateOutputStream();
  auto schema = std::static_pointer_cast<GroupNode>(
      GroupNode::Make("schema", Repetition::REQUIRED,
                      {schema::Int32("required", Repetition::REQUIRED),
                       schema::Int32("optional", Repetition::OPTIONAL),
                       schema::Int32("repeated", Repetition::REPEATED)}));
  // Write at most 11 levels per batch.
  constexpr int64_t batch_size = 11;
  auto properties = WriterProperties::Builder()
                        .disable_dictionary()
                        ->data_page_version(ParquetDataPageVersion::V2)
                        ->write_batch_size(batch_size)
                        ->data_pagesize(1) /* every page size check creates a new page */
                        ->build();
  auto file_writer = ParquetFileWriter::Open(sink, schema, properties);
  auto rg_writer = file_writer->AppendRowGroup();

  constexpr int32_t num_levels = 100;
  const std::vector<int32_t> values(num_levels, 1024);
  std::array<int16_t, num_levels> def_levels;
  std::array<int16_t, num_levels> rep_levels;
  for (int32_t i = 0; i < num_levels; i++) {
    def_levels[i] = i % 2 == 0 ? 1 : 0;
    rep_levels[i] = i % 2 == 0 ? 0 : 1;
  }

  auto required_writer = static_cast<parquet::Int32Writer*>(rg_writer->NextColumn());
  required_writer->WriteBatch(num_levels, nullptr, nullptr, values.data());

  // Write a null value at every other row.
  auto optional_writer = static_cast<parquet::Int32Writer*>(rg_writer->NextColumn());
  optional_writer->WriteBatch(num_levels, def_levels.data(), nullptr, values.data());

  // Each row has repeated twice.
  auto repeated_writer = static_cast<parquet::Int32Writer*>(rg_writer->NextColumn());
  repeated_writer->WriteBatch(num_levels, def_levels.data(), rep_levels.data(),
                              values.data());
  repeated_writer->WriteBatch(num_levels, def_levels.data(), rep_levels.data(),
                              values.data());

  ASSERT_NO_THROW(file_writer->Close());
  ASSERT_OK_AND_ASSIGN(auto buffer, sink->Finish());
  auto file_reader = ParquetFileReader::Open(
      std::make_shared<::arrow::io::BufferReader>(buffer), default_reader_properties());
  auto metadata = file_reader->metadata();
  ASSERT_EQ(1, metadata->num_row_groups());
  auto row_group_reader = file_reader->RowGroup(0);

  // Check if pages are changed on record boundaries.
  constexpr int num_columns = 3;
  const std::array<int64_t, num_columns> expected_num_pages = {10, 10, 19};
  for (int i = 0; i < num_columns; ++i) {
    auto page_reader = row_group_reader->GetColumnPageReader(i);
    int64_t num_rows = 0;
    int64_t num_pages = 0;
    std::shared_ptr<Page> page;
    while ((page = page_reader->NextPage()) != nullptr) {
      auto data_page = std::static_pointer_cast<DataPageV2>(page);
      if (i < 2) {
        EXPECT_EQ(data_page->num_values(), data_page->num_rows());
      } else {
        // Make sure repeated column has 2 values per row and not span multiple pages.
        EXPECT_EQ(data_page->num_values(), 2 * data_page->num_rows());
      }
      num_rows += data_page->num_rows();
      num_pages++;
    }
    EXPECT_EQ(num_levels, num_rows);
    EXPECT_EQ(expected_num_pages[i], num_pages);
  }
}

// The test below checks that data page v2 changes on record boundaries for
// repeated columns with small batches.
TEST(TestColumnWriter, WriteDataPagesChangeOnRecordBoundariesWithSmallBatches) {
  auto sink = CreateOutputStream();
  auto schema = std::static_pointer_cast<GroupNode>(
      GroupNode::Make("schema", Repetition::REQUIRED,
                      {schema::Int32("tiny_repeat", Repetition::REPEATED),
                       schema::Int32("small_repeat", Repetition::REPEATED),
                       schema::Int32("medium_repeat", Repetition::REPEATED),
                       schema::Int32("large_repeat", Repetition::REPEATED)}));

  // The batch_size is large enough so each WriteBatch call checks page size at most once.
  constexpr int64_t batch_size = std::numeric_limits<int64_t>::max();
  auto properties = WriterProperties::Builder()
                        .disable_dictionary()
                        ->data_page_version(ParquetDataPageVersion::V2)
                        ->write_batch_size(batch_size)
                        ->data_pagesize(1) /* every page size check creates a new page */
                        ->build();
  auto file_writer = ParquetFileWriter::Open(sink, schema, properties);
  auto rg_writer = file_writer->AppendRowGroup();

  constexpr int32_t num_cols = 4;
  constexpr int64_t num_rows = 400;
  constexpr int64_t num_levels = 100;
  constexpr std::array<int64_t, num_cols> num_levels_per_row_by_col = {1, 50, 99, 150};

  // All values are not null and fixed to 1024 for simplicity.
  const std::vector<int32_t> values(num_levels, 1024);
  const std::vector<int16_t> def_levels(num_levels, 1);
  std::vector<int16_t> rep_levels(num_levels, 0);

  for (int32_t i = 0; i < num_cols; ++i) {
    auto writer = static_cast<parquet::Int32Writer*>(rg_writer->NextColumn());
    const auto num_levels_per_row = num_levels_per_row_by_col[i];
    int64_t num_rows_written = 0;
    int64_t num_levels_written_curr_row = 0;
    while (num_rows_written < num_rows) {
      int32_t num_levels_to_write = 0;
      while (num_levels_to_write < num_levels) {
        if (num_levels_written_curr_row == 0) {
          // A new record.
          rep_levels[num_levels_to_write++] = 0;
        } else {
          rep_levels[num_levels_to_write++] = 1;
        }

        if (++num_levels_written_curr_row == num_levels_per_row) {
          // Current row has enough levels.
          num_levels_written_curr_row = 0;
          if (++num_rows_written == num_rows) {
            // Enough rows have been written.
            break;
          }
        }
      }

      writer->WriteBatch(num_levels_to_write, def_levels.data(), rep_levels.data(),
                         values.data());
    }
  }

  ASSERT_NO_THROW(file_writer->Close());
  ASSERT_OK_AND_ASSIGN(auto buffer, sink->Finish());
  auto file_reader = ParquetFileReader::Open(
      std::make_shared<::arrow::io::BufferReader>(buffer), default_reader_properties());
  auto metadata = file_reader->metadata();
  ASSERT_EQ(1, metadata->num_row_groups());
  auto row_group_reader = file_reader->RowGroup(0);

  // Check if pages are changed on record boundaries.
  const std::array<int64_t, num_cols> expect_num_pages_by_col = {5, 201, 397, 201};
  const std::array<int64_t, num_cols> expect_num_rows_1st_page_by_col = {99, 1, 1, 1};
  const std::array<int64_t, num_cols> expect_num_vals_1st_page_by_col = {99, 50, 99, 150};
  for (int32_t i = 0; i < num_cols; ++i) {
    auto page_reader = row_group_reader->GetColumnPageReader(i);
    int64_t num_rows_read = 0;
    int64_t num_pages_read = 0;
    int64_t num_values_read = 0;
    std::shared_ptr<Page> page;
    while ((page = page_reader->NextPage()) != nullptr) {
      auto data_page = std::static_pointer_cast<DataPageV2>(page);
      num_values_read += data_page->num_values();
      num_rows_read += data_page->num_rows();
      if (num_pages_read++ == 0) {
        EXPECT_EQ(expect_num_rows_1st_page_by_col[i], data_page->num_rows());
        EXPECT_EQ(expect_num_vals_1st_page_by_col[i], data_page->num_values());
      }
    }
    EXPECT_EQ(num_rows, num_rows_read);
    EXPECT_EQ(expect_num_pages_by_col[i], num_pages_read);
    EXPECT_EQ(num_levels_per_row_by_col[i] * num_rows, num_values_read);
  }
}

class ColumnWriterTestSizeEstimated : public ::testing::Test {
 public:
  void SetUp() {
    sink_ = CreateOutputStream();
    node_ = std::static_pointer_cast<GroupNode>(
        GroupNode::Make("schema", Repetition::REQUIRED,
                        {
                            schema::Int32("required", Repetition::REQUIRED),
                        }));
    std::vector<schema::NodePtr> fields;
    schema_descriptor_ = std::make_unique<SchemaDescriptor>();
    schema_descriptor_->Init(node_);
  }

  std::shared_ptr<parquet::Int32Writer> BuildWriter(Compression::type compression,
                                                    bool buffered,
                                                    bool enable_dictionary = false) {
    auto builder = WriterProperties::Builder();
    builder.disable_dictionary()
        ->compression(compression)
        ->data_pagesize(100 * sizeof(int));
    if (enable_dictionary) {
      builder.enable_dictionary();
    } else {
      builder.disable_dictionary();
    }
    writer_properties_ = builder.build();
    metadata_ = ColumnChunkMetaDataBuilder::Make(writer_properties_,
                                                 schema_descriptor_->Column(0));

    std::unique_ptr<PageWriter> pager = PageWriter::Open(
        sink_, compression, metadata_.get(),
        /* row_group_ordinal */ -1, /* column_chunk_ordinal*/ -1,
        ::arrow::default_memory_pool(), /* buffered_row_group */ buffered,
        /* header_encryptor */ NULLPTR, /* data_encryptor */ NULLPTR,
        /* enable_checksum */ false);
    return std::static_pointer_cast<parquet::Int32Writer>(
        ColumnWriter::Make(metadata_.get(), std::move(pager), writer_properties_.get()));
  }

  std::shared_ptr<::arrow::io::BufferOutputStream> sink_;
  std::shared_ptr<GroupNode> node_;
  std::unique_ptr<SchemaDescriptor> schema_descriptor_;

  std::shared_ptr<WriterProperties> writer_properties_;
  std::unique_ptr<ColumnChunkMetaDataBuilder> metadata_;
};

TEST_F(ColumnWriterTestSizeEstimated, NonBuffered) {
  auto required_writer =
      this->BuildWriter(Compression::UNCOMPRESSED, /* buffered*/ false);
  // Write half page, page will not be flushed after loop
  for (int32_t i = 0; i < 50; i++) {
    required_writer->WriteBatch(1, nullptr, nullptr, &i);
  }
  // Page not flushed, check size
  EXPECT_EQ(0, required_writer->total_bytes_written());
  EXPECT_EQ(0, required_writer->total_compressed_bytes());  // unbuffered
  EXPECT_EQ(0, required_writer->total_compressed_bytes_written());
  // Write half page, page be flushed after loop
  for (int32_t i = 0; i < 50; i++) {
    required_writer->WriteBatch(1, nullptr, nullptr, &i);
  }
  // Page flushed, check size
  EXPECT_LT(400, required_writer->total_bytes_written());
  EXPECT_EQ(0, required_writer->total_compressed_bytes());
  EXPECT_LT(400, required_writer->total_compressed_bytes_written());

  // Test after closed
  int64_t written_size = required_writer->Close();
  EXPECT_EQ(0, required_writer->total_compressed_bytes());
  EXPECT_EQ(written_size, required_writer->total_bytes_written());
  // uncompressed writer should be equal
  EXPECT_EQ(written_size, required_writer->total_compressed_bytes_written());
}

TEST_F(ColumnWriterTestSizeEstimated, Buffered) {
  auto required_writer = this->BuildWriter(Compression::UNCOMPRESSED, /* buffered*/ true);
  // Write half page, page will not be flushed after loop
  for (int32_t i = 0; i < 50; i++) {
    required_writer->WriteBatch(1, nullptr, nullptr, &i);
  }
  // Page not flushed, check size
  EXPECT_EQ(0, required_writer->total_bytes_written());
  EXPECT_EQ(0, required_writer->total_compressed_bytes());  // buffered
  EXPECT_EQ(0, required_writer->total_compressed_bytes_written());
  // Write half page, page be flushed after loop
  for (int32_t i = 0; i < 50; i++) {
    required_writer->WriteBatch(1, nullptr, nullptr, &i);
  }
  // Page flushed, check size
  EXPECT_LT(400, required_writer->total_bytes_written());
  EXPECT_EQ(0, required_writer->total_compressed_bytes());
  EXPECT_LT(400, required_writer->total_compressed_bytes_written());

  // Test after closed
  int64_t written_size = required_writer->Close();
  EXPECT_EQ(0, required_writer->total_compressed_bytes());
  EXPECT_EQ(written_size, required_writer->total_bytes_written());
  // uncompressed writer should be equal
  EXPECT_EQ(written_size, required_writer->total_compressed_bytes_written());
}

TEST_F(ColumnWriterTestSizeEstimated, NonBufferedDictionary) {
  auto required_writer =
      this->BuildWriter(Compression::UNCOMPRESSED, /* buffered*/ false, true);
  // for dict, keep all values equal
  int32_t dict_value = 1;
  for (int32_t i = 0; i < 50; i++) {
    required_writer->WriteBatch(1, nullptr, nullptr, &dict_value);
  }
  // Page not flushed, check size
  EXPECT_EQ(0, required_writer->total_bytes_written());
  EXPECT_EQ(0, required_writer->total_compressed_bytes());
  EXPECT_EQ(0, required_writer->total_compressed_bytes_written());
  // write a huge batch to trigger page flush
  for (int32_t i = 0; i < 50000; i++) {
    required_writer->WriteBatch(1, nullptr, nullptr, &dict_value);
  }
  // Page flushed, check size
  EXPECT_EQ(0, required_writer->total_bytes_written());
  EXPECT_LT(400, required_writer->total_compressed_bytes());
  EXPECT_EQ(0, required_writer->total_compressed_bytes_written());

  required_writer->Close();

  // Test after closed
  int64_t written_size = required_writer->Close();
  EXPECT_EQ(0, required_writer->total_compressed_bytes());
  EXPECT_EQ(written_size, required_writer->total_bytes_written());
  // uncompressed writer should be equal
  EXPECT_EQ(written_size, required_writer->total_compressed_bytes_written());
}

TEST_F(ColumnWriterTestSizeEstimated, BufferedCompression) {
#ifndef ARROW_WITH_SNAPPY
  GTEST_SKIP() << "Test requires snappy compression";
#endif
  auto required_writer = this->BuildWriter(Compression::SNAPPY, true);

  // Write half page
  for (int32_t i = 0; i < 50; i++) {
    required_writer->WriteBatch(1, nullptr, nullptr, &i);
  }
  // Page not flushed, check size
  EXPECT_EQ(0, required_writer->total_bytes_written());
  EXPECT_EQ(0, required_writer->total_compressed_bytes());  // buffered
  EXPECT_EQ(0, required_writer->total_compressed_bytes_written());
  for (int32_t i = 0; i < 50; i++) {
    required_writer->WriteBatch(1, nullptr, nullptr, &i);
  }
  // Page flushed, check size
  EXPECT_LT(400, required_writer->total_bytes_written());
  EXPECT_EQ(0, required_writer->total_compressed_bytes());
  EXPECT_LT(required_writer->total_compressed_bytes_written(),
            required_writer->total_bytes_written());

  // Test after closed
  int64_t written_size = required_writer->Close();
  EXPECT_EQ(0, required_writer->total_compressed_bytes());
  EXPECT_EQ(written_size, required_writer->total_bytes_written());
  EXPECT_GT(written_size, required_writer->total_compressed_bytes_written());
}

TEST(TestColumnWriter, WriteDataPageV2HeaderNullCount) {
  auto sink = CreateOutputStream();
  auto list_type = GroupNode::Make("list", Repetition::REPEATED,
                                   {schema::Int32("elem", Repetition::OPTIONAL)});
  auto schema = std::static_pointer_cast<GroupNode>(GroupNode::Make(
      "schema", Repetition::REQUIRED,
      {
          schema::Int32("non_null", Repetition::OPTIONAL),
          schema::Int32("half_null", Repetition::OPTIONAL),
          schema::Int32("all_null", Repetition::OPTIONAL),
          GroupNode::Make("half_null_list", Repetition::OPTIONAL, {list_type}),
          GroupNode::Make("half_empty_list", Repetition::OPTIONAL, {list_type}),
          GroupNode::Make("half_list_of_null", Repetition::OPTIONAL, {list_type}),
          GroupNode::Make("all_single_list", Repetition::OPTIONAL, {list_type}),
      }));
  auto properties = WriterProperties::Builder()
                        /* Use V2 data page to read null_count from header */
                        .data_page_version(ParquetDataPageVersion::V2)
                        /* Disable stats to test null_count is properly set */
                        ->disable_statistics()
                        ->disable_dictionary()
                        ->build();
  auto file_writer = ParquetFileWriter::Open(sink, schema, properties);
  auto rg_writer = file_writer->AppendRowGroup();

  constexpr int32_t num_rows = 10;
  constexpr int32_t num_cols = 7;
  const std::vector<std::vector<int16_t>> def_levels_by_col = {
      {1, 1, 1, 1, 1, 1, 1, 1, 1, 1}, {1, 0, 1, 0, 1, 0, 1, 0, 1, 0},
      {0, 0, 0, 0, 0, 0, 0, 0, 0, 0}, {0, 3, 0, 3, 0, 3, 0, 3, 0, 3},
      {1, 3, 1, 3, 1, 3, 1, 3, 1, 3}, {2, 3, 2, 3, 2, 3, 2, 3, 2, 3},
      {3, 3, 3, 3, 3, 3, 3, 3, 3, 3},
  };
  const std::vector<int16_t> ref_levels(num_rows, 0);
  const std::vector<int32_t> values(num_rows, 123);
  const std::vector<int64_t> expect_null_count_by_col = {0, 5, 10, 5, 5, 5, 0};

  for (int32_t i = 0; i < num_cols; ++i) {
    auto writer = static_cast<parquet::Int32Writer*>(rg_writer->NextColumn());
    writer->WriteBatch(num_rows, def_levels_by_col[i].data(),
                       i >= 3 ? ref_levels.data() : nullptr, values.data());
  }

  ASSERT_NO_THROW(file_writer->Close());
  ASSERT_OK_AND_ASSIGN(auto buffer, sink->Finish());
  auto file_reader = ParquetFileReader::Open(
      std::make_shared<::arrow::io::BufferReader>(buffer), default_reader_properties());
  auto metadata = file_reader->metadata();
  ASSERT_EQ(1, metadata->num_row_groups());
  auto row_group_reader = file_reader->RowGroup(0);

  std::shared_ptr<Page> page;
  for (int32_t i = 0; i < num_cols; ++i) {
    auto page_reader = row_group_reader->GetColumnPageReader(i);
    int64_t num_nulls_read = 0;
    int64_t num_rows_read = 0;
    int64_t num_values_read = 0;
    while ((page = page_reader->NextPage()) != nullptr) {
      auto data_page = std::static_pointer_cast<DataPageV2>(page);
      num_nulls_read += data_page->num_nulls();
      num_rows_read += data_page->num_rows();
      num_values_read += data_page->num_values();
    }
    EXPECT_EQ(expect_null_count_by_col[i], num_nulls_read);
    EXPECT_EQ(num_rows, num_rows_read);
    EXPECT_EQ(num_rows, num_values_read);
  }
}

<<<<<<< HEAD
template <typename TestType>
class TestBloomFilterWriter : public TestPrimitiveWriter<TestType> {
 public:
  void SetUp() override {
    TestPrimitiveWriter<TestType>::SetUp();
    builder_ = nullptr;
    bloom_filter_ = nullptr;
  }

  std::shared_ptr<TypedColumnWriter<TestType>> BuildWriterWithBloomFilter(
      int64_t output_size, const ColumnProperties& column_properties);

  std::unique_ptr<internal::BloomFilterBuilder> builder_;
  BloomFilter* bloom_filter_;
};

template <typename TestType>
std::shared_ptr<TypedColumnWriter<TestType>>
TestBloomFilterWriter<TestType>::BuildWriterWithBloomFilter(
    int64_t output_size, const ColumnProperties& column_properties) {
  this->sink_ = CreateOutputStream();
  WriterProperties::Builder wp_builder;
  if (column_properties.encoding() == Encoding::PLAIN_DICTIONARY ||
      column_properties.encoding() == Encoding::RLE_DICTIONARY) {
    wp_builder.enable_dictionary();
    wp_builder.dictionary_pagesize_limit(DICTIONARY_PAGE_SIZE);
  } else {
    wp_builder.disable_dictionary();
    wp_builder.encoding(column_properties.encoding());
  }
  auto path = this->schema_.Column(0)->path();
  if (column_properties.bloom_filter_enabled()) {
    wp_builder.enable_bloom_filter_options(
        column_properties.bloom_filter_options().value(), path);
  } else {
    wp_builder.disable_bloom_filter(path);
  }
  this->writer_properties_ = wp_builder.build();

  this->metadata_ =
      ColumnChunkMetaDataBuilder::Make(this->writer_properties_, this->descr_);
  std::unique_ptr<PageWriter> pager = PageWriter::Open(
      this->sink_, column_properties.compression(), this->metadata_.get());
  builder_ =
      internal::BloomFilterBuilder::Make(&this->schema_, this->writer_properties_.get());
  // Initial RowGroup
  builder_->AppendRowGroup();
  bloom_filter_ = builder_->GetOrCreateBloomFilter(0);
  std::shared_ptr<ColumnWriter> writer =
      ColumnWriter::Make(this->metadata_.get(), std::move(pager),
                         this->writer_properties_.get(), bloom_filter_);
  return std::static_pointer_cast<TypedColumnWriter<TestType>>(writer);
}

// Note: BooleanType is Excluded.
using TestBloomFilterTypes = ::testing::Types<Int32Type, Int64Type, Int96Type, FloatType,
                                              DoubleType, ByteArrayType, FLBAType>;

TYPED_TEST_SUITE(TestBloomFilterWriter, TestBloomFilterTypes);

TYPED_TEST(TestBloomFilterWriter, Basic) {
  this->GenerateData(SMALL_SIZE);
  ColumnProperties column_properties;
  BloomFilterOptions options;
  options.ndv = SMALL_SIZE;
  column_properties.set_bloom_filter_options(options);

  auto writer = this->BuildWriterWithBloomFilter(SMALL_SIZE, column_properties);
  writer->WriteBatch(this->values_.size(), nullptr, nullptr, this->values_ptr_);
  writer->Close();

  // Read all rows so we are sure that also the non-dictionary pages are read correctly
  this->SetupValuesOut(SMALL_SIZE);
  this->ReadColumnFully();
  ASSERT_EQ(SMALL_SIZE, this->values_read_);
  ASSERT_EQ(this->values_, this->values_out_);

  // Verify bloom filter
  for (auto& value : this->values_) {
    if constexpr (std::is_same_v<TypeParam, FLBAType>) {
      EXPECT_TRUE(this->bloom_filter_->FindHash(
          this->bloom_filter_->Hash(&value, this->descr_->type_length())));
    } else {
      EXPECT_TRUE(this->bloom_filter_->FindHash(this->bloom_filter_->Hash(value)));
    }
  }
=======
using TestInt32Writer = TestPrimitiveWriter<Int32Type>;

TEST_F(TestInt32Writer, NoWriteKeyValueMetadata) {
  auto writer = this->BuildWriter();
  writer->Close();
  auto key_value_metadata = metadata_key_value_metadata();
  ASSERT_THAT(key_value_metadata, IsNull());
}

TEST_F(TestInt32Writer, WriteKeyValueMetadata) {
  auto writer = this->BuildWriter();
  writer->AddKeyValueMetadata(
      KeyValueMetadata::Make({"hello", "bye"}, {"world", "earth"}));
  // overwrite the previous value
  writer->AddKeyValueMetadata(KeyValueMetadata::Make({"bye"}, {"moon"}));
  writer->Close();
  auto key_value_metadata = metadata_key_value_metadata();
  ASSERT_THAT(key_value_metadata, NotNull());
  ASSERT_EQ(2, key_value_metadata->size());
  ASSERT_OK_AND_ASSIGN(auto value, key_value_metadata->Get("hello"));
  ASSERT_EQ("world", value);
  ASSERT_OK_AND_ASSIGN(value, key_value_metadata->Get("bye"));
  ASSERT_EQ("moon", value);
}

TEST_F(TestInt32Writer, ResetKeyValueMetadata) {
  auto writer = this->BuildWriter();
  writer->AddKeyValueMetadata(KeyValueMetadata::Make({"hello"}, {"world"}));
  writer->ResetKeyValueMetadata();
  writer->Close();
  auto key_value_metadata = metadata_key_value_metadata();
  ASSERT_THAT(key_value_metadata, IsNull());
}

TEST_F(TestInt32Writer, WriteKeyValueMetadataEndToEnd) {
  auto sink = CreateOutputStream();
  {
    auto file_writer = ParquetFileWriter::Open(
        sink, std::dynamic_pointer_cast<schema::GroupNode>(schema_.schema_root()));
    auto rg_writer = file_writer->AppendRowGroup();
    auto col_writer = rg_writer->NextColumn();
    col_writer->AddKeyValueMetadata(KeyValueMetadata::Make({"foo"}, {"bar"}));
    file_writer->Close();
  }
  ASSERT_OK_AND_ASSIGN(auto buffer, sink->Finish());
  auto file_reader =
      ParquetFileReader::Open(std::make_shared<::arrow::io::BufferReader>(buffer));
  auto key_value_metadata =
      file_reader->metadata()->RowGroup(0)->ColumnChunk(0)->key_value_metadata();
  ASSERT_THAT(key_value_metadata, NotNull());
  ASSERT_EQ(1U, key_value_metadata->size());
  ASSERT_OK_AND_ASSIGN(auto value, key_value_metadata->Get("foo"));
  ASSERT_EQ("bar", value);
>>>>>>> 63e683cb
}

}  // namespace test
}  // namespace parquet<|MERGE_RESOLUTION|>--- conflicted
+++ resolved
@@ -1720,7 +1720,6 @@
   }
 }
 
-<<<<<<< HEAD
 template <typename TestType>
 class TestBloomFilterWriter : public TestPrimitiveWriter<TestType> {
  public:
@@ -1734,7 +1733,7 @@
       int64_t output_size, const ColumnProperties& column_properties);
 
   std::unique_ptr<internal::BloomFilterBuilder> builder_;
-  BloomFilter* bloom_filter_;
+  BloomFilter* bloom_filter_{nullptr};
 };
 
 template <typename TestType>
@@ -1807,7 +1806,8 @@
       EXPECT_TRUE(this->bloom_filter_->FindHash(this->bloom_filter_->Hash(value)));
     }
   }
-=======
+}
+
 using TestInt32Writer = TestPrimitiveWriter<Int32Type>;
 
 TEST_F(TestInt32Writer, NoWriteKeyValueMetadata) {
@@ -1861,7 +1861,6 @@
   ASSERT_EQ(1U, key_value_metadata->size());
   ASSERT_OK_AND_ASSIGN(auto value, key_value_metadata->Get("foo"));
   ASSERT_EQ("bar", value);
->>>>>>> 63e683cb
 }
 
 }  // namespace test
