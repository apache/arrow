// Licensed to the Apache Software Foundation (ASF) under one
// or more contributor license agreements.  See the NOTICE file
// distributed with this work for additional information
// regarding copyright ownership.  The ASF licenses this file
// to you under the Apache License, Version 2.0 (the
// "License"); you may not use this file except in compliance
// with the License.  You may obtain a copy of the License at
//
//   http://www.apache.org/licenses/LICENSE-2.0
//
// Unless required by applicable law or agreed to in writing,
// software distributed under the License is distributed on an
// "AS IS" BASIS, WITHOUT WARRANTIES OR CONDITIONS OF ANY
// KIND, either express or implied.  See the License for the
// specific language governing permissions and limitations
// under the License.

#include <utility>
#include <vector>

#include <gtest/gtest.h>

#include "arrow/io/buffered.h"
#include "arrow/testing/gtest_util.h"
#include "arrow/util/bit_util.h"
#include "arrow/util/bitmap_builders.h"

#include "parquet/column_reader.h"
#include "parquet/column_writer.h"
#include "parquet/file_reader.h"
#include "parquet/file_writer.h"
#include "parquet/metadata.h"
#include "parquet/platform.h"
#include "parquet/properties.h"
#include "parquet/statistics.h"
#include "parquet/test_util.h"
#include "parquet/thrift_internal.h"
#include "parquet/types.h"

namespace bit_util = arrow::bit_util;

namespace parquet {

using schema::GroupNode;
using schema::NodePtr;
using schema::PrimitiveNode;

namespace test {

// The default size used in most tests.
const int SMALL_SIZE = 100;
#ifdef PARQUET_VALGRIND
// Larger size to test some corner cases, only used in some specific cases.
const int LARGE_SIZE = 10000;
// Very large size to test dictionary fallback.
const int VERY_LARGE_SIZE = 40000;
// Reduced dictionary page size to use for testing dictionary fallback with valgrind
const int64_t DICTIONARY_PAGE_SIZE = 1024;
#else
// Larger size to test some corner cases, only used in some specific cases.
const int LARGE_SIZE = 100000;
// Very large size to test dictionary fallback.
const int VERY_LARGE_SIZE = 400000;
// Dictionary page size to use for testing dictionary fallback
const int64_t DICTIONARY_PAGE_SIZE = 1024 * 1024;
#endif

template <typename TestType>
class TestPrimitiveWriter : public PrimitiveTypedTest<TestType> {
 public:
  void SetUp() {
    this->SetupValuesOut(SMALL_SIZE);
    writer_properties_ = default_writer_properties();
    definition_levels_out_.resize(SMALL_SIZE);
    repetition_levels_out_.resize(SMALL_SIZE);

    this->SetUpSchema(Repetition::REQUIRED);

    descr_ = this->schema_.Column(0);
  }

  Type::type type_num() { return TestType::type_num; }

  void BuildReader(int64_t num_rows,
                   Compression::type compression = Compression::UNCOMPRESSED,
                   bool page_checksum_verify = false) {
    ASSERT_OK_AND_ASSIGN(auto buffer, sink_->Finish());
    auto source = std::make_shared<::arrow::io::BufferReader>(buffer);
    ReaderProperties readerProperties;
    readerProperties.set_page_checksum_verification(page_checksum_verify);
    std::unique_ptr<PageReader> page_reader =
        PageReader::Open(std::move(source), num_rows, compression, readerProperties);
    reader_ = std::static_pointer_cast<TypedColumnReader<TestType>>(
        ColumnReader::Make(this->descr_, std::move(page_reader)));
  }

  std::shared_ptr<TypedColumnWriter<TestType>> BuildWriter(
      int64_t output_size = SMALL_SIZE,
      const ColumnProperties& column_properties = ColumnProperties(),
      const ParquetVersion::type version = ParquetVersion::PARQUET_1_0,
      bool enable_checksum = false) {
    sink_ = CreateOutputStream();
    WriterProperties::Builder wp_builder;
    wp_builder.version(version);
    if (column_properties.encoding() == Encoding::PLAIN_DICTIONARY ||
        column_properties.encoding() == Encoding::RLE_DICTIONARY) {
      wp_builder.enable_dictionary();
      wp_builder.dictionary_pagesize_limit(DICTIONARY_PAGE_SIZE);
    } else {
      wp_builder.disable_dictionary();
      wp_builder.encoding(column_properties.encoding());
    }
    if (enable_checksum) {
      wp_builder.enable_page_checksum();
    }
    wp_builder.max_statistics_size(column_properties.max_statistics_size());
    writer_properties_ = wp_builder.build();

    metadata_ = ColumnChunkMetaDataBuilder::Make(writer_properties_, this->descr_);
    std::unique_ptr<PageWriter> pager = PageWriter::Open(
        sink_, column_properties.compression(), Codec::UseDefaultCompressionLevel(),
        metadata_.get(), /* row_group_ordinal */ -1, /* column_chunk_ordinal*/ -1,
        ::arrow::default_memory_pool(), /* buffered_row_group */ false,
        /* header_encryptor */ NULLPTR, /* data_encryptor */ NULLPTR, enable_checksum);
    std::shared_ptr<ColumnWriter> writer =
        ColumnWriter::Make(metadata_.get(), std::move(pager), writer_properties_.get());
    return std::static_pointer_cast<TypedColumnWriter<TestType>>(writer);
  }

  void ReadColumn(Compression::type compression = Compression::UNCOMPRESSED,
                  bool page_checksum_verify = false) {
    BuildReader(static_cast<int64_t>(this->values_out_.size()), compression,
                page_checksum_verify);
    reader_->ReadBatch(static_cast<int>(this->values_out_.size()),
                       definition_levels_out_.data(), repetition_levels_out_.data(),
                       this->values_out_ptr_, &values_read_);
    this->SyncValuesOut();
  }

  void ReadColumnFully(Compression::type compression = Compression::UNCOMPRESSED,
                       bool page_checksum_verify = false);

  void TestRequiredWithEncoding(Encoding::type encoding) {
    return TestRequiredWithSettings(encoding, Compression::UNCOMPRESSED, false, false);
  }

  void TestRequiredWithSettings(
      Encoding::type encoding, Compression::type compression, bool enable_dictionary,
      bool enable_statistics, int64_t num_rows = SMALL_SIZE,
      int compression_level = Codec::UseDefaultCompressionLevel(),
      bool enable_checksum = false) {
    this->GenerateData(num_rows);

    this->WriteRequiredWithSettings(encoding, compression, enable_dictionary,
                                    enable_statistics, compression_level, num_rows,
                                    enable_checksum);
    ASSERT_NO_FATAL_FAILURE(this->ReadAndCompare(compression, num_rows, enable_checksum));

    this->WriteRequiredWithSettingsSpaced(encoding, compression, enable_dictionary,
                                          enable_statistics, num_rows, compression_level,
                                          enable_checksum);
    ASSERT_NO_FATAL_FAILURE(this->ReadAndCompare(compression, num_rows, enable_checksum));
  }

  void TestDictionaryFallbackEncoding(ParquetVersion::type version) {
    this->GenerateData(VERY_LARGE_SIZE);
    ColumnProperties column_properties;
    column_properties.set_dictionary_enabled(true);

    if (version == ParquetVersion::PARQUET_1_0) {
      column_properties.set_encoding(Encoding::PLAIN_DICTIONARY);
    } else {
      column_properties.set_encoding(Encoding::RLE_DICTIONARY);
    }

    auto writer = this->BuildWriter(VERY_LARGE_SIZE, column_properties, version);

    writer->WriteBatch(this->values_.size(), nullptr, nullptr, this->values_ptr_);
    writer->Close();

    // Read all rows so we are sure that also the non-dictionary pages are read correctly
    this->SetupValuesOut(VERY_LARGE_SIZE);
    this->ReadColumnFully();
    ASSERT_EQ(VERY_LARGE_SIZE, this->values_read_);
    this->values_.resize(VERY_LARGE_SIZE);
    ASSERT_EQ(this->values_, this->values_out_);
    std::vector<Encoding::type> encodings = this->metadata_encodings();

    if (this->type_num() == Type::BOOLEAN) {
      // Dictionary encoding is not allowed for boolean type
      // There are 2 encodings (PLAIN, RLE) in a non dictionary encoding case
      std::vector<Encoding::type> expected({Encoding::PLAIN, Encoding::RLE});
      ASSERT_EQ(encodings, expected);
    } else if (version == ParquetVersion::PARQUET_1_0) {
      // There are 4 encodings (PLAIN_DICTIONARY, PLAIN, RLE, PLAIN) in a fallback case
      // for version 1.0
      std::vector<Encoding::type> expected(
          {Encoding::PLAIN_DICTIONARY, Encoding::PLAIN, Encoding::RLE, Encoding::PLAIN});
      ASSERT_EQ(encodings, expected);
    } else {
      // There are 4 encodings (RLE_DICTIONARY, PLAIN, RLE, PLAIN) in a fallback case for
      // version 2.0
      std::vector<Encoding::type> expected(
          {Encoding::RLE_DICTIONARY, Encoding::PLAIN, Encoding::RLE, Encoding::PLAIN});
      ASSERT_EQ(encodings, expected);
    }

    std::vector<parquet::PageEncodingStats> encoding_stats =
        this->metadata_encoding_stats();
    if (this->type_num() == Type::BOOLEAN) {
      ASSERT_EQ(encoding_stats[0].encoding, Encoding::PLAIN);
      ASSERT_EQ(encoding_stats[0].page_type, PageType::DATA_PAGE);
    } else if (version == ParquetVersion::PARQUET_1_0) {
      std::vector<Encoding::type> expected(
          {Encoding::PLAIN_DICTIONARY, Encoding::PLAIN, Encoding::PLAIN_DICTIONARY});
      ASSERT_EQ(encoding_stats[0].encoding, expected[0]);
      ASSERT_EQ(encoding_stats[0].page_type, PageType::DICTIONARY_PAGE);
      for (size_t i = 1; i < encoding_stats.size(); i++) {
        ASSERT_EQ(encoding_stats[i].encoding, expected[i]);
        ASSERT_EQ(encoding_stats[i].page_type, PageType::DATA_PAGE);
      }
    } else {
      std::vector<Encoding::type> expected(
          {Encoding::PLAIN, Encoding::PLAIN, Encoding::RLE_DICTIONARY});
      ASSERT_EQ(encoding_stats[0].encoding, expected[0]);
      ASSERT_EQ(encoding_stats[0].page_type, PageType::DICTIONARY_PAGE);
      for (size_t i = 1; i < encoding_stats.size(); i++) {
        ASSERT_EQ(encoding_stats[i].encoding, expected[i]);
        ASSERT_EQ(encoding_stats[i].page_type, PageType::DATA_PAGE);
      }
    }
  }

  void WriteRequiredWithSettings(Encoding::type encoding, Compression::type compression,
                                 bool enable_dictionary, bool enable_statistics,
                                 int compression_level, int64_t num_rows,
                                 bool enable_checksum) {
    ColumnProperties column_properties(encoding, compression, enable_dictionary,
                                       enable_statistics);
    column_properties.set_compression_level(compression_level);
    std::shared_ptr<TypedColumnWriter<TestType>> writer = this->BuildWriter(
        num_rows, column_properties, ParquetVersion::PARQUET_1_0, enable_checksum);
    writer->WriteBatch(this->values_.size(), nullptr, nullptr, this->values_ptr_);
    // The behaviour should be independent from the number of Close() calls
    writer->Close();
    writer->Close();
  }

  void WriteRequiredWithSettingsSpaced(Encoding::type encoding,
                                       Compression::type compression,
                                       bool enable_dictionary, bool enable_statistics,
                                       int64_t num_rows, int compression_level,
                                       bool enable_checksum) {
    std::vector<uint8_t> valid_bits(
        bit_util::BytesForBits(static_cast<uint32_t>(this->values_.size())) + 1, 255);
    ColumnProperties column_properties(encoding, compression, enable_dictionary,
                                       enable_statistics);
    column_properties.set_compression_level(compression_level);
    std::shared_ptr<TypedColumnWriter<TestType>> writer = this->BuildWriter(
        num_rows, column_properties, ParquetVersion::PARQUET_1_0, enable_checksum);
    writer->WriteBatchSpaced(this->values_.size(), nullptr, nullptr, valid_bits.data(), 0,
                             this->values_ptr_);
    // The behaviour should be independent from the number of Close() calls
    writer->Close();
    writer->Close();
  }

  void ReadAndCompare(Compression::type compression, int64_t num_rows,
                      bool page_checksum_verify) {
    this->SetupValuesOut(num_rows);
    this->ReadColumnFully(compression, page_checksum_verify);
    auto comparator = MakeComparator<TestType>(this->descr_);
    for (size_t i = 0; i < this->values_.size(); i++) {
      if (comparator->Compare(this->values_[i], this->values_out_[i]) ||
          comparator->Compare(this->values_out_[i], this->values_[i])) {
        ARROW_SCOPED_TRACE("i = ", i);
      }
      ASSERT_FALSE(comparator->Compare(this->values_[i], this->values_out_[i]));
      ASSERT_FALSE(comparator->Compare(this->values_out_[i], this->values_[i]));
    }
    ASSERT_EQ(this->values_, this->values_out_);
  }

  int64_t metadata_num_values() {
    // Metadata accessor must be created lazily.
    // This is because the ColumnChunkMetaData semantics dictate the metadata object is
    // complete (no changes to the metadata buffer can be made after instantiation)
    auto metadata_accessor =
        ColumnChunkMetaData::Make(metadata_->contents(), this->descr_);
    return metadata_accessor->num_values();
  }

  bool metadata_is_stats_set() {
    // Metadata accessor must be created lazily.
    // This is because the ColumnChunkMetaData semantics dictate the metadata object is
    // complete (no changes to the metadata buffer can be made after instantiation)
    ApplicationVersion app_version(this->writer_properties_->created_by());
    auto metadata_accessor = ColumnChunkMetaData::Make(
        metadata_->contents(), this->descr_, default_reader_properties(), &app_version);
    return metadata_accessor->is_stats_set();
  }

  std::pair<bool, bool> metadata_stats_has_min_max() {
    // Metadata accessor must be created lazily.
    // This is because the ColumnChunkMetaData semantics dictate the metadata object is
    // complete (no changes to the metadata buffer can be made after instantiation)
    ApplicationVersion app_version(this->writer_properties_->created_by());
    auto metadata_accessor = ColumnChunkMetaData::Make(
        metadata_->contents(), this->descr_, default_reader_properties(), &app_version);
    auto encoded_stats = metadata_accessor->statistics()->Encode();
    return {encoded_stats.has_min, encoded_stats.has_max};
  }

  std::vector<Encoding::type> metadata_encodings() {
    // Metadata accessor must be created lazily.
    // This is because the ColumnChunkMetaData semantics dictate the metadata object is
    // complete (no changes to the metadata buffer can be made after instantiation)
    auto metadata_accessor =
        ColumnChunkMetaData::Make(metadata_->contents(), this->descr_);
    return metadata_accessor->encodings();
  }

  std::vector<parquet::PageEncodingStats> metadata_encoding_stats() {
    // Metadata accessor must be created lazily.
    // This is because the ColumnChunkMetaData semantics dictate the metadata object is
    // complete (no changes to the metadata buffer can be made after instantiation)
    auto metadata_accessor =
        ColumnChunkMetaData::Make(metadata_->contents(), this->descr_);
    return metadata_accessor->encoding_stats();
  }

 protected:
  int64_t values_read_;
  // Keep the reader alive as for ByteArray the lifetime of the ByteArray
  // content is bound to the reader.
  std::shared_ptr<TypedColumnReader<TestType>> reader_;

  std::vector<int16_t> definition_levels_out_;
  std::vector<int16_t> repetition_levels_out_;

  const ColumnDescriptor* descr_;

 private:
  std::unique_ptr<ColumnChunkMetaDataBuilder> metadata_;
  std::shared_ptr<::arrow::io::BufferOutputStream> sink_;
  std::shared_ptr<WriterProperties> writer_properties_;
  std::vector<std::vector<uint8_t>> data_buffer_;
};

template <typename TestType>
void TestPrimitiveWriter<TestType>::ReadColumnFully(Compression::type compression,
                                                    bool page_checksum_verify) {
  int64_t total_values = static_cast<int64_t>(this->values_out_.size());
  BuildReader(total_values, compression, page_checksum_verify);
  values_read_ = 0;
  while (values_read_ < total_values) {
    int64_t values_read_recently = 0;
    reader_->ReadBatch(
        static_cast<int>(this->values_out_.size()) - static_cast<int>(values_read_),
        definition_levels_out_.data() + values_read_,
        repetition_levels_out_.data() + values_read_,
        this->values_out_ptr_ + values_read_, &values_read_recently);
    values_read_ += values_read_recently;
  }
  this->SyncValuesOut();
}

template <>
void TestPrimitiveWriter<Int96Type>::ReadAndCompare(Compression::type compression,
                                                    int64_t num_rows,
                                                    bool page_checksum_verify) {
  this->SetupValuesOut(num_rows);
  this->ReadColumnFully(compression, page_checksum_verify);

  auto comparator = MakeComparator<Int96Type>(Type::INT96, SortOrder::SIGNED);
  for (size_t i = 0; i < this->values_.size(); i++) {
    if (comparator->Compare(this->values_[i], this->values_out_[i]) ||
        comparator->Compare(this->values_out_[i], this->values_[i])) {
      ARROW_SCOPED_TRACE("i = ", i);
    }
    ASSERT_FALSE(comparator->Compare(this->values_[i], this->values_out_[i]));
    ASSERT_FALSE(comparator->Compare(this->values_out_[i], this->values_[i]));
  }
  ASSERT_EQ(this->values_, this->values_out_);
}

template <>
void TestPrimitiveWriter<FLBAType>::ReadColumnFully(Compression::type compression,
                                                    bool page_checksum_verify) {
  int64_t total_values = static_cast<int64_t>(this->values_out_.size());
  BuildReader(total_values, compression, page_checksum_verify);
  this->data_buffer_.clear();

  values_read_ = 0;
  while (values_read_ < total_values) {
    int64_t values_read_recently = 0;
    reader_->ReadBatch(
        static_cast<int>(this->values_out_.size()) - static_cast<int>(values_read_),
        definition_levels_out_.data() + values_read_,
        repetition_levels_out_.data() + values_read_,
        this->values_out_ptr_ + values_read_, &values_read_recently);

    // Copy contents of the pointers
    std::vector<uint8_t> data(values_read_recently * this->descr_->type_length());
    uint8_t* data_ptr = data.data();
    for (int64_t i = 0; i < values_read_recently; i++) {
      memcpy(data_ptr + this->descr_->type_length() * i,
             this->values_out_[i + values_read_].ptr, this->descr_->type_length());
      this->values_out_[i + values_read_].ptr =
          data_ptr + this->descr_->type_length() * i;
    }
    data_buffer_.emplace_back(std::move(data));

    values_read_ += values_read_recently;
  }
  this->SyncValuesOut();
}

typedef ::testing::Types<Int32Type, Int64Type, Int96Type, FloatType, DoubleType,
                         BooleanType, ByteArrayType, FLBAType>
    TestTypes;

TYPED_TEST_SUITE(TestPrimitiveWriter, TestTypes);

using TestValuesWriterInt32Type = TestPrimitiveWriter<Int32Type>;
using TestValuesWriterInt64Type = TestPrimitiveWriter<Int64Type>;
using TestByteArrayValuesWriter = TestPrimitiveWriter<ByteArrayType>;
using TestFixedLengthByteArrayValuesWriter = TestPrimitiveWriter<FLBAType>;

TYPED_TEST(TestPrimitiveWriter, RequiredPlain) {
  this->TestRequiredWithEncoding(Encoding::PLAIN);
}

TYPED_TEST(TestPrimitiveWriter, RequiredDictionary) {
  this->TestRequiredWithEncoding(Encoding::PLAIN_DICTIONARY);
}

/*
TYPED_TEST(TestPrimitiveWriter, RequiredRLE) {
  this->TestRequiredWithEncoding(Encoding::RLE);
}

TYPED_TEST(TestPrimitiveWriter, RequiredBitPacked) {
  this->TestRequiredWithEncoding(Encoding::BIT_PACKED);
}
*/

TEST_F(TestValuesWriterInt32Type, RequiredDeltaBinaryPacked) {
  this->TestRequiredWithEncoding(Encoding::DELTA_BINARY_PACKED);
}

TEST_F(TestValuesWriterInt64Type, RequiredDeltaBinaryPacked) {
  this->TestRequiredWithEncoding(Encoding::DELTA_BINARY_PACKED);
}

TEST_F(TestByteArrayValuesWriter, RequiredDeltaLengthByteArray) {
  this->TestRequiredWithEncoding(Encoding::DELTA_LENGTH_BYTE_ARRAY);
}

/*
TYPED_TEST(TestByteArrayValuesWriter, RequiredDeltaByteArray) {
  this->TestRequiredWithEncoding(Encoding::DELTA_BYTE_ARRAY);
}

TEST_F(TestFixedLengthByteArrayValuesWriter, RequiredDeltaByteArray) {
  this->TestRequiredWithEncoding(Encoding::DELTA_BYTE_ARRAY);
}
*/

TYPED_TEST(TestPrimitiveWriter, RequiredRLEDictionary) {
  this->TestRequiredWithEncoding(Encoding::RLE_DICTIONARY);
}

TYPED_TEST(TestPrimitiveWriter, RequiredPlainWithStats) {
  this->TestRequiredWithSettings(Encoding::PLAIN, Compression::UNCOMPRESSED, false, true,
                                 LARGE_SIZE);
}

#ifdef ARROW_WITH_SNAPPY
TYPED_TEST(TestPrimitiveWriter, RequiredPlainWithSnappyCompression) {
  this->TestRequiredWithSettings(Encoding::PLAIN, Compression::SNAPPY, false, false,
                                 LARGE_SIZE);
}

TYPED_TEST(TestPrimitiveWriter, RequiredPlainWithStatsAndSnappyCompression) {
  this->TestRequiredWithSettings(Encoding::PLAIN, Compression::SNAPPY, false, true,
                                 LARGE_SIZE);
}
#endif

#ifdef ARROW_WITH_BROTLI
TYPED_TEST(TestPrimitiveWriter, RequiredPlainWithBrotliCompression) {
  this->TestRequiredWithSettings(Encoding::PLAIN, Compression::BROTLI, false, false,
                                 LARGE_SIZE);
}

TYPED_TEST(TestPrimitiveWriter, RequiredPlainWithBrotliCompressionAndLevel) {
  this->TestRequiredWithSettings(Encoding::PLAIN, Compression::BROTLI, false, false,
                                 LARGE_SIZE, 10);
}

TYPED_TEST(TestPrimitiveWriter, RequiredPlainWithStatsAndBrotliCompression) {
  this->TestRequiredWithSettings(Encoding::PLAIN, Compression::BROTLI, false, true,
                                 LARGE_SIZE);
}

#endif

#ifdef ARROW_WITH_GZIP
TYPED_TEST(TestPrimitiveWriter, RequiredPlainWithGzipCompression) {
  this->TestRequiredWithSettings(Encoding::PLAIN, Compression::GZIP, false, false,
                                 LARGE_SIZE);
}

TYPED_TEST(TestPrimitiveWriter, RequiredPlainWithGzipCompressionAndLevel) {
  this->TestRequiredWithSettings(Encoding::PLAIN, Compression::GZIP, false, false,
                                 LARGE_SIZE, 10);
}

TYPED_TEST(TestPrimitiveWriter, RequiredPlainWithStatsAndGzipCompression) {
  this->TestRequiredWithSettings(Encoding::PLAIN, Compression::GZIP, false, true,
                                 LARGE_SIZE);
}
#endif

#ifdef ARROW_WITH_LZ4
TYPED_TEST(TestPrimitiveWriter, RequiredPlainWithLz4Compression) {
  this->TestRequiredWithSettings(Encoding::PLAIN, Compression::LZ4, false, false,
                                 LARGE_SIZE);
}

TYPED_TEST(TestPrimitiveWriter, RequiredPlainWithStatsAndLz4Compression) {
  this->TestRequiredWithSettings(Encoding::PLAIN, Compression::LZ4, false, true,
                                 LARGE_SIZE);
}
#endif

#ifdef ARROW_WITH_ZSTD
TYPED_TEST(TestPrimitiveWriter, RequiredPlainWithZstdCompression) {
  this->TestRequiredWithSettings(Encoding::PLAIN, Compression::ZSTD, false, false,
                                 LARGE_SIZE);
}

TYPED_TEST(TestPrimitiveWriter, RequiredPlainWithZstdCompressionAndLevel) {
  this->TestRequiredWithSettings(Encoding::PLAIN, Compression::ZSTD, false, false,
                                 LARGE_SIZE, 6);
}

TYPED_TEST(TestPrimitiveWriter, RequiredPlainWithStatsAndZstdCompression) {
  this->TestRequiredWithSettings(Encoding::PLAIN, Compression::ZSTD, false, true,
                                 LARGE_SIZE);
}
#endif

TYPED_TEST(TestPrimitiveWriter, Optional) {
  // Optional and non-repeated, with definition levels
  // but no repetition levels
  this->SetUpSchema(Repetition::OPTIONAL);

  this->GenerateData(SMALL_SIZE);
  std::vector<int16_t> definition_levels(SMALL_SIZE, 1);
  definition_levels[1] = 0;

  auto writer = this->BuildWriter();
  writer->WriteBatch(this->values_.size(), definition_levels.data(), nullptr,
                     this->values_ptr_);
  writer->Close();

  // PARQUET-703
  ASSERT_EQ(100, this->metadata_num_values());

  this->ReadColumn();
  ASSERT_EQ(99, this->values_read_);
  this->values_out_.resize(99);
  this->values_.resize(99);
  ASSERT_EQ(this->values_, this->values_out_);
}

TYPED_TEST(TestPrimitiveWriter, OptionalSpaced) {
  // Optional and non-repeated, with definition levels
  // but no repetition levels
  this->SetUpSchema(Repetition::OPTIONAL);

  this->GenerateData(SMALL_SIZE);
  std::vector<int16_t> definition_levels(SMALL_SIZE, 1);
  std::vector<uint8_t> valid_bits(::arrow::bit_util::BytesForBits(SMALL_SIZE), 255);

  definition_levels[SMALL_SIZE - 1] = 0;
  ::arrow::bit_util::ClearBit(valid_bits.data(), SMALL_SIZE - 1);
  definition_levels[1] = 0;
  ::arrow::bit_util::ClearBit(valid_bits.data(), 1);

  auto writer = this->BuildWriter();
  writer->WriteBatchSpaced(this->values_.size(), definition_levels.data(), nullptr,
                           valid_bits.data(), 0, this->values_ptr_);
  writer->Close();

  // PARQUET-703
  ASSERT_EQ(100, this->metadata_num_values());

  this->ReadColumn();
  ASSERT_EQ(98, this->values_read_);
  this->values_out_.resize(98);
  this->values_.resize(99);
  this->values_.erase(this->values_.begin() + 1);
  ASSERT_EQ(this->values_, this->values_out_);
}

TYPED_TEST(TestPrimitiveWriter, Repeated) {
  // Optional and repeated, so definition and repetition levels
  this->SetUpSchema(Repetition::REPEATED);

  this->GenerateData(SMALL_SIZE);
  std::vector<int16_t> definition_levels(SMALL_SIZE, 1);
  definition_levels[1] = 0;
  std::vector<int16_t> repetition_levels(SMALL_SIZE, 0);

  auto writer = this->BuildWriter();
  writer->WriteBatch(this->values_.size(), definition_levels.data(),
                     repetition_levels.data(), this->values_ptr_);
  writer->Close();

  this->ReadColumn();
  ASSERT_EQ(SMALL_SIZE - 1, this->values_read_);
  this->values_out_.resize(SMALL_SIZE - 1);
  this->values_.resize(SMALL_SIZE - 1);
  ASSERT_EQ(this->values_, this->values_out_);
}

TYPED_TEST(TestPrimitiveWriter, RequiredLargeChunk) {
  this->GenerateData(LARGE_SIZE);

  // Test case 1: required and non-repeated, so no definition or repetition levels
  auto writer = this->BuildWriter(LARGE_SIZE);
  writer->WriteBatch(this->values_.size(), nullptr, nullptr, this->values_ptr_);
  writer->Close();

  // Just read the first SMALL_SIZE rows to ensure we could read it back in
  this->ReadColumn();
  ASSERT_EQ(SMALL_SIZE, this->values_read_);
  this->values_.resize(SMALL_SIZE);
  ASSERT_EQ(this->values_, this->values_out_);
}

// Test cases for dictionary fallback encoding
TYPED_TEST(TestPrimitiveWriter, DictionaryFallbackVersion1_0) {
  this->TestDictionaryFallbackEncoding(ParquetVersion::PARQUET_1_0);
}

TYPED_TEST(TestPrimitiveWriter, DictionaryFallbackVersion2_0) {
  this->TestDictionaryFallbackEncoding(ParquetVersion::PARQUET_2_4);
}

TEST(TestWriter, NullValuesBuffer) {
  std::shared_ptr<::arrow::io::BufferOutputStream> sink = CreateOutputStream();

  const auto item_node = schema::PrimitiveNode::Make(
      "item", Repetition::REQUIRED, LogicalType::Int(32, true), Type::INT32);
  const auto list_node =
      schema::GroupNode::Make("list", Repetition::REPEATED, {item_node});
  const auto column_node = schema::GroupNode::Make(
      "array_of_ints_column", Repetition::OPTIONAL, {list_node}, LogicalType::List());
  const auto schema_node =
      schema::GroupNode::Make("schema", Repetition::REQUIRED, {column_node});

  auto file_writer = ParquetFileWriter::Open(
      sink, std::dynamic_pointer_cast<schema::GroupNode>(schema_node));
  auto group_writer = file_writer->AppendRowGroup();
  auto column_writer = group_writer->NextColumn();
  auto typed_writer = dynamic_cast<Int32Writer*>(column_writer);

  const int64_t num_values = 1;
  const int16_t def_levels[] = {0};
  const int16_t rep_levels[] = {0};
  const uint8_t valid_bits[] = {0};
  const int64_t valid_bits_offset = 0;
  const int32_t* values = nullptr;

  typed_writer->WriteBatchSpaced(num_values, def_levels, rep_levels, valid_bits,
                                 valid_bits_offset, values);
}

TYPED_TEST(TestPrimitiveWriter, RequiredPlainChecksum) {
  this->TestRequiredWithSettings(Encoding::PLAIN, Compression::UNCOMPRESSED,
                                 /* enable_dictionary */ false, false, SMALL_SIZE,
                                 Codec::UseDefaultCompressionLevel(),
                                 /* enable_checksum */ true);
}

TYPED_TEST(TestPrimitiveWriter, RequiredDictChecksum) {
  // Note: DictionaryPage will not have checksum.
  this->TestRequiredWithSettings(Encoding::PLAIN, Compression::UNCOMPRESSED,
                                 /* enable_dictionary */ true, false, SMALL_SIZE,
                                 Codec::UseDefaultCompressionLevel(),
                                 /* enable_checksum */ true);
}

// PARQUET-719
// Test case for NULL values
TEST_F(TestValuesWriterInt32Type, OptionalNullValueChunk) {
  this->SetUpSchema(Repetition::OPTIONAL);

  this->GenerateData(LARGE_SIZE);

  std::vector<int16_t> definition_levels(LARGE_SIZE, 0);
  std::vector<int16_t> repetition_levels(LARGE_SIZE, 0);

  auto writer = this->BuildWriter(LARGE_SIZE);
  // All values being written are NULL
  writer->WriteBatch(this->values_.size(), definition_levels.data(),
                     repetition_levels.data(), nullptr);
  writer->Close();

  // Just read the first SMALL_SIZE rows to ensure we could read it back in
  this->ReadColumn();
  ASSERT_EQ(0, this->values_read_);
}

// PARQUET-764
// Correct bitpacking for boolean write at non-byte boundaries
using TestBooleanValuesWriter = TestPrimitiveWriter<BooleanType>;
TEST_F(TestBooleanValuesWriter, AlternateBooleanValues) {
  this->SetUpSchema(Repetition::REQUIRED);
  auto writer = this->BuildWriter();
  for (int i = 0; i < SMALL_SIZE; i++) {
    bool value = (i % 2 == 0) ? true : false;
    writer->WriteBatch(1, nullptr, nullptr, &value);
  }
  writer->Close();
  this->ReadColumn();
  for (int i = 0; i < SMALL_SIZE; i++) {
    ASSERT_EQ((i % 2 == 0) ? true : false, this->values_out_[i]) << i;
  }
}

// PARQUET-979
// Prevent writing large MIN, MAX stats
TEST_F(TestByteArrayValuesWriter, OmitStats) {
  int min_len = 1024 * 4;
  int max_len = 1024 * 8;
  this->SetUpSchema(Repetition::REQUIRED);
  auto writer = this->BuildWriter();

  values_.resize(SMALL_SIZE);
  InitWideByteArrayValues(SMALL_SIZE, this->values_, this->buffer_, min_len, max_len);
  writer->WriteBatch(SMALL_SIZE, nullptr, nullptr, this->values_.data());
  writer->Close();

  auto has_min_max = this->metadata_stats_has_min_max();
  ASSERT_FALSE(has_min_max.first);
  ASSERT_FALSE(has_min_max.second);
}

// PARQUET-1405
// Prevent writing large stats in the DataPageHeader
TEST_F(TestByteArrayValuesWriter, OmitDataPageStats) {
  int min_len = static_cast<int>(std::pow(10, 7));
  int max_len = static_cast<int>(std::pow(10, 7));
  this->SetUpSchema(Repetition::REQUIRED);
  ColumnProperties column_properties;
  column_properties.set_statistics_enabled(false);
  auto writer = this->BuildWriter(SMALL_SIZE, column_properties);

  values_.resize(1);
  InitWideByteArrayValues(1, this->values_, this->buffer_, min_len, max_len);
  writer->WriteBatch(1, nullptr, nullptr, this->values_.data());
  writer->Close();

  ASSERT_NO_THROW(this->ReadColumn());
}

TEST_F(TestByteArrayValuesWriter, LimitStats) {
  int min_len = 1024 * 4;
  int max_len = 1024 * 8;
  this->SetUpSchema(Repetition::REQUIRED);
  ColumnProperties column_properties;
  column_properties.set_max_statistics_size(static_cast<size_t>(max_len));
  auto writer = this->BuildWriter(SMALL_SIZE, column_properties);

  values_.resize(SMALL_SIZE);
  InitWideByteArrayValues(SMALL_SIZE, this->values_, this->buffer_, min_len, max_len);
  writer->WriteBatch(SMALL_SIZE, nullptr, nullptr, this->values_.data());
  writer->Close();

  ASSERT_TRUE(this->metadata_is_stats_set());
}

TEST_F(TestByteArrayValuesWriter, CheckDefaultStats) {
  this->SetUpSchema(Repetition::REQUIRED);
  auto writer = this->BuildWriter();
  this->GenerateData(SMALL_SIZE);

  writer->WriteBatch(SMALL_SIZE, nullptr, nullptr, this->values_ptr_);
  writer->Close();

  ASSERT_TRUE(this->metadata_is_stats_set());
}

TEST(TestColumnWriter, RepeatedListsUpdateSpacedBug) {
  // In ARROW-3930 we discovered a bug when writing from Arrow when we had data
  // that looks like this:
  //
  // [null, [0, 1, null, 2, 3, 4, null]]

  // Create schema
  NodePtr item = schema::Int32("item");  // optional item
  NodePtr list(GroupNode::Make("b", Repetition::REPEATED, {item}, ConvertedType::LIST));
  NodePtr bag(GroupNode::Make("bag", Repetition::OPTIONAL, {list}));  // optional list
  std::vector<NodePtr> fields = {bag};
  NodePtr root = GroupNode::Make("schema", Repetition::REPEATED, fields);

  SchemaDescriptor schema;
  schema.Init(root);

  auto sink = CreateOutputStream();
  auto props = WriterProperties::Builder().build();

  auto metadata = ColumnChunkMetaDataBuilder::Make(props, schema.Column(0));
  std::unique_ptr<PageWriter> pager =
      PageWriter::Open(sink, Compression::UNCOMPRESSED,
                       Codec::UseDefaultCompressionLevel(), metadata.get());
  std::shared_ptr<ColumnWriter> writer =
      ColumnWriter::Make(metadata.get(), std::move(pager), props.get());
  auto typed_writer = std::static_pointer_cast<TypedColumnWriter<Int32Type>>(writer);

  std::vector<int16_t> def_levels = {1, 3, 3, 2, 3, 3, 3, 2, 3, 3, 3, 2, 3, 3};
  std::vector<int16_t> rep_levels = {0, 1, 1, 1, 1, 1, 1, 1, 1, 1, 1, 1, 1, 1};
  std::vector<int32_t> values = {0, 1, 2, 3, 4, 5, 6, 7, 8, 9, 10, 11, 12};

  // Write the values into uninitialized memory
  ASSERT_OK_AND_ASSIGN(auto values_buffer, ::arrow::AllocateBuffer(64));
  memcpy(values_buffer->mutable_data(), values.data(), 13 * sizeof(int32_t));
  auto values_data = reinterpret_cast<const int32_t*>(values_buffer->data());

  std::shared_ptr<Buffer> valid_bits;
  ASSERT_OK_AND_ASSIGN(valid_bits, ::arrow::internal::BytesToBits(
                                       {1, 1, 0, 1, 1, 1, 0, 1, 1, 1, 0, 1, 1}));

  // valgrind will warn about out of bounds access into def_levels_data
  typed_writer->WriteBatchSpaced(14, def_levels.data(), rep_levels.data(),
                                 valid_bits->data(), 0, values_data);
  writer->Close();
}

void GenerateLevels(int min_repeat_factor, int max_repeat_factor, int max_level,
                    std::vector<int16_t>& input_levels) {
  // for each repetition count up to max_repeat_factor
  for (int repeat = min_repeat_factor; repeat <= max_repeat_factor; repeat++) {
    // repeat count increases by a factor of 2 for every iteration
    int repeat_count = (1 << repeat);
    // generate levels for repetition count up to the maximum level
    int16_t value = 0;
    int bwidth = 0;
    while (value <= max_level) {
      for (int i = 0; i < repeat_count; i++) {
        input_levels.push_back(value);
      }
      value = static_cast<int16_t>((2 << bwidth) - 1);
      bwidth++;
    }
  }
}

void EncodeLevels(Encoding::type encoding, int16_t max_level, int num_levels,
                  const int16_t* input_levels, std::vector<uint8_t>& bytes) {
  LevelEncoder encoder;
  int levels_count = 0;
  bytes.resize(2 * num_levels);
  ASSERT_EQ(2 * num_levels, static_cast<int>(bytes.size()));
  // encode levels
  if (encoding == Encoding::RLE) {
    // leave space to write the rle length value
    encoder.Init(encoding, max_level, num_levels, bytes.data() + sizeof(int32_t),
                 static_cast<int>(bytes.size()));

    levels_count = encoder.Encode(num_levels, input_levels);
    (reinterpret_cast<int32_t*>(bytes.data()))[0] = encoder.len();
  } else {
    encoder.Init(encoding, max_level, num_levels, bytes.data(),
                 static_cast<int>(bytes.size()));
    levels_count = encoder.Encode(num_levels, input_levels);
  }
  ASSERT_EQ(num_levels, levels_count);
}

void VerifyDecodingLevels(Encoding::type encoding, int16_t max_level,
                          std::vector<int16_t>& input_levels,
                          std::vector<uint8_t>& bytes) {
  LevelDecoder decoder;
  int levels_count = 0;
  std::vector<int16_t> output_levels;
  int num_levels = static_cast<int>(input_levels.size());

  output_levels.resize(num_levels);
  ASSERT_EQ(num_levels, static_cast<int>(output_levels.size()));

  // Decode levels and test with multiple decode calls
  decoder.SetData(encoding, max_level, num_levels, bytes.data(),
                  static_cast<int32_t>(bytes.size()));
  int decode_count = 4;
  int num_inner_levels = num_levels / decode_count;
  // Try multiple decoding on a single SetData call
  for (int ct = 0; ct < decode_count; ct++) {
    int offset = ct * num_inner_levels;
    levels_count = decoder.Decode(num_inner_levels, output_levels.data());
    ASSERT_EQ(num_inner_levels, levels_count);
    for (int i = 0; i < num_inner_levels; i++) {
      EXPECT_EQ(input_levels[i + offset], output_levels[i]);
    }
  }
  // check the remaining levels
  int num_levels_completed = decode_count * (num_levels / decode_count);
  int num_remaining_levels = num_levels - num_levels_completed;
  if (num_remaining_levels > 0) {
    levels_count = decoder.Decode(num_remaining_levels, output_levels.data());
    ASSERT_EQ(num_remaining_levels, levels_count);
    for (int i = 0; i < num_remaining_levels; i++) {
      EXPECT_EQ(input_levels[i + num_levels_completed], output_levels[i]);
    }
  }
  // Test zero Decode values
  ASSERT_EQ(0, decoder.Decode(1, output_levels.data()));
}

void VerifyDecodingMultipleSetData(Encoding::type encoding, int16_t max_level,
                                   std::vector<int16_t>& input_levels,
                                   std::vector<std::vector<uint8_t>>& bytes) {
  LevelDecoder decoder;
  int levels_count = 0;
  std::vector<int16_t> output_levels;

  // Decode levels and test with multiple SetData calls
  int setdata_count = static_cast<int>(bytes.size());
  int num_levels = static_cast<int>(input_levels.size()) / setdata_count;
  output_levels.resize(num_levels);
  // Try multiple SetData
  for (int ct = 0; ct < setdata_count; ct++) {
    int offset = ct * num_levels;
    ASSERT_EQ(num_levels, static_cast<int>(output_levels.size()));
    decoder.SetData(encoding, max_level, num_levels, bytes[ct].data(),
                    static_cast<int32_t>(bytes[ct].size()));
    levels_count = decoder.Decode(num_levels, output_levels.data());
    ASSERT_EQ(num_levels, levels_count);
    for (int i = 0; i < num_levels; i++) {
      EXPECT_EQ(input_levels[i + offset], output_levels[i]);
    }
  }
}

// Test levels with maximum bit-width from 1 to 8
// increase the repetition count for each iteration by a factor of 2
TEST(TestLevels, TestLevelsDecodeMultipleBitWidth) {
  int min_repeat_factor = 0;
  int max_repeat_factor = 7;  // 128
  int max_bit_width = 8;
  std::vector<int16_t> input_levels;
  std::vector<uint8_t> bytes;
  Encoding::type encodings[2] = {Encoding::RLE, Encoding::BIT_PACKED};

  // for each encoding
  for (int encode = 0; encode < 2; encode++) {
    Encoding::type encoding = encodings[encode];
    // BIT_PACKED requires a sequence of at least 8
    if (encoding == Encoding::BIT_PACKED) min_repeat_factor = 3;
    // for each maximum bit-width
    for (int bit_width = 1; bit_width <= max_bit_width; bit_width++) {
      // find the maximum level for the current bit_width
      int16_t max_level = static_cast<int16_t>((1 << bit_width) - 1);
      // Generate levels
      GenerateLevels(min_repeat_factor, max_repeat_factor, max_level, input_levels);
      ASSERT_NO_FATAL_FAILURE(EncodeLevels(encoding, max_level,
                                           static_cast<int>(input_levels.size()),
                                           input_levels.data(), bytes));
      ASSERT_NO_FATAL_FAILURE(
          VerifyDecodingLevels(encoding, max_level, input_levels, bytes));
      input_levels.clear();
    }
  }
}

// Test multiple decoder SetData calls
TEST(TestLevels, TestLevelsDecodeMultipleSetData) {
  int min_repeat_factor = 3;
  int max_repeat_factor = 7;  // 128
  int bit_width = 8;
  int16_t max_level = static_cast<int16_t>((1 << bit_width) - 1);
  std::vector<int16_t> input_levels;
  std::vector<std::vector<uint8_t>> bytes;
  Encoding::type encodings[2] = {Encoding::RLE, Encoding::BIT_PACKED};
  GenerateLevels(min_repeat_factor, max_repeat_factor, max_level, input_levels);
  int num_levels = static_cast<int>(input_levels.size());
  int setdata_factor = 8;
  int split_level_size = num_levels / setdata_factor;
  bytes.resize(setdata_factor);

  // for each encoding
  for (int encode = 0; encode < 2; encode++) {
    Encoding::type encoding = encodings[encode];
    for (int rf = 0; rf < setdata_factor; rf++) {
      int offset = rf * split_level_size;
      ASSERT_NO_FATAL_FAILURE(EncodeLevels(
          encoding, max_level, split_level_size,
          reinterpret_cast<int16_t*>(input_levels.data()) + offset, bytes[rf]));
    }
    ASSERT_NO_FATAL_FAILURE(
        VerifyDecodingMultipleSetData(encoding, max_level, input_levels, bytes));
  }
}

TEST(TestLevelEncoder, MinimumBufferSize) {
  // PARQUET-676, PARQUET-698
  const int kNumToEncode = 1024;

  std::vector<int16_t> levels;
  for (int i = 0; i < kNumToEncode; ++i) {
    if (i % 9 == 0) {
      levels.push_back(0);
    } else {
      levels.push_back(1);
    }
  }

  std::vector<uint8_t> output(
      LevelEncoder::MaxBufferSize(Encoding::RLE, 1, kNumToEncode));

  LevelEncoder encoder;
  encoder.Init(Encoding::RLE, 1, kNumToEncode, output.data(),
               static_cast<int>(output.size()));
  int encode_count = encoder.Encode(kNumToEncode, levels.data());

  ASSERT_EQ(kNumToEncode, encode_count);
}

TEST(TestLevelEncoder, MinimumBufferSize2) {
  // PARQUET-708
  // Test the worst case for bit_width=2 consisting of
  // LiteralRun(size=8)
  // RepeatedRun(size=8)
  // LiteralRun(size=8)
  // ...
  const int kNumToEncode = 1024;

  std::vector<int16_t> levels;
  for (int i = 0; i < kNumToEncode; ++i) {
    // This forces a literal run of 00000001
    // followed by eight 1s
    if ((i % 16) < 7) {
      levels.push_back(0);
    } else {
      levels.push_back(1);
    }
  }

  for (int16_t bit_width = 1; bit_width <= 8; bit_width++) {
    std::vector<uint8_t> output(
        LevelEncoder::MaxBufferSize(Encoding::RLE, bit_width, kNumToEncode));

    LevelEncoder encoder;
    encoder.Init(Encoding::RLE, bit_width, kNumToEncode, output.data(),
                 static_cast<int>(output.size()));
    int encode_count = encoder.Encode(kNumToEncode, levels.data());

    ASSERT_EQ(kNumToEncode, encode_count);
  }
}

TEST(TestColumnWriter, WriteDataPageV2Header) {
  auto sink = CreateOutputStream();
  auto schema = std::static_pointer_cast<GroupNode>(
      GroupNode::Make("schema", Repetition::REQUIRED,
                      {
                          schema::Int32("required", Repetition::REQUIRED),
                          schema::Int32("optional", Repetition::OPTIONAL),
                          schema::Int32("repeated", Repetition::REPEATED),
                      }));
  auto properties = WriterProperties::Builder()
                        .disable_dictionary()
                        ->data_page_version(ParquetDataPageVersion::V2)
                        ->build();
  auto file_writer = ParquetFileWriter::Open(sink, schema, properties);
  auto rg_writer = file_writer->AppendRowGroup();

  constexpr int32_t num_rows = 100;

  auto required_writer = static_cast<parquet::Int32Writer*>(rg_writer->NextColumn());
  for (int32_t i = 0; i < num_rows; i++) {
    required_writer->WriteBatch(1, nullptr, nullptr, &i);
  }

  // Write a null value at every other row.
  auto optional_writer = static_cast<parquet::Int32Writer*>(rg_writer->NextColumn());
  for (int32_t i = 0; i < num_rows; i++) {
    int16_t definition_level = i % 2 == 0 ? 1 : 0;
    optional_writer->WriteBatch(1, &definition_level, nullptr, &i);
  }

  // Each row has repeated twice.
  auto repeated_writer = static_cast<parquet::Int32Writer*>(rg_writer->NextColumn());
  for (int i = 0; i < 2 * num_rows; i++) {
    int32_t value = i * 1000;
    int16_t definition_level = 1;
    int16_t repetition_level = i % 2 == 0 ? 1 : 0;
    repeated_writer->WriteBatch(1, &definition_level, &repetition_level, &value);
  }

  ASSERT_NO_THROW(file_writer->Close());
  ASSERT_OK_AND_ASSIGN(auto buffer, sink->Finish());
  auto file_reader = ParquetFileReader::Open(
      std::make_shared<::arrow::io::BufferReader>(buffer), default_reader_properties());
  auto metadata = file_reader->metadata();
  ASSERT_EQ(1, metadata->num_row_groups());
  auto row_group_reader = file_reader->RowGroup(0);

  // Verify required column.
  {
    auto page_reader = row_group_reader->GetColumnPageReader(0);
    auto page = page_reader->NextPage();
    ASSERT_NE(page, nullptr);
    auto data_page = std::static_pointer_cast<DataPageV2>(page);
    EXPECT_EQ(num_rows, data_page->num_rows());
    EXPECT_EQ(num_rows, data_page->num_values());
    EXPECT_EQ(0, data_page->num_nulls());
    EXPECT_EQ(page_reader->NextPage(), nullptr);
  }

  // Verify optional column.
  {
    auto page_reader = row_group_reader->GetColumnPageReader(1);
    auto page = page_reader->NextPage();
    ASSERT_NE(page, nullptr);
    auto data_page = std::static_pointer_cast<DataPageV2>(page);
    EXPECT_EQ(num_rows, data_page->num_rows());
    EXPECT_EQ(num_rows, data_page->num_values());
    EXPECT_EQ(num_rows / 2, data_page->num_nulls());
    EXPECT_EQ(page_reader->NextPage(), nullptr);
  }

  // Verify repeated column.
  {
    auto page_reader = row_group_reader->GetColumnPageReader(2);
    auto page = page_reader->NextPage();
    ASSERT_NE(page, nullptr);
    auto data_page = std::static_pointer_cast<DataPageV2>(page);
    EXPECT_EQ(num_rows, data_page->num_rows());
    EXPECT_EQ(num_rows * 2, data_page->num_values());
    EXPECT_EQ(0, data_page->num_nulls());
    EXPECT_EQ(page_reader->NextPage(), nullptr);
  }
}

<<<<<<< HEAD
class ColumnWriterTestSizeEstimated : public ::testing::Test {
 public:
  void SetUp() {
    sink_ = CreateOutputStream();
    node_ = std::static_pointer_cast<GroupNode>(
        GroupNode::Make("schema", Repetition::REQUIRED,
                        {
                            schema::Int32("required", Repetition::REQUIRED),
                        }));
    std::vector<schema::NodePtr> fields;
    schema_descriptor_ = std::make_unique<SchemaDescriptor>();
    schema_descriptor_->Init(node_);
  }

  std::shared_ptr<parquet::Int32Writer> BuildWriter(Compression::type compression,
                                                    bool buffered,
                                                    bool enable_dictionary = false) {
    auto builder = WriterProperties::Builder();
    builder.disable_dictionary()
        ->compression(compression)
        ->data_pagesize(100 * sizeof(int));
    if (enable_dictionary) {
      builder.enable_dictionary();
    } else {
      builder.disable_dictionary();
    }
    writer_properties_ = builder.build();
    metadata_ = ColumnChunkMetaDataBuilder::Make(writer_properties_,
                                                 schema_descriptor_->Column(0));

    std::unique_ptr<PageWriter> pager = PageWriter::Open(
        sink_, compression, Codec::UseDefaultCompressionLevel(), metadata_.get(),
        /* row_group_ordinal */ -1, /* column_chunk_ordinal*/ -1,
        ::arrow::default_memory_pool(), /* buffered_row_group */ buffered,
        /* header_encryptor */ NULLPTR, /* data_encryptor */ NULLPTR,
        /* enable_checksum */ false);
    return std::static_pointer_cast<parquet::Int32Writer>(
        ColumnWriter::Make(metadata_.get(), std::move(pager), writer_properties_.get()));
  }

  std::shared_ptr<::arrow::io::BufferOutputStream> sink_;
  std::shared_ptr<GroupNode> node_;
  std::unique_ptr<SchemaDescriptor> schema_descriptor_;

  std::shared_ptr<WriterProperties> writer_properties_;
  std::unique_ptr<ColumnChunkMetaDataBuilder> metadata_;
};

TEST_F(ColumnWriterTestSizeEstimated, NonBuffered) {
  auto required_writer =
      this->BuildWriter(Compression::UNCOMPRESSED, /* buffered*/ false);
  // Write half page, page will not be flushed after loop
  for (int32_t i = 0; i < 50; i++) {
    required_writer->WriteBatch(1, nullptr, nullptr, &i);
  }
  // Page not flushed, check size
  EXPECT_EQ(0, required_writer->total_bytes_written());
  EXPECT_EQ(0, required_writer->total_compressed_bytes());  // unbuffered
  EXPECT_EQ(0, required_writer->total_compressed_bytes_written());
  // Write half page, page be flushed after loop
  for (int32_t i = 0; i < 50; i++) {
    required_writer->WriteBatch(1, nullptr, nullptr, &i);
  }
  // Page flushed, check size
  EXPECT_LT(400, required_writer->total_bytes_written());
  EXPECT_EQ(0, required_writer->total_compressed_bytes());
  EXPECT_LT(400, required_writer->total_compressed_bytes_written());

  // Test after closed
  int64_t written_size = required_writer->Close();
  EXPECT_EQ(0, required_writer->total_compressed_bytes());
  EXPECT_EQ(written_size, required_writer->total_bytes_written());
  // uncompressed writer should be equal
  EXPECT_EQ(written_size, required_writer->total_compressed_bytes_written());
}

TEST_F(ColumnWriterTestSizeEstimated, Buffered) {
  auto required_writer = this->BuildWriter(Compression::UNCOMPRESSED, /* buffered*/ true);
  // Write half page, page will not be flushed after loop
  for (int32_t i = 0; i < 50; i++) {
    required_writer->WriteBatch(1, nullptr, nullptr, &i);
  }
  // Page not flushed, check size
  EXPECT_EQ(0, required_writer->total_bytes_written());
  EXPECT_EQ(0, required_writer->total_compressed_bytes());  // buffered
  EXPECT_EQ(0, required_writer->total_compressed_bytes_written());
  // Write half page, page be flushed after loop
  for (int32_t i = 0; i < 50; i++) {
    required_writer->WriteBatch(1, nullptr, nullptr, &i);
  }
  // Page flushed, check size
  EXPECT_LT(400, required_writer->total_bytes_written());
  EXPECT_EQ(0, required_writer->total_compressed_bytes());
  EXPECT_LT(400, required_writer->total_compressed_bytes_written());

  // Test after closed
  int64_t written_size = required_writer->Close();
  EXPECT_EQ(0, required_writer->total_compressed_bytes());
  EXPECT_EQ(written_size, required_writer->total_bytes_written());
  // uncompressed writer should be equal
  EXPECT_EQ(written_size, required_writer->total_compressed_bytes_written());
}

TEST_F(ColumnWriterTestSizeEstimated, NonBufferedDictionary) {
  auto required_writer =
      this->BuildWriter(Compression::UNCOMPRESSED, /* buffered*/ false, true);
  // for dict, keep all values equal
  int32_t dict_value = 1;
  for (int32_t i = 0; i < 50; i++) {
    required_writer->WriteBatch(1, nullptr, nullptr, &dict_value);
  }
  // Page not flushed, check size
  EXPECT_EQ(0, required_writer->total_bytes_written());
  EXPECT_EQ(0, required_writer->total_compressed_bytes());
  EXPECT_EQ(0, required_writer->total_compressed_bytes_written());
  // write a huge batch to trigger page flush
  for (int32_t i = 0; i < 50000; i++) {
    required_writer->WriteBatch(1, nullptr, nullptr, &dict_value);
  }
  // Page flushed, check size
  EXPECT_EQ(0, required_writer->total_bytes_written());
  EXPECT_LT(400, required_writer->total_compressed_bytes());
  EXPECT_EQ(0, required_writer->total_compressed_bytes_written());

  required_writer->Close();

  // Test after closed
  int64_t written_size = required_writer->Close();
  EXPECT_EQ(0, required_writer->total_compressed_bytes());
  EXPECT_EQ(written_size, required_writer->total_bytes_written());
  // uncompressed writer should be equal
  EXPECT_EQ(written_size, required_writer->total_compressed_bytes_written());
}

TEST_F(ColumnWriterTestSizeEstimated, BufferedCompression) {
#ifndef ARROW_WITH_SNAPPY
  GTEST_SKIP() << "Test requires snappy compression";
#endif
  auto required_writer = this->BuildWriter(Compression::SNAPPY, true);

  // Write half page
  for (int32_t i = 0; i < 50; i++) {
    required_writer->WriteBatch(1, nullptr, nullptr, &i);
  }
  // Page not flushed, check size
  EXPECT_EQ(0, required_writer->total_bytes_written());
  EXPECT_EQ(0, required_writer->total_compressed_bytes());  // buffered
  EXPECT_EQ(0, required_writer->total_compressed_bytes_written());
  for (int32_t i = 0; i < 50; i++) {
    required_writer->WriteBatch(1, nullptr, nullptr, &i);
  }
  // Page flushed, check size
  EXPECT_LT(400, required_writer->total_bytes_written());
  EXPECT_EQ(0, required_writer->total_compressed_bytes());
  EXPECT_LT(required_writer->total_compressed_bytes_written(),
            required_writer->total_bytes_written());

  // Test after closed
  int64_t written_size = required_writer->Close();
  EXPECT_EQ(0, required_writer->total_compressed_bytes());
  EXPECT_EQ(written_size, required_writer->total_bytes_written());
  EXPECT_GT(written_size, required_writer->total_compressed_bytes_written());
=======
// The test below checks that data page v2 changes on record boundaries for
// all repetition types (i.e. required, optional, and repeated)
TEST(TestColumnWriter, WriteDataPagesChangeOnRecordBoundaries) {
  auto sink = CreateOutputStream();
  auto schema = std::static_pointer_cast<GroupNode>(
      GroupNode::Make("schema", Repetition::REQUIRED,
                      {schema::Int32("required", Repetition::REQUIRED),
                       schema::Int32("optional", Repetition::OPTIONAL),
                       schema::Int32("repeated", Repetition::REPEATED)}));
  // Write at most 11 levels per batch.
  constexpr int64_t batch_size = 11;
  auto properties = WriterProperties::Builder()
                        .disable_dictionary()
                        ->data_page_version(ParquetDataPageVersion::V2)
                        ->write_batch_size(batch_size)
                        ->data_pagesize(1) /* every page size check creates a new page */
                        ->build();
  auto file_writer = ParquetFileWriter::Open(sink, schema, properties);
  auto rg_writer = file_writer->AppendRowGroup();

  constexpr int32_t num_levels = 100;
  const std::vector<int32_t> values(num_levels, 1024);
  std::array<int16_t, num_levels> def_levels;
  std::array<int16_t, num_levels> rep_levels;
  for (int32_t i = 0; i < num_levels; i++) {
    def_levels[i] = i % 2 == 0 ? 1 : 0;
    rep_levels[i] = i % 2 == 0 ? 0 : 1;
  }

  auto required_writer = static_cast<parquet::Int32Writer*>(rg_writer->NextColumn());
  required_writer->WriteBatch(num_levels, nullptr, nullptr, values.data());

  // Write a null value at every other row.
  auto optional_writer = static_cast<parquet::Int32Writer*>(rg_writer->NextColumn());
  optional_writer->WriteBatch(num_levels, def_levels.data(), nullptr, values.data());

  // Each row has repeated twice.
  auto repeated_writer = static_cast<parquet::Int32Writer*>(rg_writer->NextColumn());
  repeated_writer->WriteBatch(num_levels, def_levels.data(), rep_levels.data(),
                              values.data());
  repeated_writer->WriteBatch(num_levels, def_levels.data(), rep_levels.data(),
                              values.data());

  ASSERT_NO_THROW(file_writer->Close());
  ASSERT_OK_AND_ASSIGN(auto buffer, sink->Finish());
  auto file_reader = ParquetFileReader::Open(
      std::make_shared<::arrow::io::BufferReader>(buffer), default_reader_properties());
  auto metadata = file_reader->metadata();
  ASSERT_EQ(1, metadata->num_row_groups());
  auto row_group_reader = file_reader->RowGroup(0);

  // Check if pages are changed on record boundaries.
  constexpr int num_columns = 3;
  const std::array<int64_t, num_columns> expected_num_pages = {10, 10, 19};
  for (int i = 0; i < num_columns; ++i) {
    auto page_reader = row_group_reader->GetColumnPageReader(i);
    int64_t num_rows = 0;
    int64_t num_pages = 0;
    std::shared_ptr<Page> page;
    while ((page = page_reader->NextPage()) != nullptr) {
      auto data_page = std::static_pointer_cast<DataPageV2>(page);
      if (i < 2) {
        EXPECT_EQ(data_page->num_values(), data_page->num_rows());
      } else {
        // Make sure repeated column has 2 values per row and not span multiple pages.
        EXPECT_EQ(data_page->num_values(), 2 * data_page->num_rows());
      }
      num_rows += data_page->num_rows();
      num_pages++;
    }
    EXPECT_EQ(num_levels, num_rows);
    EXPECT_EQ(expected_num_pages[i], num_pages);
  }
}

// The test below checks that data page v2 changes on record boundaries for
// repeated columns with small batches.
TEST(TestColumnWriter, WriteDataPagesChangeOnRecordBoundariesWithSmallBatches) {
  auto sink = CreateOutputStream();
  auto schema = std::static_pointer_cast<GroupNode>(
      GroupNode::Make("schema", Repetition::REQUIRED,
                      {schema::Int32("tiny_repeat", Repetition::REPEATED),
                       schema::Int32("small_repeat", Repetition::REPEATED),
                       schema::Int32("medium_repeat", Repetition::REPEATED),
                       schema::Int32("large_repeat", Repetition::REPEATED)}));

  // The batch_size is large enough so each WriteBatch call checks page size at most once.
  constexpr int64_t batch_size = std::numeric_limits<int64_t>::max();
  auto properties = WriterProperties::Builder()
                        .disable_dictionary()
                        ->data_page_version(ParquetDataPageVersion::V2)
                        ->write_batch_size(batch_size)
                        ->data_pagesize(1) /* every page size check creates a new page */
                        ->build();
  auto file_writer = ParquetFileWriter::Open(sink, schema, properties);
  auto rg_writer = file_writer->AppendRowGroup();

  constexpr int32_t num_cols = 4;
  constexpr int64_t num_rows = 400;
  constexpr int64_t num_levels = 100;
  constexpr std::array<int64_t, num_cols> num_levels_per_row_by_col = {1, 50, 99, 150};

  // All values are not null and fixed to 1024 for simplicity.
  const std::vector<int32_t> values(num_levels, 1024);
  const std::vector<int16_t> def_levels(num_levels, 1);
  std::vector<int16_t> rep_levels(num_levels, 0);

  for (int32_t i = 0; i < num_cols; ++i) {
    auto writer = static_cast<parquet::Int32Writer*>(rg_writer->NextColumn());
    const auto num_levels_per_row = num_levels_per_row_by_col[i];
    int64_t num_rows_written = 0;
    int64_t num_levels_written_curr_row = 0;
    while (num_rows_written < num_rows) {
      int32_t num_levels_to_write = 0;
      while (num_levels_to_write < num_levels) {
        if (num_levels_written_curr_row == 0) {
          // A new record.
          rep_levels[num_levels_to_write++] = 0;
        } else {
          rep_levels[num_levels_to_write++] = 1;
        }

        if (++num_levels_written_curr_row == num_levels_per_row) {
          // Current row has enough levels.
          num_levels_written_curr_row = 0;
          if (++num_rows_written == num_rows) {
            // Enough rows have been written.
            break;
          }
        }
      }

      writer->WriteBatch(num_levels_to_write, def_levels.data(), rep_levels.data(),
                         values.data());
    }
  }

  ASSERT_NO_THROW(file_writer->Close());
  ASSERT_OK_AND_ASSIGN(auto buffer, sink->Finish());
  auto file_reader = ParquetFileReader::Open(
      std::make_shared<::arrow::io::BufferReader>(buffer), default_reader_properties());
  auto metadata = file_reader->metadata();
  ASSERT_EQ(1, metadata->num_row_groups());
  auto row_group_reader = file_reader->RowGroup(0);

  // Check if pages are changed on record boundaries.
  const std::array<int64_t, num_cols> expect_num_pages_by_col = {5, 201, 397, 201};
  const std::array<int64_t, num_cols> expect_num_rows_1st_page_by_col = {99, 1, 1, 1};
  const std::array<int64_t, num_cols> expect_num_vals_1st_page_by_col = {99, 50, 99, 150};
  for (int32_t i = 0; i < num_cols; ++i) {
    auto page_reader = row_group_reader->GetColumnPageReader(i);
    int64_t num_rows_read = 0;
    int64_t num_pages_read = 0;
    int64_t num_values_read = 0;
    std::shared_ptr<Page> page;
    while ((page = page_reader->NextPage()) != nullptr) {
      auto data_page = std::static_pointer_cast<DataPageV2>(page);
      num_values_read += data_page->num_values();
      num_rows_read += data_page->num_rows();
      if (num_pages_read++ == 0) {
        EXPECT_EQ(expect_num_rows_1st_page_by_col[i], data_page->num_rows());
        EXPECT_EQ(expect_num_vals_1st_page_by_col[i], data_page->num_values());
      }
    }
    EXPECT_EQ(num_rows, num_rows_read);
    EXPECT_EQ(expect_num_pages_by_col[i], num_pages_read);
    EXPECT_EQ(num_levels_per_row_by_col[i] * num_rows, num_values_read);
  }
>>>>>>> db60be2b
}

}  // namespace test
}  // namespace parquet<|MERGE_RESOLUTION|>--- conflicted
+++ resolved
@@ -1148,170 +1148,6 @@
   }
 }
 
-<<<<<<< HEAD
-class ColumnWriterTestSizeEstimated : public ::testing::Test {
- public:
-  void SetUp() {
-    sink_ = CreateOutputStream();
-    node_ = std::static_pointer_cast<GroupNode>(
-        GroupNode::Make("schema", Repetition::REQUIRED,
-                        {
-                            schema::Int32("required", Repetition::REQUIRED),
-                        }));
-    std::vector<schema::NodePtr> fields;
-    schema_descriptor_ = std::make_unique<SchemaDescriptor>();
-    schema_descriptor_->Init(node_);
-  }
-
-  std::shared_ptr<parquet::Int32Writer> BuildWriter(Compression::type compression,
-                                                    bool buffered,
-                                                    bool enable_dictionary = false) {
-    auto builder = WriterProperties::Builder();
-    builder.disable_dictionary()
-        ->compression(compression)
-        ->data_pagesize(100 * sizeof(int));
-    if (enable_dictionary) {
-      builder.enable_dictionary();
-    } else {
-      builder.disable_dictionary();
-    }
-    writer_properties_ = builder.build();
-    metadata_ = ColumnChunkMetaDataBuilder::Make(writer_properties_,
-                                                 schema_descriptor_->Column(0));
-
-    std::unique_ptr<PageWriter> pager = PageWriter::Open(
-        sink_, compression, Codec::UseDefaultCompressionLevel(), metadata_.get(),
-        /* row_group_ordinal */ -1, /* column_chunk_ordinal*/ -1,
-        ::arrow::default_memory_pool(), /* buffered_row_group */ buffered,
-        /* header_encryptor */ NULLPTR, /* data_encryptor */ NULLPTR,
-        /* enable_checksum */ false);
-    return std::static_pointer_cast<parquet::Int32Writer>(
-        ColumnWriter::Make(metadata_.get(), std::move(pager), writer_properties_.get()));
-  }
-
-  std::shared_ptr<::arrow::io::BufferOutputStream> sink_;
-  std::shared_ptr<GroupNode> node_;
-  std::unique_ptr<SchemaDescriptor> schema_descriptor_;
-
-  std::shared_ptr<WriterProperties> writer_properties_;
-  std::unique_ptr<ColumnChunkMetaDataBuilder> metadata_;
-};
-
-TEST_F(ColumnWriterTestSizeEstimated, NonBuffered) {
-  auto required_writer =
-      this->BuildWriter(Compression::UNCOMPRESSED, /* buffered*/ false);
-  // Write half page, page will not be flushed after loop
-  for (int32_t i = 0; i < 50; i++) {
-    required_writer->WriteBatch(1, nullptr, nullptr, &i);
-  }
-  // Page not flushed, check size
-  EXPECT_EQ(0, required_writer->total_bytes_written());
-  EXPECT_EQ(0, required_writer->total_compressed_bytes());  // unbuffered
-  EXPECT_EQ(0, required_writer->total_compressed_bytes_written());
-  // Write half page, page be flushed after loop
-  for (int32_t i = 0; i < 50; i++) {
-    required_writer->WriteBatch(1, nullptr, nullptr, &i);
-  }
-  // Page flushed, check size
-  EXPECT_LT(400, required_writer->total_bytes_written());
-  EXPECT_EQ(0, required_writer->total_compressed_bytes());
-  EXPECT_LT(400, required_writer->total_compressed_bytes_written());
-
-  // Test after closed
-  int64_t written_size = required_writer->Close();
-  EXPECT_EQ(0, required_writer->total_compressed_bytes());
-  EXPECT_EQ(written_size, required_writer->total_bytes_written());
-  // uncompressed writer should be equal
-  EXPECT_EQ(written_size, required_writer->total_compressed_bytes_written());
-}
-
-TEST_F(ColumnWriterTestSizeEstimated, Buffered) {
-  auto required_writer = this->BuildWriter(Compression::UNCOMPRESSED, /* buffered*/ true);
-  // Write half page, page will not be flushed after loop
-  for (int32_t i = 0; i < 50; i++) {
-    required_writer->WriteBatch(1, nullptr, nullptr, &i);
-  }
-  // Page not flushed, check size
-  EXPECT_EQ(0, required_writer->total_bytes_written());
-  EXPECT_EQ(0, required_writer->total_compressed_bytes());  // buffered
-  EXPECT_EQ(0, required_writer->total_compressed_bytes_written());
-  // Write half page, page be flushed after loop
-  for (int32_t i = 0; i < 50; i++) {
-    required_writer->WriteBatch(1, nullptr, nullptr, &i);
-  }
-  // Page flushed, check size
-  EXPECT_LT(400, required_writer->total_bytes_written());
-  EXPECT_EQ(0, required_writer->total_compressed_bytes());
-  EXPECT_LT(400, required_writer->total_compressed_bytes_written());
-
-  // Test after closed
-  int64_t written_size = required_writer->Close();
-  EXPECT_EQ(0, required_writer->total_compressed_bytes());
-  EXPECT_EQ(written_size, required_writer->total_bytes_written());
-  // uncompressed writer should be equal
-  EXPECT_EQ(written_size, required_writer->total_compressed_bytes_written());
-}
-
-TEST_F(ColumnWriterTestSizeEstimated, NonBufferedDictionary) {
-  auto required_writer =
-      this->BuildWriter(Compression::UNCOMPRESSED, /* buffered*/ false, true);
-  // for dict, keep all values equal
-  int32_t dict_value = 1;
-  for (int32_t i = 0; i < 50; i++) {
-    required_writer->WriteBatch(1, nullptr, nullptr, &dict_value);
-  }
-  // Page not flushed, check size
-  EXPECT_EQ(0, required_writer->total_bytes_written());
-  EXPECT_EQ(0, required_writer->total_compressed_bytes());
-  EXPECT_EQ(0, required_writer->total_compressed_bytes_written());
-  // write a huge batch to trigger page flush
-  for (int32_t i = 0; i < 50000; i++) {
-    required_writer->WriteBatch(1, nullptr, nullptr, &dict_value);
-  }
-  // Page flushed, check size
-  EXPECT_EQ(0, required_writer->total_bytes_written());
-  EXPECT_LT(400, required_writer->total_compressed_bytes());
-  EXPECT_EQ(0, required_writer->total_compressed_bytes_written());
-
-  required_writer->Close();
-
-  // Test after closed
-  int64_t written_size = required_writer->Close();
-  EXPECT_EQ(0, required_writer->total_compressed_bytes());
-  EXPECT_EQ(written_size, required_writer->total_bytes_written());
-  // uncompressed writer should be equal
-  EXPECT_EQ(written_size, required_writer->total_compressed_bytes_written());
-}
-
-TEST_F(ColumnWriterTestSizeEstimated, BufferedCompression) {
-#ifndef ARROW_WITH_SNAPPY
-  GTEST_SKIP() << "Test requires snappy compression";
-#endif
-  auto required_writer = this->BuildWriter(Compression::SNAPPY, true);
-
-  // Write half page
-  for (int32_t i = 0; i < 50; i++) {
-    required_writer->WriteBatch(1, nullptr, nullptr, &i);
-  }
-  // Page not flushed, check size
-  EXPECT_EQ(0, required_writer->total_bytes_written());
-  EXPECT_EQ(0, required_writer->total_compressed_bytes());  // buffered
-  EXPECT_EQ(0, required_writer->total_compressed_bytes_written());
-  for (int32_t i = 0; i < 50; i++) {
-    required_writer->WriteBatch(1, nullptr, nullptr, &i);
-  }
-  // Page flushed, check size
-  EXPECT_LT(400, required_writer->total_bytes_written());
-  EXPECT_EQ(0, required_writer->total_compressed_bytes());
-  EXPECT_LT(required_writer->total_compressed_bytes_written(),
-            required_writer->total_bytes_written());
-
-  // Test after closed
-  int64_t written_size = required_writer->Close();
-  EXPECT_EQ(0, required_writer->total_compressed_bytes());
-  EXPECT_EQ(written_size, required_writer->total_bytes_written());
-  EXPECT_GT(written_size, required_writer->total_compressed_bytes_written());
-=======
 // The test below checks that data page v2 changes on record boundaries for
 // all repetition types (i.e. required, optional, and repeated)
 TEST(TestColumnWriter, WriteDataPagesChangeOnRecordBoundaries) {
@@ -1480,7 +1316,170 @@
     EXPECT_EQ(expect_num_pages_by_col[i], num_pages_read);
     EXPECT_EQ(num_levels_per_row_by_col[i] * num_rows, num_values_read);
   }
->>>>>>> db60be2b
+}
+
+class ColumnWriterTestSizeEstimated : public ::testing::Test {
+ public:
+  void SetUp() {
+    sink_ = CreateOutputStream();
+    node_ = std::static_pointer_cast<GroupNode>(
+        GroupNode::Make("schema", Repetition::REQUIRED,
+                        {
+                            schema::Int32("required", Repetition::REQUIRED),
+                        }));
+    std::vector<schema::NodePtr> fields;
+    schema_descriptor_ = std::make_unique<SchemaDescriptor>();
+    schema_descriptor_->Init(node_);
+  }
+
+  std::shared_ptr<parquet::Int32Writer> BuildWriter(Compression::type compression,
+                                                    bool buffered,
+                                                    bool enable_dictionary = false) {
+    auto builder = WriterProperties::Builder();
+    builder.disable_dictionary()
+        ->compression(compression)
+        ->data_pagesize(100 * sizeof(int));
+    if (enable_dictionary) {
+      builder.enable_dictionary();
+    } else {
+      builder.disable_dictionary();
+    }
+    writer_properties_ = builder.build();
+    metadata_ = ColumnChunkMetaDataBuilder::Make(writer_properties_,
+                                                 schema_descriptor_->Column(0));
+
+    std::unique_ptr<PageWriter> pager = PageWriter::Open(
+        sink_, compression, Codec::UseDefaultCompressionLevel(), metadata_.get(),
+        /* row_group_ordinal */ -1, /* column_chunk_ordinal*/ -1,
+        ::arrow::default_memory_pool(), /* buffered_row_group */ buffered,
+        /* header_encryptor */ NULLPTR, /* data_encryptor */ NULLPTR,
+        /* enable_checksum */ false);
+    return std::static_pointer_cast<parquet::Int32Writer>(
+        ColumnWriter::Make(metadata_.get(), std::move(pager), writer_properties_.get()));
+  }
+
+  std::shared_ptr<::arrow::io::BufferOutputStream> sink_;
+  std::shared_ptr<GroupNode> node_;
+  std::unique_ptr<SchemaDescriptor> schema_descriptor_;
+
+  std::shared_ptr<WriterProperties> writer_properties_;
+  std::unique_ptr<ColumnChunkMetaDataBuilder> metadata_;
+};
+
+TEST_F(ColumnWriterTestSizeEstimated, NonBuffered) {
+  auto required_writer =
+      this->BuildWriter(Compression::UNCOMPRESSED, /* buffered*/ false);
+  // Write half page, page will not be flushed after loop
+  for (int32_t i = 0; i < 50; i++) {
+    required_writer->WriteBatch(1, nullptr, nullptr, &i);
+  }
+  // Page not flushed, check size
+  EXPECT_EQ(0, required_writer->total_bytes_written());
+  EXPECT_EQ(0, required_writer->total_compressed_bytes());  // unbuffered
+  EXPECT_EQ(0, required_writer->total_compressed_bytes_written());
+  // Write half page, page be flushed after loop
+  for (int32_t i = 0; i < 50; i++) {
+    required_writer->WriteBatch(1, nullptr, nullptr, &i);
+  }
+  // Page flushed, check size
+  EXPECT_LT(400, required_writer->total_bytes_written());
+  EXPECT_EQ(0, required_writer->total_compressed_bytes());
+  EXPECT_LT(400, required_writer->total_compressed_bytes_written());
+
+  // Test after closed
+  int64_t written_size = required_writer->Close();
+  EXPECT_EQ(0, required_writer->total_compressed_bytes());
+  EXPECT_EQ(written_size, required_writer->total_bytes_written());
+  // uncompressed writer should be equal
+  EXPECT_EQ(written_size, required_writer->total_compressed_bytes_written());
+}
+
+TEST_F(ColumnWriterTestSizeEstimated, Buffered) {
+  auto required_writer = this->BuildWriter(Compression::UNCOMPRESSED, /* buffered*/ true);
+  // Write half page, page will not be flushed after loop
+  for (int32_t i = 0; i < 50; i++) {
+    required_writer->WriteBatch(1, nullptr, nullptr, &i);
+  }
+  // Page not flushed, check size
+  EXPECT_EQ(0, required_writer->total_bytes_written());
+  EXPECT_EQ(0, required_writer->total_compressed_bytes());  // buffered
+  EXPECT_EQ(0, required_writer->total_compressed_bytes_written());
+  // Write half page, page be flushed after loop
+  for (int32_t i = 0; i < 50; i++) {
+    required_writer->WriteBatch(1, nullptr, nullptr, &i);
+  }
+  // Page flushed, check size
+  EXPECT_LT(400, required_writer->total_bytes_written());
+  EXPECT_EQ(0, required_writer->total_compressed_bytes());
+  EXPECT_LT(400, required_writer->total_compressed_bytes_written());
+
+  // Test after closed
+  int64_t written_size = required_writer->Close();
+  EXPECT_EQ(0, required_writer->total_compressed_bytes());
+  EXPECT_EQ(written_size, required_writer->total_bytes_written());
+  // uncompressed writer should be equal
+  EXPECT_EQ(written_size, required_writer->total_compressed_bytes_written());
+}
+
+TEST_F(ColumnWriterTestSizeEstimated, NonBufferedDictionary) {
+  auto required_writer =
+      this->BuildWriter(Compression::UNCOMPRESSED, /* buffered*/ false, true);
+  // for dict, keep all values equal
+  int32_t dict_value = 1;
+  for (int32_t i = 0; i < 50; i++) {
+    required_writer->WriteBatch(1, nullptr, nullptr, &dict_value);
+  }
+  // Page not flushed, check size
+  EXPECT_EQ(0, required_writer->total_bytes_written());
+  EXPECT_EQ(0, required_writer->total_compressed_bytes());
+  EXPECT_EQ(0, required_writer->total_compressed_bytes_written());
+  // write a huge batch to trigger page flush
+  for (int32_t i = 0; i < 50000; i++) {
+    required_writer->WriteBatch(1, nullptr, nullptr, &dict_value);
+  }
+  // Page flushed, check size
+  EXPECT_EQ(0, required_writer->total_bytes_written());
+  EXPECT_LT(400, required_writer->total_compressed_bytes());
+  EXPECT_EQ(0, required_writer->total_compressed_bytes_written());
+
+  required_writer->Close();
+
+  // Test after closed
+  int64_t written_size = required_writer->Close();
+  EXPECT_EQ(0, required_writer->total_compressed_bytes());
+  EXPECT_EQ(written_size, required_writer->total_bytes_written());
+  // uncompressed writer should be equal
+  EXPECT_EQ(written_size, required_writer->total_compressed_bytes_written());
+}
+
+TEST_F(ColumnWriterTestSizeEstimated, BufferedCompression) {
+#ifndef ARROW_WITH_SNAPPY
+  GTEST_SKIP() << "Test requires snappy compression";
+#endif
+  auto required_writer = this->BuildWriter(Compression::SNAPPY, true);
+
+  // Write half page
+  for (int32_t i = 0; i < 50; i++) {
+    required_writer->WriteBatch(1, nullptr, nullptr, &i);
+  }
+  // Page not flushed, check size
+  EXPECT_EQ(0, required_writer->total_bytes_written());
+  EXPECT_EQ(0, required_writer->total_compressed_bytes());  // buffered
+  EXPECT_EQ(0, required_writer->total_compressed_bytes_written());
+  for (int32_t i = 0; i < 50; i++) {
+    required_writer->WriteBatch(1, nullptr, nullptr, &i);
+  }
+  // Page flushed, check size
+  EXPECT_LT(400, required_writer->total_bytes_written());
+  EXPECT_EQ(0, required_writer->total_compressed_bytes());
+  EXPECT_LT(required_writer->total_compressed_bytes_written(),
+            required_writer->total_bytes_written());
+
+  // Test after closed
+  int64_t written_size = required_writer->Close();
+  EXPECT_EQ(0, required_writer->total_compressed_bytes());
+  EXPECT_EQ(written_size, required_writer->total_bytes_written());
+  EXPECT_GT(written_size, required_writer->total_compressed_bytes_written());
 }
 
 }  // namespace test
