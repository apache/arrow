// Licensed to the Apache Software Foundation (ASF) under one
// or more contributor license agreements.  See the NOTICE file
// distributed with this work for additional information
// regarding copyright ownership.  The ASF licenses this file
// to you under the Apache License, Version 2.0 (the
// "License"); you may not use this file except in compliance
// with the License.  You may obtain a copy of the License at
//
//   http://www.apache.org/licenses/LICENSE-2.0
//
// Unless required by applicable law or agreed to in writing,
// software distributed under the License is distributed on an
// "AS IS" BASIS, WITHOUT WARRANTIES OR CONDITIONS OF ANY
// KIND, either express or implied.  See the License for the
// specific language governing permissions and limitations
// under the License.

#pragma once

#include <cstdint>
#include <memory>
#include <utility>
#include <vector>

#include "parquet/exception.h"
#include "parquet/level_conversion.h"
#include "parquet/platform.h"
#include "parquet/properties.h"
#include "parquet/schema.h"
#include "parquet/types.h"

namespace arrow {

class Array;
class ChunkedArray;

namespace bit_util {
class BitReader;
}  // namespace bit_util

namespace util {
class RleDecoder;
}  // namespace util

}  // namespace arrow

namespace parquet {

class Decryptor;
class Page;

// 16 MB is the default maximum page header size
static constexpr uint32_t kDefaultMaxPageHeaderSize = 16 * 1024 * 1024;

// 16 KB is the default expected page header size
static constexpr uint32_t kDefaultPageHeaderSize = 16 * 1024;

static constexpr int32_t kDefaultBinaryPerRowSzie = 20;

class PARQUET_EXPORT LevelDecoder {
 public:
  LevelDecoder();
  ~LevelDecoder();

  // Initialize the LevelDecoder state with new data
  // and return the number of bytes consumed
  int SetData(Encoding::type encoding, int16_t max_level, int num_buffered_values,
              const uint8_t* data, int32_t data_size);

  void SetDataV2(int32_t num_bytes, int16_t max_level, int num_buffered_values,
                 const uint8_t* data);

  // Decodes a batch of levels into an array and returns the number of levels decoded
  int Decode(int batch_size, int16_t* levels);

 private:
  int bit_width_;
  int num_values_remaining_;
  Encoding::type encoding_;
  std::unique_ptr<::arrow::util::RleDecoder> rle_decoder_;
  std::unique_ptr<::arrow::bit_util::BitReader> bit_packed_decoder_;
  int16_t max_level_;
};

struct CryptoContext {
  CryptoContext(bool start_with_dictionary_page, int16_t rg_ordinal, int16_t col_ordinal,
                std::shared_ptr<Decryptor> meta, std::shared_ptr<Decryptor> data)
      : start_decrypt_with_dictionary_page(start_with_dictionary_page),
        row_group_ordinal(rg_ordinal),
        column_ordinal(col_ordinal),
        meta_decryptor(std::move(meta)),
        data_decryptor(std::move(data)) {}
  CryptoContext() {}

  bool start_decrypt_with_dictionary_page = false;
  int16_t row_group_ordinal = -1;
  int16_t column_ordinal = -1;
  std::shared_ptr<Decryptor> meta_decryptor;
  std::shared_ptr<Decryptor> data_decryptor;
};

// Abstract page iterator interface. This way, we can feed column pages to the
// ColumnReader through whatever mechanism we choose
class PARQUET_EXPORT PageReader {
 public:
  virtual ~PageReader() = default;

  static std::unique_ptr<PageReader> Open(
      std::shared_ptr<ArrowInputStream> stream, int64_t total_num_values,
      Compression::type codec, bool always_compressed = false,
      ::arrow::MemoryPool* pool = ::arrow::default_memory_pool(),
      const CryptoContext* ctx = NULLPTR);
  static std::unique_ptr<PageReader> Open(std::shared_ptr<ArrowInputStream> stream,
                                          int64_t total_num_values,
                                          Compression::type codec,
                                          const ReaderProperties& properties,
                                          bool always_compressed = false,
                                          const CryptoContext* ctx = NULLPTR);

  // @returns: shared_ptr<Page>(nullptr) on EOS, std::shared_ptr<Page>
  // containing new Page otherwise
  virtual std::shared_ptr<Page> NextPage() = 0;

  virtual void set_max_page_header_size(uint32_t size) = 0;
};

class PARQUET_EXPORT ColumnReader {
 public:
  virtual ~ColumnReader() = default;

  static std::shared_ptr<ColumnReader> Make(
      const ColumnDescriptor* descr, std::unique_ptr<PageReader> pager,
      ::arrow::MemoryPool* pool = ::arrow::default_memory_pool());

  // Returns true if there are still values in this column.
  virtual bool HasNext() = 0;

  virtual Type::type type() const = 0;

  virtual const ColumnDescriptor* descr() const = 0;

  // Get the encoding that can be exposed by this reader. If it returns
  // dictionary encoding, then ReadBatchWithDictionary can be used to read data.
  //
  // \note API EXPERIMENTAL
  virtual ExposedEncoding GetExposedEncoding() = 0;

 protected:
  friend class RowGroupReader;
  // Set the encoding that can be exposed by this reader.
  //
  // \note API EXPERIMENTAL
  virtual void SetExposedEncoding(ExposedEncoding encoding) = 0;
};

// API to read values from a single column. This is a main client facing API.
template <typename DType>
class TypedColumnReader : public ColumnReader {
 public:
  typedef typename DType::c_type T;

  // Read a batch of repetition levels, definition levels, and values from the
  // column.
  //
  // Since null values are not stored in the values, the number of values read
  // may be less than the number of repetition and definition levels. With
  // nested data this is almost certainly true.
  //
  // Set def_levels or rep_levels to nullptr if you want to skip reading them.
  // This is only safe if you know through some other source that there are no
  // undefined values.
  //
  // To fully exhaust a row group, you must read batches until the number of
  // values read reaches the number of stored values according to the metadata.
  //
  // This API is the same for both V1 and V2 of the DataPage
  //
  // @returns: actual number of levels read (see values_read for number of values read)
  virtual int64_t ReadBatch(int64_t batch_size, int16_t* def_levels, int16_t* rep_levels,
                            T* values, int64_t* values_read) = 0;

  /// Read a batch of repetition levels, definition levels, and values from the
  /// column and leave spaces for null entries on the lowest level in the values
  /// buffer.
  ///
  /// In comparison to ReadBatch the length of repetition and definition levels
  /// is the same as of the number of values read for max_definition_level == 1.
  /// In the case of max_definition_level > 1, the repetition and definition
  /// levels are larger than the values but the values include the null entries
  /// with definition_level == (max_definition_level - 1).
  ///
  /// To fully exhaust a row group, you must read batches until the number of
  /// values read reaches the number of stored values according to the metadata.
  ///
  /// @param batch_size the number of levels to read
  /// @param[out] def_levels The Parquet definition levels, output has
  ///   the length levels_read.
  /// @param[out] rep_levels The Parquet repetition levels, output has
  ///   the length levels_read.
  /// @param[out] values The values in the lowest nested level including
  ///   spacing for nulls on the lowest levels; output has the length
  ///   values_read.
  /// @param[out] valid_bits Memory allocated for a bitmap that indicates if
  ///   the row is null or on the maximum definition level. For performance
  ///   reasons the underlying buffer should be able to store 1 bit more than
  ///   required. If this requires an additional byte, this byte is only read
  ///   but never written to.
  /// @param valid_bits_offset The offset in bits of the valid_bits where the
  ///   first relevant bit resides.
  /// @param[out] levels_read The number of repetition/definition levels that were read.
  /// @param[out] values_read The number of values read, this includes all
  ///   non-null entries as well as all null-entries on the lowest level
  ///   (i.e. definition_level == max_definition_level - 1)
  /// @param[out] null_count The number of nulls on the lowest levels.
  ///   (i.e. (values_read - null_count) is total number of non-null entries)
  ///
  /// \deprecated Since 4.0.0
  ARROW_DEPRECATED("Doesn't handle nesting correctly and unused outside of unit tests.")
  virtual int64_t ReadBatchSpaced(int64_t batch_size, int16_t* def_levels,
                                  int16_t* rep_levels, T* values, uint8_t* valid_bits,
                                  int64_t valid_bits_offset, int64_t* levels_read,
                                  int64_t* values_read, int64_t* null_count) = 0;

  // Skip reading values. This method will work for both repeated and
  // non-repeated fields. Note that this method is skipping values and not
  // records. This distinction is important for repeated fields, meaning that
  // we are not skipping over the values to the next record. For example,
  // consider the following two consecutive records containing one repeated field:
  // {[1, 2, 3]}, {[4, 5]}. If we Skip(2), our next read value will be 3, which
  // is inside the first record.
  // Returns the number of values skipped.
  virtual int64_t Skip(int64_t num_values_to_skip) = 0;

  // Read a batch of repetition levels, definition levels, and indices from the
  // column. And read the dictionary if a dictionary page is encountered during
  // reading pages. This API is similar to ReadBatch(), with ability to read
  // dictionary and indices. It is only valid to call this method  when the reader can
  // expose dictionary encoding. (i.e., the reader's GetExposedEncoding() returns
  // DICTIONARY).
  //
  // The dictionary is read along with the data page. When there's no data page,
  // the dictionary won't be returned.
  //
  // @param batch_size The batch size to read
  // @param[out] def_levels The Parquet definition levels.
  // @param[out] rep_levels The Parquet repetition levels.
  // @param[out] indices The dictionary indices.
  // @param[out] indices_read The number of indices read.
  // @param[out] dict The pointer to dictionary values. It will return nullptr if
  // there's no data page. Each column chunk only has one dictionary page. The dictionary
  // is owned by the reader, so the caller is responsible for copying the dictionary
  // values before the reader gets destroyed.
  // @param[out] dict_len The dictionary length. It will return 0 if there's no data
  // page.
  // @returns: actual number of levels read (see indices_read for number of
  // indices read
  //
  // \note API EXPERIMENTAL
  virtual int64_t ReadBatchWithDictionary(int64_t batch_size, int16_t* def_levels,
                                          int16_t* rep_levels, int32_t* indices,
                                          int64_t* indices_read, const T** dict,
                                          int32_t* dict_len) = 0;
};

namespace internal {

/// \brief Stateful column reader that delimits semantic records for both flat
/// and nested columns
///
/// \note API EXPERIMENTAL
/// \since 1.3.0
class PARQUET_EXPORT RecordReader {
 public:
  static std::shared_ptr<RecordReader> Make(
      const ColumnDescriptor* descr, LevelInfo leaf_info,
      ::arrow::MemoryPool* pool = ::arrow::default_memory_pool(),
      const bool read_dictionary = false);

  virtual ~RecordReader() = default;

  /// \brief Attempt to read indicated number of records from column chunk
  /// Note that for repeated fields, a record may have more than one value
  /// and all of them are read.
  /// \return number of records read
  virtual int64_t ReadRecords(int64_t num_records) = 0;

  /// \brief Attempt to skip indicated number of records from column chunk.
  /// Note that for repeated fields, a record may have more than one value
  /// and all of them are skipped.
  /// \return number of records skipped
  virtual int64_t SkipRecords(int64_t num_records) = 0;

  /// \brief Pre-allocate space for data. Results in better flat read performance
  virtual void Reserve(int64_t num_values) = 0;

  virtual void ReserveValues(int64_t capacity) {}

  /// \brief Clear consumed values and repetition/definition levels as the
  /// result of calling ReadRecords
  virtual void Reset() = 0;

  /// \brief Transfer filled values buffer to caller. A new one will be
  /// allocated in subsequent ReadRecords calls
  virtual std::shared_ptr<ResizableBuffer> ReleaseValues() = 0;

  virtual std::shared_ptr<ResizableBuffer> ReleaseOffsets() {
    return nullptr;
  }

  /// \brief Transfer filled validity bitmap buffer to caller. A new one will
  /// be allocated in subsequent ReadRecords calls
  virtual std::shared_ptr<ResizableBuffer> ReleaseIsValid() = 0;

  /// \brief Return true if the record reader has more internal data yet to
  /// process
  virtual bool HasMoreData() const = 0;

  /// \brief Advance record reader to the next row group. Must be set before
  /// any records could be read/skipped.
  /// \param[in] reader obtained from RowGroupReader::GetColumnPageReader
  virtual void SetPageReader(std::unique_ptr<PageReader> reader) = 0;

  virtual void DebugPrintState() = 0;

  /// \brief Decoded definition levels
  int16_t* def_levels() const {
    return reinterpret_cast<int16_t*>(def_levels_->mutable_data());
  }

  /// \brief Decoded repetition levels
  int16_t* rep_levels() const {
    return reinterpret_cast<int16_t*>(rep_levels_->mutable_data());
  }

  /// \brief Decoded values, including nulls, if any
  uint8_t* values() const { return values_->mutable_data(); }

  /// \brief Number of values written including nulls (if any)
  /// There is no read-ahead/buffering for values.
  int64_t values_written() const { return values_written_; }

  /// \brief Number of definition / repetition levels (from those that have
  /// been decoded) that have been consumed inside the reader.
  int64_t levels_position() const { return levels_position_; }

  /// \brief Number of definition / repetition levels that have been written
  /// internally in the reader. This may be larger than values_written() because
  /// for repeated fields we need to look at the levels in advance to figure out
  /// the record boundaries.
  int64_t levels_written() const { return levels_written_; }

  /// \brief Number of nulls in the leaf that we have read so far.
  int64_t null_count() const { return null_count_; }

  /// \brief True if the leaf values are nullable
  bool nullable_values() const { return nullable_values_; }

  /// \brief True if reading directly as Arrow dictionary-encoded
  bool read_dictionary() const { return read_dictionary_; }

 protected:
  /// \brief Indicates if we can have nullable values.
  bool nullable_values_;

  bool at_record_start_;
  int64_t records_read_;

  /// \brief Stores values. These values are populated based on each ReadRecords
  /// call. No extra values are buffered for the next call. SkipRecords will not
  /// add any value to this buffer.
  std::shared_ptr<::arrow::ResizableBuffer> values_;
  /// \brief False for BYTE_ARRAY, in which case we don't allocate the values
  /// buffer and we directly read into builder classes.
  bool uses_values_;

  /// \brief Values that we have read into 'values_' + 'null_count_'.
  int64_t values_written_;
  int64_t values_capacity_;
  int64_t null_count_;

<<<<<<< HEAD
  int64_t levels_written_;
  int64_t levels_position_;
  int64_t levels_capacity_;

  bool hasCal_average_len_ = false;
  int64_t binary_per_row_length_ = kDefaultBinaryPerRowSzie;

  std::shared_ptr<::arrow::ResizableBuffer> values_;
  // In the case of false, don't allocate the values buffer (when we directly read into
  // builder classes).
  bool uses_values_;

=======
  /// \brief Each bit corresponds to one element in 'values_' and specifies if it
  /// is null or not null.
>>>>>>> 4daddd7c
  std::shared_ptr<::arrow::ResizableBuffer> valid_bits_;

  /// \brief Buffer for definition levels. May contain more levels than
  /// is actually read. This is because we read levels ahead to
  /// figure out record boundaries for repeated fields.
  /// For flat required fields, 'def_levels_' and 'rep_levels_' are not
  ///  populated. For non-repeated fields 'rep_levels_' is not populated.
  /// 'def_levels_' and 'rep_levels_' must be of the same size if present.
  std::shared_ptr<::arrow::ResizableBuffer> def_levels_;
  /// \brief Buffer for repetition levels. Only populated for repeated
  /// fields.
  std::shared_ptr<::arrow::ResizableBuffer> rep_levels_;

  /// \brief Number of definition / repetition levels that have been written
  /// internally in the reader. This may be larger than values_written() since
  /// for repeated fields we need to look at the levels in advance to figure out
  /// the record boundaries.
  int64_t levels_written_;
  /// \brief Position of the next level that should be consumed.
  int64_t levels_position_;
  int64_t levels_capacity_;

  bool read_dictionary_ = false;
};

class BinaryRecordReader : virtual public RecordReader {
 public:
  virtual std::vector<std::shared_ptr<::arrow::Array>> GetBuilderChunks() = 0;
};

/// \brief Read records directly to dictionary-encoded Arrow form (int32
/// indices). Only valid for BYTE_ARRAY columns
class DictionaryRecordReader : virtual public RecordReader {
 public:
  virtual std::shared_ptr<::arrow::ChunkedArray> GetResult() = 0;
};

}  // namespace internal

using BoolReader = TypedColumnReader<BooleanType>;
using Int32Reader = TypedColumnReader<Int32Type>;
using Int64Reader = TypedColumnReader<Int64Type>;
using Int96Reader = TypedColumnReader<Int96Type>;
using FloatReader = TypedColumnReader<FloatType>;
using DoubleReader = TypedColumnReader<DoubleType>;
using ByteArrayReader = TypedColumnReader<ByteArrayType>;
using FixedLenByteArrayReader = TypedColumnReader<FLBAType>;

}  // namespace parquet<|MERGE_RESOLUTION|>--- conflicted
+++ resolved
@@ -378,23 +378,11 @@
   int64_t values_capacity_;
   int64_t null_count_;
 
-<<<<<<< HEAD
-  int64_t levels_written_;
-  int64_t levels_position_;
-  int64_t levels_capacity_;
-
   bool hasCal_average_len_ = false;
   int64_t binary_per_row_length_ = kDefaultBinaryPerRowSzie;
 
-  std::shared_ptr<::arrow::ResizableBuffer> values_;
-  // In the case of false, don't allocate the values buffer (when we directly read into
-  // builder classes).
-  bool uses_values_;
-
-=======
   /// \brief Each bit corresponds to one element in 'values_' and specifies if it
   /// is null or not null.
->>>>>>> 4daddd7c
   std::shared_ptr<::arrow::ResizableBuffer> valid_bits_;
 
   /// \brief Buffer for definition levels. May contain more levels than
