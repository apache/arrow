--- conflicted
+++ resolved
@@ -456,23 +456,20 @@
         type = ParquetType::BYTE_ARRAY;
         logical_type = LogicalType::JSON();
         break;
-<<<<<<< HEAD
+      } else if (ext_type->extension_name() == std::string("arrow.uuid")) {
+        type = ParquetType::FIXED_LEN_BYTE_ARRAY;
+        logical_type = LogicalType::UUID();
+        length = 16;
+        break;
+      } else if (ext_type->extension_name() == std::string("parquet.variant")) {
+        auto variant_type = std::static_pointer_cast<VariantExtensionType>(field->type());
+
+        return VariantToNode(variant_type, name, field->nullable(), field_id, properties,
+                             arrow_properties, out);
       } else if (ext_type->extension_name() == std::string_view("geoarrow.wkb")) {
         type = ParquetType::BYTE_ARRAY;
         ARROW_ASSIGN_OR_RAISE(logical_type,
                               LogicalTypeFromGeoArrowMetadata(ext_type->Serialize()));
-=======
-      } else if (ext_type->extension_name() == std::string("arrow.uuid")) {
-        type = ParquetType::FIXED_LEN_BYTE_ARRAY;
-        logical_type = LogicalType::UUID();
-        length = 16;
->>>>>>> 75acf376
-        break;
-      } else if (ext_type->extension_name() == std::string("parquet.variant")) {
-        auto variant_type = std::static_pointer_cast<VariantExtensionType>(field->type());
-
-        return VariantToNode(variant_type, name, field->nullable(), field_id, properties,
-                             arrow_properties, out);
       }
 
       std::shared_ptr<::arrow::Field> storage_field = ::arrow::field(
