// Licensed to the Apache Software Foundation (ASF) under one
// or more contributor license agreements.  See the NOTICE file
// distributed with this work for additional information
// regarding copyright ownership.  The ASF licenses this file
// to you under the Apache License, Version 2.0 (the
// "License"); you may not use this file except in compliance
// with the License.  You may obtain a copy of the License at
//
//   http://www.apache.org/licenses/LICENSE-2.0
//
// Unless required by applicable law or agreed to in writing,
// software distributed under the License is distributed on an
// "AS IS" BASIS, WITHOUT WARRANTIES OR CONDITIONS OF ANY
// KIND, either express or implied.  See the License for the
// specific language governing permissions and limitations
// under the License.

#include "arrow/dataset/file_base.h"

#include "arrow/acero/accumulation_queue.h"
#include "arrow/acero/exec_plan.h"

#include <algorithm>
#include <atomic>
#include <memory>
#include <unordered_map>
#include <variant>
#include <vector>

#include "arrow/acero/map_node.h"
#include "arrow/acero/query_context.h"
#include "arrow/acero/util.h"
#include "arrow/compute/api_scalar.h"
#include "arrow/dataset/dataset_internal.h"
#include "arrow/dataset/dataset_writer.h"
#include "arrow/dataset/forest_internal.h"
#include "arrow/dataset/projector.h"
#include "arrow/dataset/scanner.h"
#include "arrow/dataset/subtree_internal.h"
#include "arrow/filesystem/filesystem.h"
#include "arrow/filesystem/path_util.h"
#include "arrow/io/compressed.h"
#include "arrow/io/interfaces.h"
#include "arrow/io/memory.h"
#include "arrow/util/checked_cast.h"
#include "arrow/util/compression.h"
#include "arrow/util/iterator.h"
#include "arrow/util/logging_internal.h"
#include "arrow/util/macros.h"
#include "arrow/util/map_internal.h"
#include "arrow/util/string.h"
#include "arrow/util/task_group.h"
#include "arrow/util/tracing_internal.h"

namespace arrow {

using internal::checked_cast;
using internal::checked_pointer_cast;

namespace dataset {

FileSource::FileSource(std::shared_ptr<io::RandomAccessFile> file,
                       Compression::type compression)
    : custom_open_([=] { return ToResult(file); }),
      custom_size_(-1),
      compression_(compression) {
  Result<int64_t> maybe_size = file->GetSize();
  if (maybe_size.ok()) {
    custom_size_ = *maybe_size;
  } else {
    custom_open_ = [st = maybe_size.status()] { return st; };
  }
}

Result<std::shared_ptr<io::RandomAccessFile>> FileSource::Open() const {
  if (filesystem_) {
    return filesystem_->OpenInputFile(file_info_);
  }

  if (buffer_) {
    return std::make_shared<io::BufferReader>(buffer_);
  }

  return custom_open_();
}

Future<std::shared_ptr<io::RandomAccessFile>> FileSource::OpenAsync() const {
  if (filesystem_) {
    return filesystem_->OpenInputFileAsync(file_info_);
  }

  if (buffer_) {
    return Future<std::shared_ptr<io::RandomAccessFile>>::MakeFinished(
        std::make_shared<io::BufferReader>(buffer_));
  }

  // TODO(GH-37962): custom_open_ should not block
  return Future<std::shared_ptr<io::RandomAccessFile>>::MakeFinished(custom_open_());
}

int64_t FileSource::Size() const {
  if (filesystem_) {
    return file_info_.size();
  }
  if (buffer_) {
    return buffer_->size();
  }
  return custom_size_;
}

Result<std::shared_ptr<io::InputStream>> FileSource::OpenCompressed(
    std::optional<Compression::type> compression) const {
  ARROW_ASSIGN_OR_RAISE(auto file, Open());
  auto actual_compression = Compression::type::UNCOMPRESSED;
  if (!compression.has_value()) {
    // Guess compression from file extension
    auto extension = fs::internal::GetAbstractPathExtension(path());
    if (extension == "gz") {
      actual_compression = Compression::type::GZIP;
    } else {
      auto maybe_compression = util::Codec::GetCompressionType(extension);
      if (maybe_compression.ok()) {
        ARROW_ASSIGN_OR_RAISE(actual_compression, maybe_compression);
      }
    }
  } else {
    actual_compression = compression.value();
  }
  if (actual_compression == Compression::type::UNCOMPRESSED) {
    return file;
  }
  ARROW_ASSIGN_OR_RAISE(auto codec, util::Codec::Create(actual_compression));
  return io::CompressedInputStream::Make(codec.get(), std::move(file));
}

bool FileSource::Equals(const FileSource& other) const {
  bool match_file_system =
      (filesystem_ == nullptr && other.filesystem_ == nullptr) ||
      (filesystem_ && other.filesystem_ && filesystem_->Equals(other.filesystem_));
  bool match_buffer = (buffer_ == nullptr && other.buffer_ == nullptr) ||
                      ((buffer_ != nullptr && other.buffer_ != nullptr) &&
                       (buffer_->address() == other.buffer_->address()));
  return match_file_system && match_buffer && file_info_.Equals(other.file_info_) &&
         compression_ == other.compression_;
}

Future<std::optional<int64_t>> FileFormat::CountRows(
    const std::shared_ptr<FileFragment>&, compute::Expression,
    const std::shared_ptr<ScanOptions>&) {
  return Future<std::optional<int64_t>>::MakeFinished(std::nullopt);
}

Future<std::shared_ptr<InspectedFragment>> FileFormat::InspectFragment(
    const FileSource& source, const FragmentScanOptions* format_options,
    compute::ExecContext* exec_context) const {
  return Status::NotImplemented("This format does not yet support the scan2 node");
}

Future<std::shared_ptr<FragmentScanner>> FileFormat::BeginScan(
    const FragmentScanRequest& request, const InspectedFragment& inspected_fragment,
    const FragmentScanOptions* format_options, compute::ExecContext* exec_context) const {
  return Status::NotImplemented("This format does not yet support the scan2 node");
}

Result<std::shared_ptr<FileFragment>> FileFormat::MakeFragment(
    FileSource source, std::shared_ptr<Schema> physical_schema) {
  return MakeFragment(std::move(source), compute::literal(true),
                      std::move(physical_schema));
}

Result<std::shared_ptr<FileFragment>> FileFormat::MakeFragment(
    FileSource source, compute::Expression partition_expression) {
  return MakeFragment(std::move(source), std::move(partition_expression), nullptr);
}

Result<std::shared_ptr<FileFragment>> FileFormat::MakeFragment(
    FileSource source, compute::Expression partition_expression,
    std::shared_ptr<Schema> physical_schema) {
  return std::shared_ptr<FileFragment>(
      new FileFragment(std::move(source), shared_from_this(),
                       std::move(partition_expression), std::move(physical_schema)));
}

Result<std::shared_ptr<Schema>> FileFragment::ReadPhysicalSchemaImpl() {
  return format_->Inspect(source_);
}

Result<RecordBatchGenerator> FileFragment::ScanBatchesAsync(
    const std::shared_ptr<ScanOptions>& options) {
  auto self = std::dynamic_pointer_cast<FileFragment>(shared_from_this());
  return format_->ScanBatchesAsync(options, self);
}

Future<std::shared_ptr<InspectedFragment>> FileFragment::InspectFragment(
    const FragmentScanOptions* format_options, compute::ExecContext* exec_context) {
  const FragmentScanOptions* realized_format_options = format_options;
  if (format_options == nullptr) {
    realized_format_options = format_->default_fragment_scan_options.get();
  }
  return format_->InspectFragment(source_, realized_format_options, exec_context);
}

Future<std::shared_ptr<FragmentScanner>> FileFragment::BeginScan(
    const FragmentScanRequest& request, const InspectedFragment& inspected_fragment,
    const FragmentScanOptions* format_options, compute::ExecContext* exec_context) {
  const FragmentScanOptions* realized_format_options = format_options;
  if (format_options == nullptr) {
    realized_format_options = format_->default_fragment_scan_options.get();
  }
  return format_->BeginScan(request, inspected_fragment, realized_format_options,
                            exec_context);
}

Future<std::optional<int64_t>> FileFragment::CountRows(
    compute::Expression predicate, const std::shared_ptr<ScanOptions>& options) {
  ARROW_ASSIGN_OR_RAISE(predicate, compute::SimplifyWithGuarantee(std::move(predicate),
                                                                  partition_expression_));
  if (!predicate.IsSatisfiable()) {
    return Future<std::optional<int64_t>>::MakeFinished(0);
  }
  auto self = checked_pointer_cast<FileFragment>(shared_from_this());
  return format()->CountRows(self, std::move(predicate), options);
}

bool FileFragment::Equals(const FileFragment& other) const {
  return source_.Equals(other.source_) && format_->Equals(*other.format_);
}

struct FileSystemDataset::FragmentSubtrees {
  // Forest for skipping fragments based on extracted subtree expressions
  Forest forest;
  // fragment indices and subtree expressions in forest order
  std::vector<std::variant<int, compute::Expression>> fragments_and_subtrees;
};

Result<std::shared_ptr<FileSystemDataset>> FileSystemDataset::Make(
    std::shared_ptr<Schema> schema, compute::Expression root_partition,
    std::shared_ptr<FileFormat> format, std::shared_ptr<fs::FileSystem> filesystem,
    std::vector<std::shared_ptr<FileFragment>> fragments,
    std::shared_ptr<Partitioning> partitioning) {
  std::shared_ptr<FileSystemDataset> out(
      new FileSystemDataset(std::move(schema), std::move(root_partition)));
  out->format_ = std::move(format);
  out->filesystem_ = std::move(filesystem);
  out->fragments_ = std::move(fragments);
  out->partitioning_ = std::move(partitioning);
  out->SetupSubtreePruning();
  return out;
}

Result<std::shared_ptr<Dataset>> FileSystemDataset::ReplaceSchema(
    std::shared_ptr<Schema> schema) const {
  RETURN_NOT_OK(CheckProjectable(*schema_, *schema));
  return Make(std::move(schema), partition_expression_, format_, filesystem_, fragments_);
}

std::vector<std::string> FileSystemDataset::files() const {
  std::vector<std::string> files;

  for (const auto& fragment : fragments_) {
    files.push_back(fragment->source().path());
  }

  return files;
}

std::string FileSystemDataset::ToString() const {
  std::string repr = "FileSystemDataset:";

  if (fragments_.empty()) {
    return repr + " []";
  }

  for (const auto& fragment : fragments_) {
    repr += "\n" + fragment->source().path();

    const auto& partition = fragment->partition_expression();
    if (partition != compute::literal(true)) {
      repr += ": " + partition.ToString();
    }
  }

  return repr;
}

void FileSystemDataset::SetupSubtreePruning() {
  subtrees_ = std::make_shared<FragmentSubtrees>();
  SubtreeImpl impl;

  auto encoded = impl.EncodeGuarantees(
      [&](int index) { return fragments_[index]->partition_expression(); },
      static_cast<int>(fragments_.size()));

  std::sort(encoded.begin(), encoded.end(), SubtreeImpl::ByGuarantee());

  for (const auto& e : encoded) {
    if (e.index) {
      subtrees_->fragments_and_subtrees.emplace_back(*e.index);
    } else {
      subtrees_->fragments_and_subtrees.emplace_back(impl.GetSubtreeExpression(e));
    }
  }

  subtrees_->forest =
      Forest(static_cast<int>(encoded.size()), SubtreeImpl::IsAncestor{encoded});
}

Result<FragmentIterator> FileSystemDataset::GetFragmentsImpl(
    compute::Expression predicate) {
  if (predicate == compute::literal(true)) {
    // trivial predicate; skip subtree pruning
    return MakeVectorIterator(FragmentVector(fragments_.begin(), fragments_.end()));
  }

  std::vector<int> fragment_indices;

  std::vector<compute::Expression> predicates{predicate};
  RETURN_NOT_OK(subtrees_->forest.Visit(
      [&](Forest::Ref ref) -> Result<bool> {
        if (auto fragment_index =
                std::get_if<int>(&subtrees_->fragments_and_subtrees[ref.i])) {
          fragment_indices.push_back(*fragment_index);
          return false;
        }

        const auto& subtree_expr =
            std::get<compute::Expression>(subtrees_->fragments_and_subtrees[ref.i]);
        ARROW_ASSIGN_OR_RAISE(auto simplified,
                              SimplifyWithGuarantee(predicates.back(), subtree_expr));

        if (!simplified.IsSatisfiable()) {
          return false;
        }

        predicates.push_back(std::move(simplified));
        return true;
      },
      [&](Forest::Ref ref) { predicates.pop_back(); }));

  std::sort(fragment_indices.begin(), fragment_indices.end());

  FragmentVector fragments(fragment_indices.size());
  std::transform(fragment_indices.begin(), fragment_indices.end(), fragments.begin(),
                 [this](int i) { return fragments_[i]; });

  return MakeVectorIterator(std::move(fragments));
}

Status FileWriter::Write(RecordBatchReader* batches) {
  while (true) {
    ARROW_ASSIGN_OR_RAISE(auto batch, batches->Next());
    if (batch == nullptr) break;
    RETURN_NOT_OK(Write(batch));
  }
  return Status::OK();
}

Future<> FileWriter::Finish() {
  return FinishInternal().Then([this]() -> Future<> {
    ARROW_ASSIGN_OR_RAISE(bytes_written_, destination_->Tell());
    return destination_->CloseAsync();
  });
}

Result<int64_t> FileWriter::GetBytesWritten() const {
  if (bytes_written_.has_value()) {
    return bytes_written_.value();
  } else {
    return Status::Invalid("Cannot retrieve bytes written before calling Finish()");
  }
}

namespace {

Status WriteBatch(
    std::shared_ptr<RecordBatch> batch, compute::Expression guarantee,
    FileSystemDatasetWriteOptions write_options,
    std::function<Status(std::shared_ptr<RecordBatch>, const PartitionPathFormat&)>
        write) {
  ARROW_ASSIGN_OR_RAISE(auto groups, write_options.partitioning->Partition(batch));
  batch.reset();  // drop to hopefully conserve memory

  if (write_options.max_partitions <= 0) {
    return Status::Invalid("max_partitions must be positive (was ",
                           write_options.max_partitions, ")");
  }

  if (groups.batches.size() > static_cast<size_t>(write_options.max_partitions)) {
    return Status::Invalid("Fragment would be written into ", groups.batches.size(),
                           " partitions. This exceeds the maximum of ",
                           write_options.max_partitions);
  }

  for (std::size_t index = 0; index < groups.batches.size(); index++) {
    auto partition_expression = and_(groups.expressions[index], guarantee);
    auto next_batch = groups.batches[index];
    PartitionPathFormat destination;
    ARROW_ASSIGN_OR_RAISE(destination,
                          write_options.partitioning->Format(partition_expression));
    RETURN_NOT_OK(write(next_batch, destination));
  }
  return Status::OK();
}

class DatasetWritingSinkNodeConsumer : public acero::SinkNodeConsumer {
 public:
  DatasetWritingSinkNodeConsumer(std::shared_ptr<Schema> custom_schema,
                                 FileSystemDatasetWriteOptions write_options)
      : custom_schema_(std::move(custom_schema)),
        write_options_(std::move(write_options)) {}

  Status Init(const std::shared_ptr<Schema>& schema,
              acero::BackpressureControl* backpressure_control,
              acero::ExecPlan* plan) override {
    if (custom_schema_) {
      schema_ = custom_schema_;
    } else {
      schema_ = schema;
    }
    ARROW_ASSIGN_OR_RAISE(
        dataset_writer_,
        internal::DatasetWriter::Make(
            write_options_, plan->query_context()->async_scheduler(),
            [backpressure_control] { backpressure_control->Pause(); },
            [backpressure_control] { backpressure_control->Resume(); }, [] {}));
    return Status::OK();
  }

  Status Consume(compute::ExecBatch batch) override {
    ARROW_ASSIGN_OR_RAISE(std::shared_ptr<RecordBatch> record_batch,
                          batch.ToRecordBatch(schema_));
    return WriteNextBatch(std::move(record_batch), batch.guarantee);
  }

  Future<> Finish() override {
    dataset_writer_->Finish();
    // Some write tasks may still be in the queue at this point but that is ok.
    return Future<>::MakeFinished();
  }

 private:
  Status WriteNextBatch(std::shared_ptr<RecordBatch> batch,
                        compute::Expression guarantee) {
    return WriteBatch(batch, guarantee, write_options_,
                      [this](std::shared_ptr<RecordBatch> next_batch,
                             const PartitionPathFormat& destination) {
                        dataset_writer_->WriteRecordBatch(std::move(next_batch),
                                                          destination.directory,
                                                          destination.filename);
                        return Status::OK();
                      });
  }

  std::shared_ptr<Schema> custom_schema_;
  std::unique_ptr<internal::DatasetWriter> dataset_writer_;
  FileSystemDatasetWriteOptions write_options_;
  Future<> finished_ = Future<>::Make();
  std::shared_ptr<Schema> schema_ = nullptr;
};

}  // namespace

Status FileSystemDataset::Write(const FileSystemDatasetWriteOptions& write_options,
                                std::shared_ptr<Scanner> scanner) {
  auto exprs = scanner->options()->projection.call()->arguments;
  auto names = checked_cast<const compute::MakeStructOptions*>(
                   scanner->options()->projection.call()->options.get())
                   ->field_names;
  std::shared_ptr<Dataset> dataset = scanner->dataset();

  // The projected_schema is currently used by pyarrow to preserve the custom metadata
  // when reading from a single input file.
  const auto& custom_schema = scanner->options()->projected_schema;

  WriteNodeOptions write_node_options(write_options);
  write_node_options.custom_schema = custom_schema;
  // preserve existing order across fragments by setting require_sequenced_output=true
  bool require_sequenced_output = write_node_options.write_options.preserve_order;
  // preserve existing order of sequenced scan output by setting implicit_order=true
  bool implicit_ordering = write_node_options.write_options.preserve_order;

  acero::Declaration plan = acero::Declaration::Sequence({
      {"scan", ScanNodeOptions{dataset, scanner->options(), require_sequenced_output,
                               implicit_ordering}},
      {"filter", acero::FilterNodeOptions{scanner->options()->filter}},
      {"project", acero::ProjectNodeOptions{std::move(exprs), std::move(names)}},
      {"write", std::move(write_node_options)},
  });

  return acero::DeclarationToStatus(std::move(plan), scanner->options()->use_threads);
}

namespace {

Result<acero::ExecNode*> MakeWriteNode(acero::ExecPlan* plan,
                                       std::vector<acero::ExecNode*> inputs,
                                       const acero::ExecNodeOptions& options) {
  if (inputs.size() != 1) {
    return Status::Invalid("Write SinkNode requires exactly 1 input, got ",
                           inputs.size());
  }

  const WriteNodeOptions write_node_options =
      checked_cast<const WriteNodeOptions&>(options);
  std::shared_ptr<Schema> custom_schema = write_node_options.custom_schema;
  const std::shared_ptr<const KeyValueMetadata>& custom_metadata =
      write_node_options.custom_metadata;
  const FileSystemDatasetWriteOptions& write_options = write_node_options.write_options;

  const std::shared_ptr<Schema>& input_schema = inputs[0]->output_schema();

  if (custom_schema != nullptr) {
    if (custom_metadata) {
      return Status::TypeError(
          "Do not provide both custom_metadata and custom_schema.  If custom_schema is "
          "used then custom_schema->metadata should be used instead of custom_metadata");
    }

    if (custom_schema->num_fields() != input_schema->num_fields()) {
      return Status::TypeError(
          "The provided custom_schema did not have the same number of fields as the "
          "data.  The custom schema can only be used to add metadata / nullability to "
          "fields and cannot change the type or number of fields.");
    }
    for (int field_idx = 0; field_idx < input_schema->num_fields(); field_idx++) {
      if (!input_schema->field(field_idx)->type()->Equals(
              custom_schema->field(field_idx)->type())) {
        return Status::TypeError("The provided custom_schema specified type ",
                                 custom_schema->field(field_idx)->type()->ToString(),
                                 " for field ", field_idx, "and the input data has type ",
                                 input_schema->field(field_idx),
                                 "The custom schema can only be used to add metadata / "
                                 "nullability to fields and "
                                 "cannot change the type or number of fields.");
      }
    }
  }

  if (custom_metadata) {
    custom_schema = input_schema->WithMetadata(custom_metadata);
  }

  if (!write_options.partitioning) {
    return Status::Invalid("Must provide partitioning");
  }

  std::shared_ptr<DatasetWritingSinkNodeConsumer> consumer =
      std::make_shared<DatasetWritingSinkNodeConsumer>(custom_schema, write_options);

  ARROW_ASSIGN_OR_RAISE(
      auto node,
      // to preserve order explicitly, sequence the exec batches
      // this requires exec batch index to be set upstream (e.g. by SourceNode)
      acero::MakeExecNode("consuming_sink", plan, std::move(inputs),
                          acero::ConsumingSinkNodeOptions{
                              std::move(consumer),
                              {},
                              /*sequence_output=*/write_options.preserve_order}));

  return node;
}

<<<<<<< HEAD
namespace {

class TeeNode : public acero::MapNode,
                public arrow::acero::util::SerialSequencingQueue::Processor {
=======
class TeeNode : public acero::MapNode {
>>>>>>> f8b20f13
 public:
  TeeNode(acero::ExecPlan* plan, std::vector<acero::ExecNode*> inputs,
          std::shared_ptr<Schema> output_schema,
          FileSystemDatasetWriteOptions write_options)
      : MapNode(plan, std::move(inputs), std::move(output_schema)),
        write_options_(std::move(write_options)) {
    if (write_options.preserve_order) {
      sequencer_ = acero::util::SerialSequencingQueue::Make(this);
    }
  }

  Status StartProducing() override {
    ARROW_ASSIGN_OR_RAISE(
        dataset_writer_,
        internal::DatasetWriter::Make(
            write_options_, plan_->query_context()->async_scheduler(),
            [this] { Pause(); }, [this] { Resume(); }, [this] { MapNode::Finish(); }));
    return MapNode::StartProducing();
  }

  static Result<acero::ExecNode*> Make(acero::ExecPlan* plan,
                                       std::vector<acero::ExecNode*> inputs,
                                       const acero::ExecNodeOptions& options) {
    RETURN_NOT_OK(ValidateExecNodeInputs(plan, inputs, 1, "TeeNode"));

    const WriteNodeOptions write_node_options =
        checked_cast<const WriteNodeOptions&>(options);
    const FileSystemDatasetWriteOptions& write_options = write_node_options.write_options;
    const std::shared_ptr<Schema> schema = inputs[0]->output_schema();

    return plan->EmplaceNode<TeeNode>(plan, std::move(inputs), std::move(schema),
                                      std::move(write_options));
  }

  const char* kind_name() const override { return "TeeNode"; }

  Status InputReceived(ExecNode* input, ExecBatch batch) override {
    DCHECK_EQ(input, inputs_[0]);
    if (sequencer_) {
      return sequencer_->InsertBatch(std::move(batch));
    }
    return Process(std::move(batch));
  }

  Status Process(ExecBatch batch) override {
    return acero::MapNode::InputReceived(inputs_[0], batch);
  }

  void Finish() override { dataset_writer_->Finish(); }

  Result<compute::ExecBatch> ProcessBatch(compute::ExecBatch batch) override {
    ARROW_ASSIGN_OR_RAISE(std::shared_ptr<RecordBatch> record_batch,
                          batch.ToRecordBatch(output_schema()));
    ARROW_RETURN_NOT_OK(WriteNextBatch(std::move(record_batch), batch.guarantee));
    return batch;
  }

  Status WriteNextBatch(std::shared_ptr<RecordBatch> batch,
                        compute::Expression guarantee) {
    return WriteBatch(batch, guarantee, write_options_,
                      [this](std::shared_ptr<RecordBatch> next_batch,
                             const PartitionPathFormat& destination) {
                        dataset_writer_->WriteRecordBatch(
                            next_batch, destination.directory, destination.filename);
                        return Status::OK();
                      });
  }

  void Pause() { inputs_[0]->PauseProducing(this, ++backpressure_counter_); }

  void Resume() { inputs_[0]->ResumeProducing(this, ++backpressure_counter_); }

 protected:
  std::string ToStringExtra(int indent = 0) const override {
    return "base_dir=" + write_options_.base_dir;
  }

 private:
  std::unique_ptr<internal::DatasetWriter> dataset_writer_;
  FileSystemDatasetWriteOptions write_options_;
  std::atomic<int32_t> backpressure_counter_ = 0;
  std::unique_ptr<acero::util::SerialSequencingQueue> sequencer_{nullptr};
};

}  // namespace

namespace internal {
void InitializeDatasetWriter(arrow::acero::ExecFactoryRegistry* registry) {
  DCHECK_OK(registry->AddFactory("write", MakeWriteNode));
  DCHECK_OK(registry->AddFactory("tee", TeeNode::Make));
}
}  // namespace internal

}  // namespace dataset

}  // namespace arrow<|MERGE_RESOLUTION|>--- conflicted
+++ resolved
@@ -560,14 +560,8 @@
   return node;
 }
 
-<<<<<<< HEAD
-namespace {
-
 class TeeNode : public acero::MapNode,
                 public arrow::acero::util::SerialSequencingQueue::Processor {
-=======
-class TeeNode : public acero::MapNode {
->>>>>>> f8b20f13
  public:
   TeeNode(acero::ExecPlan* plan, std::vector<acero::ExecNode*> inputs,
           std::shared_ptr<Schema> output_schema,
