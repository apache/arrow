--- conflicted
+++ resolved
@@ -184,13 +184,6 @@
   auto tracer = arrow::internal::tracing::GetTracer();
   auto span = tracer->StartSpan("arrow::dataset::CsvFileFormat::OpenReaderAsync");
 #endif
-<<<<<<< HEAD
-  ARROW_ASSIGN_OR_RAISE(
-      auto fragment_scan_options,
-      GetFragmentScanOptions<CsvFragmentScanOptions>(
-          kCsvTypeName, scan_options.get(), format.default_fragment_scan_options));
-=======
->>>>>>> adc17ce7
   ARROW_ASSIGN_OR_RAISE(auto reader_options, GetReadOptions(format, scan_options));
 
   // Grab the first block and use it to determine the schema and create a reader.  The
@@ -233,7 +226,6 @@
 
   std::shared_ptr<io::InputStream> input;
   ARROW_ASSIGN_OR_RAISE(input, source.OpenCompressed());
-<<<<<<< HEAD
   ARROW_ASSIGN_OR_RAISE(
       auto fragment_scan_options,
       GetFragmentScanOptions<CsvFragmentScanOptions>(
@@ -241,8 +233,6 @@
   if (fragment_scan_options->stream_transform_func) {
     ARROW_ASSIGN_OR_RAISE(input, fragment_scan_options->stream_transform_func(input));
   }
-=======
->>>>>>> adc17ce7
   const auto& path = source.path();
   ARROW_ASSIGN_OR_RAISE(
       auto buffered_input,
@@ -260,16 +250,13 @@
   ARROW_ASSIGN_OR_RAISE(auto reader_options, GetReadOptions(format, scan_options));
   std::shared_ptr<io::InputStream> input;
   ARROW_ASSIGN_OR_RAISE(input, source.OpenRange(read_range));
-<<<<<<< HEAD
   ARROW_ASSIGN_OR_RAISE(
       auto fragment_scan_options,
       GetFragmentScanOptions<CsvFragmentScanOptions>(
           kCsvTypeName, scan_options.get(), format.default_fragment_scan_options));
-    if (fragment_scan_options->stream_transform_func) {
-      ARROW_ASSIGN_OR_RAISE(input, fragment_scan_options->stream_transform_func(input));
-    }
-=======
->>>>>>> adc17ce7
+  if (fragment_scan_options->stream_transform_func) {
+    ARROW_ASSIGN_OR_RAISE(input, fragment_scan_options->stream_transform_func(input));
+  }
   const auto& path = source.path();
   ARROW_ASSIGN_OR_RAISE(
       auto buffered_input,
