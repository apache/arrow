// Licensed to the Apache Software Foundation (ASF) under one
// or more contributor license agreements.  See the NOTICE file
// distributed with this work for additional information
// regarding copyright ownership.  The ASF licenses this file
// to you under the Apache License, Version 2.0 (the
// "License"); you may not use this file except in compliance
// with the License.  You may obtain a copy of the License at
//
//   http://www.apache.org/licenses/LICENSE-2.0
//
// Unless required by applicable law or agreed to in writing,
// software distributed under the License is distributed on an
// "AS IS" BASIS, WITHOUT WARRANTIES OR CONDITIONS OF ANY
// KIND, either express or implied.  See the License for the
// specific language governing permissions and limitations
// under the License.

#include "arrow/dataset/file_parquet.h"

#include <memory>
#include <mutex>
#include <unordered_map>
#include <unordered_set>
#include <utility>
#include <vector>

#include "arrow/compute/cast.h"
#include "arrow/compute/exec.h"
#include "arrow/dataset/dataset.h"
#include "arrow/dataset/dataset_internal.h"
#include "arrow/dataset/parquet_encryption_config.h"
#include "arrow/dataset/scanner.h"
#include "arrow/filesystem/path_util.h"
#include "arrow/memory_pool.h"
#include "arrow/record_batch.h"
#include "arrow/result.h"
#include "arrow/table.h"
#include "arrow/type.h"
#include "arrow/type_fwd.h"
#include "arrow/util/checked_cast.h"
#include "arrow/util/future.h"
#include "arrow/util/iterator.h"
#include "arrow/util/logging_internal.h"
#include "arrow/util/range.h"
#include "arrow/util/thread_pool.h"
#include "arrow/util/tracing_internal.h"
#include "parquet/arrow/reader.h"
#include "parquet/arrow/schema.h"
#include "parquet/arrow/writer.h"
#include "parquet/encryption/crypto_factory.h"
#include "parquet/encryption/encryption.h"
#include "parquet/encryption/kms_client.h"
#include "parquet/file_reader.h"
#include "parquet/properties.h"
#include "parquet/statistics.h"

namespace arrow {

using internal::checked_cast;
using internal::checked_pointer_cast;
using internal::Iota;

namespace dataset {

using parquet::arrow::SchemaField;
using parquet::arrow::SchemaManifest;
using parquet::arrow::StatisticsAsScalars;

using compute::Cast;

namespace {

parquet::ReaderProperties MakeReaderProperties(
    const ParquetFileFormat& format, ParquetFragmentScanOptions* parquet_scan_options,
    const std::string& path = "", std::shared_ptr<fs::FileSystem> filesystem = nullptr,
    MemoryPool* pool = default_memory_pool()) {
  // Can't mutate pool after construction
  parquet::ReaderProperties properties(pool);
  if (parquet_scan_options->reader_properties->is_buffered_stream_enabled()) {
    properties.enable_buffered_stream();
  } else {
    properties.disable_buffered_stream();
  }
  properties.set_buffer_size(parquet_scan_options->reader_properties->buffer_size());

  auto file_decryption_prop =
      parquet_scan_options->reader_properties->file_decryption_properties();

#ifdef PARQUET_REQUIRE_ENCRYPTION
  auto parquet_decrypt_config = parquet_scan_options->parquet_decryption_config;

  if (parquet_decrypt_config != nullptr) {
    file_decryption_prop =
        parquet_decrypt_config->crypto_factory->GetFileDecryptionProperties(
            *parquet_decrypt_config->kms_connection_config,
            *parquet_decrypt_config->decryption_config, path, filesystem);
  }
#else
  if (parquet_scan_options->parquet_decryption_config != nullptr) {
    parquet::ParquetException::NYI("Encryption is not supported in this build.");
  }
#endif

  properties.file_decryption_properties(file_decryption_prop);

  properties.set_thrift_string_size_limit(
      parquet_scan_options->reader_properties->thrift_string_size_limit());
  properties.set_thrift_container_size_limit(
      parquet_scan_options->reader_properties->thrift_container_size_limit());

  properties.set_page_checksum_verification(
      parquet_scan_options->reader_properties->page_checksum_verification());

  return properties;
}

parquet::ArrowReaderProperties MakeArrowReaderProperties(
    const ParquetFileFormat& format, const parquet::FileMetaData& metadata) {
  parquet::ArrowReaderProperties properties(/* use_threads = */ false);
  for (const std::string& name : format.reader_options.dict_columns) {
    auto column_index = metadata.schema()->ColumnIndex(name);
    properties.set_read_dictionary(column_index, true);
  }
  properties.set_coerce_int96_timestamp_unit(
      format.reader_options.coerce_int96_timestamp_unit);
  properties.set_binary_type(format.reader_options.binary_type);
  properties.set_list_type(format.reader_options.list_type);
  return properties;
}

parquet::ArrowReaderProperties MakeArrowReaderProperties(
    const ParquetFileFormat& format, const parquet::FileMetaData& metadata,
    const ScanOptions& options, const ParquetFragmentScanOptions& parquet_scan_options) {
  auto arrow_properties = MakeArrowReaderProperties(format, metadata);
  arrow_properties.set_batch_size(options.batch_size);
  // Must be set here since the sync ScanTask handles pre-buffering itself
  arrow_properties.set_pre_buffer(
      parquet_scan_options.arrow_reader_properties->pre_buffer());
  arrow_properties.set_cache_options(
      parquet_scan_options.arrow_reader_properties->cache_options());
  arrow_properties.set_io_context(
      parquet_scan_options.arrow_reader_properties->io_context());
  arrow_properties.set_use_threads(options.use_threads);
  arrow_properties.set_arrow_extensions_enabled(
      parquet_scan_options.arrow_reader_properties->get_arrow_extensions_enabled());
  return arrow_properties;
}

Result<std::shared_ptr<SchemaManifest>> GetSchemaManifest(
    const parquet::FileMetaData& metadata,
    const parquet::ArrowReaderProperties& properties) {
  auto manifest = std::make_shared<SchemaManifest>();
  const std::shared_ptr<const ::arrow::KeyValueMetadata>& key_value_metadata =
      metadata.key_value_metadata();
  RETURN_NOT_OK(SchemaManifest::Make(metadata.schema(), key_value_metadata, properties,
                                     manifest.get()));
  return manifest;
}

bool IsNan(const Scalar& value) {
  if (value.is_valid) {
    if (value.type->id() == Type::FLOAT) {
      const FloatScalar& float_scalar = checked_cast<const FloatScalar&>(value);
      return std::isnan(float_scalar.value);
    } else if (value.type->id() == Type::DOUBLE) {
      const DoubleScalar& double_scalar = checked_cast<const DoubleScalar&>(value);
      return std::isnan(double_scalar.value);
    }
  }
  return false;
}

std::optional<compute::Expression> ColumnChunkStatisticsAsExpression(
    const FieldRef& field_ref, const SchemaField& schema_field,
    const parquet::RowGroupMetaData& metadata) {
  // For the remaining of this function, failure to extract/parse statistics
  // are ignored by returning nullptr. The goal is two fold. First
  // avoid an optimization which breaks the computation. Second, allow the
  // following columns to maybe succeed in extracting column statistics.

  // For now, only leaf (primitive) types are supported.
  if (!schema_field.is_leaf()) {
    return std::nullopt;
  }

  auto column_metadata = metadata.ColumnChunk(schema_field.column_index);
  auto statistics = column_metadata->statistics();
  const auto& field = schema_field.field;

  if (statistics == nullptr) {
    return std::nullopt;
  }

  return ParquetFileFragment::EvaluateStatisticsAsExpression(*field, field_ref,
                                                             *statistics);
}

void AddColumnIndices(const SchemaField& schema_field,
                      std::vector<int>* column_projection) {
  if (schema_field.is_leaf()) {
    column_projection->push_back(schema_field.column_index);
  } else {
    // The following ensure that complex types, e.g. struct,  are materialized.
    for (const auto& child : schema_field.children) {
      AddColumnIndices(child, column_projection);
    }
  }
}

Status ResolveOneFieldRef(
    const SchemaManifest& manifest, const FieldRef& field_ref,
    const std::unordered_map<std::string, const SchemaField*>& field_lookup,
    const std::unordered_set<std::string>& duplicate_fields,
    std::vector<int>* columns_selection) {
  if (const std::string* name = field_ref.name()) {
    auto it = field_lookup.find(*name);
    if (it != field_lookup.end()) {
      AddColumnIndices(*it->second, columns_selection);
    } else if (duplicate_fields.find(*name) != duplicate_fields.end()) {
      // We shouldn't generally get here because SetProjection will reject such references
      return Status::Invalid("Ambiguous reference to column '", *name,
                             "' which occurs more than once");
    }
    // "Virtual" column: field is not in file but is in the ScanOptions.
    // Ignore it here, as projection will pad the batch with a null column.
    return Status::OK();
  }

  const SchemaField* toplevel = nullptr;
  const SchemaField* field = nullptr;
  if (const std::vector<FieldRef>* refs = field_ref.nested_refs()) {
    // Only supports a sequence of names
    for (const auto& ref : *refs) {
      if (const std::string* name = ref.name()) {
        if (!field) {
          // First lookup, top-level field
          auto it = field_lookup.find(*name);
          if (it != field_lookup.end()) {
            field = it->second;
            toplevel = field;
          } else if (duplicate_fields.find(*name) != duplicate_fields.end()) {
            return Status::Invalid("Ambiguous reference to column '", *name,
                                   "' which occurs more than once");
          } else {
            // Virtual column
            return Status::OK();
          }
        } else {
          const SchemaField* result = nullptr;
          for (const auto& child : field->children) {
            if (child.field->name() == *name) {
              if (!result) {
                result = &child;
              } else {
                return Status::Invalid("Ambiguous nested reference to column '", *name,
                                       "' which occurs more than once in field ",
                                       field->field->ToString());
              }
            }
          }
          if (!result) {
            // Virtual column
            return Status::OK();
          }
          field = result;
        }
        continue;
      }
      return Status::NotImplemented("Inferring column projection from FieldRef ",
                                    field_ref.ToString());
    }
  } else {
    return Status::NotImplemented("Inferring column projection from FieldRef ",
                                  field_ref.ToString());
  }

  if (field) {
    // TODO(ARROW-1888): support fine-grained column projection. We should be
    // able to materialize only the child fields requested, and not the entire
    // top-level field.
    // Right now, if enabled, projection/filtering will fail when they cast the
    // physical schema to the dataset schema.
    AddColumnIndices(*toplevel, columns_selection);
  }
  return Status::OK();
}

// Converts a field ref into a position-independent ref (containing only a sequence of
// names) based on the dataset schema. Returns `false` if no conversion was needed.
Result<FieldRef> MaybeConvertFieldRef(FieldRef ref, const Schema& dataset_schema) {
  if (ARROW_PREDICT_TRUE(ref.IsNameSequence())) {
    return ref;
  }

  ARROW_ASSIGN_OR_RAISE(auto path, ref.FindOne(dataset_schema));
  std::vector<FieldRef> named_refs;
  named_refs.reserve(path.indices().size());

  const FieldVector* child_fields = &dataset_schema.fields();
  for (auto index : path) {
    const auto& child_field = *(*child_fields)[index];
    named_refs.emplace_back(child_field.name());
    child_fields = &child_field.type()->fields();
  }

  return named_refs.size() == 1 ? std::move(named_refs[0])
                                : FieldRef(std::move(named_refs));
}

// Compute the column projection based on the scan options
Result<std::vector<int>> InferColumnProjection(const parquet::arrow::FileReader& reader,
                                               const ScanOptions& options) {
  auto manifest = reader.manifest();
  // Checks if the field is needed in either the projection or the filter.
  auto field_refs = options.MaterializedFields();

  // Build a lookup table from top level field name to field metadata.
  // This is to avoid quadratic-time mapping of projected fields to
  // column indices, in the common case of selecting top level
  // columns. For nested fields, we will pay the cost of a linear scan
  // assuming for now that this is relatively rare, but this can be
  // optimized. (Also, we don't want to pay the cost of building all
  // the lookup tables up front if they're rarely used.)
  std::unordered_map<std::string, const SchemaField*> field_lookup;
  std::unordered_set<std::string> duplicate_fields;
  for (const auto& schema_field : manifest.schema_fields) {
    const auto it = field_lookup.emplace(schema_field.field->name(), &schema_field);
    if (!it.second) {
      duplicate_fields.emplace(schema_field.field->name());
    }
  }

  std::vector<int> columns_selection;
  for (auto& ref : field_refs) {
    // In the (unlikely) absence of a known dataset schema, we require that all
    // materialized refs are named.
    if (options.dataset_schema) {
      ARROW_ASSIGN_OR_RAISE(
          ref, MaybeConvertFieldRef(std::move(ref), *options.dataset_schema));
    }
    RETURN_NOT_OK(ResolveOneFieldRef(manifest, ref, field_lookup, duplicate_fields,
                                     &columns_selection));
  }
  return columns_selection;
}

Status WrapSourceError(const Status& status, const std::string& path) {
  return status.WithMessage("Could not open Parquet input source '", path,
                            "': ", status.message());
}

Result<bool> IsSupportedParquetFile(const ParquetFileFormat& format,
                                    const FileSource& source) {
  BEGIN_PARQUET_CATCH_EXCEPTIONS
  try {
    ARROW_ASSIGN_OR_RAISE(auto input, source.Open());
    ARROW_ASSIGN_OR_RAISE(
        auto parquet_scan_options,
        GetFragmentScanOptions<ParquetFragmentScanOptions>(
            kParquetTypeName, nullptr, format.default_fragment_scan_options));
    auto reader = parquet::ParquetFileReader::Open(
        std::move(input), MakeReaderProperties(format, parquet_scan_options.get()));
    std::shared_ptr<parquet::FileMetaData> metadata = reader->metadata();
    return metadata != nullptr && metadata->can_decompress();
  } catch (const ::parquet::ParquetInvalidOrCorruptedFileException& e) {
    ARROW_UNUSED(e);
    return false;
  }
  END_PARQUET_CATCH_EXCEPTIONS
}

}  // namespace

std::optional<compute::Expression> ParquetFileFragment::EvaluateStatisticsAsExpression(
    const Field& field, const FieldRef& field_ref,
    const parquet::Statistics& statistics) {
  auto field_expr = compute::field_ref(field_ref);

  bool may_have_null = !statistics.HasNullCount() || statistics.null_count() > 0;
  // Optimize for corner case where all values are nulls
  if (statistics.num_values() == 0) {
    // If there are no non-null values, column `field_ref` in the fragment
    // might be empty or all values are nulls. In this case, we also return
    // a null expression.
    return is_null(std::move(field_expr));
  }

  std::shared_ptr<Scalar> min, max;
  if (!StatisticsAsScalars(statistics, &min, &max).ok()) {
    return std::nullopt;
  }

  auto maybe_min = Cast(min, field.type());
  auto maybe_max = Cast(max, field.type());
  if (maybe_min.ok() && maybe_max.ok()) {
    min = maybe_min.MoveValueUnsafe().scalar();
    max = maybe_max.MoveValueUnsafe().scalar();

    if (min->Equals(*max)) {
      auto single_value = compute::equal(field_expr, compute::literal(std::move(min)));

      if (!may_have_null) {
        return single_value;
      }
      return compute::or_(std::move(single_value), is_null(std::move(field_expr)));
    }

    auto lower_bound = compute::greater_equal(field_expr, compute::literal(min));
    auto upper_bound = compute::less_equal(field_expr, compute::literal(max));
    compute::Expression in_range;

    // Since the minimum & maximum values are NaN, useful statistics
    // cannot be extracted for checking the presence of a value within
    // range
    if (IsNan(*min) && IsNan(*max)) {
      return std::nullopt;
    }

    // If either minimum or maximum is NaN, it should be ignored for the
    // range computation
    if (IsNan(*min)) {
      in_range = std::move(upper_bound);
    } else if (IsNan(*max)) {
      in_range = std::move(lower_bound);
    } else {
      in_range = compute::and_(std::move(lower_bound), std::move(upper_bound));
    }
    if (may_have_null) {
      return compute::or_(std::move(in_range), compute::is_null(std::move(field_expr)));
    }
    return in_range;
  }
  return std::nullopt;
}

std::optional<compute::Expression> ParquetFileFragment::EvaluateStatisticsAsExpression(
    const Field& field, const parquet::Statistics& statistics) {
  auto field_name = field.name();
  return EvaluateStatisticsAsExpression(field, FieldRef(std::move(field_name)),
                                        statistics);
}

ParquetFileFormat::ParquetFileFormat()
    : FileFormat(std::make_shared<ParquetFragmentScanOptions>()) {}

bool ParquetFileFormat::Equals(const FileFormat& other) const {
  if (other.type_name() != type_name()) return false;

  const auto& other_reader_options =
      checked_cast<const ParquetFileFormat&>(other).reader_options;

  // FIXME implement comparison for decryption options
  return (reader_options.dict_columns == other_reader_options.dict_columns &&
          reader_options.coerce_int96_timestamp_unit ==
              other_reader_options.coerce_int96_timestamp_unit &&
          reader_options.binary_type == other_reader_options.binary_type &&
          reader_options.list_type == other_reader_options.list_type);
}

ParquetFileFormat::ParquetFileFormat(const parquet::ReaderProperties& reader_properties)
    : FileFormat(std::make_shared<ParquetFragmentScanOptions>()) {
  auto* default_scan_opts =
      static_cast<ParquetFragmentScanOptions*>(default_fragment_scan_options.get());
  *default_scan_opts->reader_properties = reader_properties;
}

Result<bool> ParquetFileFormat::IsSupported(const FileSource& source) const {
  auto maybe_is_supported = IsSupportedParquetFile(*this, source);
  if (!maybe_is_supported.ok()) {
    return WrapSourceError(maybe_is_supported.status(), source.path());
  }
  return maybe_is_supported;
}

Result<std::shared_ptr<Schema>> ParquetFileFormat::Inspect(
    const FileSource& source) const {
  auto scan_options = std::make_shared<ScanOptions>();
  ARROW_ASSIGN_OR_RAISE(auto reader, GetReader(source, scan_options));
  std::shared_ptr<Schema> schema;
  RETURN_NOT_OK(reader->GetSchema(&schema));
  return schema;
}

Result<std::shared_ptr<parquet::arrow::FileReader>> ParquetFileFormat::GetReader(
    const FileSource& source, const std::shared_ptr<ScanOptions>& options) const {
  return GetReader(source, options, /*metadata=*/nullptr);
}

Result<std::shared_ptr<parquet::arrow::FileReader>> ParquetFileFormat::GetReader(
    const FileSource& source, const std::shared_ptr<ScanOptions>& options,
    const std::shared_ptr<parquet::FileMetaData>& metadata) const {
  ARROW_ASSIGN_OR_RAISE(
      auto parquet_scan_options,
      GetFragmentScanOptions<ParquetFragmentScanOptions>(kParquetTypeName, options.get(),
                                                         default_fragment_scan_options));
  auto properties =
      MakeReaderProperties(*this, parquet_scan_options.get(), "", nullptr, options->pool);
  ARROW_ASSIGN_OR_RAISE(auto input, source.Open());
  // `parquet::ParquetFileReader::Open` will not wrap the exception as status,
  // so using `open_parquet_file` to wrap it.
  auto open_parquet_file = [&]() -> Result<std::unique_ptr<parquet::ParquetFileReader>> {
    BEGIN_PARQUET_CATCH_EXCEPTIONS
    auto reader = parquet::ParquetFileReader::Open(std::move(input),
                                                   std::move(properties), metadata);
    return reader;
    END_PARQUET_CATCH_EXCEPTIONS
  };

  auto reader_opt = open_parquet_file();
  if (!reader_opt.ok()) {
    return WrapSourceError(reader_opt.status(), source.path());
  }
  auto reader = std::move(reader_opt).ValueOrDie();

  std::shared_ptr<parquet::FileMetaData> reader_metadata = reader->metadata();
  auto arrow_properties =
      MakeArrowReaderProperties(*this, *reader_metadata, *options, *parquet_scan_options);
  std::unique_ptr<parquet::arrow::FileReader> arrow_reader;
  RETURN_NOT_OK(parquet::arrow::FileReader::Make(
      options->pool, std::move(reader), std::move(arrow_properties), &arrow_reader));
  // R build with openSUSE155 requires an explicit shared_ptr construction
  return std::shared_ptr<parquet::arrow::FileReader>(std::move(arrow_reader));
}

Future<std::shared_ptr<parquet::arrow::FileReader>> ParquetFileFormat::GetReaderAsync(
    const FileSource& source, const std::shared_ptr<ScanOptions>& options) const {
  return GetReaderAsync(source, options, nullptr);
}

Future<std::shared_ptr<parquet::arrow::FileReader>> ParquetFileFormat::GetReaderAsync(
    const FileSource& source, const std::shared_ptr<ScanOptions>& options,
    const std::shared_ptr<parquet::FileMetaData>& metadata) const {
  ARROW_ASSIGN_OR_RAISE(
      auto parquet_scan_options,
      GetFragmentScanOptions<ParquetFragmentScanOptions>(kParquetTypeName, options.get(),
                                                         default_fragment_scan_options));
  auto properties = MakeReaderProperties(*this, parquet_scan_options.get(), source.path(),
                                         source.filesystem(), options->pool);
  auto self = checked_pointer_cast<const ParquetFileFormat>(shared_from_this());

  return source.OpenAsync().Then(
      [self = self, properties = std::move(properties), source = source,
       options = options, metadata = metadata,
       parquet_scan_options = parquet_scan_options](
          const std::shared_ptr<io::RandomAccessFile>& input) mutable {
        return parquet::ParquetFileReader::OpenAsync(input, properties, metadata)
            .Then(
                [=](const std::unique_ptr<parquet::ParquetFileReader>& reader) mutable
                -> Result<std::shared_ptr<parquet::arrow::FileReader>> {
                  auto arrow_properties = MakeArrowReaderProperties(
                      *self, *reader->metadata(), *options, *parquet_scan_options);

                  std::unique_ptr<parquet::arrow::FileReader> arrow_reader;
                  RETURN_NOT_OK(parquet::arrow::FileReader::Make(
                      options->pool,
                      // TODO(ARROW-12259): workaround since we have Future<(move-only
                      // type)> It *wouldn't* be safe to const_cast reader except that
                      // here we know there are no other waiters on the reader.
                      std::move(const_cast<std::unique_ptr<parquet::ParquetFileReader>&>(
                          reader)),
                      arrow_properties, &arrow_reader));

                  // R build with openSUSE155 requires an explicit shared_ptr construction
                  return std::shared_ptr<parquet::arrow::FileReader>(
                      std::move(arrow_reader));
                },
                [path = source.path()](const Status& status)
                    -> Result<std::shared_ptr<parquet::arrow::FileReader>> {
                  return WrapSourceError(status, path);
                });
      });
}

struct CastingGenerator {
  CastingGenerator(RecordBatchGenerator source, std::shared_ptr<Schema> final_schema,
                   const std::unordered_set<std::string>& cols_to_skip,
                   MemoryPool* pool = default_memory_pool())
      : source_(source),
        final_schema_(std::move(final_schema)),
        cols_to_skip_(cols_to_skip),
        exec_ctx(std::make_shared<compute::ExecContext>(pool)) {}

  Future<std::shared_ptr<RecordBatch>> operator()() {
    return this->source_().Then([this](const std::shared_ptr<RecordBatch>& next)
                                    -> Result<std::shared_ptr<RecordBatch>> {
      if (IsIterationEnd(next) || this->final_schema_ == nullptr) {
        return next;
      }
      std::vector<std::shared_ptr<Array>> out_cols;
      std::vector<std::shared_ptr<Field>> out_schema_fields;

      bool changed = false;
      for (const auto& field : this->final_schema_->fields()) {
        FieldRef field_ref = FieldRef(field->name());
        ARROW_ASSIGN_OR_RAISE(std::shared_ptr<Array> column,
                              field_ref.GetOneOrNone(*next));
        if (column) {
          if (this->cols_to_skip_.count(field->name())) {
            // Maintain the original input type.
            out_schema_fields.emplace_back(field->WithType(column->type()));
            out_cols.emplace_back(std::move(column));
            continue;
          }
          if (!column->type()->Equals(field->type())) {
            // Referenced field was present but didn't have the expected type.
            ARROW_ASSIGN_OR_RAISE(
                auto converted,
                compute::Cast(column, field->type(), compute::CastOptions::Safe(),
                              this->exec_ctx.get()));
            column = converted.make_array();
            changed = true;
          }
          out_schema_fields.emplace_back(field->Copy());
          out_cols.emplace_back(std::move(column));
        }
      }

      if (changed) {
        return RecordBatch::Make(std::make_shared<Schema>(std::move(out_schema_fields),
                                                          next->schema()->metadata()),
                                 next->num_rows(), std::move(out_cols));
      } else {
        return next;
      }
    });
  }

  RecordBatchGenerator source_;
  std::shared_ptr<Schema> final_schema_;
  const std::unordered_set<std::string>& cols_to_skip_;
  std::shared_ptr<compute::ExecContext> exec_ctx;
};

struct SlicingGenerator {
  SlicingGenerator(RecordBatchGenerator source, int64_t batch_size)
      : state(std::make_shared<State>(source, batch_size)) {}

  Future<std::shared_ptr<RecordBatch>> operator()() {
    if (state->current) {
      return state->SliceOffABatch();
    } else {
      auto state_capture = state;
      return state->source().Then(
          [state_capture](const std::shared_ptr<RecordBatch>& next) {
            if (IsIterationEnd(next)) {
              return next;
            }
            state_capture->current = next;
            return state_capture->SliceOffABatch();
          });
    }
  }

  struct State {
    State(RecordBatchGenerator source, int64_t batch_size)
        : source(std::move(source)), current(), batch_size(batch_size) {}

    std::shared_ptr<RecordBatch> SliceOffABatch() {
      if (current->num_rows() <= batch_size) {
        auto sliced = current;
        current = nullptr;
        return sliced;
      }
      auto slice = current->Slice(0, batch_size);
      current = current->Slice(batch_size);
      return slice;
    }

    RecordBatchGenerator source;
    std::shared_ptr<RecordBatch> current;
    int64_t batch_size;
  };
  std::shared_ptr<State> state;
};

Result<RecordBatchGenerator> ParquetFileFormat::ScanBatchesAsync(
    const std::shared_ptr<ScanOptions>& options,
    const std::shared_ptr<FileFragment>& file) const {
  auto parquet_fragment = checked_pointer_cast<ParquetFileFragment>(file);
  std::vector<int> row_groups;
  bool pre_filtered = false;
  // If RowGroup metadata is cached completely we can pre-filter RowGroups before opening
  // a FileReader, potentially avoiding IO altogether if all RowGroups are excluded due to
  // prior statistics knowledge. In the case where a RowGroup doesn't have statistics
  // metadata, it will not be excluded.
  if (parquet_fragment->metadata() != nullptr) {
    ARROW_ASSIGN_OR_RAISE(row_groups, parquet_fragment->FilterRowGroups(options->filter));
    pre_filtered = true;
    if (row_groups.empty()) return MakeEmptyGenerator<std::shared_ptr<RecordBatch>>();
  }
  // Open the reader and pay the real IO cost.
  auto make_generator =
      [this, options, parquet_fragment, pre_filtered,
       row_groups](const std::shared_ptr<parquet::arrow::FileReader>& reader) mutable
      -> Result<RecordBatchGenerator> {
    // Since we already do the batching through the SlicingGenerator, we don't need the
    // reader to batch its output.
    reader->set_batch_size(std::numeric_limits<int64_t>::max());
    // Ensure that parquet_fragment has FileMetaData
    RETURN_NOT_OK(parquet_fragment->EnsureCompleteMetadata(reader.get()));
    if (!pre_filtered) {
      // row groups were not already filtered; do this now
      ARROW_ASSIGN_OR_RAISE(row_groups,
                            parquet_fragment->FilterRowGroups(options->filter));
      if (row_groups.empty()) return MakeEmptyGenerator<std::shared_ptr<RecordBatch>>();
    }
    ARROW_ASSIGN_OR_RAISE(auto column_projection,
                          InferColumnProjection(*reader, *options));
    ARROW_ASSIGN_OR_RAISE(
        auto parquet_scan_options,
        GetFragmentScanOptions<ParquetFragmentScanOptions>(
            kParquetTypeName, options.get(), default_fragment_scan_options));
    int batch_readahead = options->batch_readahead;
    int64_t rows_to_readahead = batch_readahead * options->batch_size;
<<<<<<< HEAD
    ARROW_ASSIGN_OR_RAISE(auto generator,
                          reader->GetRecordBatchGenerator(
                              reader, row_groups, column_projection,
                              ::arrow::internal::GetCpuThreadPool(), rows_to_readahead));
    // We need to skip casting the dictionary columns since the dataset_schema doesn't
    // have the dictionary-encoding information. Parquet reader will return them with the
    // dictionary type, which is what we eventually want.
    const std::unordered_set<std::string>& dict_cols =
        parquet_fragment->parquet_format_.reader_options.dict_columns;
    // Casting before slicing is more efficient. Casts on slices might require wasteful
    // allocations and computation.
    RecordBatchGenerator casted = CastingGenerator(
        std::move(generator), options->dataset_schema, dict_cols, options->pool);
=======
    // Use the executor from scan options if provided.
    auto cpu_executor = options->cpu_executor ? options->cpu_executor
                                              : ::arrow::internal::GetCpuThreadPool();
    ARROW_ASSIGN_OR_RAISE(auto generator, reader->GetRecordBatchGenerator(
                                              reader, row_groups, column_projection,
                                              cpu_executor, rows_to_readahead));
>>>>>>> 71293212
    RecordBatchGenerator sliced =
        SlicingGenerator(std::move(casted), options->batch_size);
    if (batch_readahead == 0) {
      return sliced;
    }
    RecordBatchGenerator sliced_readahead =
        MakeSerialReadaheadGenerator(std::move(sliced), batch_readahead);
    return sliced_readahead;
  };
  auto generator = MakeFromFuture(
      GetReaderAsync(parquet_fragment->source(), options, parquet_fragment->metadata())
          .Then(std::move(make_generator)));
  WRAP_ASYNC_GENERATOR_WITH_CHILD_SPAN(
      generator, "arrow::dataset::ParquetFileFormat::ScanBatchesAsync::Next");
  return generator;
}

Future<std::optional<int64_t>> ParquetFileFormat::CountRows(
    const std::shared_ptr<FileFragment>& file, compute::Expression predicate,
    const std::shared_ptr<ScanOptions>& options) {
  auto parquet_file = checked_pointer_cast<ParquetFileFragment>(file);
  if (parquet_file->metadata()) {
    ARROW_ASSIGN_OR_RAISE(auto maybe_count,
                          parquet_file->TryCountRows(std::move(predicate)));
    return Future<std::optional<int64_t>>::MakeFinished(maybe_count);
  } else {
    return DeferNotOk(options->io_context.executor()->Submit(
        [parquet_file, predicate]() -> Result<std::optional<int64_t>> {
          RETURN_NOT_OK(parquet_file->EnsureCompleteMetadata());
          return parquet_file->TryCountRows(predicate);
        }));
  }
}

Result<std::shared_ptr<ParquetFileFragment>> ParquetFileFormat::MakeFragment(
    FileSource source, compute::Expression partition_expression,
    std::shared_ptr<Schema> physical_schema, std::vector<int> row_groups) {
  return std::shared_ptr<ParquetFileFragment>(new ParquetFileFragment(
      std::move(source), shared_from_this(), std::move(partition_expression),
      std::move(physical_schema), std::move(row_groups)));
}

Result<std::shared_ptr<FileFragment>> ParquetFileFormat::MakeFragment(
    FileSource source, compute::Expression partition_expression,
    std::shared_ptr<Schema> physical_schema) {
  return std::shared_ptr<FileFragment>(new ParquetFileFragment(
      std::move(source), shared_from_this(), std::move(partition_expression),
      std::move(physical_schema), std::nullopt));
}

//
// ParquetFileWriter, ParquetFileWriteOptions
//

std::shared_ptr<FileWriteOptions> ParquetFileFormat::DefaultWriteOptions() {
  std::shared_ptr<ParquetFileWriteOptions> options(
      new ParquetFileWriteOptions(shared_from_this()));
  options->writer_properties = parquet::default_writer_properties();
  options->arrow_writer_properties = parquet::default_arrow_writer_properties();
  return options;
}

Result<std::shared_ptr<FileWriter>> ParquetFileFormat::MakeWriter(
    std::shared_ptr<io::OutputStream> destination, std::shared_ptr<Schema> schema,
    std::shared_ptr<FileWriteOptions> options,
    fs::FileLocator destination_locator) const {
  if (!Equals(*options->format())) {
    return Status::TypeError("Mismatching format/write options");
  }

  auto parquet_options = checked_pointer_cast<ParquetFileWriteOptions>(options);

  std::unique_ptr<parquet::arrow::FileWriter> parquet_writer;

#ifdef PARQUET_REQUIRE_ENCRYPTION
  auto parquet_encrypt_config = parquet_options->parquet_encryption_config;

  if (parquet_encrypt_config != nullptr) {
    auto file_encryption_prop =
        parquet_encrypt_config->crypto_factory->GetFileEncryptionProperties(
            *parquet_encrypt_config->kms_connection_config,
            *parquet_encrypt_config->encryption_config, destination_locator.path,
            destination_locator.filesystem);

    auto writer_properties =
        parquet::WriterProperties::Builder(*parquet_options->writer_properties)
            .encryption(std::move(file_encryption_prop))
            ->build();

    ARROW_ASSIGN_OR_RAISE(
        parquet_writer, parquet::arrow::FileWriter::Open(
                            *schema, writer_properties->memory_pool(), destination,
                            writer_properties, parquet_options->arrow_writer_properties));
  }
#else
  if (parquet_options->parquet_encryption_config != nullptr) {
    return Status::NotImplemented("Encryption is not supported in this build.");
  }
#endif

  if (parquet_writer == nullptr) {
    ARROW_ASSIGN_OR_RAISE(parquet_writer,
                          parquet::arrow::FileWriter::Open(
                              *schema, parquet_options->writer_properties->memory_pool(),
                              destination, parquet_options->writer_properties,
                              parquet_options->arrow_writer_properties));
  }

  return std::shared_ptr<FileWriter>(
      new ParquetFileWriter(std::move(destination), std::move(parquet_writer),
                            std::move(parquet_options), std::move(destination_locator)));
}

ParquetFileWriter::ParquetFileWriter(std::shared_ptr<io::OutputStream> destination,
                                     std::shared_ptr<parquet::arrow::FileWriter> writer,
                                     std::shared_ptr<ParquetFileWriteOptions> options,
                                     fs::FileLocator destination_locator)
    : FileWriter(writer->schema(), std::move(options), std::move(destination),
                 std::move(destination_locator)),
      parquet_writer_(std::move(writer)) {}

Status ParquetFileWriter::Write(const std::shared_ptr<RecordBatch>& batch) {
  ARROW_ASSIGN_OR_RAISE(auto table, Table::FromRecordBatches(batch->schema(), {batch}));
  return parquet_writer_->WriteTable(*table, batch->num_rows());
}

Future<> ParquetFileWriter::FinishInternal() {
  return DeferNotOk(destination_locator_.filesystem->io_context().executor()->Submit(
      [this]() { return parquet_writer_->Close(); }));
}

//
// ParquetFileFragment
//

ParquetFileFragment::ParquetFileFragment(FileSource source,
                                         std::shared_ptr<FileFormat> format,
                                         compute::Expression partition_expression,
                                         std::shared_ptr<Schema> physical_schema,
                                         std::optional<std::vector<int>> row_groups)
    : FileFragment(std::move(source), std::move(format), std::move(partition_expression),
                   std::move(physical_schema)),
      parquet_format_(checked_cast<ParquetFileFormat&>(*format_)),
      row_groups_(std::move(row_groups)) {}

std::shared_ptr<parquet::FileMetaData> ParquetFileFragment::metadata() {
  auto lock = physical_schema_mutex_.Lock();
  return metadata_;
}

Status ParquetFileFragment::EnsureCompleteMetadata(parquet::arrow::FileReader* reader) {
  auto lock = physical_schema_mutex_.Lock();
  if (metadata_ != nullptr) {
    return Status::OK();
  }

  if (reader == nullptr) {
    lock.Unlock();
    auto scan_options = std::make_shared<ScanOptions>();
    ARROW_ASSIGN_OR_RAISE(auto reader, parquet_format_.GetReader(source_, scan_options));
    return EnsureCompleteMetadata(reader.get());
  }

  RETURN_NOT_OK(reader->GetSchema(&physical_schema_));
  if (given_physical_schema_ && !given_physical_schema_->Equals(*physical_schema_)) {
    return Status::Invalid("Fragment initialized with physical schema ",
                           *given_physical_schema_, " but ", source_.path(),
                           " has schema ", *physical_schema_);
  }

  if (!row_groups_) {
    row_groups_ = Iota(reader->num_row_groups());
  }

  ARROW_ASSIGN_OR_RAISE(
      auto manifest,
      GetSchemaManifest(*reader->parquet_reader()->metadata(), reader->properties()));
  return SetMetadata(reader->parquet_reader()->metadata(), std::move(manifest));
}

Status ParquetFileFragment::SetMetadata(
    std::shared_ptr<parquet::FileMetaData> metadata,
    std::shared_ptr<parquet::arrow::SchemaManifest> manifest,
    std::shared_ptr<parquet::FileMetaData> original_metadata) {
  DCHECK(row_groups_.has_value());

  metadata_ = std::move(metadata);
  manifest_ = std::move(manifest);
  original_metadata_ = original_metadata ? std::move(original_metadata) : metadata_;
  // The SchemaDescriptor needs to be owned by a FileMetaData instance,
  // because SchemaManifest only stores a raw pointer (GH-39562).
  DCHECK_EQ(manifest_->descr, original_metadata_->schema())
      << "SchemaDescriptor should be owned by the original FileMetaData";

  if (!physical_schema_) {
    physical_schema_ = given_physical_schema_;
  }

  statistics_expressions_.resize(row_groups_->size(), compute::literal(true));
  statistics_expressions_complete_.resize(manifest_->descr->num_columns(), false);

  for (int row_group : *row_groups_) {
    // Ensure RowGroups are indexing valid RowGroups before augmenting.
    if (row_group < metadata_->num_row_groups()) continue;

    return Status::IndexError("ParquetFileFragment references row group ", row_group,
                              " but ", source_.path(), " only has ",
                              metadata_->num_row_groups(), " row groups");
  }

  return Status::OK();
}

Status ParquetFileFragment::ClearCachedMetadata() {
  metadata_.reset();
  manifest_.reset();
  original_metadata_.reset();
  return FileFragment::ClearCachedMetadata();
}

Result<FragmentVector> ParquetFileFragment::SplitByRowGroup(
    compute::Expression predicate) {
  RETURN_NOT_OK(EnsureCompleteMetadata());
  ARROW_ASSIGN_OR_RAISE(auto row_groups, FilterRowGroups(predicate));

  FragmentVector fragments(row_groups.size());
  int i = 0;
  for (int row_group : row_groups) {
    ARROW_ASSIGN_OR_RAISE(auto fragment,
                          parquet_format_.MakeFragment(source_, partition_expression(),
                                                       physical_schema_, {row_group}));

    RETURN_NOT_OK(fragment->SetMetadata(metadata_, manifest_,
                                        /*original_metadata=*/original_metadata_));
    fragments[i++] = std::move(fragment);
  }

  return fragments;
}

Result<std::shared_ptr<Fragment>> ParquetFileFragment::Subset(
    compute::Expression predicate) {
  RETURN_NOT_OK(EnsureCompleteMetadata());
  ARROW_ASSIGN_OR_RAISE(auto row_groups, FilterRowGroups(predicate));
  return Subset(std::move(row_groups));
}

Result<std::shared_ptr<Fragment>> ParquetFileFragment::Subset(
    std::vector<int> row_groups) {
  RETURN_NOT_OK(EnsureCompleteMetadata());
  ARROW_ASSIGN_OR_RAISE(auto new_fragment, parquet_format_.MakeFragment(
                                               source_, partition_expression(),
                                               physical_schema_, std::move(row_groups)));

  RETURN_NOT_OK(new_fragment->SetMetadata(metadata_, manifest_));
  return new_fragment;
}

inline void FoldingAnd(compute::Expression* l, compute::Expression r) {
  if (*l == compute::literal(true)) {
    *l = std::move(r);
  } else {
    *l = and_(std::move(*l), std::move(r));
  }
}

Result<std::vector<int>> ParquetFileFragment::FilterRowGroups(
    compute::Expression predicate) {
  std::vector<int> row_groups;
  ARROW_ASSIGN_OR_RAISE(auto expressions, TestRowGroups(std::move(predicate)));

  auto lock = physical_schema_mutex_.Lock();
  DCHECK(expressions.empty() || (expressions.size() == row_groups_->size()));
  for (size_t i = 0; i < expressions.size(); i++) {
    if (expressions[i].IsSatisfiable()) {
      row_groups.push_back(row_groups_->at(i));
    }
  }
  return row_groups;
}

Result<std::vector<compute::Expression>> ParquetFileFragment::TestRowGroups(
    compute::Expression predicate) {
  auto lock = physical_schema_mutex_.Lock();

  DCHECK_NE(metadata_, nullptr);
  ARROW_ASSIGN_OR_RAISE(
      predicate, SimplifyWithGuarantee(std::move(predicate), partition_expression_));

  if (!predicate.IsSatisfiable()) {
    return std::vector<compute::Expression>{};
  }

  for (const FieldRef& ref : FieldsInExpression(predicate)) {
    ARROW_ASSIGN_OR_RAISE(auto match, ref.FindOneOrNone(*physical_schema_));

    if (match.empty()) continue;
    const SchemaField* schema_field = &manifest_->schema_fields[match[0]];

    for (size_t i = 1; i < match.indices().size(); ++i) {
      if (schema_field->field->type()->id() != Type::STRUCT) {
        return Status::Invalid("nested paths only supported for structs");
      }
      schema_field = &schema_field->children[match[i]];
    }

    if (!schema_field->is_leaf()) continue;
    if (statistics_expressions_complete_[schema_field->column_index]) continue;
    statistics_expressions_complete_[schema_field->column_index] = true;

    int i = 0;
    for (int row_group : *row_groups_) {
      auto row_group_metadata = metadata_->RowGroup(row_group);

      if (auto minmax = ColumnChunkStatisticsAsExpression(ref, *schema_field,
                                                          *row_group_metadata)) {
        FoldingAnd(&statistics_expressions_[i], std::move(*minmax));
        ARROW_ASSIGN_OR_RAISE(statistics_expressions_[i],
                              statistics_expressions_[i].Bind(*physical_schema_));
      }

      ++i;
    }
  }

  std::vector<compute::Expression> row_groups(row_groups_->size());
  for (size_t i = 0; i < row_groups_->size(); ++i) {
    ARROW_ASSIGN_OR_RAISE(auto row_group_predicate,
                          SimplifyWithGuarantee(predicate, statistics_expressions_[i]));
    row_groups[i] = std::move(row_group_predicate);
  }
  return row_groups;
}

Result<std::optional<int64_t>> ParquetFileFragment::TryCountRows(
    compute::Expression predicate) {
  DCHECK_NE(metadata_, nullptr);
  if (ExpressionHasFieldRefs(predicate)) {
    ARROW_ASSIGN_OR_RAISE(auto expressions, TestRowGroups(std::move(predicate)));
    int64_t rows = 0;
    for (size_t i = 0; i < row_groups_->size(); i++) {
      // If the row group is entirely excluded, exclude it from the row count
      if (!expressions[i].IsSatisfiable()) continue;
      // Unless the row group is entirely included, bail out of fast path
      if (expressions[i] != compute::literal(true)) return std::nullopt;
      BEGIN_PARQUET_CATCH_EXCEPTIONS
      rows += metadata()->RowGroup((*row_groups_)[i])->num_rows();
      END_PARQUET_CATCH_EXCEPTIONS
    }
    return rows;
  }
  return metadata()->num_rows();
}

//
// ParquetFragmentScanOptions
//

ParquetFragmentScanOptions::ParquetFragmentScanOptions() {
  reader_properties = std::make_shared<parquet::ReaderProperties>();
  arrow_reader_properties =
      std::make_shared<parquet::ArrowReaderProperties>(/*use_threads=*/false);
}

//
// ParquetDatasetFactory
//

static inline Result<std::string> FileFromRowGroup(
    fs::FileSystem* filesystem, const std::string& base_path,
    const parquet::RowGroupMetaData& row_group, bool validate_column_chunk_paths) {
  constexpr auto prefix = "Extracting file path from RowGroup failed. ";

  if (row_group.num_columns() == 0) {
    return Status::Invalid(prefix,
                           "RowGroup must have a least one column to extract path.");
  }

  auto path = row_group.ColumnChunk(0)->file_path();
  if (path == "") {
    return Status::Invalid(
        prefix,
        "The column chunks' file paths should be set, but got an empty file path.");
  }

  if (validate_column_chunk_paths) {
    for (int i = 1; i < row_group.num_columns(); ++i) {
      const auto& column_path = row_group.ColumnChunk(i)->file_path();
      if (column_path != path) {
        return Status::Invalid(prefix, "Path '", column_path, "' not equal to path '",
                               path, ", for ColumnChunk at index ", i,
                               "; ColumnChunks in a RowGroup must have the same path.");
      }
    }
  }

  path = fs::internal::JoinAbstractPath(
      std::vector<std::string>{base_path, std::move(path)});
  // Normalizing path is required for Windows.
  return filesystem->NormalizePath(std::move(path));
}

namespace {

Result<std::shared_ptr<Schema>> GetSchema(
    const parquet::FileMetaData& metadata,
    const parquet::ArrowReaderProperties& properties) {
  std::shared_ptr<Schema> schema;
  RETURN_NOT_OK(parquet::arrow::FromParquetSchema(
      metadata.schema(), properties, metadata.key_value_metadata(), &schema));
  return schema;
}

}  // namespace

Result<std::shared_ptr<DatasetFactory>> ParquetDatasetFactory::Make(
    const std::string& metadata_path, std::shared_ptr<fs::FileSystem> filesystem,
    std::shared_ptr<ParquetFileFormat> format, ParquetFactoryOptions options) {
  // Paths in ColumnChunk are relative to the `_metadata` file. Thus, the base
  // directory of all parquet files is `dirname(metadata_path)`.
  auto dirname = arrow::fs::internal::GetAbstractPathParent(metadata_path).first;
  return Make({metadata_path, filesystem}, dirname, filesystem, std::move(format),
              std::move(options));
}

Result<std::shared_ptr<DatasetFactory>> ParquetDatasetFactory::Make(
    const FileSource& metadata_source, const std::string& base_path,
    std::shared_ptr<fs::FileSystem> filesystem, std::shared_ptr<ParquetFileFormat> format,
    ParquetFactoryOptions options) {
  DCHECK_NE(filesystem, nullptr);
  DCHECK_NE(format, nullptr);

  // By automatically setting the options base_dir to the metadata's base_path,
  // we provide a better experience for user providing Partitioning that are
  // relative to the base_dir instead of the full path.
  if (options.partition_base_dir.empty()) {
    options.partition_base_dir = base_path;
  }

  auto scan_options = std::make_shared<ScanOptions>();
  ARROW_ASSIGN_OR_RAISE(auto reader, format->GetReader(metadata_source, scan_options));
  std::shared_ptr<parquet::FileMetaData> metadata = reader->parquet_reader()->metadata();

  if (metadata->num_columns() == 0) {
    return Status::Invalid(
        "ParquetDatasetFactory must contain a schema with at least one column");
  }

  auto properties = MakeArrowReaderProperties(*format, *metadata);
  ARROW_ASSIGN_OR_RAISE(auto physical_schema, GetSchema(*metadata, properties));
  ARROW_ASSIGN_OR_RAISE(auto manifest, GetSchemaManifest(*metadata, properties));

  std::vector<std::pair<std::string, std::vector<int>>> paths_with_row_group_ids;
  std::unordered_map<std::string, int> paths_to_index;

  for (int i = 0; i < metadata->num_row_groups(); i++) {
    auto row_group = metadata->RowGroup(i);
    ARROW_ASSIGN_OR_RAISE(auto path,
                          FileFromRowGroup(filesystem.get(), base_path, *row_group,
                                           options.validate_column_chunk_paths));

    // Insert the path, or increase the count of row groups. It will be assumed that the
    // RowGroup of a file are ordered exactly as in the metadata file.
    auto inserted_index = paths_to_index.emplace(
        std::move(path), static_cast<int>(paths_with_row_group_ids.size()));
    if (inserted_index.second) {
      paths_with_row_group_ids.push_back({inserted_index.first->first, {}});
    }
    paths_with_row_group_ids[inserted_index.first->second].second.push_back(i);
  }

  return std::shared_ptr<DatasetFactory>(new ParquetDatasetFactory(
      std::move(filesystem), std::move(format), std::move(metadata), std::move(manifest),
      std::move(physical_schema), base_path, std::move(options),
      std::move(paths_with_row_group_ids)));
}

Result<std::vector<std::shared_ptr<FileFragment>>>
ParquetDatasetFactory::CollectParquetFragments(const Partitioning& partitioning) {
  std::vector<std::shared_ptr<FileFragment>> fragments(paths_with_row_group_ids_.size());

  size_t i = 0;
  for (const auto& e : paths_with_row_group_ids_) {
    const auto& path = e.first;
    auto metadata_subset = metadata_->Subset(e.second);

    auto row_groups = Iota(metadata_subset->num_row_groups());

    auto partition_expression =
        partitioning.Parse(StripPrefix(path, options_.partition_base_dir))
            .ValueOr(compute::literal(true));

    ARROW_ASSIGN_OR_RAISE(
        auto fragment,
        format_->MakeFragment({path, filesystem_}, std::move(partition_expression),
                              physical_schema_, std::move(row_groups)));

    RETURN_NOT_OK(fragment->SetMetadata(metadata_subset, manifest_,
                                        /*original_metadata=*/metadata_));
    fragments[i++] = std::move(fragment);
  }

  return fragments;
}

Result<std::vector<std::shared_ptr<Schema>>> ParquetDatasetFactory::InspectSchemas(
    InspectOptions options) {
  // The physical_schema from the _metadata file is always yielded
  std::vector<std::shared_ptr<Schema>> schemas = {physical_schema_};

  if (auto factory = options_.partitioning.factory()) {
    // Gather paths found in RowGroups' ColumnChunks.
    std::vector<std::string> stripped(paths_with_row_group_ids_.size());

    size_t i = 0;
    for (const auto& e : paths_with_row_group_ids_) {
      stripped[i++] = StripPrefixAndFilename(e.first, options_.partition_base_dir);
    }
    ARROW_ASSIGN_OR_RAISE(auto partition_schema, factory->Inspect(stripped));

    schemas.push_back(std::move(partition_schema));
  } else {
    schemas.push_back(options_.partitioning.partitioning()->schema());
  }

  return schemas;
}

Result<std::shared_ptr<Dataset>> ParquetDatasetFactory::Finish(FinishOptions options) {
  std::shared_ptr<Schema> schema = options.schema;
  bool schema_missing = schema == nullptr;
  if (schema_missing) {
    ARROW_ASSIGN_OR_RAISE(schema, Inspect(options.inspect_options));
  }

  std::shared_ptr<Partitioning> partitioning = options_.partitioning.partitioning();
  if (partitioning == nullptr) {
    auto factory = options_.partitioning.factory();
    ARROW_ASSIGN_OR_RAISE(partitioning, factory->Finish(schema));
  }

  ARROW_ASSIGN_OR_RAISE(auto fragments, CollectParquetFragments(*partitioning));
  return FileSystemDataset::Make(std::move(schema), compute::literal(true), format_,
                                 filesystem_, std::move(fragments),
                                 std::move(partitioning));
}

}  // namespace dataset
}  // namespace arrow<|MERGE_RESOLUTION|>--- conflicted
+++ resolved
@@ -21,6 +21,7 @@
 #include <mutex>
 #include <unordered_map>
 #include <unordered_set>
+#include <iostream>
 #include <utility>
 #include <vector>
 
@@ -676,6 +677,7 @@
 Result<RecordBatchGenerator> ParquetFileFormat::ScanBatchesAsync(
     const std::shared_ptr<ScanOptions>& options,
     const std::shared_ptr<FileFragment>& file) const {
+  std::cout << "[DEBUG] got here..." << std::endl;
   auto parquet_fragment = checked_pointer_cast<ParquetFileFragment>(file);
   std::vector<int> row_groups;
   bool pre_filtered = false;
@@ -712,11 +714,12 @@
             kParquetTypeName, options.get(), default_fragment_scan_options));
     int batch_readahead = options->batch_readahead;
     int64_t rows_to_readahead = batch_readahead * options->batch_size;
-<<<<<<< HEAD
-    ARROW_ASSIGN_OR_RAISE(auto generator,
-                          reader->GetRecordBatchGenerator(
-                              reader, row_groups, column_projection,
-                              ::arrow::internal::GetCpuThreadPool(), rows_to_readahead));
+    // Use the executor from scan options if provided.
+    auto cpu_executor = options->cpu_executor ? options->cpu_executor
+                                              : ::arrow::internal::GetCpuThreadPool();
+    ARROW_ASSIGN_OR_RAISE(auto generator, reader->GetRecordBatchGenerator(
+                                              reader, row_groups, column_projection,
+                                              cpu_executor, rows_to_readahead));
     // We need to skip casting the dictionary columns since the dataset_schema doesn't
     // have the dictionary-encoding information. Parquet reader will return them with the
     // dictionary type, which is what we eventually want.
@@ -726,14 +729,6 @@
     // allocations and computation.
     RecordBatchGenerator casted = CastingGenerator(
         std::move(generator), options->dataset_schema, dict_cols, options->pool);
-=======
-    // Use the executor from scan options if provided.
-    auto cpu_executor = options->cpu_executor ? options->cpu_executor
-                                              : ::arrow::internal::GetCpuThreadPool();
-    ARROW_ASSIGN_OR_RAISE(auto generator, reader->GetRecordBatchGenerator(
-                                              reader, row_groups, column_projection,
-                                              cpu_executor, rows_to_readahead));
->>>>>>> 71293212
     RecordBatchGenerator sliced =
         SlicingGenerator(std::move(casted), options->batch_size);
     if (batch_readahead == 0) {
