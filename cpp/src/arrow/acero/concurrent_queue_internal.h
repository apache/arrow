--- conflicted
+++ resolved
@@ -175,11 +175,7 @@
 
  private:
   BackpressureHandler handler_;
-<<<<<<< HEAD
-  bool shutdown_{false};
-=======
   std::atomic<bool> shutdown_{false};
->>>>>>> 4b55ea69
 };
 
 }  // namespace arrow::acero