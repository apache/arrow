// Licensed to the Apache Software Foundation (ASF) under one
// or more contributor license agreements.  See the NOTICE file
// distributed with this work for additional information
// regarding copyright ownership.  The ASF licenses this file
// to you under the Apache License, Version 2.0 (the
// "License"); you may not use this file except in compliance
// with the License.  You may obtain a copy of the License at
//
//   http://www.apache.org/licenses/LICENSE-2.0
//
// Unless required by applicable law or agreed to in writing,
// software distributed under the License is distributed on an
// "AS IS" BASIS, WITHOUT WARRANTIES OR CONDITIONS OF ANY
// KIND, either express or implied.  See the License for the
// specific language governing permissions and limitations
// under the License.

#include <mutex>
#include <sstream>
#include <thread>
#include <unordered_map>
#include <unordered_set>

#include "arrow/acero/aggregate_node.h"
#include "arrow/acero/exec_plan.h"
#include "arrow/acero/options.h"
#include "arrow/acero/query_context.h"
#include "arrow/acero/util.h"
#include "arrow/compute/exec.h"
#include "arrow/compute/exec_internal.h"
#include "arrow/compute/registry.h"
#include "arrow/compute/row/grouper.h"
#include "arrow/datum.h"
#include "arrow/result.h"
#include "arrow/util/checked_cast.h"
#include "arrow/util/logging.h"
#include "arrow/util/thread_pool.h"
#include "arrow/util/tracing_internal.h"

// This file implements both regular and segmented group-by aggregation, which is a
// generalization of ordered aggregation in which the key columns are not required to be
// ordered.
//
// In (regular) group-by aggregation, the input rows are partitioned into groups using a
// set of columns called keys, where in a given group each row has the same values for
// these columns. In segmented group-by aggregation, a second set of columns called
// segment-keys is used to refine the partitioning. However, segment-keys are different in
// that they partition only consecutive rows into a single group. Such a partition of
// consecutive rows is called a segment group. For example, consider a column X with
// values [A, A, B, A] at row-indices [0, 1, 2]. A regular group-by aggregation with keys
// [X] yields a row-index partitioning [[0, 1, 3], [2]] whereas a segmented-group-by
// aggregation with segment-keys [X] yields [[0, 1], [1], [3]].
//
// The implementation first segments the input using the segment-keys, then groups by the
// keys. When a segment group end is reached while scanning the input, output is pushed
// and the accumulating state is cleared. If no segment-keys are given, then the entire
// input is taken as one segment group. One batch per segment group is sent to output.

namespace arrow {

using internal::checked_cast;

using compute::ExecSpan;
using compute::ExecValue;
using compute::Function;
using compute::FunctionOptions;
using compute::Grouper;
using compute::HashAggregateKernel;
using compute::Kernel;
using compute::KernelContext;
using compute::KernelInitArgs;
using compute::KernelState;
using compute::RowSegmenter;
using compute::ScalarAggregateKernel;
using compute::Segment;

namespace acero {

namespace {

template <typename KernelType>
struct ARROW_ACERO_EXPORT AggregateNodeArgs {
  std::shared_ptr<Schema> output_schema;
  std::vector<int> grouping_key_field_ids;
  std::vector<int> segment_key_field_ids;
  std::unique_ptr<RowSegmenter> segmenter;
  std::vector<std::vector<int>> target_fieldsets;
  std::vector<Aggregate> aggregates;
  std::vector<const KernelType*> kernels;
  std::vector<std::vector<TypeHolder>> kernel_intypes;
  std::vector<std::vector<std::unique_ptr<KernelState>>> states;
};

std::vector<TypeHolder> ExtendWithGroupIdType(const std::vector<TypeHolder>& in_types) {
  std::vector<TypeHolder> aggr_in_types;
  aggr_in_types.reserve(in_types.size() + 1);
  aggr_in_types = in_types;
  aggr_in_types.emplace_back(uint32());
  return aggr_in_types;
}

Result<const HashAggregateKernel*> GetKernel(ExecContext* ctx, const Aggregate& aggregate,
                                             const std::vector<TypeHolder>& in_types) {
  const auto aggr_in_types = ExtendWithGroupIdType(in_types);
  ARROW_ASSIGN_OR_RAISE(auto function,
                        ctx->func_registry()->GetFunction(aggregate.function));
  if (function->kind() != Function::HASH_AGGREGATE) {
    if (function->kind() == Function::SCALAR_AGGREGATE) {
      return Status::Invalid("The provided function (", aggregate.function,
                             ") is a scalar aggregate function.  Since there are "
                             "keys to group by, a hash aggregate function was "
                             "expected (normally these start with hash_)");
    }
    return Status::Invalid("The provided function(", aggregate.function,
                           ") is not an aggregate function");
  }
  ARROW_ASSIGN_OR_RAISE(const Kernel* kernel, function->DispatchExact(aggr_in_types));
  return static_cast<const HashAggregateKernel*>(kernel);
}

Result<std::unique_ptr<KernelState>> InitKernel(const HashAggregateKernel* kernel,
                                                ExecContext* ctx,
                                                const Aggregate& aggregate,
                                                const std::vector<TypeHolder>& in_types) {
  const auto aggr_in_types = ExtendWithGroupIdType(in_types);

  KernelContext kernel_ctx{ctx};
  const auto* options =
      arrow::internal::checked_cast<const FunctionOptions*>(aggregate.options.get());
  if (options == nullptr) {
    // use known default options for the named function if possible
    auto maybe_function = ctx->func_registry()->GetFunction(aggregate.function);
    if (maybe_function.ok()) {
      options = maybe_function.ValueOrDie()->default_options();
    }
  }

  ARROW_ASSIGN_OR_RAISE(
      auto state,
      kernel->init(&kernel_ctx, KernelInitArgs{kernel, aggr_in_types, options}));
  return std::move(state);
}

Result<std::vector<const HashAggregateKernel*>> GetKernels(
    ExecContext* ctx, const std::vector<Aggregate>& aggregates,
    const std::vector<std::vector<TypeHolder>>& in_types) {
  if (aggregates.size() != in_types.size()) {
    return Status::Invalid(aggregates.size(), " aggregate functions were specified but ",
                           in_types.size(), " arguments were provided.");
  }

  std::vector<const HashAggregateKernel*> kernels(in_types.size());
  for (size_t i = 0; i < aggregates.size(); ++i) {
    ARROW_ASSIGN_OR_RAISE(kernels[i], GetKernel(ctx, aggregates[i], in_types[i]));
  }
  return kernels;
}

Result<std::vector<std::unique_ptr<KernelState>>> InitKernels(
    const std::vector<const HashAggregateKernel*>& kernels, ExecContext* ctx,
    const std::vector<Aggregate>& aggregates,
    const std::vector<std::vector<TypeHolder>>& in_types) {
  std::vector<std::unique_ptr<KernelState>> states(kernels.size());
  for (size_t i = 0; i < aggregates.size(); ++i) {
    ARROW_ASSIGN_OR_RAISE(states[i],
                          InitKernel(kernels[i], ctx, aggregates[i], in_types[i]));
  }
  return std::move(states);
}

Result<FieldVector> ResolveKernels(
    const std::vector<Aggregate>& aggregates,
    const std::vector<const HashAggregateKernel*>& kernels,
    const std::vector<std::unique_ptr<KernelState>>& states, ExecContext* ctx,
    const std::vector<std::vector<TypeHolder>>& types) {
  FieldVector fields(types.size());

  for (size_t i = 0; i < kernels.size(); ++i) {
    KernelContext kernel_ctx{ctx};
    kernel_ctx.SetState(states[i].get());

    const auto aggr_in_types = ExtendWithGroupIdType(types[i]);
    ARROW_ASSIGN_OR_RAISE(
        auto type, kernels[i]->signature->out_type().Resolve(&kernel_ctx, aggr_in_types));
    fields[i] = field(aggregates[i].function, type.GetSharedPtr());
  }
  return fields;
}

void AggregatesToString(std::stringstream* ss, const Schema& input_schema,
                        const std::vector<Aggregate>& aggs,
                        const std::vector<std::vector<int>>& target_fieldsets,
                        int indent = 0) {
  *ss << "aggregates=[" << std::endl;
  for (size_t i = 0; i < aggs.size(); i++) {
    for (int j = 0; j < indent; ++j) *ss << "  ";
    *ss << '\t' << aggs[i].function << '(';
    const auto& target = target_fieldsets[i];
    if (target.size() == 0) {
      *ss << "*";
    } else {
      *ss << input_schema.field(target[0])->name();
      for (size_t k = 1; k < target.size(); k++) {
        *ss << ", " << input_schema.field(target[k])->name();
      }
    }
    if (aggs[i].options) {
      *ss << ", " << aggs[i].options->ToString();
    }
    *ss << ")," << std::endl;
  }
  for (int j = 0; j < indent; ++j) *ss << "  ";
  *ss << ']';
}

// Extract segments from a batch and run the given handler on them.  Note that the
// handle may be called on open segments which are not yet finished.  Typically a
// handler should accumulate those open segments until a closed segment is reached.
template <typename BatchHandler>
Status HandleSegments(RowSegmenter* segmenter, const ExecBatch& batch,
                      const std::vector<int>& ids, const BatchHandler& handle_batch) {
  int64_t offset = 0;
  ARROW_ASSIGN_OR_RAISE(auto segment_exec_batch, batch.SelectValues(ids));
  ExecSpan segment_batch(segment_exec_batch);

  while (true) {
    ARROW_ASSIGN_OR_RAISE(compute::Segment segment,
                          segmenter->GetNextSegment(segment_batch, offset));
    if (segment.offset >= segment_batch.length) break;  // condition of no-next-segment
    ARROW_RETURN_NOT_OK(handle_batch(batch, segment));
    offset = segment.offset + segment.length;
  }
  return Status::OK();
}

/// @brief Extract values of segment keys from a segment batch
/// @param[out] values_ptr Vector to store the extracted segment key values
/// @param[in] input_batch Segment batch. Must have the a constant value for segment key
/// @param[in] field_ids Segment key field ids
Status ExtractSegmenterValues(std::vector<Datum>* values_ptr,
                              const ExecBatch& input_batch,
                              const std::vector<int>& field_ids) {
  DCHECK_GT(input_batch.length, 0);
  std::vector<Datum>& values = *values_ptr;
  int64_t row = input_batch.length - 1;
  values.clear();
  values.resize(field_ids.size());
  for (size_t i = 0; i < field_ids.size(); i++) {
    const Datum& value = input_batch.values[field_ids[i]];
    if (value.is_scalar()) {
      values[i] = value;
    } else if (value.is_array()) {
      ARROW_ASSIGN_OR_RAISE(auto scalar, value.make_array()->GetScalar(row));
      values[i] = scalar;
    } else {
      DCHECK(false);
    }
  }
  return Status::OK();
}

void PlaceFields(ExecBatch& batch, size_t base, std::vector<Datum>& values) {
  DCHECK_LE(base + values.size(), batch.values.size());
  for (size_t i = 0; i < values.size(); i++) {
    batch.values[base + i] = values[i];
  }
}

class ScalarAggregateNode : public ExecNode, public TracedNode {
 public:
  ScalarAggregateNode(ExecPlan* plan, std::vector<ExecNode*> inputs,
                      std::shared_ptr<Schema> output_schema,
                      std::unique_ptr<RowSegmenter> segmenter,
                      std::vector<int> segment_field_ids,
                      std::vector<std::vector<int>> target_fieldsets,
                      std::vector<Aggregate> aggs,
                      std::vector<const ScalarAggregateKernel*> kernels,
                      std::vector<std::vector<TypeHolder>> kernel_intypes,
                      std::vector<std::vector<std::unique_ptr<KernelState>>> states)
      : ExecNode(plan, std::move(inputs), {"target"},
                 /*output_schema=*/std::move(output_schema)),
        TracedNode(this),
        segmenter_(std::move(segmenter)),
        segment_field_ids_(std::move(segment_field_ids)),
        target_fieldsets_(std::move(target_fieldsets)),
        aggs_(std::move(aggs)),
        kernels_(std::move(kernels)),
        kernel_intypes_(std::move(kernel_intypes)),
        states_(std::move(states)) {}

  static Result<AggregateNodeArgs<ScalarAggregateKernel>> MakeAggregateNodeArgs(
      const Schema& input_schema, const std::vector<FieldRef>& keys,
      const std::vector<FieldRef>& segment_keys, const std::vector<Aggregate>& aggs,
      ExecContext* exec_ctx, size_t concurrency) {
    std::vector<Aggregate> aggregates(aggs);
    std::vector<int> segment_field_ids(segment_keys.size());
    std::vector<TypeHolder> segment_key_types(segment_keys.size());
    for (size_t i = 0; i < segment_keys.size(); i++) {
      ARROW_ASSIGN_OR_RAISE(FieldPath match, segment_keys[i].FindOne(input_schema));
      if (match.indices().size() > 1) {
        // ARROW-18369: Support nested references as segment ids
        return Status::Invalid("Nested references cannot be used as segment ids");
      }
      segment_field_ids[i] = match[0];
      segment_key_types[i] = input_schema.field(match[0])->type().get();
    }

    ARROW_ASSIGN_OR_RAISE(auto segmenter,
                          RowSegmenter::Make(std::move(segment_key_types),
                                             /*nullable_keys=*/false, exec_ctx));

    std::vector<std::vector<TypeHolder>> kernel_intypes(aggregates.size());
    std::vector<const ScalarAggregateKernel*> kernels(aggregates.size());
    std::vector<std::vector<std::unique_ptr<KernelState>>> states(kernels.size());
    FieldVector fields(kernels.size() + segment_keys.size());

    // Output the segment keys first, followed by the aggregates
    for (size_t i = 0; i < segment_keys.size(); ++i) {
      ARROW_ASSIGN_OR_RAISE(fields[i],
                            segment_keys[i].GetOne(*inputs[0]->output_schema()));
    }

    std::vector<std::vector<int>> target_fieldsets(kernels.size());
    std::size_t base = segment_keys.size();
    for (size_t i = 0; i < kernels.size(); ++i) {
      const auto& target_fieldset = aggregates[i].target;
      for (const auto& target : target_fieldset) {
        ARROW_ASSIGN_OR_RAISE(auto match, FieldRef(target).FindOne(input_schema));
        target_fieldsets[i].push_back(match[0]);
      }

      ARROW_ASSIGN_OR_RAISE(
          auto function, exec_ctx->func_registry()->GetFunction(aggregates[i].function));

      if (function->kind() != Function::SCALAR_AGGREGATE) {
        if (function->kind() == Function::HASH_AGGREGATE) {
          return Status::Invalid("The provided function (", aggregates[i].function,
                                 ") is a hash aggregate function.  Since there are no "
                                 "keys to group by, a scalar aggregate function was "
                                 "expected (normally these do not start with hash_)");
        }
        return Status::Invalid("The provided function(", aggregates[i].function,
                               ") is not an aggregate function");
      }

      std::vector<TypeHolder> in_types;
      for (const auto& target : target_fieldsets[i]) {
        in_types.emplace_back(input_schema.field(target)->type().get());
      }
      kernel_intypes[i] = in_types;
      ARROW_ASSIGN_OR_RAISE(const Kernel* kernel,
                            function->DispatchExact(kernel_intypes[i]));
      kernels[i] = static_cast<const ScalarAggregateKernel*>(kernel);

      if (aggregates[i].options == nullptr) {
        DCHECK(!function->doc().options_required);
        const auto* default_options = function->default_options();
        if (default_options) {
          aggregates[i].options = default_options->Copy();
        }
      }

      KernelContext kernel_ctx{exec_ctx};
      states[i].resize(concurrency);
      RETURN_NOT_OK(Kernel::InitAll(
          &kernel_ctx,
          KernelInitArgs{kernels[i], kernel_intypes[i], aggregates[i].options.get()},
          &states[i]));

      // pick one to resolve the kernel signature
      kernel_ctx.SetState(states[i][0].get());
      ARROW_ASSIGN_OR_RAISE(auto out_type, kernels[i]->signature->out_type().Resolve(
                                               &kernel_ctx, kernel_intypes[i]));

<<<<<<< HEAD
      fields[i] = field(aggregates[i].name, out_type.GetSharedPtr());
    }
    for (size_t i = 0; i < segment_keys.size(); ++i) {
      ARROW_ASSIGN_OR_RAISE(fields[kernels.size() + i],
                            segment_keys[i].GetOne(input_schema));
=======
      fields[base + i] =
          field(aggregate_options.aggregates[i].name, out_type.GetSharedPtr());
>>>>>>> ee42b908
    }

    return AggregateNodeArgs<ScalarAggregateKernel>{schema(std::move(fields)),
                                                    {},
                                                    std::move(segment_field_ids),
                                                    std::move(segmenter),
                                                    std::move(target_fieldsets),
                                                    std::move(aggregates),
                                                    std::move(kernels),
                                                    std::move(kernel_intypes),
                                                    std::move(states)};
  }

  static Result<ExecNode*> Make(ExecPlan* plan, std::vector<ExecNode*> inputs,
                                const ExecNodeOptions& options) {
    RETURN_NOT_OK(ValidateExecNodeInputs(plan, inputs, 1, "ScalarAggregateNode"));

    const auto& aggregate_options = checked_cast<const AggregateNodeOptions&>(options);
    auto aggregates = aggregate_options.aggregates;
    const auto& keys = aggregate_options.keys;
    const auto& segment_keys = aggregate_options.segment_keys;

    if (keys.size() > 0) {
      return Status::Invalid("Scalar aggregation with some key");
    }
    if (plan->query_context()->exec_context()->executor()->GetCapacity() > 1 &&
        segment_keys.size() > 0) {
      return Status::NotImplemented("Segmented aggregation in a multi-threaded plan");
    }

    const auto& input_schema = *inputs[0]->output_schema();
    auto exec_ctx = plan->query_context()->exec_context();

    ARROW_ASSIGN_OR_RAISE(
        auto args,
        MakeAggregateNodeArgs(input_schema, keys, segment_keys, aggregates, exec_ctx,
                              /*concurrency=*/plan->query_context()->max_concurrency()));

    return plan->EmplaceNode<ScalarAggregateNode>(
        plan, std::move(inputs), std::move(args.output_schema), std::move(args.segmenter),
        std::move(args.segment_key_field_ids), std::move(args.target_fieldsets),
        std::move(args.aggregates), std::move(args.kernels),
        std::move(args.kernel_intypes), std::move(args.states));
  }

  const char* kind_name() const override { return "ScalarAggregateNode"; }

  Status DoConsume(const ExecSpan& batch, size_t thread_index) {
    for (size_t i = 0; i < kernels_.size(); ++i) {
      arrow::util::tracing::Span span;
      START_COMPUTE_SPAN(span, aggs_[i].function,
                         {{"function.name", aggs_[i].function},
                          {"function.options",
                           aggs_[i].options ? aggs_[i].options->ToString() : "<NULLPTR>"},
                          {"function.kind", std::string(kind_name()) + "::Consume"}});
      KernelContext batch_ctx{plan()->query_context()->exec_context()};
      batch_ctx.SetState(states_[i][thread_index].get());

      std::vector<ExecValue> column_values;
      for (const int field : target_fieldsets_[i]) {
        column_values.push_back(batch.values[field]);
      }
      ExecSpan column_batch{std::move(column_values), batch.length};
      RETURN_NOT_OK(kernels_[i]->consume(&batch_ctx, column_batch));
    }
    return Status::OK();
  }

  Status InputReceived(ExecNode* input, ExecBatch batch) override {
    auto scope = TraceInputReceived(batch);
    DCHECK_EQ(input, inputs_[0]);

    auto thread_index = plan_->query_context()->GetThreadIndex();
    auto handler = [this, thread_index](const ExecBatch& full_batch,
                                        const Segment& segment) {
      // (1) The segment is starting of a new segment group and points to
      // the beginning of the batch, then it means no data in the batch belongs
      // to the current segment group. We can output and reset kernel states.
      if (!segment.extends && segment.offset == 0) RETURN_NOT_OK(OutputResult(false));

      // We add segment to the current segment group aggregation
      auto exec_batch = full_batch.Slice(segment.offset, segment.length);
      RETURN_NOT_OK(DoConsume(ExecSpan(exec_batch), thread_index));
      RETURN_NOT_OK(
          ExtractSegmenterValues(&segmenter_values_, exec_batch, segment_field_ids_));

      // If the segment closes the current segment group, we can output segment group
      // aggregation.
      if (!segment.is_open) RETURN_NOT_OK(OutputResult(false));

      return Status::OK();
    };
    RETURN_NOT_OK(HandleSegments(segmenter_.get(), batch, segment_field_ids_, handler));

    if (input_counter_.Increment()) {
      RETURN_NOT_OK(OutputResult(/*is_last=*/true));
    }
    return Status::OK();
  }

  Status InputFinished(ExecNode* input, int total_batches) override {
    auto scope = TraceFinish();
    EVENT_ON_CURRENT_SPAN("InputFinished", {{"batches.length", total_batches}});
    DCHECK_EQ(input, inputs_[0]);
    if (input_counter_.SetTotal(total_batches)) {
      RETURN_NOT_OK(OutputResult(/*is_last=*/true));
    }
    return Status::OK();
  }

  Status StartProducing() override {
    NoteStartProducing(ToStringExtra());
    return Status::OK();
  }

  void PauseProducing(ExecNode* output, int32_t counter) override {
    inputs_[0]->PauseProducing(this, counter);
  }

  void ResumeProducing(ExecNode* output, int32_t counter) override {
    inputs_[0]->ResumeProducing(this, counter);
  }

  Status StopProducingImpl() override { return Status::OK(); }

 protected:
  std::string ToStringExtra(int indent = 0) const override {
    std::stringstream ss;
    const auto input_schema = inputs_[0]->output_schema();
    AggregatesToString(&ss, *input_schema, aggs_, target_fieldsets_);
    return ss.str();
  }

 private:
  Status ResetKernelStates() {
    auto exec_ctx = plan()->query_context()->exec_context();
    for (size_t i = 0; i < kernels_.size(); ++i) {
      states_[i].resize(plan()->query_context()->max_concurrency());
      KernelContext kernel_ctx{exec_ctx};
      RETURN_NOT_OK(Kernel::InitAll(
          &kernel_ctx,
          KernelInitArgs{kernels_[i], kernel_intypes_[i], aggs_[i].options.get()},
          &states_[i]));
    }
    return Status::OK();
  }

  Status OutputResult(bool is_last) {
    ExecBatch batch{{}, 1};
    batch.values.resize(kernels_.size() + segment_field_ids_.size());

    // First, insert segment keys
    PlaceFields(batch, /*base=*/0, segmenter_values_);

    // Followed by aggregate values
    std::size_t base = segment_field_ids_.size();
    for (size_t i = 0; i < kernels_.size(); ++i) {
      arrow::util::tracing::Span span;
      START_COMPUTE_SPAN(span, aggs_[i].function,
                         {{"function.name", aggs_[i].function},
                          {"function.options",
                           aggs_[i].options ? aggs_[i].options->ToString() : "<NULLPTR>"},
                          {"function.kind", std::string(kind_name()) + "::Finalize"}});
      KernelContext ctx{plan()->query_context()->exec_context()};
      ARROW_ASSIGN_OR_RAISE(auto merged, ScalarAggregateKernel::MergeAll(
                                             kernels_[i], &ctx, std::move(states_[i])));
      RETURN_NOT_OK(kernels_[i]->finalize(&ctx, &batch.values[base + i]));
    }

    ARROW_RETURN_NOT_OK(output_->InputReceived(this, std::move(batch)));
    total_output_batches_++;
    if (is_last) {
      ARROW_RETURN_NOT_OK(output_->InputFinished(this, total_output_batches_));
    } else {
      ARROW_RETURN_NOT_OK(ResetKernelStates());
    }
    return Status::OK();
  }

  // A segmenter for the segment-keys
  std::unique_ptr<RowSegmenter> segmenter_;
  // Field indices corresponding to the segment-keys
  const std::vector<int> segment_field_ids_;
  // Holds the value of segment keys of the most recent input batch
  // The values are updated everytime an input batch is processed
  std::vector<Datum> segmenter_values_;

  const std::vector<std::vector<int>> target_fieldsets_;
  const std::vector<Aggregate> aggs_;
  const std::vector<const ScalarAggregateKernel*> kernels_;

  // Input type holders for each kernel, used for state initialization
  std::vector<std::vector<TypeHolder>> kernel_intypes_;
  std::vector<std::vector<std::unique_ptr<KernelState>>> states_;

  AtomicCounter input_counter_;
  /// \brief Total number of output batches produced
  int total_output_batches_ = 0;
};

class GroupByNode : public ExecNode, public TracedNode {
 public:
  GroupByNode(ExecNode* input, std::shared_ptr<Schema> output_schema,
              std::vector<int> key_field_ids, std::vector<int> segment_key_field_ids,
              std::unique_ptr<RowSegmenter> segmenter,
              std::vector<std::vector<TypeHolder>> agg_src_types,
              std::vector<std::vector<int>> agg_src_fieldsets,
              std::vector<Aggregate> aggs,
              std::vector<const HashAggregateKernel*> agg_kernels)
      : ExecNode(input->plan(), {input}, {"groupby"}, std::move(output_schema)),
        TracedNode(this),
        segmenter_(std::move(segmenter)),
        key_field_ids_(std::move(key_field_ids)),
        segment_key_field_ids_(std::move(segment_key_field_ids)),
        agg_src_types_(std::move(agg_src_types)),
        agg_src_fieldsets_(std::move(agg_src_fieldsets)),
        aggs_(std::move(aggs)),
        agg_kernels_(std::move(agg_kernels)) {}

  Status Init() override {
    output_task_group_id_ = plan_->query_context()->RegisterTaskGroup(
        [this](size_t, int64_t task_id) { return OutputNthBatch(task_id); },
        [](size_t) { return Status::OK(); });
    return Status::OK();
  }

  static Result<AggregateNodeArgs<HashAggregateKernel>> MakeAggregateNodeArgs(
      const Schema& input_schema, const std::vector<FieldRef>& keys,
      const std::vector<FieldRef>& segment_keys, const std::vector<Aggregate>& aggs,
      ExecContext* ctx) {
    // Find input field indices for key fields
    std::vector<int> key_field_ids(keys.size());
    for (size_t i = 0; i < keys.size(); ++i) {
      ARROW_ASSIGN_OR_RAISE(auto match, keys[i].FindOne(input_schema));
      key_field_ids[i] = match[0];
    }

    // Find input field indices for segment key fields
    std::vector<int> segment_key_field_ids(segment_keys.size());
    for (size_t i = 0; i < segment_keys.size(); ++i) {
      ARROW_ASSIGN_OR_RAISE(auto match, segment_keys[i].FindOne(input_schema));
      segment_key_field_ids[i] = match[0];
    }

    // Check key fields and segment key fields are disjoint
    std::unordered_set<int> key_field_id_set(key_field_ids.begin(), key_field_ids.end());
    for (const auto& segment_key_field_id : segment_key_field_ids) {
      if (key_field_id_set.find(segment_key_field_id) != key_field_id_set.end()) {
        return Status::Invalid("Group-by aggregation with field '",
                               input_schema.field(segment_key_field_id)->name(),
                               "' as both key and segment key");
      }
    }

    // Find input field indices for aggregates
    std::vector<std::vector<int>> agg_src_fieldsets(aggs.size());
    for (size_t i = 0; i < aggs.size(); ++i) {
      const auto& target_fieldset = aggs[i].target;
      for (const auto& target : target_fieldset) {
        ARROW_ASSIGN_OR_RAISE(auto match, target.FindOne(input_schema));
        agg_src_fieldsets[i].push_back(match[0]);
      }
    }

    // Build vector of aggregate source field data types
    std::vector<std::vector<TypeHolder>> agg_src_types(aggs.size());
    for (size_t i = 0; i < aggs.size(); ++i) {
      for (const auto& agg_src_field_id : agg_src_fieldsets[i]) {
        agg_src_types[i].push_back(input_schema.field(agg_src_field_id)->type().get());
      }
    }

    // Build vector of segment key field data types
    std::vector<TypeHolder> segment_key_types(segment_keys.size());
    for (size_t i = 0; i < segment_keys.size(); ++i) {
      auto segment_key_field_id = segment_key_field_ids[i];
      segment_key_types[i] = input_schema.field(segment_key_field_id)->type().get();
    }

    ARROW_ASSIGN_OR_RAISE(auto segmenter,
                          RowSegmenter::Make(std::move(segment_key_types),
                                             /*nullable_keys=*/false, ctx));

    // Construct aggregates
    ARROW_ASSIGN_OR_RAISE(auto agg_kernels, GetKernels(ctx, aggs, agg_src_types));

    ARROW_ASSIGN_OR_RAISE(auto agg_states,
                          InitKernels(agg_kernels, ctx, aggs, agg_src_types));

    ARROW_ASSIGN_OR_RAISE(
        FieldVector agg_result_fields,
        ResolveKernels(aggs, agg_kernels, agg_states, ctx, agg_src_types));

    // Build field vector for output schema
    FieldVector output_fields{keys.size() + segment_keys.size() + aggs.size()};

<<<<<<< HEAD
    // Aggregate fields come before key fields to match the behavior of GroupBy function
    for (size_t i = 0; i < aggs.size(); ++i) {
      output_fields[i] = agg_result_fields[i]->WithName(aggs[i].name);
    }
    size_t base = aggs.size();
    for (size_t i = 0; i < keys.size(); ++i) {
      int key_field_id = key_field_ids[i];
      output_fields[base + i] = input_schema.field(key_field_id);
=======
    // First output is keys, followed by segment_keys, followed by aggregates themselves
    // This matches the behavior described by Substrait and also tends to be the behavior
    // in SQL engines
    for (size_t i = 0; i < keys.size(); ++i) {
      int key_field_id = key_field_ids[i];
      output_fields[i] = input_schema->field(key_field_id);
>>>>>>> ee42b908
    }
    size_t base = keys.size();
    for (size_t i = 0; i < segment_keys.size(); ++i) {
      int segment_key_field_id = segment_key_field_ids[i];
      output_fields[base + i] = input_schema.field(segment_key_field_id);
    }

    return AggregateNodeArgs<HashAggregateKernel>{schema(std::move(output_fields)),
                                                  std::move(key_field_ids),
                                                  std::move(segment_key_field_ids),
                                                  std::move(segmenter),
                                                  std::move(agg_src_fieldsets),
                                                  std::move(aggs),
                                                  std::move(agg_kernels),
                                                  std::move(agg_src_types),
                                                  {}};
  }

  static Result<ExecNode*> Make(ExecPlan* plan, std::vector<ExecNode*> inputs,
                                const ExecNodeOptions& options) {
    RETURN_NOT_OK(ValidateExecNodeInputs(plan, inputs, 1, "GroupByNode"));

    auto input = inputs[0];
    const auto& aggregate_options = checked_cast<const AggregateNodeOptions&>(options);
    const auto& keys = aggregate_options.keys;
    const auto& segment_keys = aggregate_options.segment_keys;
    // Copy (need to modify options pointer below)
    auto aggs = aggregate_options.aggregates;

    if (plan->query_context()->exec_context()->executor()->GetCapacity() > 1 &&
        segment_keys.size() > 0) {
      return Status::NotImplemented("Segmented aggregation in a multi-threaded plan");
    }
    base += segment_keys.size();
    for (size_t i = 0; i < aggs.size(); ++i) {
      output_fields[base + i] =
          agg_result_fields[i]->WithName(aggregate_options.aggregates[i].name);
    }

    auto input_schema = input->output_schema();
    auto exec_ctx = plan->query_context()->exec_context();

    ARROW_ASSIGN_OR_RAISE(auto args, MakeAggregateNodeArgs(*input_schema, keys,
                                                           segment_keys, aggs, exec_ctx));

    return input->plan()->EmplaceNode<GroupByNode>(
        input, std::move(args.output_schema), std::move(args.grouping_key_field_ids),
        std::move(args.segment_key_field_ids), std::move(args.segmenter),
        std::move(args.kernel_intypes), std::move(args.target_fieldsets),
        std::move(args.aggregates), std::move(args.kernels));
  }

  Status ResetKernelStates() {
    auto ctx = plan()->query_context()->exec_context();
    ARROW_RETURN_NOT_OK(InitKernels(agg_kernels_, ctx, aggs_, agg_src_types_));
    return Status::OK();
  }

  const char* kind_name() const override { return "GroupByNode"; }

  Status Consume(ExecSpan batch) {
    size_t thread_index = plan_->query_context()->GetThreadIndex();
    if (thread_index >= local_states_.size()) {
      return Status::IndexError("thread index ", thread_index, " is out of range [0, ",
                                local_states_.size(), ")");
    }

    auto state = &local_states_[thread_index];
    RETURN_NOT_OK(InitLocalStateIfNeeded(state));

    // Create a batch with key columns
    std::vector<ExecValue> keys(key_field_ids_.size());
    for (size_t i = 0; i < key_field_ids_.size(); ++i) {
      keys[i] = batch[key_field_ids_[i]];
    }
    ExecSpan key_batch(std::move(keys), batch.length);

    // Create a batch with group ids
    ARROW_ASSIGN_OR_RAISE(Datum id_batch, state->grouper->Consume(key_batch));

    // Execute aggregate kernels
    for (size_t i = 0; i < agg_kernels_.size(); ++i) {
      arrow::util::tracing::Span span;
      START_COMPUTE_SPAN(span, aggs_[i].function,
                         {{"function.name", aggs_[i].function},
                          {"function.options",
                           aggs_[i].options ? aggs_[i].options->ToString() : "<NULLPTR>"},
                          {"function.kind", std::string(kind_name()) + "::Consume"}});
      auto ctx = plan_->query_context()->exec_context();
      KernelContext kernel_ctx{ctx};
      kernel_ctx.SetState(state->agg_states[i].get());

      std::vector<ExecValue> column_values;
      for (const int field : agg_src_fieldsets_[i]) {
        column_values.push_back(batch[field]);
      }
      column_values.emplace_back(*id_batch.array());
      ExecSpan agg_batch(std::move(column_values), batch.length);
      RETURN_NOT_OK(agg_kernels_[i]->resize(&kernel_ctx, state->grouper->num_groups()));
      RETURN_NOT_OK(agg_kernels_[i]->consume(&kernel_ctx, agg_batch));
    }

    return Status::OK();
  }

  Status Merge() {
    arrow::util::tracing::Span span;
    START_COMPUTE_SPAN(span, "Merge",
                       {{"group_by", ToStringExtra()}, {"node.label", label()}});
    ThreadLocalState* state0 = &local_states_[0];
    for (size_t i = 1; i < local_states_.size(); ++i) {
      ThreadLocalState* state = &local_states_[i];
      if (!state->grouper) {
        continue;
      }

      ARROW_ASSIGN_OR_RAISE(ExecBatch other_keys, state->grouper->GetUniques());
      ARROW_ASSIGN_OR_RAISE(Datum transposition,
                            state0->grouper->Consume(ExecSpan(other_keys)));
      state->grouper.reset();

      for (size_t i = 0; i < agg_kernels_.size(); ++i) {
        arrow::util::tracing::Span span;
        START_COMPUTE_SPAN(
            span, aggs_[i].function,
            {{"function.name", aggs_[i].function},
             {"function.options",
              aggs_[i].options ? aggs_[i].options->ToString() : "<NULLPTR>"},
             {"function.kind", std::string(kind_name()) + "::Merge"}});

        auto ctx = plan_->query_context()->exec_context();
        KernelContext batch_ctx{ctx};
        DCHECK(state0->agg_states[i]);
        batch_ctx.SetState(state0->agg_states[i].get());

        RETURN_NOT_OK(agg_kernels_[i]->resize(&batch_ctx, state0->grouper->num_groups()));
        RETURN_NOT_OK(agg_kernels_[i]->merge(&batch_ctx, std::move(*state->agg_states[i]),
                                             *transposition.array()));
        state->agg_states[i].reset();
      }
    }
    return Status::OK();
  }

  Result<ExecBatch> Finalize() {
    arrow::util::tracing::Span span;
    START_COMPUTE_SPAN(span, "Finalize",
                       {{"group_by", ToStringExtra()}, {"node.label", label()}});

    ThreadLocalState* state = &local_states_[0];
    // If we never got any batches, then state won't have been initialized
    RETURN_NOT_OK(InitLocalStateIfNeeded(state));

    // Allocate a batch for output
    ExecBatch out_data{{}, state->grouper->num_groups()};
    out_data.values.resize(agg_kernels_.size() + key_field_ids_.size() +
                           segment_key_field_ids_.size());

    // Keys come first
    ARROW_ASSIGN_OR_RAISE(ExecBatch out_keys, state->grouper->GetUniques());
    std::move(out_keys.values.begin(), out_keys.values.end(), out_data.values.begin());
    // Followed by segment keys
    PlaceFields(out_data, key_field_ids_.size(), segmenter_values_);
    // And finally, the aggregates themselves
    std::size_t base = segment_key_field_ids_.size() + key_field_ids_.size();
    for (size_t i = 0; i < agg_kernels_.size(); ++i) {
      arrow::util::tracing::Span span;
      START_COMPUTE_SPAN(span, aggs_[i].function,
                         {{"function.name", aggs_[i].function},
                          {"function.options",
                           aggs_[i].options ? aggs_[i].options->ToString() : "<NULLPTR>"},
                          {"function.kind", std::string(kind_name()) + "::Finalize"}});
      KernelContext batch_ctx{plan_->query_context()->exec_context()};
      batch_ctx.SetState(state->agg_states[i].get());
      RETURN_NOT_OK(agg_kernels_[i]->finalize(&batch_ctx, &out_data.values[i + base]));
      state->agg_states[i].reset();
    }
    state->grouper.reset();

    return out_data;
  }

  Status OutputNthBatch(int64_t n) {
    int64_t batch_size = output_batch_size();
    return output_->InputReceived(this, out_data_.Slice(batch_size * n, batch_size));
  }

  Status OutputResult(bool is_last) {
    // To simplify merging, ensure that the first grouper is nonempty
    for (size_t i = 0; i < local_states_.size(); i++) {
      if (local_states_[i].grouper) {
        std::swap(local_states_[i], local_states_[0]);
        break;
      }
    }

    RETURN_NOT_OK(Merge());
    ARROW_ASSIGN_OR_RAISE(out_data_, Finalize());

    int64_t num_output_batches = bit_util::CeilDiv(out_data_.length, output_batch_size());
    total_output_batches_ += static_cast<int>(num_output_batches);
    if (is_last) {
      ARROW_RETURN_NOT_OK(output_->InputFinished(this, total_output_batches_));
      RETURN_NOT_OK(plan_->query_context()->StartTaskGroup(output_task_group_id_,
                                                           num_output_batches));
    } else {
      for (int64_t i = 0; i < num_output_batches; i++) {
        ARROW_RETURN_NOT_OK(OutputNthBatch(i));
      }
      ARROW_RETURN_NOT_OK(ResetKernelStates());
    }
    return Status::OK();
  }

  Status InputReceived(ExecNode* input, ExecBatch batch) override {
    auto scope = TraceInputReceived(batch);

    DCHECK_EQ(input, inputs_[0]);

    auto handler = [this](const ExecBatch& full_batch, const Segment& segment) {
      if (!segment.extends && segment.offset == 0) RETURN_NOT_OK(OutputResult(false));
      auto exec_batch = full_batch.Slice(segment.offset, segment.length);
      auto batch = ExecSpan(exec_batch);
      RETURN_NOT_OK(Consume(batch));
      RETURN_NOT_OK(
          ExtractSegmenterValues(&segmenter_values_, exec_batch, segment_key_field_ids_));
      if (!segment.is_open) RETURN_NOT_OK(OutputResult(false));
      return Status::OK();
    };
    ARROW_RETURN_NOT_OK(
        HandleSegments(segmenter_.get(), batch, segment_key_field_ids_, handler));

    if (input_counter_.Increment()) {
      ARROW_RETURN_NOT_OK(OutputResult(/*is_last=*/true));
    }
    return Status::OK();
  }

  Status InputFinished(ExecNode* input, int total_batches) override {
    auto scope = TraceFinish();
    DCHECK_EQ(input, inputs_[0]);

    if (input_counter_.SetTotal(total_batches)) {
      RETURN_NOT_OK(OutputResult(/*is_last=*/true));
    }
    return Status::OK();
  }

  Status StartProducing() override {
    NoteStartProducing(ToStringExtra());
    local_states_.resize(plan_->query_context()->max_concurrency());
    return Status::OK();
  }

  void PauseProducing(ExecNode* output, int32_t counter) override {
    // TODO(ARROW-16260)
    // Without spillover there is no way to handle backpressure in this node
  }

  void ResumeProducing(ExecNode* output, int32_t counter) override {
    // TODO(ARROW-16260)
    // Without spillover there is no way to handle backpressure in this node
  }

  Status StopProducingImpl() override { return Status::OK(); }

 protected:
  std::string ToStringExtra(int indent = 0) const override {
    std::stringstream ss;
    const auto input_schema = inputs_[0]->output_schema();
    ss << "keys=[";
    for (size_t i = 0; i < key_field_ids_.size(); i++) {
      if (i > 0) ss << ", ";
      ss << '"' << input_schema->field(key_field_ids_[i])->name() << '"';
    }
    ss << "], ";
    AggregatesToString(&ss, *input_schema, aggs_, agg_src_fieldsets_, indent);
    return ss.str();
  }

 private:
  struct ThreadLocalState {
    std::unique_ptr<Grouper> grouper;
    std::vector<std::unique_ptr<KernelState>> agg_states;
  };

  ThreadLocalState* GetLocalState() {
    size_t thread_index = plan_->query_context()->GetThreadIndex();
    return &local_states_[thread_index];
  }

  Status InitLocalStateIfNeeded(ThreadLocalState* state) {
    // Get input schema
    auto input_schema = inputs_[0]->output_schema();

    if (state->grouper != nullptr) return Status::OK();

    // Build vector of key field data types
    std::vector<TypeHolder> key_types(key_field_ids_.size());
    for (size_t i = 0; i < key_field_ids_.size(); ++i) {
      auto key_field_id = key_field_ids_[i];
      key_types[i] = input_schema->field(key_field_id)->type().get();
    }

    // Construct grouper
    ARROW_ASSIGN_OR_RAISE(
        state->grouper, Grouper::Make(key_types, plan_->query_context()->exec_context()));

    // Build vector of aggregate source field data types
    std::vector<std::vector<TypeHolder>> agg_src_types(agg_kernels_.size());
    for (size_t i = 0; i < agg_kernels_.size(); ++i) {
      for (const auto& field_id : agg_src_fieldsets_[i]) {
        agg_src_types[i].emplace_back(input_schema->field(field_id)->type().get());
      }
    }

    ARROW_ASSIGN_OR_RAISE(
        state->agg_states,
        InitKernels(agg_kernels_, plan_->query_context()->exec_context(), aggs_,
                    agg_src_types));

    return Status::OK();
  }

  int output_batch_size() const {
    int result =
        static_cast<int>(plan_->query_context()->exec_context()->exec_chunksize());
    if (result < 0) {
      result = 32 * 1024;
    }
    return result;
  }

  int output_task_group_id_;
  /// \brief A segmenter for the segment-keys
  std::unique_ptr<RowSegmenter> segmenter_;
  /// \brief Holds values of the current batch that were selected for the segment-keys
  std::vector<Datum> segmenter_values_;

  const std::vector<int> key_field_ids_;
  /// \brief Field indices corresponding to the segment-keys
  const std::vector<int> segment_key_field_ids_;
  /// \brief Types of input fields per aggregate
  const std::vector<std::vector<TypeHolder>> agg_src_types_;
  const std::vector<std::vector<int>> agg_src_fieldsets_;
  const std::vector<Aggregate> aggs_;
  const std::vector<const HashAggregateKernel*> agg_kernels_;

  AtomicCounter input_counter_;
  /// \brief Total number of output batches produced
  int total_output_batches_ = 0;

  std::vector<ThreadLocalState> local_states_;
  ExecBatch out_data_;
};

}  // namespace

namespace aggregate {

Result<std::shared_ptr<Schema>> MakeOutputSchema(
    const Schema& input_schema, const std::vector<FieldRef>& keys,
    const std::vector<FieldRef>& segment_keys, const std::vector<Aggregate>& aggregates,
    ExecContext* exec_ctx) {
  if (keys.empty()) {
    ARROW_ASSIGN_OR_RAISE(auto args, ScalarAggregateNode::MakeAggregateNodeArgs(
                                         input_schema, keys, segment_keys, aggregates,
                                         exec_ctx, /*concurrency=*/1));
    return std::move(args.output_schema);
  } else {
    ARROW_ASSIGN_OR_RAISE(
        auto args, GroupByNode::MakeAggregateNodeArgs(input_schema, keys, segment_keys,
                                                      aggregates, exec_ctx));
    return std::move(args.output_schema);
  }
}

}  // namespace aggregate

namespace internal {

void RegisterAggregateNode(ExecFactoryRegistry* registry) {
  DCHECK_OK(registry->AddFactory(
      "aggregate",
      [](ExecPlan* plan, std::vector<ExecNode*> inputs,
         const ExecNodeOptions& options) -> Result<ExecNode*> {
        const auto& aggregate_options =
            checked_cast<const AggregateNodeOptions&>(options);

        if (aggregate_options.keys.empty()) {
          // construct scalar agg node
          return ScalarAggregateNode::Make(plan, std::move(inputs), options);
        }
        return GroupByNode::Make(plan, std::move(inputs), options);
      }));
}

}  // namespace internal
}  // namespace acero
}  // namespace arrow<|MERGE_RESOLUTION|>--- conflicted
+++ resolved
@@ -317,7 +317,7 @@
     // Output the segment keys first, followed by the aggregates
     for (size_t i = 0; i < segment_keys.size(); ++i) {
       ARROW_ASSIGN_OR_RAISE(fields[i],
-                            segment_keys[i].GetOne(*inputs[0]->output_schema()));
+                            segment_keys[i].GetOne(input_schema));
     }
 
     std::vector<std::vector<int>> target_fieldsets(kernels.size());
@@ -372,16 +372,7 @@
       ARROW_ASSIGN_OR_RAISE(auto out_type, kernels[i]->signature->out_type().Resolve(
                                                &kernel_ctx, kernel_intypes[i]));
 
-<<<<<<< HEAD
-      fields[i] = field(aggregates[i].name, out_type.GetSharedPtr());
-    }
-    for (size_t i = 0; i < segment_keys.size(); ++i) {
-      ARROW_ASSIGN_OR_RAISE(fields[kernels.size() + i],
-                            segment_keys[i].GetOne(input_schema));
-=======
-      fields[base + i] =
-          field(aggregate_options.aggregates[i].name, out_type.GetSharedPtr());
->>>>>>> ee42b908
+      fields[base + i] = field(aggregates[i].name, out_type.GetSharedPtr());
     }
 
     return AggregateNodeArgs<ScalarAggregateKernel>{schema(std::move(fields)),
@@ -678,28 +669,21 @@
     // Build field vector for output schema
     FieldVector output_fields{keys.size() + segment_keys.size() + aggs.size()};
 
-<<<<<<< HEAD
-    // Aggregate fields come before key fields to match the behavior of GroupBy function
-    for (size_t i = 0; i < aggs.size(); ++i) {
-      output_fields[i] = agg_result_fields[i]->WithName(aggs[i].name);
-    }
-    size_t base = aggs.size();
-    for (size_t i = 0; i < keys.size(); ++i) {
-      int key_field_id = key_field_ids[i];
-      output_fields[base + i] = input_schema.field(key_field_id);
-=======
     // First output is keys, followed by segment_keys, followed by aggregates themselves
     // This matches the behavior described by Substrait and also tends to be the behavior
     // in SQL engines
     for (size_t i = 0; i < keys.size(); ++i) {
       int key_field_id = key_field_ids[i];
-      output_fields[i] = input_schema->field(key_field_id);
->>>>>>> ee42b908
+      output_fields[i] = input_schema.field(key_field_id);
     }
     size_t base = keys.size();
     for (size_t i = 0; i < segment_keys.size(); ++i) {
       int segment_key_field_id = segment_key_field_ids[i];
       output_fields[base + i] = input_schema.field(segment_key_field_id);
+    }
+    base += segment_keys.size();
+    for (size_t i = 0; i < aggs.size(); ++i) {
+      output_fields[base + i] = agg_result_fields[i]->WithName(aggs[i].name);
     }
 
     return AggregateNodeArgs<HashAggregateKernel>{schema(std::move(output_fields)),
