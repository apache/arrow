// Licensed to the Apache Software Foundation (ASF) under one
// or more contributor license agreements.  See the NOTICE file
// distributed with this work for additional information
// regarding copyright ownership.  The ASF licenses this file
// to you under the Apache License, Version 2.0 (the
// "License"); you may not use this file except in compliance
// with the License.  You may obtain a copy of the License at
//
//   http://www.apache.org/licenses/LICENSE-2.0
//
// Unless required by applicable law or agreed to in writing,
// software distributed under the License is distributed on an
// "AS IS" BASIS, WITHOUT WARRANTIES OR CONDITIONS OF ANY
// KIND, either express or implied.  See the License for the
// specific language governing permissions and limitations
// under the License.

#include <future>
#include "arrow/acero/concurrent_queue_internal.h"
#include "arrow/acero/hash_join_node.h"
#include "arrow/acero/schema_util.h"
#include "arrow/testing/extension_type.h"
#include "arrow/testing/gtest_util.h"
#include "arrow/testing/matchers.h"
using testing::Eq;

namespace arrow {
namespace acero {

const char* kLeftSuffix = ".left";
const char* kRightSuffix = ".right";

TEST(FieldMap, Trivial) {
  HashJoinSchema schema_mgr;

  auto left = schema({field("i32", int32())});
  auto right = schema({field("i32", int32())});

  ASSERT_OK(schema_mgr.Init(JoinType::INNER, *left, {"i32"}, *right, {"i32"},
                            literal(true), kLeftSuffix, kRightSuffix));

  auto output = schema_mgr.MakeOutputSchema(kLeftSuffix, kRightSuffix);
  EXPECT_THAT(*output, Eq(Schema({
                           field("i32.left", int32()),
                           field("i32.right", int32()),
                       })));

  auto i =
      schema_mgr.proj_maps[0].map(HashJoinProjection::INPUT, HashJoinProjection::OUTPUT);
  EXPECT_EQ(i.get(0), 0);
}

TEST(FieldMap, TrivialDuplicates) {
  HashJoinSchema schema_mgr;

  auto left = schema({field("i32", int32())});
  auto right = schema({field("i32", int32())});

  ASSERT_OK(schema_mgr.Init(JoinType::INNER, *left, {"i32"}, *right, {"i32"},
                            literal(true), "", ""));

  auto output = schema_mgr.MakeOutputSchema("", "");
  EXPECT_THAT(*output, Eq(Schema({
                           field("i32", int32()),
                           field("i32", int32()),
                       })));

  auto i =
      schema_mgr.proj_maps[0].map(HashJoinProjection::INPUT, HashJoinProjection::OUTPUT);
  EXPECT_EQ(i.get(0), 0);
}

TEST(FieldMap, SingleKeyField) {
  HashJoinSchema schema_mgr;

  auto left = schema({field("i32", int32()), field("str", utf8())});
  auto right = schema({field("f32", float32()), field("i32", int32())});

  ASSERT_OK(schema_mgr.Init(JoinType::INNER, *left, {"i32"}, *right, {"i32"},
                            literal(true), kLeftSuffix, kRightSuffix));

  EXPECT_EQ(schema_mgr.proj_maps[0].num_cols(HashJoinProjection::INPUT), 2);
  EXPECT_EQ(schema_mgr.proj_maps[1].num_cols(HashJoinProjection::INPUT), 2);
  EXPECT_EQ(schema_mgr.proj_maps[0].num_cols(HashJoinProjection::KEY), 1);
  EXPECT_EQ(schema_mgr.proj_maps[1].num_cols(HashJoinProjection::KEY), 1);
  EXPECT_EQ(schema_mgr.proj_maps[0].num_cols(HashJoinProjection::OUTPUT), 2);
  EXPECT_EQ(schema_mgr.proj_maps[1].num_cols(HashJoinProjection::OUTPUT), 2);

  auto output = schema_mgr.MakeOutputSchema(kLeftSuffix, kRightSuffix);
  EXPECT_THAT(*output, Eq(Schema({
                           field("i32.left", int32()),
                           field("str", utf8()),
                           field("f32", float32()),
                           field("i32.right", int32()),
                       })));

  auto i =
      schema_mgr.proj_maps[0].map(HashJoinProjection::INPUT, HashJoinProjection::OUTPUT);
  EXPECT_EQ(i.get(0), 0);
}

TEST(FieldMap, TwoKeyFields) {
  HashJoinSchema schema_mgr;

  auto left = schema({
      field("i32", int32()),
      field("str", utf8()),
      field("bool", boolean()),
  });
  auto right = schema({
      field("i32", int32()),
      field("str", utf8()),
      field("f32", float32()),
      field("f64", float64()),
  });

  ASSERT_OK(schema_mgr.Init(JoinType::INNER, *left, {"i32", "str"}, *right,
                            {"i32", "str"}, literal(true), kLeftSuffix, kRightSuffix));

  auto output = schema_mgr.MakeOutputSchema(kLeftSuffix, kRightSuffix);
  EXPECT_THAT(*output, Eq(Schema({
                           field("i32.left", int32()),
                           field("str.left", utf8()),
                           field("bool", boolean()),

                           field("i32.right", int32()),
                           field("str.right", utf8()),
                           field("f32", float32()),
                           field("f64", float64()),
                       })));
}

TEST(FieldMap, ExtensionTypeSwissJoin) {
  // For simpler types swiss join will be used.
  HashJoinSchema schema_mgr;

  auto left = schema({field("i32", int32()), field("ext", uuid())});
  auto right = schema({field("i32", int32())});

  ASSERT_OK(schema_mgr.Init(JoinType::INNER, *left, {"i32"}, *right, {"i32"},
                            literal(true), kLeftSuffix, kRightSuffix));

  EXPECT_EQ(schema_mgr.proj_maps[0].num_cols(HashJoinProjection::INPUT), 2);
  EXPECT_EQ(schema_mgr.proj_maps[0].num_cols(HashJoinProjection::KEY), 1);
  EXPECT_EQ(schema_mgr.proj_maps[1].num_cols(HashJoinProjection::KEY), 1);
  EXPECT_EQ(schema_mgr.proj_maps[0].num_cols(HashJoinProjection::OUTPUT), 2);

  auto output = schema_mgr.MakeOutputSchema(kLeftSuffix, kRightSuffix);
  EXPECT_THAT(*output, Eq(Schema({field("i32.left", int32()), field("ext", uuid()),
                                  field("i32.right", int32())})));

  auto i =
      schema_mgr.proj_maps[0].map(HashJoinProjection::INPUT, HashJoinProjection::OUTPUT);
  EXPECT_EQ(i.get(0), 0);
}

TEST(FieldMap, ExtensionTypeHashJoin) {
  // Swiss join doesn't support dictionaries so HashJoin will be used.
  HashJoinSchema schema_mgr;

  auto dict_type = dictionary(int64(), int8());
  auto left = schema({field("i32", int32()), field("ext", uuid())});
  auto right = schema({field("i32", int32()), field("dict_type", dict_type)});

  ASSERT_OK(schema_mgr.Init(JoinType::INNER, *left, {"i32"}, *right, {"i32"},
                            literal(true), kLeftSuffix, kRightSuffix));

  EXPECT_EQ(schema_mgr.proj_maps[0].num_cols(HashJoinProjection::INPUT), 2);
  EXPECT_EQ(schema_mgr.proj_maps[1].num_cols(HashJoinProjection::INPUT), 2);
  EXPECT_EQ(schema_mgr.proj_maps[0].num_cols(HashJoinProjection::KEY), 1);
  EXPECT_EQ(schema_mgr.proj_maps[1].num_cols(HashJoinProjection::KEY), 1);
  EXPECT_EQ(schema_mgr.proj_maps[0].num_cols(HashJoinProjection::OUTPUT), 2);
  EXPECT_EQ(schema_mgr.proj_maps[1].num_cols(HashJoinProjection::OUTPUT), 2);

  auto output = schema_mgr.MakeOutputSchema(kLeftSuffix, kRightSuffix);
  EXPECT_THAT(*output, Eq(Schema({
                           field("i32.left", int32()),
                           field("ext", uuid()),
                           field("i32.right", int32()),
                           field("dict_type", dict_type),
                       })));

  auto i =
      schema_mgr.proj_maps[0].map(HashJoinProjection::INPUT, HashJoinProjection::OUTPUT);
  EXPECT_EQ(i.get(0), 0);
}

template <typename Queue>
void ConcurrentQueueBasicTest(Queue& queue) {
#ifndef ARROW_ENABLE_THREADING
  GTEST_SKIP() << "Test requires threading enabled";
#endif
  ASSERT_TRUE(queue.Empty());
  queue.Push(1);
  ASSERT_FALSE(queue.Empty());
  ASSERT_EQ(queue.TryPop(), std::make_optional(1));
  ASSERT_TRUE(queue.Empty());

  auto fut_pop = std::async(std::launch::async, [&]() { return queue.WaitAndPop(); });
  ASSERT_EQ(fut_pop.wait_for(std::chrono::milliseconds(10)), std::future_status::timeout);
  queue.Push(2);
  queue.Push(3);
  queue.Push(4);
  // Note we should use wait() which guarantees the future is ready, but this will make
  // the test hang forever if the code is broken. Thus we in turn use wait_for() with a
  // large enough timeout which should be enough in practice.
  ASSERT_EQ(fut_pop.wait_for(std::chrono::seconds(5)), std::future_status::ready);
  ASSERT_EQ(fut_pop.get(), 2);
  fut_pop = std::async(std::launch::async, [&]() { return queue.WaitAndPop(); });
  // Ditto.
  ASSERT_EQ(fut_pop.wait_for(std::chrono::seconds(5)), std::future_status::ready);
  ASSERT_EQ(fut_pop.get(), 3);
  ASSERT_FALSE(queue.Empty());
  ASSERT_EQ(queue.TryPop(), std::make_optional(4));
  ASSERT_EQ(queue.TryPop(), std::nullopt);
  queue.Push(5);
  ASSERT_FALSE(queue.Empty());
  ASSERT_EQ(queue.Front(), 5);
  ASSERT_FALSE(queue.Empty());
  queue.Clear();
  ASSERT_TRUE(queue.Empty());
}

TEST(ConcurrentQueue, BasicTest) {
  ConcurrentQueue<int> queue;
  ConcurrentQueueBasicTest(queue);
}

class BackpressureTestExecNode : public ExecNode {
 public:
  BackpressureTestExecNode() : ExecNode(nullptr, {}, {}, nullptr) {}
  const char* kind_name() const override { return "BackpressureTestNode"; }
  Status InputReceived(ExecNode* input, ExecBatch batch) override {
    return Status::NotImplemented("Test only node");
  }
  Status InputFinished(ExecNode* input, int total_batches) override {
    return Status::NotImplemented("Test only node");
  }
  Status StartProducing() override { return Status::NotImplemented("Test only node"); }

 protected:
  Status StopProducingImpl() override {
    stopped = true;
    return Status::OK();
  }

 public:
  void PauseProducing(ExecNode* output, int32_t counter) override { paused = true; }
  void ResumeProducing(ExecNode* output, int32_t counter) override { paused = false; }
  bool paused{false};
  bool stopped{false};
};

class TestBackpressureControl : public BackpressureControl {
 public:
  explicit TestBackpressureControl(BackpressureTestExecNode* test_node)
      : test_node(test_node) {}
  virtual void Pause() { test_node->PauseProducing(nullptr, 0); }
  virtual void Resume() { test_node->ResumeProducing(nullptr, 0); }
  BackpressureTestExecNode* test_node;
};

TEST(BackpressureConcurrentQueue, BasicTest) {
  BackpressureTestExecNode dummy_node;
  auto ctrl = std::make_unique<TestBackpressureControl>(&dummy_node);
  ASSERT_OK_AND_ASSIGN(auto handler, BackpressureHandler::Make(2, 4, std::move(ctrl)));
  BackpressureConcurrentQueue<int> queue(std::move(handler));

  ConcurrentQueueBasicTest(queue);
  ASSERT_FALSE(dummy_node.paused);
  ASSERT_FALSE(dummy_node.stopped);
}

TEST(BackpressureConcurrentQueue, BackpressureTest) {
  BackpressureTestExecNode dummy_node;
  auto ctrl = std::make_unique<TestBackpressureControl>(&dummy_node);
  ASSERT_OK_AND_ASSIGN(auto handler, BackpressureHandler::Make(2, 4, std::move(ctrl)));
  BackpressureConcurrentQueue<int> queue(std::move(handler));

  queue.Push(6);
  queue.Push(7);
  queue.Push(8);
  ASSERT_FALSE(dummy_node.paused);
  ASSERT_FALSE(dummy_node.stopped);
  queue.Push(9);
  ASSERT_TRUE(dummy_node.paused);
  ASSERT_FALSE(dummy_node.stopped);
  ASSERT_EQ(queue.TryPop(), std::make_optional(6));
  ASSERT_TRUE(dummy_node.paused);
  ASSERT_FALSE(dummy_node.stopped);
  ASSERT_EQ(queue.TryPop(), std::make_optional(7));
  ASSERT_FALSE(dummy_node.paused);
  ASSERT_FALSE(dummy_node.stopped);
  queue.Push(10);
  ASSERT_FALSE(dummy_node.paused);
  ASSERT_FALSE(dummy_node.stopped);
  queue.Push(11);
  ASSERT_TRUE(dummy_node.paused);
  ASSERT_FALSE(dummy_node.stopped);
  queue.ForceShutdown();
<<<<<<< HEAD
=======
  ASSERT_FALSE(dummy_node.paused);
}

TEST(BackpressureConcurrentQueue, BackpressureTestStayUnpaused) {
  BackpressureTestExecNode dummy_node;
  auto ctrl = std::make_unique<TestBackpressureControl>(&dummy_node);
  ASSERT_OK_AND_ASSIGN(
      auto handler, BackpressureHandler::Make(/*low_threshold=*/2, /*high_threshold=*/4,
                                              std::move(ctrl)));
  BackpressureConcurrentQueue<int> queue(std::move(handler));

  queue.Push(6);
  queue.Push(7);
  queue.Push(8);
  ASSERT_FALSE(dummy_node.paused);
  ASSERT_FALSE(dummy_node.stopped);
  queue.ForceShutdown();
  for (int i = 0; i < 10; ++i) {
    queue.Push(i);
  }
>>>>>>> 4b55ea69
  ASSERT_FALSE(dummy_node.paused);
}

}  // namespace acero
}  // namespace arrow<|MERGE_RESOLUTION|>--- conflicted
+++ resolved
@@ -298,8 +298,6 @@
   ASSERT_TRUE(dummy_node.paused);
   ASSERT_FALSE(dummy_node.stopped);
   queue.ForceShutdown();
-<<<<<<< HEAD
-=======
   ASSERT_FALSE(dummy_node.paused);
 }
 
@@ -320,7 +318,6 @@
   for (int i = 0; i < 10; ++i) {
     queue.Push(i);
   }
->>>>>>> 4b55ea69
   ASSERT_FALSE(dummy_node.paused);
 }
 
