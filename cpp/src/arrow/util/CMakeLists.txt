--- conflicted
+++ resolved
@@ -57,11 +57,8 @@
                queue_test.cc
                range_test.cc
                reflection_test.cc
-<<<<<<< HEAD
                rle_encoding_test.cc
                rle_util_test.cc
-=======
->>>>>>> 64d8790e
                small_vector_test.cc
                stl_util_test.cc
                string_test.cc
