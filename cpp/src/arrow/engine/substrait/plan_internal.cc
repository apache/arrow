--- conflicted
+++ resolved
@@ -91,12 +91,8 @@
 }
 
 Result<ExtensionSet> GetExtensionSetFromPlan(const substrait::Plan& plan,
-<<<<<<< HEAD
-                                             const ExtensionIdRegistry* registry) {
-=======
                                              const ExtensionIdRegistry* registry,
                                              bool exclude_functions) {
->>>>>>> 11d59a2c
   if (registry == NULLPTR) {
     registry = default_extension_id_registry();
   }
