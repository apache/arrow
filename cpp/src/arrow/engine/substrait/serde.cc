--- conflicted
+++ resolved
@@ -58,14 +58,9 @@
   return FromProto(rel, ext_set);
 }
 
-<<<<<<< HEAD
-static Result<std::vector<compute::Declaration>> DeserializePlan(
+static Result<std::vector<compute::Declaration>> DeserializePlans(
     const Buffer& buf, const std::string& factory_name,
     std::function<std::shared_ptr<compute::ExecNodeOptions>()> options_factory,
-=======
-Result<std::vector<compute::Declaration>> DeserializePlans(
-    const Buffer& buf, const ConsumerFactory& consumer_factory,
->>>>>>> d4a76384
     ExtensionSet* ext_set_out) {
   ARROW_ASSIGN_OR_RAISE(auto plan, ParseFromBuffer<substrait::Plan>(buf));
 
@@ -96,11 +91,10 @@
   return sink_decls;
 }
 
-<<<<<<< HEAD
-Result<std::vector<compute::Declaration>> DeserializePlan(
+Result<std::vector<compute::Declaration>> DeserializePlans(
     const Buffer& buf, const ConsumerFactory& consumer_factory,
     ExtensionSet* ext_set_out) {
-  return DeserializePlan(
+  return DeserializePlans(
       buf,
       "consuming_sink",
       [&consumer_factory]() {
@@ -112,11 +106,12 @@
   );
 }
 
-Result<std::vector<compute::Declaration>> DeserializePlan(
+Result<std::vector<compute::Declaration>> DeserializePlans(
     const Buffer& buf, const WriteOptionsFactory& write_options_factory,
     ExtensionSet* ext_set_out) {
-  return DeserializePlan(buf, "write", write_options_factory, ext_set_out);
-=======
+  return DeserializePlans(buf, "write", write_options_factory, ext_set_out);
+}
+
 Result<compute::ExecPlan> DeserializePlan(const Buffer& buf,
                                           const ConsumerFactory& consumer_factory,
                                           ExtensionSet* ext_set_out) {
@@ -129,7 +124,6 @@
     std::ignore = declarations[0].AddToPlan(plan.get());
     return *std::move(plan);
   }
->>>>>>> d4a76384
 }
 
 Result<std::shared_ptr<Schema>> DeserializeSchema(const Buffer& buf,
