// Licensed to the Apache Software Foundation (ASF) under one
// or more contributor license agreements.  See the NOTICE file
// distributed with this work for additional information
// regarding copyright ownership.  The ASF licenses this file
// to you under the Apache License, Version 2.0 (the
// "License"); you may not use this file except in compliance
// with the License.  You may obtain a copy of the License at
//
//   http://www.apache.org/licenses/LICENSE-2.0
//
// Unless required by applicable law or agreed to in writing,
// software distributed under the License is distributed on an
// "AS IS" BASIS, WITHOUT WARRANTIES OR CONDITIONS OF ANY
// KIND, either express or implied.  See the License for the
// specific language governing permissions and limitations
// under the License.

#include "arrow/engine/substrait/serde.h"

#include "arrow/engine/substrait/expression_internal.h"
#include "arrow/engine/substrait/plan_internal.h"
#include "arrow/engine/substrait/relation_internal.h"
#include "arrow/engine/substrait/type_internal.h"
#include "arrow/util/string_view.h"

#include <google/protobuf/descriptor.h>
#include <google/protobuf/io/zero_copy_stream_impl_lite.h>
#include <google/protobuf/message.h>
#include <google/protobuf/util/json_util.h>
#include <google/protobuf/util/message_differencer.h>
#include <google/protobuf/util/type_resolver_util.h>

namespace arrow {
namespace engine {

Status ParseFromBufferImpl(const Buffer& buf, const std::string& full_name,
                           google::protobuf::Message* message) {
  google::protobuf::io::ArrayInputStream buf_stream{buf.data(),
                                                    static_cast<int>(buf.size())};

  if (message->ParseFromZeroCopyStream(&buf_stream)) {
    return Status::OK();
  }
  return Status::IOError("ParseFromZeroCopyStream failed for ", full_name);
}

template <typename Message>
Result<Message> ParseFromBuffer(const Buffer& buf) {
  Message message;
  ARROW_RETURN_NOT_OK(
      ParseFromBufferImpl(buf, Message::descriptor()->full_name(), &message));
  return message;
}

Result<compute::Declaration> DeserializeRelation(const Buffer& buf,
                                                 const ExtensionSet& ext_set) {
  ARROW_ASSIGN_OR_RAISE(auto rel, ParseFromBuffer<substrait::Rel>(buf));
  return FromProto(rel, ext_set);
}

static Result<std::vector<compute::Declaration>> DeserializePlans(
    const Buffer& buf, const std::string& factory_name,
    std::function<std::shared_ptr<compute::ExecNodeOptions>()> options_factory,
    const ExtensionIdRegistry* registry, ExtensionSet* ext_set_out) {
  ARROW_ASSIGN_OR_RAISE(auto plan, ParseFromBuffer<substrait::Plan>(buf));

  ARROW_ASSIGN_OR_RAISE(auto ext_set, GetExtensionSetFromPlan(plan, registry));

  std::vector<compute::Declaration> sink_decls;
  for (const substrait::PlanRel& plan_rel : plan.relations()) {
<<<<<<< HEAD
    const substrait::Rel& rel =
        plan_rel.has_root() ? plan_rel.root().input() : plan_rel.rel();
    std::vector<std::string> names;
    if (plan_rel.has_root()) {
      const auto& root_names = plan_rel.root().names();
      names.assign(root_names.begin(), root_names.end());
    }
    ARROW_ASSIGN_OR_RAISE(auto decl, FromProto(rel, ext_set, names));
=======
    ARROW_ASSIGN_OR_RAISE(
        auto decl,
        FromProto(plan_rel.has_root() ? plan_rel.root().input() : plan_rel.rel(),
                  ext_set));
    std::vector<std::string> names;
    if (plan_rel.has_root()) {
      names.assign(plan_rel.root().names().begin(), plan_rel.root().names().end());
    }
>>>>>>> 8c63788f

    // pipe each relation into a consuming_sink node
    auto sink_decl = compute::Declaration::Sequence({
        std::move(decl),
<<<<<<< HEAD
        {factory_name, options_factory()},
=======
        {"consuming_sink",
         compute::ConsumingSinkNodeOptions{consumer_factory(), std::move(names)}},
>>>>>>> 8c63788f
    });
    sink_decls.push_back(std::move(sink_decl));
  }

  if (ext_set_out) {
    *ext_set_out = std::move(ext_set);
  }
  return sink_decls;
}

Result<std::vector<compute::Declaration>> DeserializePlans(
    const Buffer& buf, const ConsumerFactory& consumer_factory,
    const ExtensionIdRegistry* registry, ExtensionSet* ext_set_out) {
  return DeserializePlans(
      buf,
      "consuming_sink",
      [&consumer_factory]() {
          return std::make_shared<compute::ConsumingSinkNodeOptions>(
              compute::ConsumingSinkNodeOptions{consumer_factory()}
          );
      },
      registry,
      ext_set_out
  );
}

Result<std::vector<compute::Declaration>> DeserializePlans(
    const Buffer& buf, const WriteOptionsFactory& write_options_factory,
    const ExtensionIdRegistry* registry, ExtensionSet* ext_set_out) {
  return DeserializePlans(buf, "write", write_options_factory, registry, ext_set_out);
}

Result<compute::ExecPlan> DeserializePlan(const Buffer& buf,
                                          const ConsumerFactory& consumer_factory,
                                          const ExtensionIdRegistry* registry,
                                          ExtensionSet* ext_set_out) {
  ARROW_ASSIGN_OR_RAISE(auto declarations,
                        DeserializePlans(buf, consumer_factory, registry, ext_set_out));
  if (declarations.size() > 1) {
    return Status::Invalid("DeserializePlan does not support multiple root relations");
  } else {
    ARROW_ASSIGN_OR_RAISE(auto plan, compute::ExecPlan::Make());
    std::ignore = declarations[0].AddToPlan(plan.get());
    return *std::move(plan);
  }
}

Result<std::vector<UdfDeclaration>> DeserializePlanUdfs(
    const Buffer& buf, const ExtensionIdRegistry* registry) {
  ARROW_ASSIGN_OR_RAISE(auto plan, ParseFromBuffer<substrait::Plan>(buf));

  ARROW_ASSIGN_OR_RAISE(auto ext_set, GetExtensionSetFromPlan(plan, registry, true));

  std::vector<UdfDeclaration> decls;
  for (const auto& ext : plan.extensions()) {
    switch (ext.mapping_type_case()) {
      case substrait::extensions::SimpleExtensionDeclaration::kExtensionFunction: {
        const auto& fn = ext.extension_function();
        if (fn.has_udf()) {
          const auto& udf = fn.udf();
          const auto& in_types = udf.input_types();
          int size = in_types.size();
          std::vector<std::pair<std::shared_ptr<DataType>, bool>> input_types(size);
          for (int i=0; i<size; i++) {
            ARROW_ASSIGN_OR_RAISE(auto input_type, FromProto(in_types.Get(i), ext_set));
            input_types.push_back(std::move(input_type));
          }
          ARROW_ASSIGN_OR_RAISE(auto output_type, FromProto(udf.output_type(), ext_set));
          decls.push_back(std::move(UdfDeclaration{
            fn.name(),
            udf.code(),
            udf.summary(),
            udf.description(),
            std::move(input_types),
            std::move(output_type),
          }));
        }
        break;
      }
      default: {
        break;
      }
    }
  }
  return decls;
}

Result<std::shared_ptr<Schema>> DeserializeSchema(const Buffer& buf,
                                                  const ExtensionSet& ext_set) {
  ARROW_ASSIGN_OR_RAISE(auto named_struct, ParseFromBuffer<substrait::NamedStruct>(buf));
  return FromProto(named_struct, ext_set);
}

Result<std::shared_ptr<Buffer>> SerializeSchema(const Schema& schema,
                                                ExtensionSet* ext_set) {
  ARROW_ASSIGN_OR_RAISE(auto named_struct, ToProto(schema, ext_set));
  std::string serialized = named_struct->SerializeAsString();
  return Buffer::FromString(std::move(serialized));
}

Result<std::shared_ptr<DataType>> DeserializeType(const Buffer& buf,
                                                  const ExtensionSet& ext_set) {
  ARROW_ASSIGN_OR_RAISE(auto type, ParseFromBuffer<substrait::Type>(buf));
  ARROW_ASSIGN_OR_RAISE(auto type_nullable, FromProto(type, ext_set));
  return std::move(type_nullable.first);
}

Result<std::shared_ptr<Buffer>> SerializeType(const DataType& type,
                                              ExtensionSet* ext_set) {
  ARROW_ASSIGN_OR_RAISE(auto st_type, ToProto(type, /*nullable=*/true, ext_set));
  std::string serialized = st_type->SerializeAsString();
  return Buffer::FromString(std::move(serialized));
}

Result<compute::Expression> DeserializeExpression(const Buffer& buf,
                                                  const ExtensionSet& ext_set) {
  ARROW_ASSIGN_OR_RAISE(auto expr, ParseFromBuffer<substrait::Expression>(buf));
  return FromProto(expr, ext_set);
}

Result<std::shared_ptr<Buffer>> SerializeExpression(const compute::Expression& expr,
                                                    ExtensionSet* ext_set) {
  ARROW_ASSIGN_OR_RAISE(auto st_expr, ToProto(expr, ext_set));
  std::string serialized = st_expr->SerializeAsString();
  return Buffer::FromString(std::move(serialized));
}

namespace internal {

template <typename Message>
static Status CheckMessagesEquivalent(const Buffer& l_buf, const Buffer& r_buf) {
  ARROW_ASSIGN_OR_RAISE(auto l, ParseFromBuffer<Message>(l_buf));
  ARROW_ASSIGN_OR_RAISE(auto r, ParseFromBuffer<Message>(r_buf));

  using google::protobuf::util::MessageDifferencer;

  std::string out;
  google::protobuf::io::StringOutputStream out_stream{&out};
  MessageDifferencer::StreamReporter reporter{&out_stream};

  MessageDifferencer differencer;
  differencer.set_message_field_comparison(MessageDifferencer::EQUIVALENT);
  differencer.ReportDifferencesTo(&reporter);

  if (differencer.Compare(l, r)) {
    return Status::OK();
  }
  return Status::Invalid("Messages were not equivalent: ", out);
}

Status CheckMessagesEquivalent(util::string_view message_name, const Buffer& l_buf,
                               const Buffer& r_buf) {
  if (message_name == "Type") {
    return CheckMessagesEquivalent<substrait::Type>(l_buf, r_buf);
  }

  if (message_name == "NamedStruct") {
    return CheckMessagesEquivalent<substrait::NamedStruct>(l_buf, r_buf);
  }

  if (message_name == "Schema") {
    return Status::Invalid(
        "There is no substrait message named Schema. The substrait message type which "
        "corresponds to Schemas is NamedStruct");
  }

  if (message_name == "Expression") {
    return CheckMessagesEquivalent<substrait::Expression>(l_buf, r_buf);
  }

  if (message_name == "Rel") {
    return CheckMessagesEquivalent<substrait::Rel>(l_buf, r_buf);
  }

  if (message_name == "Relation") {
    return Status::Invalid(
        "There is no substrait message named Relation. You probably meant \"Rel\"");
  }

  return Status::Invalid("Unsupported message name ", message_name,
                         " for CheckMessagesEquivalent");
}

inline google::protobuf::util::TypeResolver* GetGeneratedTypeResolver() {
  static std::unique_ptr<google::protobuf::util::TypeResolver> type_resolver;
  if (!type_resolver) {
    type_resolver.reset(google::protobuf::util::NewTypeResolverForDescriptorPool(
        /*url_prefix=*/"", google::protobuf::DescriptorPool::generated_pool()));
  }
  return type_resolver.get();
}

Result<std::shared_ptr<Buffer>> SubstraitFromJSON(util::string_view type_name,
                                                  util::string_view json) {
  std::string type_url = "/substrait." + type_name.to_string();

  google::protobuf::io::ArrayInputStream json_stream{json.data(),
                                                     static_cast<int>(json.size())};

  std::string out;
  google::protobuf::io::StringOutputStream out_stream{&out};

  auto status = google::protobuf::util::JsonToBinaryStream(
      GetGeneratedTypeResolver(), type_url, &json_stream, &out_stream);

  if (!status.ok()) {
    return Status::Invalid("JsonToBinaryStream returned ", status);
  }
  return Buffer::FromString(std::move(out));
}

Result<std::string> SubstraitToJSON(util::string_view type_name, const Buffer& buf) {
  std::string type_url = "/substrait." + type_name.to_string();

  google::protobuf::io::ArrayInputStream buf_stream{buf.data(),
                                                    static_cast<int>(buf.size())};

  std::string out;
  google::protobuf::io::StringOutputStream out_stream{&out};

  auto status = google::protobuf::util::BinaryToJsonStream(
      GetGeneratedTypeResolver(), type_url, &buf_stream, &out_stream);
  if (!status.ok()) {
    return Status::Invalid("BinaryToJsonStream returned ", status);
  }
  return out;
}

}  // namespace internal
}  // namespace engine
}  // namespace arrow<|MERGE_RESOLUTION|>--- conflicted
+++ resolved
@@ -68,7 +68,6 @@
 
   std::vector<compute::Declaration> sink_decls;
   for (const substrait::PlanRel& plan_rel : plan.relations()) {
-<<<<<<< HEAD
     const substrait::Rel& rel =
         plan_rel.has_root() ? plan_rel.root().input() : plan_rel.rel();
     std::vector<std::string> names;
@@ -77,26 +76,11 @@
       names.assign(root_names.begin(), root_names.end());
     }
     ARROW_ASSIGN_OR_RAISE(auto decl, FromProto(rel, ext_set, names));
-=======
-    ARROW_ASSIGN_OR_RAISE(
-        auto decl,
-        FromProto(plan_rel.has_root() ? plan_rel.root().input() : plan_rel.rel(),
-                  ext_set));
-    std::vector<std::string> names;
-    if (plan_rel.has_root()) {
-      names.assign(plan_rel.root().names().begin(), plan_rel.root().names().end());
-    }
->>>>>>> 8c63788f
 
     // pipe each relation into a consuming_sink node
     auto sink_decl = compute::Declaration::Sequence({
         std::move(decl),
-<<<<<<< HEAD
         {factory_name, options_factory()},
-=======
-        {"consuming_sink",
-         compute::ConsumingSinkNodeOptions{consumer_factory(), std::move(names)}},
->>>>>>> 8c63788f
     });
     sink_decls.push_back(std::move(sink_decl));
   }
@@ -159,7 +143,7 @@
           const auto& udf = fn.udf();
           const auto& in_types = udf.input_types();
           int size = in_types.size();
-          std::vector<std::pair<std::shared_ptr<DataType>, bool>> input_types(size);
+          std::vector<std::pair<std::shared_ptr<DataType>, bool>> input_types;
           for (int i=0; i<size; i++) {
             ARROW_ASSIGN_OR_RAISE(auto input_type, FromProto(in_types.Get(i), ext_set));
             input_types.push_back(std::move(input_type));
