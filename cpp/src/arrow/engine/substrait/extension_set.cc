// Licensed to the Apache Software Foundation (ASF) under one
// or more contributor license agreements.  See the NOTICE file
// distributed with this work for additional information
// regarding copyright ownership.  The ASF licenses this file
// to you under the Apache License, Version 2.0 (the
// "License"); you may not use this file except in compliance
// with the License.  You may obtain a copy of the License at
//
//   http://www.apache.org/licenses/LICENSE-2.0
//
// Unless required by applicable law or agreed to in writing,
// software distributed under the License is distributed on an
// "AS IS" BASIS, WITHOUT WARRANTIES OR CONDITIONS OF ANY
// KIND, either express or implied.  See the License for the
// specific language governing permissions and limitations
// under the License.

#include "arrow/engine/substrait/extension_set.h"

#include <unordered_map>
#include <unordered_set>

#include "arrow/util/hash_util.h"
#include "arrow/util/hashing.h"
#include "arrow/util/string_view.h"

namespace arrow {
namespace engine {
namespace {

struct TypePtrHashEq {
  template <typename Ptr>
  size_t operator()(const Ptr& type) const {
    return type->Hash();
  }

  template <typename Ptr>
  bool operator()(const Ptr& l, const Ptr& r) const {
    return *l == *r;
  }
};

}  // namespace

size_t ExtensionIdRegistry::IdHashEq::operator()(ExtensionIdRegistry::Id id) const {
  constexpr ::arrow::internal::StringViewHash hash = {};
  auto out = static_cast<size_t>(hash(id.uri));
  ::arrow::internal::hash_combine(out, hash(id.name));
  return out;
}

bool ExtensionIdRegistry::IdHashEq::operator()(ExtensionIdRegistry::Id l,
                                               ExtensionIdRegistry::Id r) const {
  return l.uri == r.uri && l.name == r.name;
}

// A builder used when creating a Substrait plan from an Arrow execution plan.  In
// that situation we do not have a set of anchor values already defined so we keep
// a map of what Ids we have seen.
ExtensionSet::ExtensionSet(const ExtensionIdRegistry* registry) : registry_(registry) {}

Status ExtensionSet::CheckHasUri(util::string_view uri) {
  auto it =
      std::find_if(uris_.begin(), uris_.end(),
                   [&uri](const std::pair<uint32_t, util::string_view>& anchor_uri_pair) {
                     return anchor_uri_pair.second == uri;
                   });
  if (it != uris_.end()) return Status::OK();

  return Status::Invalid(
      "Uri ", uri,
      " was referenced by an extension but was not declared in the ExtensionSet.");
}

void ExtensionSet::AddUri(std::pair<uint32_t, util::string_view> uri) {
  auto it =
      std::find_if(uris_.begin(), uris_.end(),
                   [&uri](const std::pair<uint32_t, util::string_view>& anchor_uri_pair) {
                     return anchor_uri_pair.second == uri.second;
                   });
  if (it != uris_.end()) return;
  uris_[uri.first] = uri.second;
}

Status ExtensionSet::AddUri(Id id) {
  auto uris_size = static_cast<unsigned int>(uris_.size());
  if (uris_.find(uris_size) != uris_.end()) {
    // Substrait plans shouldn't have repeated URIs in the extension set
    return Status::Invalid("Key already exists in the uris map");
  }
  uris_[uris_size] = id.uri;
  return Status::OK();
}

// Creates an extension set from the Substrait plan's top-level extensions block
Result<ExtensionSet> ExtensionSet::Make(
    std::unordered_map<uint32_t, util::string_view> uris,
    std::unordered_map<uint32_t, Id> type_ids,
    std::unordered_map<uint32_t, Id> function_ids, const ExtensionIdRegistry* registry) {
  ExtensionSet set;
  set.registry_ = registry;

  // TODO(bkietz) move this into the registry as registry->OwnUris(&uris) or so
  std::unordered_set<util::string_view, ::arrow::internal::StringViewHash>
      uris_owned_by_registry;
  for (util::string_view uri : registry->Uris()) {
    uris_owned_by_registry.insert(uri);
  }

  for (auto& uri : uris) {
    auto it = uris_owned_by_registry.find(uri.second);
    if (it == uris_owned_by_registry.end()) {
      return Status::KeyError("Uri '", uri.second, "' not found in registry");
    }
    uri.second = *it;  // Ensure uris point into the registry's memory
    set.AddUri(uri);
  }

  set.types_.reserve(type_ids.size());

  for (unsigned int i = 0; i < static_cast<unsigned int>(type_ids.size()); ++i) {
    if (type_ids[i].empty()) continue;
    RETURN_NOT_OK(set.CheckHasUri(type_ids[i].uri));

    if (auto rec = registry->GetType(type_ids[i])) {
      set.types_[i] = {rec->id, rec->type};
      continue;
    }
    return Status::Invalid("Type ", type_ids[i].uri, "#", type_ids[i].name, " not found");
  }

  set.functions_.reserve(function_ids.size());

  for (unsigned int i = 0; i < static_cast<unsigned int>(function_ids.size()); ++i) {
    if (function_ids[i].empty()) continue;
    RETURN_NOT_OK(set.CheckHasUri(function_ids[i].uri));

    if (auto rec = registry->GetFunction(function_ids[i])) {
      set.functions_[i] = {rec->id, rec->function_name};
      continue;
    }
    return Status::Invalid("Function ", function_ids[i].uri, "#", function_ids[i].name,
                           " not found");
  }

  set.uris_ = std::move(uris);

  return std::move(set);
}

Result<ExtensionSet::TypeRecord> ExtensionSet::DecodeType(uint32_t anchor) const {
  if (types_.find(anchor) == types_.end() || types_.at(anchor).id.empty()) {
    return Status::Invalid("User defined type reference ", anchor,
                           " did not have a corresponding anchor in the extension set");
  }
  return types_.at(anchor);
}

Result<uint32_t> ExtensionSet::EncodeType(const DataType& type) {
  if (auto rec = registry_->GetType(type)) {
    RETURN_NOT_OK(this->AddUri(rec->id));
    auto it_success =
        types_map_.emplace(rec->id, static_cast<uint32_t>(types_map_.size()));
    if (it_success.second) {
      DCHECK_EQ(types_.find(static_cast<unsigned int>(types_.size())), types_.end())
          << "Type existed in types_ but not types_map_.  ExtensionSet is inconsistent";
      types_[static_cast<unsigned int>(types_.size())] = {rec->id, rec->type};
    }
    return it_success.first->second;
  }
  return Status::KeyError("type ", type.ToString(), " not found in the registry");
}

Result<ExtensionSet::FunctionRecord> ExtensionSet::DecodeFunction(uint32_t anchor) const {
  if (functions_.find(anchor) == functions_.end() || functions_.at(anchor).id.empty()) {
    return Status::Invalid("User defined function reference ", anchor,
                           " did not have a corresponding anchor in the extension set");
  }
  return functions_.at(anchor);
}

Result<uint32_t> ExtensionSet::EncodeFunction(util::string_view function_name) {
  if (auto rec = registry_->GetFunction(function_name)) {
    RETURN_NOT_OK(this->AddUri(rec->id));
    auto it_success =
        functions_map_.emplace(rec->id, static_cast<uint32_t>(functions_map_.size()));
    if (it_success.second) {
      DCHECK_EQ(functions_.find(static_cast<unsigned int>(functions_.size())),
                functions_.end())
          << "Function existed in functions_ but not functions_map_.  ExtensionSet is "
             "inconsistent";
      functions_[static_cast<unsigned int>(functions_.size())] = {rec->id,
                                                                  rec->function_name};
    }
    return it_success.first->second;
  }
  return Status::KeyError("function ", function_name, " not found in the registry");
}

template <typename KeyToIndex, typename Key>
const int* GetIndex(const KeyToIndex& key_to_index, const Key& key) {
  auto it = key_to_index.find(key);
  if (it == key_to_index.end()) return nullptr;
  return &it->second;
}

<<<<<<< HEAD
namespace {

struct ExtensionIdRegistryImpl : ExtensionIdRegistry {
  virtual ~ExtensionIdRegistryImpl() {}

  std::vector<util::string_view> Uris() const override {
    return {uris_.begin(), uris_.end()};
  }

  util::optional<TypeRecord> GetType(const DataType& type) const override {
    if (auto index = GetIndex(type_to_index_, &type)) {
      return TypeRecord{type_ids_[*index], types_[*index]};
    }
    return {};
  }

  util::optional<TypeRecord> GetType(Id id) const override {
    if (auto index = GetIndex(id_to_index_, id)) {
      return TypeRecord{type_ids_[*index], types_[*index]};
    }
    return {};
  }

  Status CanRegisterType(Id id, const std::shared_ptr<DataType>& type) const override {
    if (id_to_index_.find(id) != id_to_index_.end()) {
      return Status::Invalid("Type id was already registered");
    }
    if (type_to_index_.find(&*type) != type_to_index_.end()) {
      return Status::Invalid("Type was already registered");
    }
    return Status::OK();
  }

  Status RegisterType(Id id, std::shared_ptr<DataType> type) override {
    DCHECK_EQ(type_ids_.size(), types_.size());

    Id copied_id{*uris_.emplace(id.uri.to_string()).first,
                 *names_.emplace(id.name.to_string()).first};

    auto index = static_cast<int>(type_ids_.size());

    auto it_success = id_to_index_.emplace(copied_id, index);

    if (!it_success.second) {
      return Status::Invalid("Type id was already registered");
    }

    if (!type_to_index_.emplace(type.get(), index).second) {
      id_to_index_.erase(it_success.first);
      return Status::Invalid("Type was already registered");
=======
ExtensionIdRegistry* default_extension_id_registry() {
  static struct Impl : ExtensionIdRegistry {
    Impl() {
      struct TypeName {
        std::shared_ptr<DataType> type;
        util::string_view name;
      };

      // The type (variation) mappings listed below need to be kept in sync
      // with the YAML at substrait/format/extension_types.yaml manually;
      // see ARROW-15535.
      for (TypeName e : {
               TypeName{uint8(), "u8"},
               TypeName{uint16(), "u16"},
               TypeName{uint32(), "u32"},
               TypeName{uint64(), "u64"},
               TypeName{float16(), "fp16"},
           }) {
        DCHECK_OK(RegisterType({kArrowExtTypesUri, e.name}, std::move(e.type)));
      }

      for (TypeName e : {
               TypeName{null(), "null"},
               TypeName{month_interval(), "interval_month"},
               TypeName{day_time_interval(), "interval_day_milli"},
               TypeName{month_day_nano_interval(), "interval_month_day_nano"},
           }) {
        DCHECK_OK(RegisterType({kArrowExtTypesUri, e.name}, std::move(e.type)));
      }

      // TODO: this is just a placeholder right now. We'll need a YAML file for
      // all functions (and prototypes) that Arrow provides that are relevant
      // for Substrait, and include mappings for all of them here. See
      // ARROW-15535.
      for (util::string_view name : {
               "add",
               "equal",
               "is_not_distinct_from",
           }) {
        DCHECK_OK(RegisterFunction({kArrowExtTypesUri, name}, name.to_string()));
      }
>>>>>>> 2eb25737
    }

    type_ids_.push_back(copied_id);
    types_.push_back(std::move(type));
    return Status::OK();
  }

  util::optional<FunctionRecord> GetFunction(
      util::string_view arrow_function_name) const override {
    if (auto index = GetIndex(function_name_to_index_, arrow_function_name)) {
      return FunctionRecord{function_ids_[*index], *function_name_ptrs_[*index]};
    }
    return {};
  }

  util::optional<FunctionRecord> GetFunction(Id id) const override {
    if (auto index = GetIndex(function_id_to_index_, id)) {
      return FunctionRecord{function_ids_[*index], *function_name_ptrs_[*index]};
    }
    return {};
  }

  Status CanRegisterFunction(Id id,
                             const std::string& arrow_function_name) const override {
    if (function_id_to_index_.find(id) != function_id_to_index_.end()) {
      return Status::Invalid("Function id was already registered");
    }
    if (function_name_to_index_.find(arrow_function_name) !=
        function_name_to_index_.end()) {
      return Status::Invalid("Function name was already registered");
    }
    return Status::OK();
  }

  Status RegisterFunction(Id id, std::string arrow_function_name) override {
    DCHECK_EQ(function_ids_.size(), function_name_ptrs_.size());

    Id copied_id{*uris_.emplace(id.uri.to_string()).first,
                 *names_.emplace(id.name.to_string()).first};

    const std::string& copied_function_name{
        *function_names_.emplace(std::move(arrow_function_name)).first};

    auto index = static_cast<int>(function_ids_.size());

    auto it_success = function_id_to_index_.emplace(copied_id, index);

    if (!it_success.second) {
      return Status::Invalid("Function id was already registered");
    }

    if (!function_name_to_index_.emplace(copied_function_name, index).second) {
      function_id_to_index_.erase(it_success.first);
      return Status::Invalid("Function name was already registered");
    }

    function_name_ptrs_.push_back(&copied_function_name);
    function_ids_.push_back(copied_id);
    return Status::OK();
  }

  // owning storage of uris, names, (arrow::)function_names, types
  //    note that storing strings like this is safe since references into an
  //    unordered_set are not invalidated on insertion
  std::unordered_set<std::string> uris_, names_, function_names_;
  DataTypeVector types_;

  // non-owning lookup helpers
  std::vector<Id> type_ids_, function_ids_;
  std::unordered_map<Id, int, IdHashEq, IdHashEq> id_to_index_;
  std::unordered_map<const DataType*, int, TypePtrHashEq, TypePtrHashEq> type_to_index_;

  std::vector<const std::string*> function_name_ptrs_;
  std::unordered_map<Id, int, IdHashEq, IdHashEq> function_id_to_index_;
  std::unordered_map<util::string_view, int, ::arrow::internal::StringViewHash>
      function_name_to_index_;
};

struct NestedExtensionIdRegistryImpl : ExtensionIdRegistryImpl {
  explicit NestedExtensionIdRegistryImpl(const ExtensionIdRegistry* parent)
      : parent_(parent) {}

  virtual ~NestedExtensionIdRegistryImpl() {}

  std::vector<util::string_view> Uris() const override {
    std::vector<util::string_view> uris = parent_->Uris();
    std::unordered_set<util::string_view> uri_set;
    uri_set.insert(uris.begin(), uris.end());
    uri_set.insert(uris_.begin(), uris_.end());
    return std::vector<util::string_view>(uris);
  }

  util::optional<TypeRecord> GetType(const DataType& type) const override {
    auto type_opt = ExtensionIdRegistryImpl::GetType(type);
    if (type_opt) {
      return type_opt;
    }
    return parent_->GetType(type);
  }

  util::optional<TypeRecord> GetType(Id id) const override {
    auto type_opt = ExtensionIdRegistryImpl::GetType(id);
    if (type_opt) {
      return type_opt;
    }
    return parent_->GetType(id);
  }

  Status CanRegisterType(Id id, const std::shared_ptr<DataType>& type) const override {
    return parent_->CanRegisterType(id, type) &
           ExtensionIdRegistryImpl::CanRegisterType(id, type);
  }

  Status RegisterType(Id id, std::shared_ptr<DataType> type) override {
    return parent_->CanRegisterType(id, type) &
           ExtensionIdRegistryImpl::RegisterType(id, type);
  }

  util::optional<FunctionRecord> GetFunction(
      util::string_view arrow_function_name) const override {
    auto func_opt = ExtensionIdRegistryImpl::GetFunction(arrow_function_name);
    if (func_opt) {
      return func_opt;
    }
    return parent_->GetFunction(arrow_function_name);
  }

  util::optional<FunctionRecord> GetFunction(Id id) const override {
    auto func_opt = ExtensionIdRegistryImpl::GetFunction(id);
    if (func_opt) {
      return func_opt;
    }
    return parent_->GetFunction(id);
  }

  Status CanRegisterFunction(Id id,
                             const std::string& arrow_function_name) const override {
    return parent_->CanRegisterFunction(id, arrow_function_name) &
           ExtensionIdRegistryImpl::CanRegisterFunction(id, arrow_function_name);
  }

  Status RegisterFunction(Id id, std::string arrow_function_name) override {
    return parent_->CanRegisterFunction(id, arrow_function_name) &
           ExtensionIdRegistryImpl::RegisterFunction(id, arrow_function_name);
  }

  const ExtensionIdRegistry* parent_;
};

struct DefaultExtensionIdRegistry : ExtensionIdRegistryImpl {
  DefaultExtensionIdRegistry() {
    struct TypeName {
      std::shared_ptr<DataType> type;
      util::string_view name;
    };

    // The type (variation) mappings listed below need to be kept in sync
    // with the YAML at substrait/format/extension_types.yaml manually;
    // see ARROW-15535.
    for (TypeName e : {
             TypeName{uint8(), "u8"},
             TypeName{uint16(), "u16"},
             TypeName{uint32(), "u32"},
             TypeName{uint64(), "u64"},
             TypeName{float16(), "fp16"},
         }) {
      DCHECK_OK(RegisterType({kArrowExtTypesUri, e.name}, std::move(e.type)));
    }

    for (TypeName e : {
             TypeName{null(), "null"},
             TypeName{month_interval(), "interval_month"},
             TypeName{day_time_interval(), "interval_day_milli"},
             TypeName{month_day_nano_interval(), "interval_month_day_nano"},
         }) {
      DCHECK_OK(RegisterType({kArrowExtTypesUri, e.name}, std::move(e.type)));
    }

    // TODO: this is just a placeholder right now. We'll need a YAML file for
    // all functions (and prototypes) that Arrow provides that are relevant
    // for Substrait, and include mappings for all of them here. See
    // ARROW-15535.
    for (util::string_view name : {
             "add",
         }) {
      DCHECK_OK(RegisterFunction({kArrowExtTypesUri, name}, name.to_string()));
    }
  }
};

}  // namespace

ExtensionIdRegistry* default_extension_id_registry() {
  static DefaultExtensionIdRegistry impl_;
  return &impl_;
}

std::shared_ptr<ExtensionIdRegistry> nested_extension_id_registry(
    const ExtensionIdRegistry* parent) {
  return std::make_shared<NestedExtensionIdRegistryImpl>(parent);
}

}  // namespace engine
}  // namespace arrow<|MERGE_RESOLUTION|>--- conflicted
+++ resolved
@@ -204,7 +204,6 @@
   return &it->second;
 }
 
-<<<<<<< HEAD
 namespace {
 
 struct ExtensionIdRegistryImpl : ExtensionIdRegistry {
@@ -255,49 +254,6 @@
     if (!type_to_index_.emplace(type.get(), index).second) {
       id_to_index_.erase(it_success.first);
       return Status::Invalid("Type was already registered");
-=======
-ExtensionIdRegistry* default_extension_id_registry() {
-  static struct Impl : ExtensionIdRegistry {
-    Impl() {
-      struct TypeName {
-        std::shared_ptr<DataType> type;
-        util::string_view name;
-      };
-
-      // The type (variation) mappings listed below need to be kept in sync
-      // with the YAML at substrait/format/extension_types.yaml manually;
-      // see ARROW-15535.
-      for (TypeName e : {
-               TypeName{uint8(), "u8"},
-               TypeName{uint16(), "u16"},
-               TypeName{uint32(), "u32"},
-               TypeName{uint64(), "u64"},
-               TypeName{float16(), "fp16"},
-           }) {
-        DCHECK_OK(RegisterType({kArrowExtTypesUri, e.name}, std::move(e.type)));
-      }
-
-      for (TypeName e : {
-               TypeName{null(), "null"},
-               TypeName{month_interval(), "interval_month"},
-               TypeName{day_time_interval(), "interval_day_milli"},
-               TypeName{month_day_nano_interval(), "interval_month_day_nano"},
-           }) {
-        DCHECK_OK(RegisterType({kArrowExtTypesUri, e.name}, std::move(e.type)));
-      }
-
-      // TODO: this is just a placeholder right now. We'll need a YAML file for
-      // all functions (and prototypes) that Arrow provides that are relevant
-      // for Substrait, and include mappings for all of them here. See
-      // ARROW-15535.
-      for (util::string_view name : {
-               "add",
-               "equal",
-               "is_not_distinct_from",
-           }) {
-        DCHECK_OK(RegisterFunction({kArrowExtTypesUri, name}, name.to_string()));
-      }
->>>>>>> 2eb25737
     }
 
     type_ids_.push_back(copied_id);
@@ -482,6 +438,8 @@
     // ARROW-15535.
     for (util::string_view name : {
              "add",
+             "equal",
+             "is_not_distinct_from",
          }) {
       DCHECK_OK(RegisterFunction({kArrowExtTypesUri, name}, name.to_string()));
     }
