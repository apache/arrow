--- conflicted
+++ resolved
@@ -4372,17 +4372,6 @@
   CheckRoundTripResult(std::move(expected_table), buf, {}, conversion_options);
 }
 
-<<<<<<< HEAD
-TEST(Substrait, PlanWithExtension) {
-  // This demos an extension relation
-  std::string substrait_json = R"({
-    "extensionUris": [],
-    "extensions": [],
-    "relations": [{
-      "root": {
-        "input": {
-          "extension_multi": {
-=======
 TEST(Substrait, CompoundEmitFilterless) {
   compute::ExecContext exec_context;
   auto left_schema =
@@ -4422,368 +4411,11 @@
         },
         "left": {
           "project": {
->>>>>>> 295c6644
             "common": {
               "emit": {
                 "outputMapping": [0, 1, 2, 5]
               }
             },
-<<<<<<< HEAD
-            "inputs": [
-              {
-                "read": {
-                  "common": {
-                    "direct": {
-                    }
-                  },
-                  "baseSchema": {
-                    "names": ["time", "key", "value1"],
-                    "struct": {
-                      "types": [
-                        {
-                          "i32": {
-                            "typeVariationReference": 0,
-                            "nullability": "NULLABILITY_NULLABLE"
-                          }
-                        },
-                        {
-                          "i32": {
-                            "typeVariationReference": 0,
-                            "nullability": "NULLABILITY_NULLABLE"
-                          }
-                        },
-                        {
-                          "fp64": {
-                            "typeVariationReference": 0,
-                            "nullability": "NULLABILITY_NULLABLE"
-                          }
-                        }
-                      ],
-                      "typeVariationReference": 0,
-                      "nullability": "NULLABILITY_REQUIRED"
-                    }
-                  },
-                  "namedTable": {
-                    "names": ["T1"]
-                  }
-                }
-              },
-              {
-                "read": {
-                  "common": {
-                    "direct": {
-                    }
-                  },
-                  "baseSchema": {
-                    "names": ["time", "key", "value2"],
-                    "struct": {
-                      "types": [
-                        {
-                          "i32": {
-                            "typeVariationReference": 0,
-                            "nullability": "NULLABILITY_NULLABLE"
-                          }
-                        },
-                        {
-                          "i32": {
-                            "typeVariationReference": 0,
-                            "nullability": "NULLABILITY_NULLABLE"
-                          }
-                        },
-                        {
-                          "fp64": {
-                            "typeVariationReference": 0,
-                            "nullability": "NULLABILITY_NULLABLE"
-                          }
-                        }
-                      ],
-                      "typeVariationReference": 0,
-                      "nullability": "NULLABILITY_REQUIRED"
-                    }
-                  },
-                  "namedTable": {
-                    "names": ["T2"]
-                  }
-                }
-              }
-            ],
-            "detail": {
-              "@type": "/arrow.substrait_ext.AsOfJoinRel",
-              "keys" : [
-                {
-                  "on": {
-                    "selection": {
-                      "directReference": {
-                        "structField": {
-                          "field": 0,
-                        }
-                      },
-                      "rootReference": {}
-                    }
-                  },
-                  "by": [
-                    {
-                      "selection": {
-                        "directReference": {
-                          "structField": {
-                            "field": 1,
-                          }
-                        },
-                        "rootReference": {}
-                      }
-                    }
-                  ]
-		},
-                {
-                  "on": {
-                    "selection": {
-                      "directReference": {
-                        "structField": {
-                          "field": 0,
-                        }
-                      },
-                      "rootReference": {}
-                    }
-                  },
-                  "by": [
-                    {
-                      "selection": {
-                        "directReference": {
-                          "structField": {
-                            "field": 1,
-                          }
-                        },
-                        "rootReference": {}
-                      }
-                    }
-                  ]
-		}
-	      ],
-              "tolerance": 1000
-            }
-          }
-        },
-        "names": ["time", "key", "value1", "value2"]
-      }
-    }],
-    "expectedTypeUrls": []
-  })";
-
-  std::vector<std::shared_ptr<Schema>> input_schema = {
-      schema({field("time", int32()), field("key", int32()), field("value1", float64())}),
-      schema(
-          {field("time", int32()), field("key", int32()), field("value2", float64())})};
-  NamedTableProvider table_provider = ProvideMadeTable(
-      [&input_schema](
-          const std::vector<std::string>& names) -> Result<std::shared_ptr<Table>> {
-        if (names.size() != 1) {
-          return Status::Invalid("Multiple test table names");
-        }
-        if (names[0] == "T1") {
-          return TableFromJSON(input_schema[0],
-                               {"[[2, 1, 1.1], [4, 1, 2.1], [6, 2, 3.1]]"});
-        }
-        if (names[0] == "T2") {
-          return TableFromJSON(input_schema[1],
-                               {"[[1, 1, 1.2], [3, 2, 2.2], [5, 2, 3.2]]"});
-        }
-        return Status::Invalid("Unknown test table name ", names[0]);
-      });
-  ConversionOptions conversion_options;
-  conversion_options.named_table_provider = std::move(table_provider);
-
-  ASSERT_OK_AND_ASSIGN(auto buf, internal::SubstraitFromJSON("Plan", substrait_json));
-
-  ASSERT_OK_AND_ASSIGN(
-      auto out_schema,
-      compute::asofjoin::MakeOutputSchema(
-          input_schema, {{FieldRef(0), {FieldRef(1)}}, {FieldRef(0), {FieldRef(1)}}}));
-  auto expected_table = TableFromJSON(
-      out_schema, {"[[2, 1, 1.1, 1.2], [4, 1, 2.1, 1.2], [6, 2, 3.1, 3.2]]"});
-  CheckRoundTripResult(std::move(expected_table), buf, {}, conversion_options);
-}
-
-TEST(Substrait, AsOfJoinDefaultEmit) {
-  std::string substrait_json = R"({
-    "extensionUris": [],
-    "extensions": [],
-    "relations": [{
-      "root": {
-        "input": {
-          "extension_multi": {
-            "inputs": [
-              {
-                "read": {
-                  "common": {
-                    "direct": {
-                    }
-                  },
-                  "baseSchema": {
-                    "names": ["time", "key", "value1"],
-                    "struct": {
-                      "types": [
-                        {
-                          "i32": {
-                            "typeVariationReference": 0,
-                            "nullability": "NULLABILITY_NULLABLE"
-                          }
-                        },
-                        {
-                          "i32": {
-                            "typeVariationReference": 0,
-                            "nullability": "NULLABILITY_NULLABLE"
-                          }
-                        },
-                        {
-                          "fp64": {
-                            "typeVariationReference": 0,
-                            "nullability": "NULLABILITY_NULLABLE"
-                          }
-                        }
-                      ],
-                      "typeVariationReference": 0,
-                      "nullability": "NULLABILITY_REQUIRED"
-                    }
-                  },
-                  "namedTable": {
-                    "names": ["T1"]
-                  }
-                }
-              },
-              {
-                "read": {
-                  "common": {
-                    "direct": {
-                    }
-                  },
-                  "baseSchema": {
-                    "names": ["time", "key", "value2"],
-                    "struct": {
-                      "types": [
-                        {
-                          "i32": {
-                            "typeVariationReference": 0,
-                            "nullability": "NULLABILITY_NULLABLE"
-                          }
-                        },
-                        {
-                          "i32": {
-                            "typeVariationReference": 0,
-                            "nullability": "NULLABILITY_NULLABLE"
-                          }
-                        },
-                        {
-                          "fp64": {
-                            "typeVariationReference": 0,
-                            "nullability": "NULLABILITY_NULLABLE"
-                          }
-                        }
-                      ],
-                      "typeVariationReference": 0,
-                      "nullability": "NULLABILITY_REQUIRED"
-                    }
-                  },
-                  "namedTable": {
-                    "names": ["T2"]
-                  }
-                }
-              }
-            ],
-            "detail": {
-              "@type": "/arrow.substrait_ext.AsOfJoinRel",
-              "keys" : [
-                {
-                  "on": {
-                    "selection": {
-                      "directReference": {
-                        "structField": {
-                          "field": 0,
-                        }
-                      },
-                      "rootReference": {}
-                    }
-                  },
-                  "by": [
-                    {
-                      "selection": {
-                        "directReference": {
-                          "structField": {
-                            "field": 1,
-                          }
-                        },
-                        "rootReference": {}
-                      }
-                    }
-                  ]
-		},
-                {
-                  "on": {
-                    "selection": {
-                      "directReference": {
-                        "structField": {
-                          "field": 0,
-                        }
-                      },
-                      "rootReference": {}
-                    }
-                  },
-                  "by": [
-                    {
-                      "selection": {
-                        "directReference": {
-                          "structField": {
-                            "field": 1,
-                          }
-                        },
-                        "rootReference": {}
-                      }
-                    }
-                  ]
-		}
-	      ],
-              "tolerance": 1000
-            }
-          }
-        },
-        "names": ["time", "key", "value1", "time2", "key2", "value2"]
-      }
-    }],
-    "expectedTypeUrls": []
-  })";
-
-  std::vector<std::shared_ptr<Schema>> input_schema = {
-      schema({field("time", int32()), field("key", int32()), field("value1", float64())}),
-      schema(
-          {field("time", int32()), field("key", int32()), field("value2", float64())})};
-  NamedTableProvider table_provider = ProvideMadeTable(
-      [&input_schema](
-          const std::vector<std::string>& names) -> Result<std::shared_ptr<Table>> {
-        if (names.size() != 1) {
-          return Status::Invalid("Multiple test table names");
-        }
-        if (names[0] == "T1") {
-          return TableFromJSON(input_schema[0],
-                               {"[[2, 1, 1.1], [4, 1, 2.1], [6, 2, 3.1]]"});
-        }
-        if (names[0] == "T2") {
-          return TableFromJSON(input_schema[1],
-                               {"[[1, 1, 1.2], [3, 2, 2.2], [5, 2, 3.2]]"});
-        }
-        return Status::Invalid("Unknown test table name ", names[0]);
-      });
-  ConversionOptions conversion_options;
-  conversion_options.named_table_provider = std::move(table_provider);
-
-  ASSERT_OK_AND_ASSIGN(auto buf, internal::SubstraitFromJSON("Plan", substrait_json));
-
-  auto out_schema = schema({field("time", int32()), field("key", int32()),
-                            field("value1", float64()), field("time2", int32()),
-                            field("key2", int32()), field("value2", float64())});
-
-  auto expected_table = TableFromJSON(
-      out_schema,
-      {"[[2, 1, 1.1, 2, 1, 1.2], [4, 1, 2.1, 4, 1, 1.2], [6, 2, 3.1, 6, 2, 3.2]]"});
-=======
             "expressions": [{
               "scalarFunction": {
                 "functionReference": 32,
@@ -5349,7 +4981,377 @@
   ConversionOptions conversion_options;
   conversion_options.named_table_provider = std::move(table_provider);
 
->>>>>>> 295c6644
+  CheckRoundTripResult(std::move(expected_table), buf, {}, conversion_options);
+}
+
+TEST(Substrait, PlanWithExtension) {
+  // This demos an extension relation
+  std::string substrait_json = R"({
+    "extensionUris": [],
+    "extensions": [],
+    "relations": [{
+      "root": {
+        "input": {
+          "extension_multi": {
+            "common": {
+              "emit": {
+                "outputMapping": [0, 1, 2, 5]
+              }
+            },
+            "inputs": [
+              {
+                "read": {
+                  "common": {
+                    "direct": {
+                    }
+                  },
+                  "baseSchema": {
+                    "names": ["time", "key", "value1"],
+                    "struct": {
+                      "types": [
+                        {
+                          "i32": {
+                            "typeVariationReference": 0,
+                            "nullability": "NULLABILITY_NULLABLE"
+                          }
+                        },
+                        {
+                          "i32": {
+                            "typeVariationReference": 0,
+                            "nullability": "NULLABILITY_NULLABLE"
+                          }
+                        },
+                        {
+                          "fp64": {
+                            "typeVariationReference": 0,
+                            "nullability": "NULLABILITY_NULLABLE"
+                          }
+                        }
+                      ],
+                      "typeVariationReference": 0,
+                      "nullability": "NULLABILITY_REQUIRED"
+                    }
+                  },
+                  "namedTable": {
+                    "names": ["T1"]
+                  }
+                }
+              },
+              {
+                "read": {
+                  "common": {
+                    "direct": {
+                    }
+                  },
+                  "baseSchema": {
+                    "names": ["time", "key", "value2"],
+                    "struct": {
+                      "types": [
+                        {
+                          "i32": {
+                            "typeVariationReference": 0,
+                            "nullability": "NULLABILITY_NULLABLE"
+                          }
+                        },
+                        {
+                          "i32": {
+                            "typeVariationReference": 0,
+                            "nullability": "NULLABILITY_NULLABLE"
+                          }
+                        },
+                        {
+                          "fp64": {
+                            "typeVariationReference": 0,
+                            "nullability": "NULLABILITY_NULLABLE"
+                          }
+                        }
+                      ],
+                      "typeVariationReference": 0,
+                      "nullability": "NULLABILITY_REQUIRED"
+                    }
+                  },
+                  "namedTable": {
+                    "names": ["T2"]
+                  }
+                }
+              }
+            ],
+            "detail": {
+              "@type": "/arrow.substrait_ext.AsOfJoinRel",
+              "keys" : [
+                {
+                  "on": {
+                    "selection": {
+                      "directReference": {
+                        "structField": {
+                          "field": 0,
+                        }
+                      },
+                      "rootReference": {}
+                    }
+                  },
+                  "by": [
+                    {
+                      "selection": {
+                        "directReference": {
+                          "structField": {
+                            "field": 1,
+                          }
+                        },
+                        "rootReference": {}
+                      }
+                    }
+                  ]
+		},
+                {
+                  "on": {
+                    "selection": {
+                      "directReference": {
+                        "structField": {
+                          "field": 0,
+                        }
+                      },
+                      "rootReference": {}
+                    }
+                  },
+                  "by": [
+                    {
+                      "selection": {
+                        "directReference": {
+                          "structField": {
+                            "field": 1,
+                          }
+                        },
+                        "rootReference": {}
+                      }
+                    }
+                  ]
+		}
+	      ],
+              "tolerance": 1000
+            }
+          }
+        },
+        "names": ["time", "key", "value1", "value2"]
+      }
+    }],
+    "expectedTypeUrls": []
+  })";
+
+  std::vector<std::shared_ptr<Schema>> input_schema = {
+      schema({field("time", int32()), field("key", int32()), field("value1", float64())}),
+      schema(
+          {field("time", int32()), field("key", int32()), field("value2", float64())})};
+  NamedTableProvider table_provider = ProvideMadeTable(
+      [&input_schema](
+          const std::vector<std::string>& names) -> Result<std::shared_ptr<Table>> {
+        if (names.size() != 1) {
+          return Status::Invalid("Multiple test table names");
+        }
+        if (names[0] == "T1") {
+          return TableFromJSON(input_schema[0],
+                               {"[[2, 1, 1.1], [4, 1, 2.1], [6, 2, 3.1]]"});
+        }
+        if (names[0] == "T2") {
+          return TableFromJSON(input_schema[1],
+                               {"[[1, 1, 1.2], [3, 2, 2.2], [5, 2, 3.2]]"});
+        }
+        return Status::Invalid("Unknown test table name ", names[0]);
+      });
+  ConversionOptions conversion_options;
+  conversion_options.named_table_provider = std::move(table_provider);
+
+  ASSERT_OK_AND_ASSIGN(auto buf, internal::SubstraitFromJSON("Plan", substrait_json));
+
+  ASSERT_OK_AND_ASSIGN(
+      auto out_schema,
+      compute::asofjoin::MakeOutputSchema(
+          input_schema, {{FieldRef(0), {FieldRef(1)}}, {FieldRef(0), {FieldRef(1)}}}));
+  auto expected_table = TableFromJSON(
+      out_schema, {"[[2, 1, 1.1, 1.2], [4, 1, 2.1, 1.2], [6, 2, 3.1, 3.2]]"});
+  CheckRoundTripResult(std::move(expected_table), buf, {}, conversion_options);
+}
+
+TEST(Substrait, AsOfJoinDefaultEmit) {
+  std::string substrait_json = R"({
+    "extensionUris": [],
+    "extensions": [],
+    "relations": [{
+      "root": {
+        "input": {
+          "extension_multi": {
+            "inputs": [
+              {
+                "read": {
+                  "common": {
+                    "direct": {
+                    }
+                  },
+                  "baseSchema": {
+                    "names": ["time", "key", "value1"],
+                    "struct": {
+                      "types": [
+                        {
+                          "i32": {
+                            "typeVariationReference": 0,
+                            "nullability": "NULLABILITY_NULLABLE"
+                          }
+                        },
+                        {
+                          "i32": {
+                            "typeVariationReference": 0,
+                            "nullability": "NULLABILITY_NULLABLE"
+                          }
+                        },
+                        {
+                          "fp64": {
+                            "typeVariationReference": 0,
+                            "nullability": "NULLABILITY_NULLABLE"
+                          }
+                        }
+                      ],
+                      "typeVariationReference": 0,
+                      "nullability": "NULLABILITY_REQUIRED"
+                    }
+                  },
+                  "namedTable": {
+                    "names": ["T1"]
+                  }
+                }
+              },
+              {
+                "read": {
+                  "common": {
+                    "direct": {
+                    }
+                  },
+                  "baseSchema": {
+                    "names": ["time", "key", "value2"],
+                    "struct": {
+                      "types": [
+                        {
+                          "i32": {
+                            "typeVariationReference": 0,
+                            "nullability": "NULLABILITY_NULLABLE"
+                          }
+                        },
+                        {
+                          "i32": {
+                            "typeVariationReference": 0,
+                            "nullability": "NULLABILITY_NULLABLE"
+                          }
+                        },
+                        {
+                          "fp64": {
+                            "typeVariationReference": 0,
+                            "nullability": "NULLABILITY_NULLABLE"
+                          }
+                        }
+                      ],
+                      "typeVariationReference": 0,
+                      "nullability": "NULLABILITY_REQUIRED"
+                    }
+                  },
+                  "namedTable": {
+                    "names": ["T2"]
+                  }
+                }
+              }
+            ],
+            "detail": {
+              "@type": "/arrow.substrait_ext.AsOfJoinRel",
+              "keys" : [
+                {
+                  "on": {
+                    "selection": {
+                      "directReference": {
+                        "structField": {
+                          "field": 0,
+                        }
+                      },
+                      "rootReference": {}
+                    }
+                  },
+                  "by": [
+                    {
+                      "selection": {
+                        "directReference": {
+                          "structField": {
+                            "field": 1,
+                          }
+                        },
+                        "rootReference": {}
+                      }
+                    }
+                  ]
+		},
+                {
+                  "on": {
+                    "selection": {
+                      "directReference": {
+                        "structField": {
+                          "field": 0,
+                        }
+                      },
+                      "rootReference": {}
+                    }
+                  },
+                  "by": [
+                    {
+                      "selection": {
+                        "directReference": {
+                          "structField": {
+                            "field": 1,
+                          }
+                        },
+                        "rootReference": {}
+                      }
+                    }
+                  ]
+		}
+	      ],
+              "tolerance": 1000
+            }
+          }
+        },
+        "names": ["time", "key", "value1", "time2", "key2", "value2"]
+      }
+    }],
+    "expectedTypeUrls": []
+  })";
+
+  std::vector<std::shared_ptr<Schema>> input_schema = {
+      schema({field("time", int32()), field("key", int32()), field("value1", float64())}),
+      schema(
+          {field("time", int32()), field("key", int32()), field("value2", float64())})};
+  NamedTableProvider table_provider = ProvideMadeTable(
+      [&input_schema](
+          const std::vector<std::string>& names) -> Result<std::shared_ptr<Table>> {
+        if (names.size() != 1) {
+          return Status::Invalid("Multiple test table names");
+        }
+        if (names[0] == "T1") {
+          return TableFromJSON(input_schema[0],
+                               {"[[2, 1, 1.1], [4, 1, 2.1], [6, 2, 3.1]]"});
+        }
+        if (names[0] == "T2") {
+          return TableFromJSON(input_schema[1],
+                               {"[[1, 1, 1.2], [3, 2, 2.2], [5, 2, 3.2]]"});
+        }
+        return Status::Invalid("Unknown test table name ", names[0]);
+      });
+  ConversionOptions conversion_options;
+  conversion_options.named_table_provider = std::move(table_provider);
+
+  ASSERT_OK_AND_ASSIGN(auto buf, internal::SubstraitFromJSON("Plan", substrait_json));
+
+  auto out_schema = schema({field("time", int32()), field("key", int32()),
+                            field("value1", float64()), field("time2", int32()),
+                            field("key2", int32()), field("value2", float64())});
+
+  auto expected_table = TableFromJSON(
+      out_schema,
+      {"[[2, 1, 1.1, 2, 1, 1.2], [4, 1, 2.1, 4, 1, 1.2], [6, 2, 3.1, 6, 2, 3.2]]"});
   CheckRoundTripResult(std::move(expected_table), buf, {}, conversion_options);
 }
 
