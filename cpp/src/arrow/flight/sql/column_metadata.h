--- conflicted
+++ resolved
@@ -82,11 +82,7 @@
   /// \return The table name.
   arrow::Result<std::string> GetTableName() const;
 
-<<<<<<< HEAD
-  /// \brief  Return the type name set in the KeyValueMetadata.
-=======
   /// \brief  Return the data source-specific name for the data type of the column.
->>>>>>> 7fe71f5c
   /// \return The type name.
   arrow::Result<std::string> GetTypeName() const;
 
