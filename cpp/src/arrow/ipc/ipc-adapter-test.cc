--- conflicted
+++ resolved
@@ -88,7 +88,6 @@
   }
 }
 
-<<<<<<< HEAD
 TEST_F(TestWriteRowBatch, IntegerGetRowBatchSize) {
   const int length = 1000;
 
@@ -112,10 +111,7 @@
   EXPECT_EQ(mock_source.Position(), size);
 }
 
-TEST_F(TestWriteRowBatch, IntegerRoundTrip) {
-=======
 Status MakeIntRowBatch(std::shared_ptr<RowBatch>* out) {
->>>>>>> 0b472d86
   const int length = 1000;
 
   // Make the schema
