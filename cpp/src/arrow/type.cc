// Licensed to the Apache Software Foundation (ASF) under one
// or more contributor license agreements.  See the NOTICE file
// distributed with this work for additional information
// regarding copyright ownership.  The ASF licenses this file
// to you under the Apache License, Version 2.0 (the
// "License"); you may not use this file except in compliance
// with the License.  You may obtain a copy of the License at
//
//   http://www.apache.org/licenses/LICENSE-2.0
//
// Unless required by applicable law or agreed to in writing,
// software distributed under the License is distributed on an
// "AS IS" BASIS, WITHOUT WARRANTIES OR CONDITIONS OF ANY
// KIND, either express or implied.  See the License for the
// specific language governing permissions and limitations
// under the License.

#include "arrow/type.h"

#include <algorithm>
#include <climits>
#include <cstddef>
<<<<<<< HEAD
#include <fstream>
#include <iostream>
=======
#include <limits>
>>>>>>> 806b0ce9
#include <ostream>
#include <sstream>  // IWYU pragma: keep
#include <string>
#include <unordered_map>
#include <unordered_set>
#include <utility>
#include <vector>

#include <flatbuffers/idl.h>

#include "arrow/array.h"
#include "arrow/chunked_array.h"
#include "arrow/compare.h"
#include "arrow/ipc/dictionary.h"
#include "arrow/ipc/metadata_internal.h"
#include "arrow/record_batch.h"
#include "arrow/result.h"
#include "arrow/status.h"
#include "arrow/table.h"
#include "arrow/util/checked_cast.h"
#include "arrow/util/hash_util.h"
#include "arrow/util/hashing.h"
#include "arrow/util/key_value_metadata.h"
#include "arrow/util/logging.h"
#include "arrow/util/make_unique.h"
#include "arrow/util/range.h"
#include "arrow/util/vector.h"
#include "arrow/visitor_inline.h"

#include "generated/Schema_bfbs_generated.h"
#include "generated/Schema_generated.h"

namespace arrow {

constexpr Type::type NullType::type_id;
constexpr Type::type ListType::type_id;
constexpr Type::type LargeListType::type_id;

constexpr Type::type MapType::type_id;

constexpr Type::type FixedSizeListType::type_id;

constexpr Type::type BinaryType::type_id;

constexpr Type::type LargeBinaryType::type_id;

constexpr Type::type StringType::type_id;

constexpr Type::type LargeStringType::type_id;

constexpr Type::type FixedSizeBinaryType::type_id;

constexpr Type::type StructType::type_id;

constexpr Type::type Decimal128Type::type_id;

constexpr Type::type SparseUnionType::type_id;

constexpr Type::type DenseUnionType::type_id;

constexpr Type::type Date32Type::type_id;

constexpr Type::type Date64Type::type_id;

constexpr Type::type Time32Type::type_id;

constexpr Type::type Time64Type::type_id;

constexpr Type::type TimestampType::type_id;

constexpr Type::type MonthIntervalType::type_id;

constexpr Type::type DayTimeIntervalType::type_id;

constexpr Type::type DurationType::type_id;

constexpr Type::type DictionaryType::type_id;

namespace internal {

struct TypeIdToTypeNameVisitor {
  std::string out;

  template <typename ArrowType>
  Status Visit(const ArrowType*) {
    out = ArrowType::type_name();
    return Status::OK();
  }
};

std::string ToTypeName(Type::type id) {
  TypeIdToTypeNameVisitor visitor;

  ARROW_CHECK_OK(VisitTypeIdInline(id, &visitor));
  return std::move(visitor.out);
}

std::string ToString(Type::type id) {
  switch (id) {
#define TO_STRING_CASE(_id) \
  case Type::_id:           \
    return ARROW_STRINGIFY(_id);

    TO_STRING_CASE(NA)
    TO_STRING_CASE(BOOL)
    TO_STRING_CASE(INT8)
    TO_STRING_CASE(INT16)
    TO_STRING_CASE(INT32)
    TO_STRING_CASE(INT64)
    TO_STRING_CASE(UINT8)
    TO_STRING_CASE(UINT16)
    TO_STRING_CASE(UINT32)
    TO_STRING_CASE(UINT64)
    TO_STRING_CASE(HALF_FLOAT)
    TO_STRING_CASE(FLOAT)
    TO_STRING_CASE(DOUBLE)
    TO_STRING_CASE(DECIMAL)
    TO_STRING_CASE(DATE32)
    TO_STRING_CASE(DATE64)
    TO_STRING_CASE(TIME32)
    TO_STRING_CASE(TIME64)
    TO_STRING_CASE(TIMESTAMP)
    TO_STRING_CASE(INTERVAL_DAY_TIME)
    TO_STRING_CASE(INTERVAL_MONTHS)
    TO_STRING_CASE(DURATION)
    TO_STRING_CASE(STRING)
    TO_STRING_CASE(BINARY)
    TO_STRING_CASE(LARGE_STRING)
    TO_STRING_CASE(LARGE_BINARY)
    TO_STRING_CASE(FIXED_SIZE_BINARY)
    TO_STRING_CASE(STRUCT)
    TO_STRING_CASE(LIST)
    TO_STRING_CASE(LARGE_LIST)
    TO_STRING_CASE(FIXED_SIZE_LIST)
    TO_STRING_CASE(MAP)
    TO_STRING_CASE(DENSE_UNION)
    TO_STRING_CASE(SPARSE_UNION)
    TO_STRING_CASE(DICTIONARY)
    TO_STRING_CASE(EXTENSION)

#undef TO_STRING_CASE

    default:
      ARROW_LOG(FATAL) << "Unhandled type id: " << id;
      return "";
  }
}

std::string ToString(TimeUnit::type unit) {
  switch (unit) {
    case TimeUnit::SECOND:
      return "s";
    case TimeUnit::MILLI:
      return "ms";
    case TimeUnit::MICRO:
      return "us";
    case TimeUnit::NANO:
      return "ns";
    default:
      DCHECK(false);
      return "";
  }
}

int GetByteWidth(const DataType& type) {
  const auto& fw_type = checked_cast<const FixedWidthType&>(type);
  return fw_type.bit_width() / CHAR_BIT;
}

}  // namespace internal

namespace {

using internal::checked_cast;

// Merges `existing` and `other` if one of them is of NullType, otherwise
// returns nullptr.
//   - if `other` if of NullType or is nullable, the unified field will be nullable.
//   - if `existing` is of NullType but other is not, the unified field will
//     have `other`'s type and will be nullable
std::shared_ptr<Field> MaybePromoteNullTypes(const Field& existing, const Field& other) {
  if (existing.type()->id() != Type::NA && other.type()->id() != Type::NA) {
    return nullptr;
  }
  if (existing.type()->id() == Type::NA) {
    return other.WithNullable(true)->WithMetadata(existing.metadata());
  }
  // `other` must be null.
  return existing.WithNullable(true);
}
}  // namespace

Field::~Field() {}

bool Field::HasMetadata() const {
  return (metadata_ != nullptr) && (metadata_->size() > 0);
}

std::shared_ptr<Field> Field::WithMetadata(
    const std::shared_ptr<const KeyValueMetadata>& metadata) const {
  return std::make_shared<Field>(name_, type_, nullable_, metadata);
}

std::shared_ptr<Field> Field::WithMergedMetadata(
    const std::shared_ptr<const KeyValueMetadata>& metadata) const {
  std::shared_ptr<const KeyValueMetadata> merged_metadata;
  if (metadata_) {
    merged_metadata = metadata_->Merge(*metadata);
  } else {
    merged_metadata = metadata;
  }
  return std::make_shared<Field>(name_, type_, nullable_, merged_metadata);
}

std::shared_ptr<Field> Field::RemoveMetadata() const {
  return std::make_shared<Field>(name_, type_, nullable_);
}

std::shared_ptr<Field> Field::WithType(const std::shared_ptr<DataType>& type) const {
  return std::make_shared<Field>(name_, type, nullable_, metadata_);
}

std::shared_ptr<Field> Field::WithName(const std::string& name) const {
  return std::make_shared<Field>(name, type_, nullable_, metadata_);
}

std::shared_ptr<Field> Field::WithNullable(const bool nullable) const {
  return std::make_shared<Field>(name_, type_, nullable, metadata_);
}

Result<std::shared_ptr<Field>> Field::MergeWith(const Field& other,
                                                MergeOptions options) const {
  if (name() != other.name()) {
    return Status::Invalid("Field ", name(), " doesn't have the same name as ",
                           other.name());
  }

  if (Equals(other, /*check_metadata=*/false)) {
    return Copy();
  }

  if (options.promote_nullability) {
    if (type()->Equals(other.type())) {
      return Copy()->WithNullable(nullable() || other.nullable());
    }
    std::shared_ptr<Field> promoted = MaybePromoteNullTypes(*this, other);
    if (promoted) return promoted;
  }

  return Status::Invalid("Unable to merge: Field ", name(),
                         " has incompatible types: ", type()->ToString(), " vs ",
                         other.type()->ToString());
}

Result<std::shared_ptr<Field>> Field::MergeWith(const std::shared_ptr<Field>& other,
                                                MergeOptions options) const {
  DCHECK_NE(other, nullptr);
  return MergeWith(*other, options);
}

std::vector<std::shared_ptr<Field>> Field::Flatten() const {
  std::vector<std::shared_ptr<Field>> flattened;
  if (type_->id() == Type::STRUCT) {
    for (const auto& child : type_->fields()) {
      auto flattened_child = child->Copy();
      flattened.push_back(flattened_child);
      flattened_child->name_.insert(0, name() + ".");
      flattened_child->nullable_ |= nullable_;
    }
  } else {
    flattened.push_back(this->Copy());
  }
  return flattened;
}

std::shared_ptr<Field> Field::Copy() const {
  return ::arrow::field(name_, type_, nullable_, metadata_);
}

bool Field::Equals(const Field& other, bool check_metadata) const {
  if (this == &other) {
    return true;
  }
  if (this->name_ == other.name_ && this->nullable_ == other.nullable_ &&
      this->type_->Equals(*other.type_.get(), check_metadata)) {
    if (!check_metadata) {
      return true;
    } else if (this->HasMetadata() && other.HasMetadata()) {
      return metadata_->Equals(*other.metadata_);
    } else if (!this->HasMetadata() && !other.HasMetadata()) {
      return true;
    } else {
      return false;
    }
  }
  return false;
}

bool Field::Equals(const std::shared_ptr<Field>& other, bool check_metadata) const {
  return Equals(*other.get(), check_metadata);
}

bool Field::IsCompatibleWith(const Field& other) const { return MergeWith(other).ok(); }

bool Field::IsCompatibleWith(const std::shared_ptr<Field>& other) const {
  DCHECK_NE(other, nullptr);
  return IsCompatibleWith(*other);
}

std::string Field::ToString(bool show_metadata) const {
  std::stringstream ss;
  ss << name_ << ": " << type_->ToString();
  if (!nullable_) {
    ss << " not null";
  }
  if (show_metadata && metadata_) {
    ss << metadata_->ToString();
  }
  return ss.str();
}

DataType::~DataType() {}

bool DataType::Equals(const DataType& other, bool check_metadata) const {
  return TypeEquals(*this, other, check_metadata);
}

bool DataType::Equals(const std::shared_ptr<DataType>& other) const {
  if (!other) {
    return false;
  }
  return Equals(*other.get());
}

size_t DataType::Hash() const {
  static constexpr size_t kHashSeed = 0;
  size_t result = kHashSeed;
  internal::hash_combine(result, this->ComputeFingerprint());
  return result;
}

std::ostream& operator<<(std::ostream& os, const DataType& type) {
  os << type.ToString();
  return os;
}

FloatingPointType::Precision HalfFloatType::precision() const {
  return FloatingPointType::HALF;
}

FloatingPointType::Precision FloatType::precision() const {
  return FloatingPointType::SINGLE;
}

FloatingPointType::Precision DoubleType::precision() const {
  return FloatingPointType::DOUBLE;
}

std::string ListType::ToString() const {
  std::stringstream s;
  s << "list<" << value_field()->ToString() << ">";
  return s.str();
}

std::string LargeListType::ToString() const {
  std::stringstream s;
  s << "large_list<" << value_field()->ToString() << ">";
  return s.str();
}

MapType::MapType(std::shared_ptr<DataType> key_type, std::shared_ptr<DataType> item_type,
                 bool keys_sorted)
    : MapType(::arrow::field("key", std::move(key_type), false),
              ::arrow::field("value", std::move(item_type)), keys_sorted) {}

MapType::MapType(std::shared_ptr<DataType> key_type, std::shared_ptr<Field> item_field,
                 bool keys_sorted)
    : MapType(::arrow::field("key", std::move(key_type), false), std::move(item_field),
              keys_sorted) {}

MapType::MapType(std::shared_ptr<Field> key_field, std::shared_ptr<Field> item_field,
                 bool keys_sorted)
    : MapType(
          ::arrow::field("entries",
                         struct_({std::move(key_field), std::move(item_field)}), false),
          keys_sorted) {}

MapType::MapType(std::shared_ptr<Field> value_field, bool keys_sorted)
    : ListType(std::move(value_field)), keys_sorted_(keys_sorted) {
  id_ = type_id;
}

Result<std::shared_ptr<DataType>> MapType::Make(std::shared_ptr<Field> value_field,
                                                bool keys_sorted) {
  const auto& value_type = *value_field->type();
  if (value_field->nullable() || value_type.id() != Type::STRUCT) {
    return Status::TypeError("Map entry field should be non-nullable struct");
  }
  const auto& struct_type = checked_cast<const StructType&>(value_type);
  if (struct_type.num_fields() != 2) {
    return Status::TypeError("Map entry field should have two children (got ",
                             struct_type.num_fields(), ")");
  }
  if (struct_type.field(0)->nullable()) {
    return Status::TypeError("Map key field should be non-nullable");
  }
  return std::make_shared<MapType>(std::move(value_field), keys_sorted);
}

std::string MapType::ToString() const {
  std::stringstream s;

  const auto print_field_name = [](std::ostream& os, const Field& field,
                                   const char* std_name) {
    if (field.name() != std_name) {
      os << " ('" << field.name() << "')";
    }
  };
  const auto print_field = [&](std::ostream& os, const Field& field,
                               const char* std_name) {
    os << field.type()->ToString();
    print_field_name(os, field, std_name);
  };

  s << "map<";
  print_field(s, *key_field(), "key");
  s << ", ";
  print_field(s, *item_field(), "value");
  if (keys_sorted_) {
    s << ", keys_sorted";
  }
  print_field_name(s, *value_field(), "entries");
  s << ">";
  return s.str();
}

std::string FixedSizeListType::ToString() const {
  std::stringstream s;
  s << "fixed_size_list<" << value_field()->ToString() << ">[" << list_size_ << "]";
  return s.str();
}

std::string BinaryType::ToString() const { return "binary"; }

std::string LargeBinaryType::ToString() const { return "large_binary"; }

std::string StringType::ToString() const { return "string"; }

std::string LargeStringType::ToString() const { return "large_string"; }

int FixedSizeBinaryType::bit_width() const { return CHAR_BIT * byte_width(); }

Result<std::shared_ptr<DataType>> FixedSizeBinaryType::Make(int32_t byte_width) {
  if (byte_width < 0) {
    return Status::Invalid("Negative FixedSizeBinaryType byte width");
  }
  if (byte_width > std::numeric_limits<int>::max() / CHAR_BIT) {
    // bit_width() would overflow
    return Status::Invalid("byte width of FixedSizeBinaryType too large");
  }
  return std::make_shared<FixedSizeBinaryType>(byte_width);
}

std::string FixedSizeBinaryType::ToString() const {
  std::stringstream ss;
  ss << "fixed_size_binary[" << byte_width_ << "]";
  return ss.str();
}

// ----------------------------------------------------------------------
// Date types

DateType::DateType(Type::type type_id) : TemporalType(type_id) {}

Date32Type::Date32Type() : DateType(Type::DATE32) {}

Date64Type::Date64Type() : DateType(Type::DATE64) {}

std::string Date64Type::ToString() const { return std::string("date64[ms]"); }

std::string Date32Type::ToString() const { return std::string("date32[day]"); }

// ----------------------------------------------------------------------
// Time types

TimeType::TimeType(Type::type type_id, TimeUnit::type unit)
    : TemporalType(type_id), unit_(unit) {}

Time32Type::Time32Type(TimeUnit::type unit) : TimeType(Type::TIME32, unit) {
  ARROW_CHECK(unit == TimeUnit::SECOND || unit == TimeUnit::MILLI)
      << "Must be seconds or milliseconds";
}

std::string Time32Type::ToString() const {
  std::stringstream ss;
  ss << "time32[" << this->unit_ << "]";
  return ss.str();
}

Time64Type::Time64Type(TimeUnit::type unit) : TimeType(Type::TIME64, unit) {
  ARROW_CHECK(unit == TimeUnit::MICRO || unit == TimeUnit::NANO)
      << "Must be microseconds or nanoseconds";
}

std::string Time64Type::ToString() const {
  std::stringstream ss;
  ss << "time64[" << this->unit_ << "]";
  return ss.str();
}

std::ostream& operator<<(std::ostream& os, TimeUnit::type unit) {
  switch (unit) {
    case TimeUnit::SECOND:
      os << "s";
      break;
    case TimeUnit::MILLI:
      os << "ms";
      break;
    case TimeUnit::MICRO:
      os << "us";
      break;
    case TimeUnit::NANO:
      os << "ns";
      break;
  }
  return os;
}

// ----------------------------------------------------------------------
// Timestamp types

std::string TimestampType::ToString() const {
  std::stringstream ss;
  ss << "timestamp[" << this->unit_;
  if (this->timezone_.size() > 0) {
    ss << ", tz=" << this->timezone_;
  }
  ss << "]";
  return ss.str();
}

// Duration types
std::string DurationType::ToString() const {
  std::stringstream ss;
  ss << "duration[" << this->unit_ << "]";
  return ss.str();
}

// ----------------------------------------------------------------------
// Union type

constexpr int8_t UnionType::kMaxTypeCode;
constexpr int UnionType::kInvalidChildId;

UnionMode::type UnionType::mode() const {
  return id_ == Type::SPARSE_UNION ? UnionMode::SPARSE : UnionMode::DENSE;
}

UnionType::UnionType(std::vector<std::shared_ptr<Field>> fields,
                     std::vector<int8_t> type_codes, Type::type id)
    : NestedType(id),
      type_codes_(std::move(type_codes)),
      child_ids_(kMaxTypeCode + 1, kInvalidChildId) {
  children_ = std::move(fields);
  DCHECK_OK(ValidateParameters(children_, type_codes_, mode()));
  for (int child_id = 0; child_id < static_cast<int>(type_codes_.size()); ++child_id) {
    const auto type_code = type_codes_[child_id];
    child_ids_[type_code] = child_id;
  }
}

Status UnionType::ValidateParameters(const std::vector<std::shared_ptr<Field>>& fields,
                                     const std::vector<int8_t>& type_codes,
                                     UnionMode::type mode) {
  if (fields.size() != type_codes.size()) {
    return Status::Invalid("Union should get the same number of fields as type codes");
  }
  for (const auto type_code : type_codes) {
    if (type_code < 0 || type_code > kMaxTypeCode) {
      return Status::Invalid("Union type code out of bounds");
    }
  }
  return Status::OK();
}

DataTypeLayout UnionType::layout() const {
  if (mode() == UnionMode::SPARSE) {
    return DataTypeLayout(
        {DataTypeLayout::AlwaysNull(), DataTypeLayout::FixedWidth(sizeof(uint8_t))});
  } else {
    return DataTypeLayout({DataTypeLayout::AlwaysNull(),
                           DataTypeLayout::FixedWidth(sizeof(uint8_t)),
                           DataTypeLayout::FixedWidth(sizeof(int32_t))});
  }
}

uint8_t UnionType::max_type_code() const {
  return type_codes_.size() == 0
             ? 0
             : *std::max_element(type_codes_.begin(), type_codes_.end());
}

std::string UnionType::ToString() const {
  std::stringstream s;

  s << name() << "<";

  for (size_t i = 0; i < children_.size(); ++i) {
    if (i) {
      s << ", ";
    }
    s << children_[i]->ToString() << "=" << static_cast<int>(type_codes_[i]);
  }
  s << ">";
  return s.str();
}

SparseUnionType::SparseUnionType(std::vector<std::shared_ptr<Field>> fields,
                                 std::vector<int8_t> type_codes)
    : UnionType(fields, type_codes, Type::SPARSE_UNION) {}

Result<std::shared_ptr<DataType>> SparseUnionType::Make(
    std::vector<std::shared_ptr<Field>> fields, std::vector<int8_t> type_codes) {
  RETURN_NOT_OK(ValidateParameters(fields, type_codes, UnionMode::SPARSE));
  return std::make_shared<SparseUnionType>(fields, type_codes);
}

DenseUnionType::DenseUnionType(std::vector<std::shared_ptr<Field>> fields,
                               std::vector<int8_t> type_codes)
    : UnionType(fields, type_codes, Type::DENSE_UNION) {}

Result<std::shared_ptr<DataType>> DenseUnionType::Make(
    std::vector<std::shared_ptr<Field>> fields, std::vector<int8_t> type_codes) {
  RETURN_NOT_OK(ValidateParameters(fields, type_codes, UnionMode::DENSE));
  return std::make_shared<DenseUnionType>(fields, type_codes);
}

// ----------------------------------------------------------------------
// Struct type

namespace {

std::unordered_multimap<std::string, int> CreateNameToIndexMap(
    const std::vector<std::shared_ptr<Field>>& fields) {
  std::unordered_multimap<std::string, int> name_to_index;
  for (size_t i = 0; i < fields.size(); ++i) {
    name_to_index.emplace(fields[i]->name(), static_cast<int>(i));
  }
  return name_to_index;
}

template <int NotFoundValue = -1, int DuplicateFoundValue = -1>
int LookupNameIndex(const std::unordered_multimap<std::string, int>& name_to_index,
                    const std::string& name) {
  auto p = name_to_index.equal_range(name);
  auto it = p.first;
  if (it == p.second) {
    // Not found
    return NotFoundValue;
  }
  auto index = it->second;
  if (++it != p.second) {
    // Duplicate field name
    return DuplicateFoundValue;
  }
  return index;
}

}  // namespace

class StructType::Impl {
 public:
  explicit Impl(const std::vector<std::shared_ptr<Field>>& fields)
      : name_to_index_(CreateNameToIndexMap(fields)) {}

  const std::unordered_multimap<std::string, int> name_to_index_;
};

StructType::StructType(const std::vector<std::shared_ptr<Field>>& fields)
    : NestedType(Type::STRUCT), impl_(new Impl(fields)) {
  children_ = fields;
}

StructType::~StructType() {}

std::string StructType::ToString() const {
  std::stringstream s;
  s << "struct<";
  for (int i = 0; i < this->num_fields(); ++i) {
    if (i > 0) {
      s << ", ";
    }
    std::shared_ptr<Field> field = this->field(i);
    s << field->ToString();
  }
  s << ">";
  return s.str();
}

std::shared_ptr<Field> StructType::GetFieldByName(const std::string& name) const {
  int i = GetFieldIndex(name);
  return i == -1 ? nullptr : children_[i];
}

int StructType::GetFieldIndex(const std::string& name) const {
  return LookupNameIndex(impl_->name_to_index_, name);
}

std::vector<int> StructType::GetAllFieldIndices(const std::string& name) const {
  std::vector<int> result;
  auto p = impl_->name_to_index_.equal_range(name);
  for (auto it = p.first; it != p.second; ++it) {
    result.push_back(it->second);
  }
  if (result.size() > 1) {
    std::sort(result.begin(), result.end());
  }
  return result;
}

std::vector<std::shared_ptr<Field>> StructType::GetAllFieldsByName(
    const std::string& name) const {
  std::vector<std::shared_ptr<Field>> result;
  auto p = impl_->name_to_index_.equal_range(name);
  for (auto it = p.first; it != p.second; ++it) {
    result.push_back(children_[it->second]);
  }
  return result;
}

// ----------------------------------------------------------------------
// Decimal128 type

Decimal128Type::Decimal128Type(int32_t precision, int32_t scale)
    : DecimalType(16, precision, scale) {
  ARROW_CHECK_GE(precision, kMinPrecision);
  ARROW_CHECK_LE(precision, kMaxPrecision);
}

Result<std::shared_ptr<DataType>> Decimal128Type::Make(int32_t precision, int32_t scale) {
  if (precision < kMinPrecision || precision > kMaxPrecision) {
    return Status::Invalid("Decimal precision out of range: ", precision);
  }
  return std::make_shared<Decimal128Type>(precision, scale);
}

// ----------------------------------------------------------------------
// Dictionary-encoded type

Status DictionaryType::ValidateParameters(const DataType& index_type,
                                          const DataType& value_type) {
  if (!is_integer(index_type.id())) {
    return Status::TypeError("Dictionary index type should be integer, got ",
                             index_type.ToString());
  }
  return Status::OK();
}

int DictionaryType::bit_width() const {
  return checked_cast<const FixedWidthType&>(*index_type_).bit_width();
}

Result<std::shared_ptr<DataType>> DictionaryType::Make(
    const std::shared_ptr<DataType>& index_type,
    const std::shared_ptr<DataType>& value_type, bool ordered) {
  RETURN_NOT_OK(ValidateParameters(*index_type, *value_type));
  return std::make_shared<DictionaryType>(index_type, value_type, ordered);
}

DictionaryType::DictionaryType(const std::shared_ptr<DataType>& index_type,
                               const std::shared_ptr<DataType>& value_type, bool ordered)
    : FixedWidthType(Type::DICTIONARY),
      index_type_(index_type),
      value_type_(value_type),
      ordered_(ordered) {
  ARROW_CHECK_OK(ValidateParameters(*index_type_, *value_type_));
}

DataTypeLayout DictionaryType::layout() const {
  auto layout = index_type_->layout();
  layout.has_dictionary = true;
  return layout;
}

std::string DictionaryType::ToString() const {
  std::stringstream ss;
  ss << this->name() << "<values=" << value_type_->ToString()
     << ", indices=" << index_type_->ToString() << ", ordered=" << ordered_ << ">";
  return ss.str();
}

// ----------------------------------------------------------------------
// Null type

std::string NullType::ToString() const { return name(); }

// ----------------------------------------------------------------------
// FieldRef

size_t FieldPath::hash() const {
  return internal::ComputeStringHash<0>(indices().data(), indices().size() * sizeof(int));
}

std::string FieldPath::ToString() const {
  std::string repr = "FieldPath(";
  for (auto index : this->indices()) {
    repr += std::to_string(index) + " ";
  }
  repr.resize(repr.size() - 1);
  repr += ")";
  return repr;
}

struct FieldPathGetImpl {
  static const DataType& GetType(const ArrayData& data) { return *data.type; }

  static const DataType& GetType(const ChunkedArray& array) { return *array.type(); }

  static void Summarize(const FieldVector& fields, std::stringstream* ss) {
    *ss << "{ ";
    for (const auto& field : fields) {
      *ss << field->ToString() << ", ";
    }
    *ss << "}";
  }

  template <typename T>
  static void Summarize(const std::vector<T>& columns, std::stringstream* ss) {
    *ss << "{ ";
    for (const auto& column : columns) {
      *ss << GetType(*column) << ", ";
    }
    *ss << "}";
  }

  template <typename T>
  static Status IndexError(const FieldPath* path, int out_of_range_depth,
                           const std::vector<T>& children) {
    std::stringstream ss;
    ss << "index out of range. ";

    ss << "indices=[ ";
    int depth = 0;
    for (int i : path->indices()) {
      if (depth != out_of_range_depth) {
        ss << i << " ";
        continue;
      }
      ss << ">" << i << "< ";
      ++depth;
    }
    ss << "] ";

    if (std::is_same<T, std::shared_ptr<Field>>::value) {
      ss << "fields were: ";
    } else {
      ss << "columns had types: ";
    }
    Summarize(children, &ss);

    return Status::IndexError(ss.str());
  }

  template <typename T, typename GetChildren>
  static Result<T> Get(const FieldPath* path, const std::vector<T>* children,
                       GetChildren&& get_children, int* out_of_range_depth) {
    if (path->indices().empty()) {
      return Status::Invalid("empty indices cannot be traversed");
    }

    int depth = 0;
    const T* out;
    for (int index : path->indices()) {
      if (index < 0 || static_cast<size_t>(index) >= children->size()) {
        *out_of_range_depth = depth;
        return nullptr;
      }

      out = &children->at(index);
      children = get_children(*out);
      ++depth;
    }

    return *out;
  }

  template <typename T, typename GetChildren>
  static Result<T> Get(const FieldPath* path, const std::vector<T>* children,
                       GetChildren&& get_children) {
    int out_of_range_depth = -1;
    ARROW_ASSIGN_OR_RAISE(auto child,
                          Get(path, children, std::forward<GetChildren>(get_children),
                              &out_of_range_depth));
    if (child != nullptr) {
      return std::move(child);
    }
    return IndexError(path, out_of_range_depth, *children);
  }

  static Result<std::shared_ptr<Field>> Get(const FieldPath* path,
                                            const FieldVector& fields) {
    return FieldPathGetImpl::Get(path, &fields, [](const std::shared_ptr<Field>& field) {
      return &field->type()->fields();
    });
  }

  static Result<std::shared_ptr<ArrayData>> Get(const FieldPath* path,
                                                const ArrayDataVector& child_data) {
    return FieldPathGetImpl::Get(
        path, &child_data,
        [](const std::shared_ptr<ArrayData>& data) { return &data->child_data; });
  }

  static Result<std::shared_ptr<ChunkedArray>> Get(
      const FieldPath* path, const ChunkedArrayVector& columns_arg) {
    ChunkedArrayVector columns = columns_arg;

    return FieldPathGetImpl::Get(
        path, &columns, [&](const std::shared_ptr<ChunkedArray>& a) {
          columns.clear();

          for (int i = 0; i < a->type()->num_fields(); ++i) {
            ArrayVector child_chunks;

            for (const auto& chunk : a->chunks()) {
              auto child_chunk = MakeArray(chunk->data()->child_data[i]);
              child_chunks.push_back(std::move(child_chunk));
            }

            auto child_column = std::make_shared<ChunkedArray>(
                std::move(child_chunks), a->type()->field(i)->type());

            columns.emplace_back(std::move(child_column));
          }

          return &columns;
        });
  }
};

Result<std::shared_ptr<Field>> FieldPath::Get(const Schema& schema) const {
  return FieldPathGetImpl::Get(this, schema.fields());
}

Result<std::shared_ptr<Field>> FieldPath::Get(const Field& field) const {
  return FieldPathGetImpl::Get(this, field.type()->fields());
}

Result<std::shared_ptr<Field>> FieldPath::Get(const DataType& type) const {
  return FieldPathGetImpl::Get(this, type.fields());
}

Result<std::shared_ptr<Field>> FieldPath::Get(const FieldVector& fields) const {
  return FieldPathGetImpl::Get(this, fields);
}

Result<std::shared_ptr<Array>> FieldPath::Get(const RecordBatch& batch) const {
  ARROW_ASSIGN_OR_RAISE(auto data, FieldPathGetImpl::Get(this, batch.column_data()));
  return MakeArray(data);
}

Result<std::shared_ptr<ChunkedArray>> FieldPath::Get(const Table& table) const {
  return FieldPathGetImpl::Get(this, table.columns());
}

FieldRef::FieldRef(FieldPath indices) : impl_(std::move(indices)) {
  DCHECK_GT(util::get<FieldPath>(impl_).indices().size(), 0);
}

void FieldRef::Flatten(std::vector<FieldRef> children) {
  // flatten children
  struct Visitor {
    void operator()(std::string&& name) { *out++ = FieldRef(std::move(name)); }

    void operator()(FieldPath&& indices) { *out++ = FieldRef(std::move(indices)); }

    void operator()(std::vector<FieldRef>&& children) {
      for (auto& child : children) {
        util::visit(*this, std::move(child.impl_));
      }
    }

    std::back_insert_iterator<std::vector<FieldRef>> out;
  };

  std::vector<FieldRef> out;
  Visitor visitor{std::back_inserter(out)};
  visitor(std::move(children));

  DCHECK(!out.empty());
  DCHECK(std::none_of(out.begin(), out.end(),
                      [](const FieldRef& ref) { return ref.IsNested(); }));

  if (out.size() == 1) {
    impl_ = std::move(out[0].impl_);
  } else {
    impl_ = std::move(out);
  }
}

Result<FieldRef> FieldRef::FromDotPath(const std::string& dot_path_arg) {
  if (dot_path_arg.empty()) {
    return Status::Invalid("Dot path was empty");
  }

  std::vector<FieldRef> children;

  util::string_view dot_path = dot_path_arg;

  auto parse_name = [&] {
    std::string name;
    for (;;) {
      auto segment_end = dot_path.find_first_of("\\[.");
      if (segment_end == util::string_view::npos) {
        // dot_path doesn't contain any other special characters; consume all
        name.append(dot_path.begin(), dot_path.end());
        dot_path = "";
        break;
      }

      if (dot_path[segment_end] != '\\') {
        // segment_end points to a subscript for a new FieldRef
        name.append(dot_path.begin(), segment_end);
        dot_path = dot_path.substr(segment_end);
        break;
      }

      if (dot_path.size() == segment_end + 1) {
        // dot_path ends with backslash; consume it all
        name.append(dot_path.begin(), dot_path.end());
        dot_path = "";
        break;
      }

      // append all characters before backslash, then the character which follows it
      name.append(dot_path.begin(), segment_end);
      name.push_back(dot_path[segment_end + 1]);
      dot_path = dot_path.substr(segment_end + 2);
    }
    return name;
  };

  while (!dot_path.empty()) {
    auto subscript = dot_path[0];
    dot_path = dot_path.substr(1);
    switch (subscript) {
      case '.': {
        // next element is a name
        children.emplace_back(parse_name());
        continue;
      }
      case '[': {
        auto subscript_end = dot_path.find_first_not_of("0123456789");
        if (subscript_end == util::string_view::npos || dot_path[subscript_end] != ']') {
          return Status::Invalid("Dot path '", dot_path_arg,
                                 "' contained an unterminated index");
        }
        children.emplace_back(std::atoi(dot_path.data()));
        dot_path = dot_path.substr(subscript_end + 1);
        continue;
      }
      default:
        return Status::Invalid("Dot path must begin with '[' or '.', got '", dot_path_arg,
                               "'");
    }
  }

  FieldRef out;
  out.Flatten(std::move(children));
  return out;
}

size_t FieldRef::hash() const {
  struct Visitor : std::hash<std::string> {
    using std::hash<std::string>::operator();

    size_t operator()(const FieldPath& path) { return path.hash(); }

    size_t operator()(const std::vector<FieldRef>& children) {
      size_t hash = 0;

      for (const FieldRef& child : children) {
        hash ^= child.hash();
      }

      return hash;
    }
  };

  return util::visit(Visitor{}, impl_);
}

std::string FieldRef::ToString() const {
  struct Visitor {
    std::string operator()(const FieldPath& path) { return path.ToString(); }

    std::string operator()(const std::string& name) { return "Name(" + name + ")"; }

    std::string operator()(const std::vector<FieldRef>& children) {
      std::string repr = "Nested(";
      for (const auto& child : children) {
        repr += child.ToString() + " ";
      }
      repr.resize(repr.size() - 1);
      repr += ")";
      return repr;
    }
  };

  return "FieldRef." + util::visit(Visitor{}, impl_);
}

std::vector<FieldPath> FieldRef::FindAll(const Schema& schema) const {
  return FindAll(schema.fields());
}

std::vector<FieldPath> FieldRef::FindAll(const Field& field) const {
  return FindAll(field.type()->fields());
}

std::vector<FieldPath> FieldRef::FindAll(const DataType& type) const {
  return FindAll(type.fields());
}

std::vector<FieldPath> FieldRef::FindAll(const FieldVector& fields) const {
  struct Visitor {
    std::vector<FieldPath> operator()(const FieldPath& path) {
      // skip long IndexError construction if path is out of range
      int out_of_range_depth;
      auto maybe_field = FieldPathGetImpl::Get(
          &path, &fields_,
          [](const std::shared_ptr<Field>& field) { return &field->type()->fields(); },
          &out_of_range_depth);

      DCHECK_OK(maybe_field.status());

      if (maybe_field.ValueOrDie() != nullptr) {
        return {path};
      }
      return {};
    }

    std::vector<FieldPath> operator()(const std::string& name) {
      std::vector<FieldPath> out;

      for (int i = 0; i < static_cast<int>(fields_.size()); ++i) {
        if (fields_[i]->name() == name) {
          out.push_back({i});
        }
      }

      return out;
    }

    struct Matches {
      // referents[i] is referenced by prefixes[i]
      std::vector<FieldPath> prefixes;
      FieldVector referents;

      Matches(std::vector<FieldPath> matches, const FieldVector& fields) {
        for (auto& match : matches) {
          Add({}, std::move(match), fields);
        }
      }

      Matches() = default;

      size_t size() const { return referents.size(); }

      void Add(const FieldPath& prefix, const FieldPath& suffix,
               const FieldVector& fields) {
        auto maybe_field = suffix.Get(fields);
        DCHECK_OK(maybe_field.status());
        referents.push_back(std::move(maybe_field).ValueOrDie());

        std::vector<int> concatenated_indices(prefix.indices().size() +
                                              suffix.indices().size());
        auto it = concatenated_indices.begin();
        for (auto path : {&prefix, &suffix}) {
          it = std::copy(path->indices().begin(), path->indices().end(), it);
        }
        prefixes.emplace_back(std::move(concatenated_indices));
      }
    };

    std::vector<FieldPath> operator()(const std::vector<FieldRef>& refs) {
      DCHECK_GE(refs.size(), 1);
      Matches matches(refs.front().FindAll(fields_), fields_);

      for (auto ref_it = refs.begin() + 1; ref_it != refs.end(); ++ref_it) {
        Matches next_matches;
        for (size_t i = 0; i < matches.size(); ++i) {
          const auto& referent = *matches.referents[i];

          for (const FieldPath& match : ref_it->FindAll(referent)) {
            next_matches.Add(matches.prefixes[i], match, referent.type()->fields());
          }
        }
        matches = std::move(next_matches);
      }

      return matches.prefixes;
    }

    const FieldVector& fields_;
  };

  return util::visit(Visitor{fields}, impl_);
}

std::vector<FieldPath> FieldRef::FindAll(const Array& array) const {
  return FindAll(*array.type());
}

std::vector<FieldPath> FieldRef::FindAll(const ChunkedArray& array) const {
  return FindAll(*array.type());
}

std::vector<FieldPath> FieldRef::FindAll(const RecordBatch& batch) const {
  return FindAll(*batch.schema());
}

std::vector<FieldPath> FieldRef::FindAll(const Table& table) const {
  return FindAll(*table.schema());
}

void PrintTo(const FieldRef& ref, std::ostream* os) { *os << ref.ToString(); }

// ----------------------------------------------------------------------
// Schema implementation

class Schema::Impl {
 public:
  Impl(std::vector<std::shared_ptr<Field>> fields,
       std::shared_ptr<const KeyValueMetadata> metadata)
      : fields_(std::move(fields)),
        name_to_index_(CreateNameToIndexMap(fields_)),
        metadata_(std::move(metadata)) {}

  std::vector<std::shared_ptr<Field>> fields_;
  std::unordered_multimap<std::string, int> name_to_index_;
  std::shared_ptr<const KeyValueMetadata> metadata_;
};

Schema::Schema(std::vector<std::shared_ptr<Field>> fields,
               std::shared_ptr<const KeyValueMetadata> metadata)
    : detail::Fingerprintable(),
      impl_(new Impl(std::move(fields), std::move(metadata))) {}

Schema::Schema(const Schema& schema)
    : detail::Fingerprintable(), impl_(new Impl(*schema.impl_)) {}

Schema::~Schema() {}

int Schema::num_fields() const { return static_cast<int>(impl_->fields_.size()); }

const std::shared_ptr<Field>& Schema::field(int i) const {
  DCHECK_GE(i, 0);
  DCHECK_LT(i, num_fields());
  return impl_->fields_[i];
}

const std::vector<std::shared_ptr<Field>>& Schema::fields() const {
  return impl_->fields_;
}

bool Schema::Equals(const Schema& other, bool check_metadata) const {
  if (this == &other) {
    return true;
  }

  // checks field equality
  if (num_fields() != other.num_fields()) {
    return false;
  }

  if (check_metadata) {
    const auto& metadata_fp = metadata_fingerprint();
    const auto& other_metadata_fp = other.metadata_fingerprint();
    if (metadata_fp != other_metadata_fp) {
      return false;
    }
  }

  // Fast path using fingerprints, if possible
  const auto& fp = fingerprint();
  const auto& other_fp = other.fingerprint();
  if (!fp.empty() && !other_fp.empty()) {
    return fp == other_fp;
  }

  // Fall back on field-by-field comparison
  for (int i = 0; i < num_fields(); ++i) {
    if (!field(i)->Equals(*other.field(i).get(), check_metadata)) {
      return false;
    }
  }

  return true;
}

bool Schema::Equals(const std::shared_ptr<Schema>& other, bool check_metadata) const {
  if (other == nullptr) {
    return false;
  }

  return Equals(*other, check_metadata);
}

std::shared_ptr<Field> Schema::GetFieldByName(const std::string& name) const {
  int i = GetFieldIndex(name);
  return i == -1 ? nullptr : impl_->fields_[i];
}

int Schema::GetFieldIndex(const std::string& name) const {
  return LookupNameIndex(impl_->name_to_index_, name);
}

std::vector<int> Schema::GetAllFieldIndices(const std::string& name) const {
  std::vector<int> result;
  auto p = impl_->name_to_index_.equal_range(name);
  for (auto it = p.first; it != p.second; ++it) {
    result.push_back(it->second);
  }
  if (result.size() > 1) {
    std::sort(result.begin(), result.end());
  }
  return result;
}

Status Schema::CanReferenceFieldsByNames(const std::vector<std::string>& names) const {
  for (const auto& name : names) {
    if (GetFieldByName(name) == nullptr) {
      return Status::Invalid("Field named '", name,
                             "' not found or not unique in the schema.");
    }
  }

  return Status::OK();
}

std::vector<std::shared_ptr<Field>> Schema::GetAllFieldsByName(
    const std::string& name) const {
  std::vector<std::shared_ptr<Field>> result;
  auto p = impl_->name_to_index_.equal_range(name);
  for (auto it = p.first; it != p.second; ++it) {
    result.push_back(impl_->fields_[it->second]);
  }
  return result;
}

Result<std::shared_ptr<Schema>> Schema::AddField(
    int i, const std::shared_ptr<Field>& field) const {
  if (i < 0 || i > this->num_fields()) {
    return Status::Invalid("Invalid column index to add field.");
  }

  return std::make_shared<Schema>(internal::AddVectorElement(impl_->fields_, i, field),
                                  impl_->metadata_);
}

Result<std::shared_ptr<Schema>> Schema::SetField(
    int i, const std::shared_ptr<Field>& field) const {
  if (i < 0 || i > this->num_fields()) {
    return Status::Invalid("Invalid column index to add field.");
  }

  return std::make_shared<Schema>(
      internal::ReplaceVectorElement(impl_->fields_, i, field), impl_->metadata_);
}

Result<std::shared_ptr<Schema>> Schema::RemoveField(int i) const {
  if (i < 0 || i >= this->num_fields()) {
    return Status::Invalid("Invalid column index to remove field.");
  }

  return std::make_shared<Schema>(internal::DeleteVectorElement(impl_->fields_, i),
                                  impl_->metadata_);
}

bool Schema::HasMetadata() const {
  return (impl_->metadata_ != nullptr) && (impl_->metadata_->size() > 0);
}

bool Schema::HasDistinctFieldNames() const {
  auto fields = field_names();
  std::unordered_set<std::string> names{fields.cbegin(), fields.cend()};
  return names.size() == fields.size();
}

std::shared_ptr<Schema> Schema::WithMetadata(
    const std::shared_ptr<const KeyValueMetadata>& metadata) const {
  return std::make_shared<Schema>(impl_->fields_, metadata);
}

std::shared_ptr<const KeyValueMetadata> Schema::metadata() const {
  return impl_->metadata_;
}

std::shared_ptr<Schema> Schema::RemoveMetadata() const {
  return std::make_shared<Schema>(impl_->fields_);
}

Schema Schema::FromJson(const std::string& json_schema) {
  // TOOD Fix duplication (A), cache.
  // Create Flatbuffers parser for Arrow Schema.
  flatbuffers::Parser parser;
  using org::apache::arrow::flatbuf::SchemaBinarySchema;
  if (!parser.Deserialize(SchemaBinarySchema::data(), SchemaBinarySchema::size())) {
    std::cerr << "Error during parsing of Flatbuffers schema for Arrow metadata: " << parser.error_ << std::endl;
    // TOOD What's the right strategy for errors here?
    exit(1);
  }

  if (!parser.Parse(json_schema.c_str())) {
    std::cerr << "Error during loading of Arrow JSON schema: " << parser.error_ << std::endl;
    // TOOD What's the right strategy for errors here?
    exit(2);
  }

  // TODO Remove (?) before final version of pull request.
  flatbuffers::Verifier verifier(parser.builder_.GetBufferPointer(), parser.builder_.GetSize());
  if (!reflection::VerifySchemaBuffer(verifier)) {
    std::cerr << "Verifying failed!" << std::endl;
    exit(3);
  }

  // Create Arrow Schema object.
  ipc::DictionaryMemo dict_memo;
  std::shared_ptr<Schema> schema_ptr;
  ARROW_CHECK(ipc::internal::GetSchema(parser.builder_.GetBufferPointer(), &dict_memo, &schema_ptr).ok());

  return *schema_ptr;
}

std::string Schema::ToJson() const {
  // Convert schema to Arrow's Flatbuffer representation.
  ipc::DictionaryMemo dict_memo;
  flatbuffers::FlatBufferBuilder fbb;
  flatbuffers::Offset<flatbuf::Schema> fb_schema;
  ARROW_CHECK(ipc::internal::SchemaToFlatbuffer(fbb, *this, &dict_memo, &fb_schema).ok());
  std::cout << "Offset = " << fb_schema.o << std::endl;
  fbb.Finish(fb_schema);

  // TOOD Fix duplication (A), cache.
  // Create Flatbuffers parser for Arrow Schema.
  flatbuffers::Parser parser;
  using org::apache::arrow::flatbuf::SchemaBinarySchema;
  if (!parser.Deserialize(SchemaBinarySchema::data(), SchemaBinarySchema::size())) {
    std::cerr << "Error during parsing of Flatbuffers schema for Arrow metadata: " << parser.error_ << std::endl;
    // TOOD What's the right strategy for errors here?
    exit(1);
  }

  // Use Flatbuffer's JSON support to create JSON representation.
  std::string text_schema;
  if (!flatbuffers::GenerateText(parser, fbb.GetBufferPointer(), &text_schema)) {
    std::cerr << "Failed to generate Arrow text schema!" << std::endl;
    // TOOD What's the right strategy for errors here?
    exit(2);
  }
  return text_schema;
}


std::string Schema::ToString(bool show_metadata) const {
  std::stringstream buffer;

  int i = 0;
  for (const auto& field : impl_->fields_) {
    if (i > 0) {
      buffer << std::endl;
    }
    buffer << field->ToString(show_metadata);
    ++i;
  }

  if (show_metadata && HasMetadata()) {
    buffer << impl_->metadata_->ToString();
  }

  return buffer.str();
}

std::vector<std::string> Schema::field_names() const {
  std::vector<std::string> names;
  for (const auto& field : impl_->fields_) {
    names.push_back(field->name());
  }
  return names;
}

class SchemaBuilder::Impl {
 public:
  friend class SchemaBuilder;
  Impl(ConflictPolicy policy, Field::MergeOptions field_merge_options)
      : policy_(policy), field_merge_options_(field_merge_options) {}

  Impl(std::vector<std::shared_ptr<Field>> fields,
       std::shared_ptr<const KeyValueMetadata> metadata, ConflictPolicy conflict_policy,
       Field::MergeOptions field_merge_options)
      : fields_(std::move(fields)),
        name_to_index_(CreateNameToIndexMap(fields_)),
        metadata_(std::move(metadata)),
        policy_(conflict_policy),
        field_merge_options_(field_merge_options) {}

  Status AddField(const std::shared_ptr<Field>& field) {
    DCHECK_NE(field, nullptr);

    // Short-circuit, no lookup needed.
    if (policy_ == CONFLICT_APPEND) {
      return AppendField(field);
    }

    auto name = field->name();
    constexpr int kNotFound = -1;
    constexpr int kDuplicateFound = -2;
    auto i = LookupNameIndex<kNotFound, kDuplicateFound>(name_to_index_, name);

    if (i == kNotFound) {
      return AppendField(field);
    }

    // From this point, there's one or more field in the builder that exists with
    // the same name.

    if (policy_ == CONFLICT_IGNORE) {
      // The ignore policy is more generous when there's duplicate in the builder.
      return Status::OK();
    } else if (policy_ == CONFLICT_ERROR) {
      return Status::Invalid("Duplicate found, policy dictate to treat as an error");
    }

    if (i == kDuplicateFound) {
      // Cannot merge/replace when there's more than one field in the builder
      // because we can't decide which to merge/replace.
      return Status::Invalid("Cannot merge field ", name,
                             " more than one field with same name exists");
    }

    DCHECK_GE(i, 0);

    if (policy_ == CONFLICT_REPLACE) {
      fields_[i] = field;
    } else if (policy_ == CONFLICT_MERGE) {
      ARROW_ASSIGN_OR_RAISE(fields_[i], fields_[i]->MergeWith(field));
    }

    return Status::OK();
  }

  Status AppendField(const std::shared_ptr<Field>& field) {
    name_to_index_.emplace(field->name(), static_cast<int>(fields_.size()));
    fields_.push_back(field);
    return Status::OK();
  }

  void Reset() {
    fields_.clear();
    name_to_index_.clear();
    metadata_.reset();
  }

 private:
  std::vector<std::shared_ptr<Field>> fields_;
  std::unordered_multimap<std::string, int> name_to_index_;
  std::shared_ptr<const KeyValueMetadata> metadata_;
  ConflictPolicy policy_;
  Field::MergeOptions field_merge_options_;
};

SchemaBuilder::SchemaBuilder(ConflictPolicy policy,
                             Field::MergeOptions field_merge_options) {
  impl_ = internal::make_unique<Impl>(policy, field_merge_options);
}

SchemaBuilder::SchemaBuilder(std::vector<std::shared_ptr<Field>> fields,
                             ConflictPolicy policy,
                             Field::MergeOptions field_merge_options) {
  impl_ = internal::make_unique<Impl>(std::move(fields), nullptr, policy,
                                      field_merge_options);
}

SchemaBuilder::SchemaBuilder(const std::shared_ptr<Schema>& schema, ConflictPolicy policy,
                             Field::MergeOptions field_merge_options) {
  std::shared_ptr<const KeyValueMetadata> metadata;
  if (schema->HasMetadata()) {
    metadata = schema->metadata()->Copy();
  }

  impl_ = internal::make_unique<Impl>(schema->fields(), std::move(metadata), policy,
                                      field_merge_options);
}

SchemaBuilder::~SchemaBuilder() {}

SchemaBuilder::ConflictPolicy SchemaBuilder::policy() const { return impl_->policy_; }

void SchemaBuilder::SetPolicy(SchemaBuilder::ConflictPolicy resolution) {
  impl_->policy_ = resolution;
}

Status SchemaBuilder::AddField(const std::shared_ptr<Field>& field) {
  return impl_->AddField(field);
}

Status SchemaBuilder::AddFields(const std::vector<std::shared_ptr<Field>>& fields) {
  for (const auto& field : fields) {
    RETURN_NOT_OK(AddField(field));
  }

  return Status::OK();
}

Status SchemaBuilder::AddSchema(const std::shared_ptr<Schema>& schema) {
  DCHECK_NE(schema, nullptr);
  return AddFields(schema->fields());
}

Status SchemaBuilder::AddSchemas(const std::vector<std::shared_ptr<Schema>>& schemas) {
  for (const auto& schema : schemas) {
    RETURN_NOT_OK(AddSchema(schema));
  }

  return Status::OK();
}

Status SchemaBuilder::AddMetadata(const KeyValueMetadata& metadata) {
  impl_->metadata_ = metadata.Copy();
  return Status::OK();
}

Result<std::shared_ptr<Schema>> SchemaBuilder::Finish() const {
  return schema(impl_->fields_, impl_->metadata_);
}

void SchemaBuilder::Reset() { impl_->Reset(); }

Result<std::shared_ptr<Schema>> SchemaBuilder::Merge(
    const std::vector<std::shared_ptr<Schema>>& schemas, ConflictPolicy policy) {
  SchemaBuilder builder{policy};
  RETURN_NOT_OK(builder.AddSchemas(schemas));
  return builder.Finish();
}

Status SchemaBuilder::AreCompatible(const std::vector<std::shared_ptr<Schema>>& schemas,
                                    ConflictPolicy policy) {
  return Merge(schemas, policy).status();
}

std::shared_ptr<Schema> schema(std::vector<std::shared_ptr<Field>> fields,
                               std::shared_ptr<const KeyValueMetadata> metadata) {
  return std::make_shared<Schema>(std::move(fields), std::move(metadata));
}

Result<std::shared_ptr<Schema>> UnifySchemas(
    const std::vector<std::shared_ptr<Schema>>& schemas,
    const Field::MergeOptions field_merge_options) {
  if (schemas.empty()) {
    return Status::Invalid("Must provide at least one schema to unify.");
  }

  if (!schemas[0]->HasDistinctFieldNames()) {
    return Status::Invalid("Can't unify schema with duplicate field names.");
  }

  SchemaBuilder builder{schemas[0], SchemaBuilder::CONFLICT_MERGE, field_merge_options};

  for (size_t i = 1; i < schemas.size(); i++) {
    const auto& schema = schemas[i];
    if (!schema->HasDistinctFieldNames()) {
      return Status::Invalid("Can't unify schema with duplicate field names.");
    }
    RETURN_NOT_OK(builder.AddSchema(schema));
  }

  return builder.Finish();
}

// ----------------------------------------------------------------------
// Fingerprint computations

namespace detail {

Fingerprintable::~Fingerprintable() {
  delete fingerprint_.load();
  delete metadata_fingerprint_.load();
}

template <typename ComputeFingerprint>
static const std::string& LoadFingerprint(std::atomic<std::string*>* fingerprint,
                                          ComputeFingerprint&& compute_fingerprint) {
  auto new_p = new std::string(std::forward<ComputeFingerprint>(compute_fingerprint)());
  // Since fingerprint() and metadata_fingerprint() return a *reference* to the
  // allocated string, the first allocation ever should never be replaced by another
  // one.  Hence the compare_exchange_strong() against nullptr.
  std::string* expected = nullptr;
  if (fingerprint->compare_exchange_strong(expected, new_p)) {
    return *new_p;
  } else {
    delete new_p;
    DCHECK_NE(expected, nullptr);
    return *expected;
  }
}

const std::string& Fingerprintable::LoadFingerprintSlow() const {
  return LoadFingerprint(&fingerprint_, [this]() { return ComputeFingerprint(); });
}

const std::string& Fingerprintable::LoadMetadataFingerprintSlow() const {
  return LoadFingerprint(&metadata_fingerprint_,
                         [this]() { return ComputeMetadataFingerprint(); });
}

}  // namespace detail

static inline std::string TypeIdFingerprint(const DataType& type) {
  auto c = static_cast<int>(type.id()) + 'A';
  DCHECK_GE(c, 0);
  DCHECK_LT(c, 128);  // Unlikely to happen any soon
  // Prefix with an unusual character in order to disambiguate
  std::string s{'@', static_cast<char>(c)};
  return s;
}

static char TimeUnitFingerprint(TimeUnit::type unit) {
  switch (unit) {
    case TimeUnit::SECOND:
      return 's';
    case TimeUnit::MILLI:
      return 'm';
    case TimeUnit::MICRO:
      return 'u';
    case TimeUnit::NANO:
      return 'n';
    default:
      DCHECK(false) << "Unexpected TimeUnit";
      return '\0';
  }
}

static char IntervalTypeFingerprint(IntervalType::type unit) {
  switch (unit) {
    case IntervalType::DAY_TIME:
      return 'd';
    case IntervalType::MONTHS:
      return 'M';
    default:
      DCHECK(false) << "Unexpected IntervalType::type";
      return '\0';
  }
}

static void AppendMetadataFingerprint(const KeyValueMetadata& metadata,
                                      std::stringstream* ss) {
  // Compute metadata fingerprint.  KeyValueMetadata is not immutable,
  // so we don't cache the result on the metadata instance.
  const auto pairs = metadata.sorted_pairs();
  if (!pairs.empty()) {
    *ss << "!{";
    for (const auto& p : pairs) {
      const auto& k = p.first;
      const auto& v = p.second;
      // Since metadata strings can contain arbitrary characters, prefix with
      // string length to disambiguate.
      *ss << k.length() << ':' << k << ':';
      *ss << v.length() << ':' << v << ';';
    }
    *ss << '}';
  }
}

std::string Field::ComputeFingerprint() const {
  const auto& type_fingerprint = type_->fingerprint();
  if (type_fingerprint.empty()) {
    // Underlying DataType doesn't support fingerprinting.
    return "";
  }
  std::stringstream ss;
  ss << 'F';
  if (nullable_) {
    ss << 'n';
  } else {
    ss << 'N';
  }
  ss << name_;
  ss << '{' << type_fingerprint << '}';
  return ss.str();
}

std::string Field::ComputeMetadataFingerprint() const {
  std::stringstream ss;
  if (metadata_) {
    AppendMetadataFingerprint(*metadata_, &ss);
  }
  const auto& type_fingerprint = type_->metadata_fingerprint();
  if (!type_fingerprint.empty()) {
    ss << "+{" << type_->metadata_fingerprint() << "}";
  }
  return ss.str();
}

std::string Schema::ComputeFingerprint() const {
  std::stringstream ss;
  ss << "S{";
  for (const auto& field : fields()) {
    const auto& field_fingerprint = field->fingerprint();
    if (field_fingerprint.empty()) {
      return "";
    }
    ss << field_fingerprint << ";";
  }
  ss << "}";
  return ss.str();
}

std::string Schema::ComputeMetadataFingerprint() const {
  std::stringstream ss;
  if (HasMetadata()) {
    AppendMetadataFingerprint(*metadata(), &ss);
  }
  ss << "S{";
  for (const auto& field : fields()) {
    const auto& field_fingerprint = field->metadata_fingerprint();
    ss << field_fingerprint << ";";
  }
  ss << "}";
  return ss.str();
}

void PrintTo(const Schema& s, std::ostream* os) { *os << s; }

std::string DataType::ComputeFingerprint() const {
  // Default implementation returns empty string, signalling non-implemented
  // functionality.
  return "";
}

std::string DataType::ComputeMetadataFingerprint() const {
  // Whatever the data type, metadata can only be found on child fields
  std::string s;
  for (const auto& child : children_) {
    s += child->metadata_fingerprint() + ";";
  }
  return s;
}

#define PARAMETER_LESS_FINGERPRINT(TYPE_CLASS)               \
  std::string TYPE_CLASS##Type::ComputeFingerprint() const { \
    return TypeIdFingerprint(*this);                         \
  }

PARAMETER_LESS_FINGERPRINT(Null)
PARAMETER_LESS_FINGERPRINT(Boolean)
PARAMETER_LESS_FINGERPRINT(Int8)
PARAMETER_LESS_FINGERPRINT(Int16)
PARAMETER_LESS_FINGERPRINT(Int32)
PARAMETER_LESS_FINGERPRINT(Int64)
PARAMETER_LESS_FINGERPRINT(UInt8)
PARAMETER_LESS_FINGERPRINT(UInt16)
PARAMETER_LESS_FINGERPRINT(UInt32)
PARAMETER_LESS_FINGERPRINT(UInt64)
PARAMETER_LESS_FINGERPRINT(HalfFloat)
PARAMETER_LESS_FINGERPRINT(Float)
PARAMETER_LESS_FINGERPRINT(Double)
PARAMETER_LESS_FINGERPRINT(Binary)
PARAMETER_LESS_FINGERPRINT(LargeBinary)
PARAMETER_LESS_FINGERPRINT(String)
PARAMETER_LESS_FINGERPRINT(LargeString)
PARAMETER_LESS_FINGERPRINT(Date32)
PARAMETER_LESS_FINGERPRINT(Date64)

#undef PARAMETER_LESS_FINGERPRINT

std::string DictionaryType::ComputeFingerprint() const {
  const auto& index_fingerprint = index_type_->fingerprint();
  const auto& value_fingerprint = value_type_->fingerprint();
  std::string ordered_fingerprint = ordered_ ? "1" : "0";

  DCHECK(!index_fingerprint.empty());  // it's an integer type
  if (!value_fingerprint.empty()) {
    return TypeIdFingerprint(*this) + index_fingerprint + value_fingerprint +
           ordered_fingerprint;
  }
  return ordered_fingerprint;
}

std::string ListType::ComputeFingerprint() const {
  const auto& child_fingerprint = children_[0]->fingerprint();
  if (!child_fingerprint.empty()) {
    return TypeIdFingerprint(*this) + "{" + child_fingerprint + "}";
  }
  return "";
}

std::string LargeListType::ComputeFingerprint() const {
  const auto& child_fingerprint = children_[0]->fingerprint();
  if (!child_fingerprint.empty()) {
    return TypeIdFingerprint(*this) + "{" + child_fingerprint + "}";
  }
  return "";
}

std::string MapType::ComputeFingerprint() const {
  const auto& key_fingerprint = key_type()->fingerprint();
  const auto& item_fingerprint = item_type()->fingerprint();
  if (!key_fingerprint.empty() && !item_fingerprint.empty()) {
    if (keys_sorted_) {
      return TypeIdFingerprint(*this) + "s{" + key_fingerprint + item_fingerprint + "}";
    } else {
      return TypeIdFingerprint(*this) + "{" + key_fingerprint + item_fingerprint + "}";
    }
  }
  return "";
}

std::string FixedSizeListType::ComputeFingerprint() const {
  const auto& child_fingerprint = children_[0]->fingerprint();
  if (!child_fingerprint.empty()) {
    std::stringstream ss;
    ss << TypeIdFingerprint(*this) << "[" << list_size_ << "]"
       << "{" << child_fingerprint << "}";
    return ss.str();
  }
  return "";
}

std::string FixedSizeBinaryType::ComputeFingerprint() const {
  std::stringstream ss;
  ss << TypeIdFingerprint(*this) << "[" << byte_width_ << "]";
  return ss.str();
}

std::string DecimalType::ComputeFingerprint() const {
  std::stringstream ss;
  ss << TypeIdFingerprint(*this) << "[" << byte_width_ << "," << precision_ << ","
     << scale_ << "]";
  return ss.str();
}

std::string StructType::ComputeFingerprint() const {
  std::stringstream ss;
  ss << TypeIdFingerprint(*this) << "{";
  for (const auto& child : children_) {
    const auto& child_fingerprint = child->fingerprint();
    if (child_fingerprint.empty()) {
      return "";
    }
    ss << child_fingerprint << ";";
  }
  ss << "}";
  return ss.str();
}

std::string UnionType::ComputeFingerprint() const {
  std::stringstream ss;
  ss << TypeIdFingerprint(*this);
  switch (mode()) {
    case UnionMode::SPARSE:
      ss << "[s";
      break;
    case UnionMode::DENSE:
      ss << "[d";
      break;
    default:
      DCHECK(false) << "Unexpected UnionMode";
  }
  for (const auto code : type_codes_) {
    // Represent code as integer, not raw character
    ss << ':' << static_cast<int32_t>(code);
  }
  ss << "]{";
  for (const auto& child : children_) {
    const auto& child_fingerprint = child->fingerprint();
    if (child_fingerprint.empty()) {
      return "";
    }
    ss << child_fingerprint << ";";
  }
  ss << "}";
  return ss.str();
}

std::string TimeType::ComputeFingerprint() const {
  std::stringstream ss;
  ss << TypeIdFingerprint(*this) << TimeUnitFingerprint(unit_);
  return ss.str();
}

std::string TimestampType::ComputeFingerprint() const {
  std::stringstream ss;
  ss << TypeIdFingerprint(*this) << TimeUnitFingerprint(unit_) << timezone_.length()
     << ':' << timezone_;
  return ss.str();
}

std::string IntervalType::ComputeFingerprint() const {
  std::stringstream ss;
  ss << TypeIdFingerprint(*this) << IntervalTypeFingerprint(interval_type());
  return ss.str();
}

std::string DurationType::ComputeFingerprint() const {
  std::stringstream ss;
  ss << TypeIdFingerprint(*this) << TimeUnitFingerprint(unit_);
  return ss.str();
}

// ----------------------------------------------------------------------
// Visitors and factory functions

Status DataType::Accept(TypeVisitor* visitor) const {
  return VisitTypeInline(*this, visitor);
}

#define TYPE_FACTORY(NAME, KLASS)                                        \
  std::shared_ptr<DataType> NAME() {                                     \
    static std::shared_ptr<DataType> result = std::make_shared<KLASS>(); \
    return result;                                                       \
  }

TYPE_FACTORY(null, NullType)
TYPE_FACTORY(boolean, BooleanType)
TYPE_FACTORY(int8, Int8Type)
TYPE_FACTORY(uint8, UInt8Type)
TYPE_FACTORY(int16, Int16Type)
TYPE_FACTORY(uint16, UInt16Type)
TYPE_FACTORY(int32, Int32Type)
TYPE_FACTORY(uint32, UInt32Type)
TYPE_FACTORY(int64, Int64Type)
TYPE_FACTORY(uint64, UInt64Type)
TYPE_FACTORY(float16, HalfFloatType)
TYPE_FACTORY(float32, FloatType)
TYPE_FACTORY(float64, DoubleType)
TYPE_FACTORY(utf8, StringType)
TYPE_FACTORY(large_utf8, LargeStringType)
TYPE_FACTORY(binary, BinaryType)
TYPE_FACTORY(large_binary, LargeBinaryType)
TYPE_FACTORY(date64, Date64Type)
TYPE_FACTORY(date32, Date32Type)

std::shared_ptr<DataType> fixed_size_binary(int32_t byte_width) {
  return std::make_shared<FixedSizeBinaryType>(byte_width);
}

std::shared_ptr<DataType> duration(TimeUnit::type unit) {
  return std::make_shared<DurationType>(unit);
}

std::shared_ptr<DataType> day_time_interval() {
  return std::make_shared<DayTimeIntervalType>();
}

std::shared_ptr<DataType> month_interval() {
  return std::make_shared<MonthIntervalType>();
}

std::shared_ptr<DataType> timestamp(TimeUnit::type unit) {
  return std::make_shared<TimestampType>(unit);
}

std::shared_ptr<DataType> timestamp(TimeUnit::type unit, const std::string& timezone) {
  return std::make_shared<TimestampType>(unit, timezone);
}

std::shared_ptr<DataType> time32(TimeUnit::type unit) {
  return std::make_shared<Time32Type>(unit);
}

std::shared_ptr<DataType> time64(TimeUnit::type unit) {
  return std::make_shared<Time64Type>(unit);
}

std::shared_ptr<DataType> list(const std::shared_ptr<DataType>& value_type) {
  return std::make_shared<ListType>(value_type);
}

std::shared_ptr<DataType> list(const std::shared_ptr<Field>& value_field) {
  return std::make_shared<ListType>(value_field);
}

std::shared_ptr<DataType> large_list(const std::shared_ptr<DataType>& value_type) {
  return std::make_shared<LargeListType>(value_type);
}

std::shared_ptr<DataType> large_list(const std::shared_ptr<Field>& value_field) {
  return std::make_shared<LargeListType>(value_field);
}

std::shared_ptr<DataType> map(std::shared_ptr<DataType> key_type,
                              std::shared_ptr<DataType> item_type, bool keys_sorted) {
  return std::make_shared<MapType>(std::move(key_type), std::move(item_type),
                                   keys_sorted);
}

std::shared_ptr<DataType> map(std::shared_ptr<DataType> key_type,
                              std::shared_ptr<Field> item_field, bool keys_sorted) {
  return std::make_shared<MapType>(std::move(key_type), std::move(item_field),
                                   keys_sorted);
}

std::shared_ptr<DataType> fixed_size_list(const std::shared_ptr<DataType>& value_type,
                                          int32_t list_size) {
  return std::make_shared<FixedSizeListType>(value_type, list_size);
}

std::shared_ptr<DataType> fixed_size_list(const std::shared_ptr<Field>& value_field,
                                          int32_t list_size) {
  return std::make_shared<FixedSizeListType>(value_field, list_size);
}

std::shared_ptr<DataType> struct_(const std::vector<std::shared_ptr<Field>>& fields) {
  return std::make_shared<StructType>(fields);
}

std::shared_ptr<DataType> sparse_union(FieldVector child_fields,
                                       std::vector<int8_t> type_codes) {
  if (type_codes.empty()) {
    type_codes = internal::Iota(static_cast<int8_t>(child_fields.size()));
  }
  return std::make_shared<SparseUnionType>(std::move(child_fields),
                                           std::move(type_codes));
}
std::shared_ptr<DataType> dense_union(FieldVector child_fields,
                                      std::vector<int8_t> type_codes) {
  if (type_codes.empty()) {
    type_codes = internal::Iota(static_cast<int8_t>(child_fields.size()));
  }
  return std::make_shared<DenseUnionType>(std::move(child_fields), std::move(type_codes));
}

FieldVector FieldsFromArraysAndNames(std::vector<std::string> names,
                                     const ArrayVector& arrays) {
  FieldVector fields(arrays.size());
  int i = 0;
  if (names.empty()) {
    for (const auto& array : arrays) {
      fields[i] = field(std::to_string(i), array->type());
      ++i;
    }
  } else {
    DCHECK_EQ(names.size(), arrays.size());
    for (const auto& array : arrays) {
      fields[i] = field(std::move(names[i]), array->type());
      ++i;
    }
  }
  return fields;
}

std::shared_ptr<DataType> sparse_union(const ArrayVector& children,
                                       std::vector<std::string> field_names,
                                       std::vector<int8_t> type_codes) {
  if (type_codes.empty()) {
    type_codes = internal::Iota(static_cast<int8_t>(children.size()));
  }
  auto fields = FieldsFromArraysAndNames(std::move(field_names), children);
  return sparse_union(std::move(fields), std::move(type_codes));
}

std::shared_ptr<DataType> dense_union(const ArrayVector& children,
                                      std::vector<std::string> field_names,
                                      std::vector<int8_t> type_codes) {
  if (type_codes.empty()) {
    type_codes = internal::Iota(static_cast<int8_t>(children.size()));
  }
  auto fields = FieldsFromArraysAndNames(std::move(field_names), children);
  return dense_union(std::move(fields), std::move(type_codes));
}

std::shared_ptr<DataType> dictionary(const std::shared_ptr<DataType>& index_type,
                                     const std::shared_ptr<DataType>& dict_type,
                                     bool ordered) {
  return std::make_shared<DictionaryType>(index_type, dict_type, ordered);
}

std::shared_ptr<Field> field(std::string name, std::shared_ptr<DataType> type,
                             bool nullable,
                             std::shared_ptr<const KeyValueMetadata> metadata) {
  return std::make_shared<Field>(std::move(name), std::move(type), nullable,
                                 std::move(metadata));
}

std::shared_ptr<DataType> decimal(int32_t precision, int32_t scale) {
  return std::make_shared<Decimal128Type>(precision, scale);
}

std::string Decimal128Type::ToString() const {
  std::stringstream s;
  s << "decimal(" << precision_ << ", " << scale_ << ")";
  return s.str();
}

}  // namespace arrow<|MERGE_RESOLUTION|>--- conflicted
+++ resolved
@@ -20,12 +20,9 @@
 #include <algorithm>
 #include <climits>
 #include <cstddef>
-<<<<<<< HEAD
 #include <fstream>
 #include <iostream>
-=======
 #include <limits>
->>>>>>> 806b0ce9
 #include <ostream>
 #include <sstream>  // IWYU pragma: keep
 #include <string>
