# Licensed to the Apache Software Foundation (ASF) under one
# or more contributor license agreements.  See the NOTICE file
# distributed with this work for additional information
# regarding copyright ownership.  The ASF licenses this file
# to you under the Apache License, Version 2.0 (the
# "License"); you may not use this file except in compliance
# with the License.  You may obtain a copy of the License at
#
#   http://www.apache.org/licenses/LICENSE-2.0
#
# Unless required by applicable law or agreed to in writing,
# software distributed under the License is distributed on an
# "AS IS" BASIS, WITHOUT WARRANTIES OR CONDITIONS OF ANY
# KIND, either express or implied.  See the License for the
# specific language governing permissions and limitations
# under the License.

add_custom_target(arrow-all)
add_custom_target(arrow)
add_custom_target(arrow-benchmarks)
add_custom_target(arrow-tests)
add_custom_target(arrow-integration)
add_dependencies(arrow-all
                 arrow
                 arrow-tests
                 arrow-benchmarks
                 arrow-integration)

# Adding unit tests part of the "arrow" portion of the test suite
function(ADD_ARROW_TEST REL_TEST_NAME)
  set(options)
  set(one_value_args PREFIX)
  set(multi_value_args LABELS PRECOMPILED_HEADERS)
  cmake_parse_arguments(ARG
                        "${options}"
                        "${one_value_args}"
                        "${multi_value_args}"
                        ${ARGN})

  if(ARG_PREFIX)
    set(PREFIX ${ARG_PREFIX})
  else()
    set(PREFIX "arrow")
  endif()

  if(ARG_LABELS)
    set(LABELS ${ARG_LABELS})
  else()
    set(LABELS "arrow-tests")
  endif()

  # Because of https://gitlab.kitware.com/cmake/cmake/issues/20289,
  # we must generate the precompiled header on an executable target.
  # Do that on the first unit test target (here "arrow-array-test")
  # and reuse the PCH for the other tests.
  if(ARG_PRECOMPILED_HEADERS)
    set(PCH_ARGS PRECOMPILED_HEADERS ${ARG_PRECOMPILED_HEADERS})
  else()
    set(PCH_ARGS PRECOMPILED_HEADER_LIB "arrow-array-test")
  endif()

  add_test_case(${REL_TEST_NAME}
                PREFIX
                ${PREFIX}
                LABELS
                ${LABELS}
                ${PCH_ARGS}
                ${ARG_UNPARSED_ARGUMENTS})
endfunction()

function(ADD_ARROW_FUZZ_TARGET REL_FUZZING_NAME)
  set(options)
  set(one_value_args PREFIX)
  set(multi_value_args)
  cmake_parse_arguments(ARG
                        "${options}"
                        "${one_value_args}"
                        "${multi_value_args}"
                        ${ARGN})

  if(ARG_PREFIX)
    set(PREFIX ${ARG_PREFIX})
  else()
    set(PREFIX "arrow")
  endif()

  if(ARROW_BUILD_STATIC)
    set(LINK_LIBS arrow_static)
  else()
    set(LINK_LIBS arrow_shared)
  endif()
  add_fuzz_target(${REL_FUZZING_NAME}
                  PREFIX
                  ${PREFIX}
                  LINK_LIBS
                  ${LINK_LIBS}
                  ${ARG_UNPARSED_ARGUMENTS})
endfunction()

function(ADD_ARROW_BENCHMARK REL_TEST_NAME)
  set(options)
  set(one_value_args PREFIX)
  set(multi_value_args)
  cmake_parse_arguments(ARG
                        "${options}"
                        "${one_value_args}"
                        "${multi_value_args}"
                        ${ARGN})
  if(ARG_PREFIX)
    set(PREFIX ${ARG_PREFIX})
  else()
    set(PREFIX "arrow")
  endif()
  add_benchmark(${REL_TEST_NAME}
                PREFIX
                ${PREFIX}
                LABELS
                "arrow-benchmarks"
                ${ARG_UNPARSED_ARGUMENTS})
endfunction()

macro(append_avx2_src SRC)
  if(ARROW_HAVE_RUNTIME_AVX2)
    list(APPEND ARROW_SRCS ${SRC})
    set_source_files_properties(${SRC} PROPERTIES SKIP_PRECOMPILE_HEADERS ON)
    set_source_files_properties(${SRC} PROPERTIES COMPILE_FLAGS ${ARROW_AVX2_FLAG})
  endif()
endmacro()

macro(append_avx512_src SRC)
  if(ARROW_HAVE_RUNTIME_AVX512)
    list(APPEND ARROW_SRCS ${SRC})
    set_source_files_properties(${SRC} PROPERTIES SKIP_PRECOMPILE_HEADERS ON)
    set_source_files_properties(${SRC} PROPERTIES COMPILE_FLAGS ${ARROW_AVX512_FLAG})
  endif()
endmacro()

set(ARROW_SRCS
    array/array_base.cc
    array/array_binary.cc
    array/array_decimal.cc
    array/array_dict.cc
    array/array_nested.cc
    array/array_primitive.cc
    array/builder_adaptive.cc
    array/builder_base.cc
    array/builder_binary.cc
    array/builder_decimal.cc
    array/builder_dict.cc
    array/builder_nested.cc
    array/builder_primitive.cc
    array/builder_union.cc
    array/concatenate.cc
    array/data.cc
    array/diff.cc
    array/util.cc
    array/validate.cc
    builder.cc
    buffer.cc
    chunked_array.cc
    compare.cc
    config.cc
    datum.cc
    device.cc
    extension_type.cc
    memory_pool.cc
    pretty_print.cc
    record_batch.cc
    result.cc
    scalar.cc
    sparse_tensor.cc
    status.cc
    table.cc
    table_builder.cc
    tensor.cc
    tensor/coo_converter.cc
    tensor/csf_converter.cc
    tensor/csx_converter.cc
    type.cc
    visitor.cc
    c/bridge.cc
    io/buffered.cc
    io/caching.cc
    io/compressed.cc
    io/file.cc
    io/hdfs.cc
    io/hdfs_internal.cc
    io/interfaces.cc
    io/memory.cc
    io/slow.cc
    io/stdio.cc
    io/transform.cc
    util/async_util.cc
    util/basic_decimal.cc
    util/bit_block_counter.cc
    util/bit_run_reader.cc
    util/bit_util.cc
    util/bitmap.cc
    util/bitmap_builders.cc
    util/bitmap_ops.cc
    util/bpacking.cc
    util/byte_size.cc
    util/cancel.cc
    util/compression.cc
    util/counting_semaphore.cc
    util/cpu_info.cc
    util/decimal.cc
    util/delimiting.cc
    util/formatting.cc
    util/future.cc
    util/int_util.cc
    util/io_util.cc
    util/logging.cc
    util/key_value_metadata.cc
    util/memory.cc
    util/mutex.cc
    util/string.cc
    util/string_builder.cc
    util/task_group.cc
    util/tdigest.cc
    util/thread_pool.cc
    util/time.cc
    util/trie.cc
    util/unreachable.cc
    util/uri.cc
    util/utf8.cc
    util/value_parsing.cc
    vendored/base64.cpp
    vendored/datetime/tz.cpp
    vendored/double-conversion/bignum.cc
    vendored/double-conversion/double-conversion.cc
    vendored/double-conversion/bignum-dtoa.cc
    vendored/double-conversion/fast-dtoa.cc
    vendored/double-conversion/cached-powers.cc
    vendored/double-conversion/fixed-dtoa.cc
    vendored/double-conversion/diy-fp.cc
    vendored/double-conversion/strtod.cc)

append_avx2_src(util/bpacking_avx2.cc)
append_avx512_src(util/bpacking_avx512.cc)

if(ARROW_HAVE_NEON)
  list(APPEND ARROW_SRCS util/bpacking_neon.cc)
endif()

if(APPLE)
  list(APPEND ARROW_SRCS vendored/datetime/ios.mm)
endif()

set(ARROW_C_SRCS
    vendored/musl/strptime.c
    vendored/uriparser/UriCommon.c
    vendored/uriparser/UriCompare.c
    vendored/uriparser/UriEscape.c
    vendored/uriparser/UriFile.c
    vendored/uriparser/UriIp4Base.c
    vendored/uriparser/UriIp4.c
    vendored/uriparser/UriMemory.c
    vendored/uriparser/UriNormalizeBase.c
    vendored/uriparser/UriNormalize.c
    vendored/uriparser/UriParseBase.c
    vendored/uriparser/UriParse.c
    vendored/uriparser/UriQuery.c
    vendored/uriparser/UriRecompose.c
    vendored/uriparser/UriResolve.c
    vendored/uriparser/UriShorten.c)

set_source_files_properties(vendored/datetime/tz.cpp
                            PROPERTIES SKIP_PRECOMPILE_HEADERS ON
                                       SKIP_UNITY_BUILD_INCLUSION ON)

# Disable DLL exports in vendored uriparser library
add_definitions(-DURI_STATIC_BUILD)

if(ARROW_WITH_BROTLI)
  add_definitions(-DARROW_WITH_BROTLI)
  list(APPEND ARROW_SRCS util/compression_brotli.cc)
endif()

if(ARROW_WITH_BZ2)
  add_definitions(-DARROW_WITH_BZ2)
  list(APPEND ARROW_SRCS util/compression_bz2.cc)
endif()

if(ARROW_WITH_LZ4)
  add_definitions(-DARROW_WITH_LZ4)
  list(APPEND ARROW_SRCS util/compression_lz4.cc)
endif()

if(ARROW_WITH_SNAPPY)
  add_definitions(-DARROW_WITH_SNAPPY)
  list(APPEND ARROW_SRCS util/compression_snappy.cc)
endif()

if(ARROW_WITH_ZLIB)
  add_definitions(-DARROW_WITH_ZLIB)
  list(APPEND ARROW_SRCS util/compression_zlib.cc)
endif()

if(ARROW_WITH_ZSTD)
  add_definitions(-DARROW_WITH_ZSTD)
  list(APPEND ARROW_SRCS util/compression_zstd.cc)
endif()

set(ARROW_TESTING_SRCS
    io/test_common.cc
    ipc/test_common.cc
    testing/json_integration.cc
    testing/json_internal.cc
    testing/gtest_util.cc
    testing/random.cc
    testing/generator.cc
    testing/util.cc)

# Add dependencies for third-party allocators.
# If possible we only want memory_pool.cc to wait for allocators to finish building,
# but that only works with Ninja
# (see https://gitlab.kitware.com/cmake/cmake/issues/19677)

set(_allocator_dependencies "") # Empty list
if(ARROW_JEMALLOC)
  list(APPEND _allocator_dependencies jemalloc_ep)
endif()
if(ARROW_MIMALLOC)
  list(APPEND _allocator_dependencies mimalloc_ep)
endif()

if(_allocator_dependencies)
  if("${CMAKE_GENERATOR}" STREQUAL "Ninja")
    set_source_files_properties(memory_pool.cc PROPERTIES OBJECT_DEPENDS
                                                          "${_allocator_dependencies}")
  else()
    add_dependencies(arrow_dependencies ${_allocator_dependencies})
  endif()
  set_source_files_properties(memory_pool.cc PROPERTIES SKIP_PRECOMPILE_HEADERS ON
                                                        SKIP_UNITY_BUILD_INCLUSION ON)
endif()

unset(_allocator_dependencies)

if(CMAKE_CXX_COMPILER_ID STREQUAL "AppleClang" OR CMAKE_CXX_COMPILER_ID STREQUAL "Clang")
  set_property(SOURCE util/io_util.cc
               APPEND_STRING
               PROPERTY COMPILE_FLAGS " -Wno-unused-macros ")
endif()

#
# Configure the base Arrow libraries
#

if(ARROW_CSV)
  list(APPEND
       ARROW_SRCS
       csv/converter.cc
       csv/chunker.cc
       csv/column_builder.cc
       csv/column_decoder.cc
       csv/options.cc
       csv/parser.cc
       csv/reader.cc)
  if(ARROW_COMPUTE)
    list(APPEND ARROW_SRCS csv/writer.cc)
  endif()

  list(APPEND ARROW_TESTING_SRCS csv/test_common.cc)
endif()

if(ARROW_COMPUTE)
  list(APPEND
       ARROW_SRCS
       compute/api_aggregate.cc
       compute/api_scalar.cc
       compute/api_vector.cc
       compute/cast.cc
       compute/exec.cc
       compute/exec/aggregate_node.cc
       compute/exec/exec_plan.cc
       compute/exec/expression.cc
       compute/exec/filter_node.cc
<<<<<<< HEAD
       compute/exec/hash_join.cc
       compute/exec/hash_join_node.cc
       compute/exec/key_compare.cc
       compute/exec/key_encode.cc
       compute/exec/key_hash.cc
       compute/exec/key_map.cc
=======
       compute/exec/ir_consumer.cc
>>>>>>> bc219186
       compute/exec/project_node.cc
       compute/exec/source_node.cc
       compute/exec/sink_node.cc
       compute/exec/task_util.cc
       compute/exec/union_node.cc
       compute/exec/util.cc
       compute/exec/order_by_impl.cc
       compute/function.cc
       compute/function_internal.cc
       compute/kernel.cc
       compute/registry.cc
       compute/kernels/aggregate_basic.cc
       compute/kernels/aggregate_mode.cc
       compute/kernels/aggregate_quantile.cc
       compute/kernels/aggregate_tdigest.cc
       compute/kernels/aggregate_var_std.cc
       compute/kernels/codegen_internal.cc
       compute/kernels/hash_aggregate.cc
       compute/kernels/scalar_arithmetic.cc
       compute/kernels/scalar_boolean.cc
       compute/kernels/scalar_cast_boolean.cc
       compute/kernels/scalar_cast_dictionary.cc
       compute/kernels/scalar_cast_internal.cc
       compute/kernels/scalar_cast_nested.cc
       compute/kernels/scalar_cast_numeric.cc
       compute/kernels/scalar_cast_string.cc
       compute/kernels/scalar_cast_temporal.cc
       compute/kernels/scalar_compare.cc
       compute/kernels/scalar_nested.cc
       compute/kernels/scalar_set_lookup.cc
       compute/kernels/scalar_string.cc
       compute/kernels/scalar_temporal_binary.cc
       compute/kernels/scalar_temporal_unary.cc
       compute/kernels/scalar_validity.cc
       compute/kernels/scalar_if_else.cc
       compute/kernels/util_internal.cc
       compute/kernels/vector_array_sort.cc
       compute/kernels/vector_hash.cc
       compute/kernels/vector_nested.cc
       compute/kernels/vector_replace.cc
       compute/kernels/vector_selection.cc
       compute/kernels/vector_sort.cc
<<<<<<< HEAD
       compute/kernels/row_encoder.cc)
=======
       compute/kernels/row_encoder.cc
       compute/exec/union_node.cc
       compute/exec/key_hash.cc
       compute/exec/key_map.cc
       compute/exec/key_compare.cc
       compute/exec/key_encode.cc
       compute/exec/util.cc
       compute/exec/hash_join_dict.cc
       compute/exec/hash_join.cc
       compute/exec/hash_join_node.cc
       compute/exec/task_util.cc)
>>>>>>> bc219186

  append_avx2_src(compute/kernels/aggregate_basic_avx2.cc)
  append_avx512_src(compute/kernels/aggregate_basic_avx512.cc)

  append_avx2_src(compute/exec/key_hash_avx2.cc)
  append_avx2_src(compute/exec/key_map_avx2.cc)
  append_avx2_src(compute/exec/key_compare_avx2.cc)
  append_avx2_src(compute/exec/key_encode_avx2.cc)
  append_avx2_src(compute/exec/util_avx2.cc)

  list(APPEND ARROW_TESTING_SRCS compute/exec/test_util.cc)
endif()

if(ARROW_FILESYSTEM)
  if(ARROW_HDFS)
    add_definitions(-DARROW_HDFS)
  endif()

  list(APPEND
       ARROW_SRCS
       filesystem/filesystem.cc
       filesystem/localfs.cc
       filesystem/mockfs.cc
       filesystem/path_util.cc
       filesystem/util_internal.cc)

  if(ARROW_GCS)
    list(APPEND ARROW_SRCS filesystem/gcsfs.cc filesystem/gcsfs_internal.cc)
    set_source_files_properties(filesystem/gcsfs.cc filesystem/gcsfs_internal.cc
                                PROPERTIES SKIP_PRECOMPILE_HEADERS ON
                                           SKIP_UNITY_BUILD_INCLUSION ON)
  endif()
  if(ARROW_HDFS)
    list(APPEND ARROW_SRCS filesystem/hdfs.cc)
  endif()
  if(ARROW_S3)
    list(APPEND ARROW_SRCS filesystem/s3fs.cc)
    set_source_files_properties(filesystem/s3fs.cc
                                PROPERTIES SKIP_PRECOMPILE_HEADERS ON
                                           SKIP_UNITY_BUILD_INCLUSION ON)
  endif()

  list(APPEND ARROW_TESTING_SRCS filesystem/test_util.cc)
endif()

if(ARROW_IPC)
  list(APPEND
       ARROW_SRCS
       ipc/dictionary.cc
       ipc/feather.cc
       ipc/message.cc
       ipc/metadata_internal.cc
       ipc/options.cc
       ipc/reader.cc
       ipc/writer.cc)

  if(ARROW_JSON)
    list(APPEND ARROW_SRCS ipc/json_simple.cc)
  endif()
endif()

if(ARROW_JSON)
  list(APPEND
       ARROW_SRCS
       json/options.cc
       json/chunked_builder.cc
       json/chunker.cc
       json/converter.cc
       json/object_parser.cc
       json/object_writer.cc
       json/parser.cc
       json/reader.cc)
endif()

if(ARROW_ORC)
  list(APPEND ARROW_SRCS adapters/orc/adapter.cc adapters/orc/adapter_util.cc)
endif()

if(CXX_LINKER_SUPPORTS_VERSION_SCRIPT)
  set(ARROW_VERSION_SCRIPT_FLAGS
      "-Wl,--version-script=${CMAKE_CURRENT_SOURCE_DIR}/symbols.map")
  set(ARROW_SHARED_LINK_FLAGS ${ARROW_VERSION_SCRIPT_FLAGS})
endif()

set(ARROW_ALL_SRCS ${ARROW_SRCS} ${ARROW_C_SRCS})

if(ARROW_BUILD_STATIC AND ARROW_BUNDLED_STATIC_LIBS)
  set(ARROW_BUILD_BUNDLED_DEPENDENCIES TRUE)
else()
  set(ARROW_BUILD_BUNDLED_DEPENDENCIES FALSE)
endif()

if(ARROW_BUILD_BUNDLED_DEPENDENCIES)
  string(APPEND ARROW_PC_LIBS_PRIVATE " -larrow_bundled_dependencies")
endif()
# Need -latomic on Raspbian.
# See also: https://issues.apache.org/jira/browse/ARROW-12860
if(${CMAKE_SYSTEM_NAME} STREQUAL "Linux" AND ${CMAKE_SYSTEM_PROCESSOR} MATCHES "armv7")
  string(APPEND ARROW_PC_LIBS_PRIVATE " -latomic")
endif()

add_arrow_lib(arrow
              CMAKE_PACKAGE_NAME
              Arrow
              PKG_CONFIG_NAME
              arrow
              SOURCES
              ${ARROW_ALL_SRCS}
              OUTPUTS
              ARROW_LIBRARIES
              PRECOMPILED_HEADERS
              "$<$<COMPILE_LANGUAGE:CXX>:arrow/pch.h>"
              DEPENDENCIES
              arrow_dependencies
              SHARED_LINK_FLAGS
              ${ARROW_SHARED_LINK_FLAGS}
              SHARED_LINK_LIBS
              ${ARROW_LINK_LIBS}
              SHARED_PRIVATE_LINK_LIBS
              ${ARROW_SHARED_PRIVATE_LINK_LIBS}
              STATIC_LINK_LIBS
              ${ARROW_STATIC_LINK_LIBS}
              SHARED_INSTALL_INTERFACE_LIBS
              ${ARROW_SHARED_INSTALL_INTERFACE_LIBS}
              STATIC_INSTALL_INTERFACE_LIBS
              ${ARROW_STATIC_INSTALL_INTERFACE_LIBS})

add_dependencies(arrow ${ARROW_LIBRARIES})

if(ARROW_BUILD_STATIC AND WIN32)
  target_compile_definitions(arrow_static PUBLIC ARROW_STATIC)
endif()

foreach(LIB_TARGET ${ARROW_LIBRARIES})
  target_compile_definitions(${LIB_TARGET} PRIVATE ARROW_EXPORTING)
endforeach()

if(ARROW_WITH_BACKTRACE)
  find_package(Backtrace)

  foreach(LIB_TARGET ${ARROW_LIBRARIES})
    if(Backtrace_FOUND AND ARROW_WITH_BACKTRACE)
      target_compile_definitions(${LIB_TARGET} PRIVATE ARROW_WITH_BACKTRACE)
    endif()
  endforeach()
endif()

if(ARROW_BUILD_BUNDLED_DEPENDENCIES)
  arrow_car(_FIRST_LIB ${ARROW_BUNDLED_STATIC_LIBS})
  arrow_cdr(_OTHER_LIBS ${ARROW_BUNDLED_STATIC_LIBS})
  create_merged_static_lib(arrow_bundled_dependencies
                           NAME
                           arrow_bundled_dependencies
                           ROOT
                           ${_FIRST_LIB}
                           TO_MERGE
                           ${_OTHER_LIBS})
endif()

if(ARROW_TESTING)
  # that depend on gtest
  add_arrow_lib(arrow_testing
                CMAKE_PACKAGE_NAME
                ArrowTesting
                PKG_CONFIG_NAME
                arrow-testing
                SOURCES
                ${ARROW_TESTING_SRCS}
                OUTPUTS
                ARROW_TESTING_LIBRARIES
                PRECOMPILED_HEADERS
                "$<$<COMPILE_LANGUAGE:CXX>:arrow/pch.h>"
                DEPENDENCIES
                arrow_test_dependencies
                SHARED_LINK_LIBS
                arrow_shared
                GTest::gtest
                STATIC_LINK_LIBS
                arrow_static)

  add_custom_target(arrow_testing)
  add_dependencies(arrow_testing ${ARROW_TESTING_LIBRARIES})

  if(ARROW_BUILD_STATIC AND WIN32)
    target_compile_definitions(arrow_testing_static PUBLIC ARROW_TESTING_STATIC)
  endif()

  foreach(LIB_TARGET ${ARROW_TESTING_LIBRARIES})
    target_compile_definitions(${LIB_TARGET} PRIVATE ARROW_TESTING_EXPORTING)
  endforeach()
endif()

arrow_install_all_headers("arrow")

config_summary_cmake_setters("${CMAKE_CURRENT_BINARY_DIR}/ArrowOptions.cmake")
install(FILES ${CMAKE_CURRENT_BINARY_DIR}/ArrowOptions.cmake
        DESTINATION "${ARROW_CMAKE_INSTALL_DIR}")

# For backward compatibility for find_package(arrow)
install(FILES ${CMAKE_CURRENT_SOURCE_DIR}/arrow-config.cmake
        DESTINATION "${ARROW_CMAKE_INSTALL_DIR}")

#
# Unit tests
#
add_arrow_test(array_test
               SOURCES
               array/array_test.cc
               array/array_binary_test.cc
               array/array_dict_test.cc
               array/array_list_test.cc
               array/array_struct_test.cc
               array/array_union_test.cc
               array/array_view_test.cc
               PRECOMPILED_HEADERS
               "$<$<COMPILE_LANGUAGE:CXX>:arrow/testing/pch.h>")

add_arrow_test(buffer_test)

if(ARROW_IPC)
  # The extension type unit tests require IPC / Flatbuffers support
  add_arrow_test(extension_type_test)
endif()

add_arrow_test(misc_test
               SOURCES
               datum_test.cc
               memory_pool_test.cc
               result_test.cc
               pretty_print_test.cc
               status_test.cc)

add_arrow_test(public_api_test)

set_source_files_properties(public_api_test.cc PROPERTIES SKIP_PRECOMPILE_HEADERS ON
                                                          SKIP_UNITY_BUILD_INCLUSION ON)

add_arrow_test(scalar_test)
add_arrow_test(type_test)

add_arrow_test(table_test
               SOURCES
               chunked_array_test.cc
               record_batch_test.cc
               table_test.cc
               table_builder_test.cc)

add_arrow_test(tensor_test)
add_arrow_test(sparse_tensor_test)

set(STL_TEST_SRCS stl_iterator_test.cc)
if(ARROW_COMPUTE)
  # This unit test uses compute code
  list(APPEND STL_TEST_SRCS stl_test.cc)
endif()
add_arrow_test(stl_test SOURCES ${STL_TEST_SRCS})

add_arrow_benchmark(builder_benchmark)
add_arrow_benchmark(compare_benchmark)
add_arrow_benchmark(memory_pool_benchmark)
add_arrow_benchmark(type_benchmark)

#
# Recurse into sub-directories
#

# Unconditionally install testing headers that are also useful for Arrow consumers.
add_subdirectory(testing)

add_subdirectory(array)
add_subdirectory(c)
add_subdirectory(io)
add_subdirectory(tensor)
add_subdirectory(util)
add_subdirectory(vendored)

if(ARROW_CSV)
  add_subdirectory(csv)
endif()

if(ARROW_COMPUTE)
  add_subdirectory(compute)
endif()

if(ARROW_CUDA)
  add_subdirectory(gpu)
endif()

if(ARROW_DATASET)
  add_subdirectory(dataset)
endif()

if(ARROW_FILESYSTEM)
  add_subdirectory(filesystem)
endif()

if(ARROW_FLIGHT)
  add_subdirectory(flight)
endif()

if(ARROW_HIVESERVER2)
  add_subdirectory(dbi/hiveserver2)
endif()

if(ARROW_IPC)
  add_subdirectory(ipc)
endif()

if(ARROW_JSON)
  add_subdirectory(json)
endif()

if(ARROW_ORC)
  add_subdirectory(adapters/orc)
endif()

if(ARROW_PYTHON)
  add_subdirectory(python)
endif()

if(ARROW_TENSORFLOW)
  add_subdirectory(adapters/tensorflow)
endif()<|MERGE_RESOLUTION|>--- conflicted
+++ resolved
@@ -377,16 +377,14 @@
        compute/exec/exec_plan.cc
        compute/exec/expression.cc
        compute/exec/filter_node.cc
-<<<<<<< HEAD
        compute/exec/hash_join.cc
+       compute/exec/hash_join_dict.cc
        compute/exec/hash_join_node.cc
        compute/exec/key_compare.cc
        compute/exec/key_encode.cc
        compute/exec/key_hash.cc
        compute/exec/key_map.cc
-=======
        compute/exec/ir_consumer.cc
->>>>>>> bc219186
        compute/exec/project_node.cc
        compute/exec/source_node.cc
        compute/exec/sink_node.cc
@@ -405,6 +403,7 @@
        compute/kernels/aggregate_var_std.cc
        compute/kernels/codegen_internal.cc
        compute/kernels/hash_aggregate.cc
+       compute/kernels/row_encoder.cc
        compute/kernels/scalar_arithmetic.cc
        compute/kernels/scalar_boolean.cc
        compute/kernels/scalar_cast_boolean.cc
@@ -428,22 +427,7 @@
        compute/kernels/vector_nested.cc
        compute/kernels/vector_replace.cc
        compute/kernels/vector_selection.cc
-       compute/kernels/vector_sort.cc
-<<<<<<< HEAD
-       compute/kernels/row_encoder.cc)
-=======
-       compute/kernels/row_encoder.cc
-       compute/exec/union_node.cc
-       compute/exec/key_hash.cc
-       compute/exec/key_map.cc
-       compute/exec/key_compare.cc
-       compute/exec/key_encode.cc
-       compute/exec/util.cc
-       compute/exec/hash_join_dict.cc
-       compute/exec/hash_join.cc
-       compute/exec/hash_join_node.cc
-       compute/exec/task_util.cc)
->>>>>>> bc219186
+       compute/kernels/vector_sort.cc)
 
   append_avx2_src(compute/kernels/aggregate_basic_avx2.cc)
   append_avx512_src(compute/kernels/aggregate_basic_avx512.cc)
