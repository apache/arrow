// Licensed to the Apache Software Foundation (ASF) under one
// or more contributor license agreements.  See the NOTICE file
// distributed with this work for additional information
// regarding copyright ownership.  The ASF licenses this file
// to you under the Apache License, Version 2.0 (the
// "License"); you may not use this file except in compliance
// with the License.  You may obtain a copy of the License at
//
//   http://www.apache.org/licenses/LICENSE-2.0
//
// Unless required by applicable law or agreed to in writing,
// software distributed under the License is distributed on an
// "AS IS" BASIS, WITHOUT WARRANTIES OR CONDITIONS OF ANY
// KIND, either express or implied.  See the License for the
// specific language governing permissions and limitations
// under the License.

#include <gtest/gtest.h>

#include <cstdint>
#include <cstring>
#include <memory>
#include <vector>

#include "arrow/array.h"
#include "arrow/array/builder_nested.h"
#include "arrow/chunked_array.h"
#include "arrow/pretty_print.h"
#include "arrow/status.h"
#include "arrow/testing/builder.h"
#include "arrow/testing/gtest_util.h"
#include "arrow/type.h"
#include "arrow/util/checked_cast.h"

namespace arrow {

using internal::checked_cast;

// ----------------------------------------------------------------------
// Run-length encoded array tests

namespace {

class TestRunLengthEncodedArray
    : public ::testing::TestWithParam<std::shared_ptr<DataType>> {
 protected:
  std::shared_ptr<Array> string_values;
  std::shared_ptr<Array> int32_values;
  std::shared_ptr<Array> int16_values;
  std::shared_ptr<Array> size_values;
  std::shared_ptr<Array> size_only_null;

  virtual void SetUp() override {
    std::shared_ptr<DataType> run_ends_type = GetParam();

    string_values = ArrayFromJSON(utf8(), R"(["Hello", "World", null])");
    int32_values = ArrayFromJSON(int32(), "[10, 20, 30]");
    int16_values = ArrayFromJSON(int16(), "[10, 20, 30]");
    size_values = ArrayFromJSON(run_ends_type, "[10, 20, 30]");
    size_only_null = ArrayFromJSON(run_ends_type, "[null, null, null]");
  }
};

TEST_P(TestRunLengthEncodedArray, MakeArray) {
  ASSERT_OK_AND_ASSIGN(auto rle_array,
                       RunLengthEncodedArray::Make(int32_values, string_values, 3));
  auto array_data = rle_array->data();
  auto new_array = MakeArray(array_data);
  ASSERT_ARRAYS_EQUAL(*new_array, *rle_array);
  // should be the exact same ArrayData object
  ASSERT_EQ(new_array->data(), array_data);
  ASSERT_NE(std::dynamic_pointer_cast<RunLengthEncodedArray>(new_array), NULLPTR);
}

TEST_P(TestRunLengthEncodedArray, FromRunEndsAndValues) {
  std::shared_ptr<RunLengthEncodedArray> rle_array;

  ASSERT_OK_AND_ASSIGN(rle_array,
                       RunLengthEncodedArray::Make(size_values, int32_values, 3));
  ASSERT_EQ(rle_array->length(), 3);
  ASSERT_ARRAYS_EQUAL(*rle_array->values_array(), *int32_values);
  ASSERT_ARRAYS_EQUAL(*rle_array->run_ends_array(), *size_values);
  ASSERT_EQ(rle_array->offset(), 0);
  ASSERT_EQ(rle_array->data()->null_count, 0);
  // one dummy buffer, since code may assume there is exactly one buffer
  ASSERT_EQ(rle_array->data()->buffers.size(), 1);

  // explicitly passing offset
  ASSERT_OK_AND_ASSIGN(rle_array,
                       RunLengthEncodedArray::Make(size_values, string_values, 2, 1));
  ASSERT_EQ(rle_array->length(), 2);
  ASSERT_ARRAYS_EQUAL(*rle_array->values_array(), *string_values);
  ASSERT_ARRAYS_EQUAL(*rle_array->run_ends_array(), *size_values);
  ASSERT_EQ(rle_array->offset(), 1);
  // explicitly access null count variable so it is not calculated automatically
  ASSERT_EQ(rle_array->data()->null_count, 0);

  ASSERT_RAISES_WITH_MESSAGE(Invalid,
                             "Invalid: Run ends array must be int16, int32 or int64 type",
                             RunLengthEncodedArray::Make(string_values, int32_values, 3));
  ASSERT_RAISES_WITH_MESSAGE(
      Invalid, "Invalid: Run ends array cannot contain null values",
      RunLengthEncodedArray::Make(size_only_null, int32_values, 3));
}

<<<<<<< HEAD
TEST(RunLengthEncodedArray, OffsetLength) {
  auto run_ends = ArrayFromJSON(int32(), "[100, 200, 300, 400, 500]");
  auto values = ArrayFromJSON(utf8(), R"(["Hello", "beautiful", "world", "of", "RLE"])");
  ASSERT_OK_AND_ASSIGN(auto rle_array,
                       RunLengthEncodedArray::Make(run_ends, values, 500));

  ASSERT_EQ(rle_array->GetPhysicalLength(), 5);
  ASSERT_EQ(rle_array->GetPhysicalOffset(), 0);

  auto slice = std::dynamic_pointer_cast<RunLengthEncodedArray>(rle_array->Slice(199, 5));
  ASSERT_EQ(slice->GetPhysicalLength(), 2);
  ASSERT_EQ(slice->GetPhysicalOffset(), 1);

  auto slice2 =
      std::dynamic_pointer_cast<RunLengthEncodedArray>(rle_array->Slice(199, 101));
  ASSERT_EQ(slice2->GetPhysicalLength(), 2);
  ASSERT_EQ(slice2->GetPhysicalOffset(), 1);

  auto slice3 =
      std::dynamic_pointer_cast<RunLengthEncodedArray>(rle_array->Slice(400, 100));
  ASSERT_EQ(slice3->GetPhysicalLength(), 1);
  ASSERT_EQ(slice3->GetPhysicalOffset(), 4);

  auto slice4 =
      std::dynamic_pointer_cast<RunLengthEncodedArray>(rle_array->Slice(0, 150));
  ASSERT_EQ(slice4->GetPhysicalLength(), 2);
  ASSERT_EQ(slice4->GetPhysicalOffset(), 0);
}

TEST(RunLengthEncodedArray, Printing) {
  ASSERT_OK_AND_ASSIGN(auto int_array,
                       RunLengthEncodedArray::Make(int32_values, int32_values, 30));
  std::stringstream ss;
  ASSERT_OK(PrettyPrint(*int_array, {}, &ss));
  ASSERT_EQ(ss.str(),
            "\n"
            "-- run ends array (offset: 0, logical length: 30)\n"
            "  [\n"
            "    10,\n"
            "    20,\n"
            "    30\n"
            "  ]\n"
            "-- values:\n"
            "  [\n"
            "    10,\n"
            "    20,\n"
            "    30\n"
            "  ]");

  ASSERT_OK_AND_ASSIGN(auto string_array,
                       RunLengthEncodedArray::Make(int32_values, string_values, 30));
  ss = {};
  ASSERT_OK(PrettyPrint(*string_array, {}, &ss));
  ASSERT_EQ(ss.str(),
            "\n"
            "-- run ends array (offset: 0, logical length: 30)\n"
            "  [\n"
            "    10,\n"
            "    20,\n"
            "    30\n"
            "  ]\n"
            "-- values:\n"
            "  [\n"
            "    \"Hello\",\n"
            "    \"World\",\n"
            "    null\n"
            "  ]");

  auto sliced_array = string_array->Slice(15, 6);
  ss = {};
  ASSERT_OK(PrettyPrint(*sliced_array, {}, &ss));
  ASSERT_EQ(ss.str(),
            "\n"
            "-- run ends array (offset: 15, logical length: 6)\n"
            "  [\n"
            "    10,\n"
            "    20,\n"
            "    30\n"
            "  ]\n"
            "-- values:\n"
            "  [\n"
            "    \"Hello\",\n"
            "    \"World\",\n"
            "    null\n"
            "  ]");

  ASSERT_OK_AND_ASSIGN(auto empty_array,
                       RunLengthEncodedArray::Make(ArrayFromJSON(int32(), "[]"),
                                                   ArrayFromJSON(binary(), "[]"), 0));

  ss = {};
  ASSERT_OK(PrettyPrint(*empty_array, {}, &ss));
  ASSERT_EQ(ss.str(),
            "\n"
            "-- run ends array (offset: 0, logical length: 0)\n"
            "  []\n"
            "-- values:\n"
            "  []");
}

=======
INSTANTIATE_TEST_SUITE_P(EncodedArrayTests, TestRunLengthEncodedArray,
                         ::testing::Values(int16(), int32(), int64()));
>>>>>>> bda49e77
}  // anonymous namespace

}  // namespace arrow<|MERGE_RESOLUTION|>--- conflicted
+++ resolved
@@ -103,7 +103,6 @@
       RunLengthEncodedArray::Make(size_only_null, int32_values, 3));
 }
 
-<<<<<<< HEAD
 TEST(RunLengthEncodedArray, OffsetLength) {
   auto run_ends = ArrayFromJSON(int32(), "[100, 200, 300, 400, 500]");
   auto values = ArrayFromJSON(utf8(), R"(["Hello", "beautiful", "world", "of", "RLE"])");
@@ -204,10 +203,8 @@
             "  []");
 }
 
-=======
 INSTANTIATE_TEST_SUITE_P(EncodedArrayTests, TestRunLengthEncodedArray,
                          ::testing::Values(int16(), int32(), int64()));
->>>>>>> bda49e77
 }  // anonymous namespace
 
 }  // namespace arrow