--- conflicted
+++ resolved
@@ -415,93 +415,6 @@
   }
 
   Status Visit(const RunLengthEncodedType& type) {
-<<<<<<< HEAD
-    // overflow was already checked at this point
-    if (data.offset + data.length > std::numeric_limits<int32_t>::max()) {
-      return Status::Invalid(
-          "Offset + length of an RLE array must fit in a signed 32-bit integer, but was ",
-          data.offset + data.length, " while the allowed maximum is ",
-          std::numeric_limits<int32_t>::max());
-    }
-    if (!data.child_data[0]) {
-      return Status::Invalid("Run ends array is null pointer");
-    }
-    if (!data.child_data[1]) {
-      return Status::Invalid("Values array is null pointer");
-    }
-    const ArrayData& run_ends_data = *data.child_data[0];
-    const ArrayData& values_data = *data.child_data[1];
-    if (run_ends_data.type != int32()) {
-      return Status::Invalid("Run ends array must be int32 type, but is ",
-                             *run_ends_data.type);
-    }
-    if (values_data.type != type.encoded_type()) {
-      return Status::Invalid("Parent type says this array encodes ", *type.encoded_type(),
-                             " values, but values array has type ", *values_data.type);
-    }
-    const Status run_ends_valid = RecurseInto(run_ends_data);
-    if (!run_ends_valid.ok()) {
-      return Status::Invalid("Run ends array invalid: ", run_ends_valid.ToString());
-    }
-    const Status values_valid = RecurseInto(values_data);
-    if (!values_valid.ok()) {
-      return Status::Invalid("Values array invalid: ", values_valid.ToString());
-    }
-    if (data.null_count != 0) {
-      return Status::Invalid("Null count must be 0 for RLE array, but was ",
-                             data.null_count);
-    }
-    if (run_ends_data.null_count != 0) {
-      return Status::Invalid("Null count must be 0 for run ends array, but was ",
-                             run_ends_data.null_count);
-    }
-    ArraySpan span(data);
-    const int32_t* run_ends = rle_util::RunEnds(span);
-    if (run_ends[run_ends_data.length - 1] < data.offset + data.length) {
-      return Status::Invalid(
-          "Last run in run ends array ends at ", run_ends[run_ends_data.length - 1],
-          " but this array requires at least ", data.offset + data.length, " (offset ",
-          data.offset, ", length ", data.length, ")");
-    }
-    if (full_validation && values_data.length != 0) {
-      const int64_t run_ends_length = rle_util::RunEndsArray(span).length;
-      int32_t last_run_end = 0;
-      int32_t physical_offset = 0;
-      int32_t physical_end = 0;
-      for (int64_t index = 0; index < run_ends_length; index++) {
-        int32_t run_end = run_ends[index];
-        if (run_end < 1) {
-          return Status::Invalid(
-              "Run ends array invalid: All run ends must be a positive integer but run "
-              "end ",
-              index, " is ", run_end);
-        }
-        if (run_end <= last_run_end) {
-          return Status::Invalid(
-              "Run ends array invalid: Each run end must be greater than the prevous "
-              "one, but run end ",
-              index, " is ", run_end, " and run end ", index - 1, " is ", last_run_end);
-        }
-        if (run_end > data.offset && last_run_end <= data.offset) {
-          physical_offset = index;
-        }
-        if (run_end >= data.offset + data.length &&
-            last_run_end < data.offset + data.length) {
-          physical_end = index + 1;
-        }
-        last_run_end = run_end;
-      };
-      ARROW_DCHECK_EQ(physical_offset, rle_util::GetPhysicalOffset(span));
-      ARROW_DCHECK_EQ(physical_end, physical_offset + rle_util::GetPhysicalLength(span));
-      if (values_data.length < physical_end) {
-        return Status::Invalid(
-            "Values array needs at least ", physical_end,
-            " elements to hold the runs described by the run ends array, but only has ",
-            values_data.length);
-      }
-    }
-    return Status::OK();
-=======
     switch (type.run_ends_type()->id()) {
       case Type::INT16:
         return ValidateRunLengthEncoded<int16_t>(type);
@@ -513,7 +426,6 @@
         return Status::Invalid("Run ends type must be int16, int32 or int64, but got: ",
                                type.run_ends_type());
     }
->>>>>>> ab6dba84
   }
 
   Status Visit(const ExtensionType& type) {
