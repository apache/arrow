--- conflicted
+++ resolved
@@ -87,15 +87,6 @@
   NotImplemented = 10,
   SerializationError = 11,
   RError = 13,
-<<<<<<< HEAD
-  ProtocolError = 14,
-  PlasmaObjectExists = 20,
-  PlasmaObjectNonexistent = 21,
-  PlasmaStoreFull = 22,
-  PlasmaObjectAlreadySealed = 23,
-  StillExecuting = 24,
-=======
->>>>>>> d0307498
   // Gandiva range of errors
   CodeGenError = 40,
   ExpressionValidationError = 41,
@@ -241,41 +232,6 @@
   }
 
   template <typename... Args>
-<<<<<<< HEAD
-  static Status ProtocolError(Args&&... args) {
-    return Status(StatusCode::ProtocolError,
-                  util::StringBuilder(std::forward<Args>(args)...));
-  }
-
-  template <typename... Args>
-  static Status PlasmaObjectExists(Args&&... args) {
-    return Status(StatusCode::PlasmaObjectExists,
-                  util::StringBuilder(std::forward<Args>(args)...));
-  }
-
-  template <typename... Args>
-  static Status PlasmaObjectNonexistent(Args&&... args) {
-    return Status(StatusCode::PlasmaObjectNonexistent,
-                  util::StringBuilder(std::forward<Args>(args)...));
-  }
-
-  template <typename... Args>
-  static Status PlasmaObjectAlreadySealed(Args&&... args) {
-    return Status(StatusCode::PlasmaObjectAlreadySealed,
-                  util::StringBuilder(std::forward<Args>(args)...));
-  }
-
-  template <typename... Args>
-  static Status PlasmaStoreFull(Args&&... args) {
-    return Status(StatusCode::PlasmaStoreFull,
-                  util::StringBuilder(std::forward<Args>(args)...));
-  }
-
-  static Status StillExecuting() { return Status(StatusCode::StillExecuting, ""); }
-
-  template <typename... Args>
-=======
->>>>>>> d0307498
   static Status CodeGenError(Args&&... args) {
     return Status(StatusCode::CodeGenError,
                   util::StringBuilder(std::forward<Args>(args)...));
