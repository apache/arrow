--- conflicted
+++ resolved
@@ -361,16 +361,9 @@
     auto needs_duplicates = Derived::NeedsDuplicates(options);
     ARROW_ASSIGN_OR_RAISE(
         auto sorted, SortAndMarkDuplicate(ctx, indices_begin, indices_end, input, order,
-                                          options.null_placement, needs_duplicates)
+                                          null_placement, needs_duplicates)
                          .Run());
 
-<<<<<<< HEAD
-    Datum output;
-    Ranker<T> ranker(ctx, indices_begin, indices_end, input, order, null_placement,
-                     options.tiebreaker, &output);
-    ARROW_RETURN_NOT_OK(ranker.Run());
-    return output;
-=======
     auto ranker = Derived::GetRanker(options);
     return ranker.CreateRankings(ctx, sorted);
   }
@@ -438,7 +431,6 @@
   static const RankQuantileOptions* GetDefaultOptions() {
     static const auto kDefaultOptions = RankQuantileOptions::Defaults();
     return &kDefaultOptions;
->>>>>>> ac00bc8d
   }
 };
 
