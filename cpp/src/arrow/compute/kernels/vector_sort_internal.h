--- conflicted
+++ resolved
@@ -629,14 +629,9 @@
         return sort_key.null_placement == NullPlacement::AtStart ? 1 : -1;
       }
     }
-<<<<<<< HEAD
-    return CompareTypeValues<Type>(chunk_left.Value(), chunk_right.Value(),
-                                   sort_key.order, sort_key.null_placement);
-=======
     return CompareTypeValues<Type>(chunk_left.template Value<Type>(),
                                    chunk_right.template Value<Type>(), sort_key.order,
-                                   this->null_placement_);
->>>>>>> ac00bc8d
+                                   sort_key.null_placement);
   }
 };
 
