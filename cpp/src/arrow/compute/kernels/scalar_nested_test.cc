--- conflicted
+++ resolved
@@ -135,17 +135,15 @@
     expected = ArrayFromJSON(list(value_type), "[[3], [], [], null]");
     CheckScalarUnary("list_slice", input, expected, &args);
 
-<<<<<<< HEAD
     args.start = 1;
     args.stop = std::nullopt;
     expected = ArrayFromJSON(list(value_type), "[[2, 3], [5], [], null]");
     CheckScalarUnary("list_slice", input, expected, &args);
-=======
+
     args.start = 0;
     args.stop = 4;
     args.step = 2;
     expected = ArrayFromJSON(list(value_type), "[[1, 3], [4], [6], null]");
->>>>>>> 54ff2d87
   }
 
   // Verify passing `return_fixed_size_list=false` with fixed size input
@@ -181,7 +179,6 @@
                                "[[3, null], [null, null], [null, null], null]");
       CheckScalarUnary("list_slice", input, expected, &args);
 
-<<<<<<< HEAD
       args.start = 1;
       args.stop = std::nullopt;
       expected = ArrayFromJSON(fixed_size_list(value_type, 2),
@@ -202,7 +199,7 @@
       if (input->type()->id() == Type::FIXED_SIZE_LIST) {
         CheckScalarUnary("list_slice", input, expected, &args);
       }
-=======
+
       args.start = 0;
       args.stop = 4;
       args.step = 2;
@@ -242,7 +239,6 @@
       expected = ArrayFromJSON(fixed_size_list(value_type, 2),
                                "[[1, null], [4, null], [6, null], null]");
       CheckScalarUnary("list_slice", input, expected, &args);
->>>>>>> 54ff2d87
     }
   }
 }
@@ -314,18 +310,8 @@
                            "non-FixedSizeListArray without "
                            "`stop` being set."),
       CallFunction("list_slice", {input}, &args));
-<<<<<<< HEAD
-  // step other than `1` not implmented
-=======
-  // stop not set and ListArray requested
-  args.stop = std::nullopt;
-  args.return_fixed_size_list = false;
-  EXPECT_RAISES_WITH_MESSAGE_THAT(
-      NotImplemented, ::testing::HasSubstr("Slicing to end not yet implemented"),
-      CallFunction("list_slice", {input}, &args));
   // Catch step must be >= 1
   args.start = 0;
->>>>>>> 54ff2d87
   args.stop = 2;
   args.step = 0;
   EXPECT_RAISES_WITH_MESSAGE_THAT(Invalid,
