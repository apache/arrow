--- conflicted
+++ resolved
@@ -491,11 +491,7 @@
                                const RecordBatch& batch, const SortOptions& options)
       : indices_begin_(indices_begin),
         indices_end_(indices_end),
-<<<<<<< HEAD
-        sort_keys_(ResolveSortKeys(batch, options.sort_keys, &status_)),
-=======
         sort_keys_(ResolveSortKeys(batch, options.GetSortKeys(), &status_)),
->>>>>>> 25984c54
         comparator_(sort_keys_) {}
 
   // This is optimized for the first sort key. The first sort key sort
@@ -631,11 +627,7 @@
         table_(table),
         batches_(MakeBatches(table, &status_)),
         options_(options),
-<<<<<<< HEAD
-        sort_keys_(ResolveSortKeys(table, batches_, options.sort_keys, &status_)),
-=======
         sort_keys_(ResolveSortKeys(table, batches_, options.GetSortKeys(), &status_)),
->>>>>>> 25984c54
         indices_begin_(indices_begin),
         indices_end_(indices_end),
         comparator_(sort_keys_) {}
@@ -711,11 +703,10 @@
         TableSorter* sorter;
         std::vector<ChunkedNullPartitionResult>* chunk_sorted;
         int64_t null_count;
-        NullPlacement null_placement;
 
 #define VISIT(TYPE)                                               \
   Status Visit(const TYPE& type) {                                \
-    return sorter->MergeInternal<TYPE>(chunk_sorted, null_count, null_placement); \
+    return sorter->MergeInternal<TYPE>(chunk_sorted, null_count); \
   }
 
         VISIT_SORTABLE_PHYSICAL_TYPES(VISIT)
@@ -727,7 +718,7 @@
                                         type.ToString());
         }
       };
-      Visitor visitor{this, &chunk_sorted, null_count, sort_keys_[0].null_placement};
+      Visitor visitor{this, &chunk_sorted, null_count};
       RETURN_NOT_OK(VisitTypeInline(*sort_keys_[0].type, &visitor));
 
       DCHECK_EQ(chunk_sorted.size(), 1);
@@ -742,7 +733,7 @@
   // Recursive merge routine, typed on the first sort key
   template <typename ArrowType>
   Status MergeInternal(std::vector<ChunkedNullPartitionResult>* sorted,
-                       int64_t null_count, NullPlacement null_placement) {
+                       int64_t null_count) {
     auto merge_nulls = [&](CompressedChunkLocation* nulls_begin,
                            CompressedChunkLocation* nulls_middle,
                            CompressedChunkLocation* nulls_end,
@@ -756,13 +747,8 @@
           MergeNonNulls<ArrowType>(range_begin, range_middle, range_end, temp_indices);
         };
 
-<<<<<<< HEAD
     ChunkedMergeImpl merge_impl(sort_keys_[0].null_placement, std::move(merge_nulls),
                          std::move(merge_non_nulls));
-=======
-    ChunkedMergeImpl merge_impl(null_placement, std::move(merge_nulls),
-                                std::move(merge_non_nulls));
->>>>>>> 25984c54
     RETURN_NOT_OK(merge_impl.Init(ctx_, table_.num_rows()));
 
     while (sorted->size() > 1) {
@@ -973,18 +959,11 @@
   Result<Datum> SortIndices(const Array& values, const SortOptions& options,
                             ExecContext* ctx) const {
     SortOrder order = SortOrder::Ascending;
-<<<<<<< HEAD
-    NullPlacement null_placement = NullPlacement::AtEnd;
-    if (!options.sort_keys.empty()) {
-      order = options.sort_keys[0].order;
-      null_placement = options.sort_keys[0].null_placement;
-=======
     NullPlacement null_placement = NullPlacement::AtStart;
     auto sort_keys = options.GetSortKeys();
     if (!sort_keys.empty()) {
       order = sort_keys[0].order;
       null_placement = sort_keys[0].null_placement;
->>>>>>> 25984c54
     }
     ArraySortOptions array_options(order, null_placement);
     return CallFunction("array_sort_indices", {values}, &array_options, ctx);
@@ -993,18 +972,11 @@
   Result<Datum> SortIndices(const ChunkedArray& chunked_array, const SortOptions& options,
                             ExecContext* ctx) const {
     SortOrder order = SortOrder::Ascending;
-<<<<<<< HEAD
-    NullPlacement null_placement = NullPlacement::AtEnd;
-    if (!options.sort_keys.empty()) {
-      order = options.sort_keys[0].order;
-      null_placement = options.sort_keys[0].null_placement;
-=======
     NullPlacement null_placement = NullPlacement::AtStart;
     auto sort_keys = options.GetSortKeys();
     if (!sort_keys.empty()) {
       order = sort_keys[0].order;
       null_placement = sort_keys[0].null_placement;
->>>>>>> 25984c54
     }
 
     auto out_type = uint64();
@@ -1019,13 +991,8 @@
     auto out_end = out_begin + length;
     std::iota(out_begin, out_end, 0);
 
-<<<<<<< HEAD
-    RETURN_NOT_OK(
-        SortChunkedArray(ctx, out_begin, out_end, chunked_array, order, null_placement));
-=======
     RETURN_NOT_OK(SortChunkedArray(ctx, out_begin, out_end, chunked_array, order,
                                    null_placement));
->>>>>>> 25984c54
     return Datum(out);
   }
 
@@ -1125,12 +1092,8 @@
   }
 
  protected:
-<<<<<<< HEAD
   void AddLeafFields(const FieldVector& fields, SortOrder order,
                      NullPlacement null_placement) {
-=======
-  void AddLeafFields(const FieldVector& fields, SortOrder order, NullPlacement null_placement) {
->>>>>>> 25984c54
     if (fields.empty()) {
       return;
     }
@@ -1141,32 +1104,20 @@
       if (type.id() == Type::STRUCT) {
         AddLeafFields(type.fields(), order, null_placement);
       } else {
-<<<<<<< HEAD
         sort_fields_.emplace_back(FieldPath(tmp_indices_), order, &type, null_placement);
-=======
-        sort_fields_.emplace_back(FieldPath(tmp_indices_), order, null_placement, &type);
->>>>>>> 25984c54
       }
       ++tmp_indices_.back();
     }
     tmp_indices_.pop_back();
   }
 
-<<<<<<< HEAD
   void AddField(const DataType& type, const FieldPath& path, SortOrder order,
                 NullPlacement null_placement) {
-=======
-  void AddField(const DataType& type, const FieldPath& path, SortOrder order, NullPlacement null_placement) {
->>>>>>> 25984c54
     if (type.id() == Type::STRUCT) {
       tmp_indices_ = path.indices();
       AddLeafFields(type.fields(), order, null_placement);
     } else {
-<<<<<<< HEAD
       sort_fields_.emplace_back(path, order, &type, null_placement);
-=======
-      sort_fields_.emplace_back(path, order, null_placement, &type);
->>>>>>> 25984c54
     }
   }
 
@@ -1214,15 +1165,9 @@
                                  std::move(columns));
 
   auto options = SortOptions::Defaults();
-<<<<<<< HEAD
-  options.sort_keys.reserve(array.num_fields());
-  for (int i = 0; i < array.num_fields(); ++i) {
-    options.sort_keys.push_back(SortKey(FieldRef(i), sort_order, null_placement));
-=======
   options.sort_keys_.reserve(array.num_fields());
   for (int i = 0; i < array.num_fields(); ++i) {
     options.sort_keys_.push_back(SortKey(FieldRef(i), sort_order, null_placement));
->>>>>>> 25984c54
   }
 
   ARROW_ASSIGN_OR_RAISE(auto sort_keys,
