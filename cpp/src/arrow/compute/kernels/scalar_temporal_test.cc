--- conflicted
+++ resolved
@@ -2161,14 +2161,10 @@
 }
 
 TEST_F(ScalarTemporalTest, StrftimeInvalidLocale) {
-<<<<<<< HEAD
 #ifdef __EMSCRIPTEN__
   GTEST_SKIP() << "Emscripten doesn't build with multiple locales as default";
 #endif
-  auto options = StrftimeOptions("%d %B %Y %H:%M:%S", "non-existent");
-=======
   auto options = StrftimeOptions("%d %B %Y %H:%M:%S", "nonexistent");
->>>>>>> a36cc62f
   const char* seconds = R"(["1970-01-01T00:00:59", null])";
   auto arr = ArrayFromJSON(timestamp(TimeUnit::SECOND, "UTC"), seconds);
 
