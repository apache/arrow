// Licensed to the Apache Software Foundation (ASF) under one
// or more contributor license agreements.  See the NOTICE file
// distributed with this work for additional information
// regarding copyright ownership.  The ASF licenses this file
// to you under the Apache License, Version 2.0 (the
// "License"); you may not use this file except in compliance
// with the License.  You may obtain a copy of the License at
//
//   http://www.apache.org/licenses/LICENSE-2.0
//
// Unless required by applicable law or agreed to in writing,
// software distributed under the License is distributed on an
// "AS IS" BASIS, WITHOUT WARRANTIES OR CONDITIONS OF ANY
// KIND, either express or implied.  See the License for the
// specific language governing permissions and limitations
// under the License.

#pragma once

#include <cstdint>
#include <cstring>
#include <memory>
#include <string>
#include <utility>
#include <vector>

#include "arrow/array/builder_binary.h"
#include "arrow/array/data.h"
#include "arrow/buffer.h"
#include "arrow/buffer_builder.h"
#include "arrow/compute/exec.h"
#include "arrow/compute/kernel.h"
#include "arrow/datum.h"
#include "arrow/result.h"
#include "arrow/scalar.h"
#include "arrow/status.h"
#include "arrow/type.h"
#include "arrow/type_traits.h"
#include "arrow/util/bit_block_counter.h"
#include "arrow/util/bit_util.h"
#include "arrow/util/bitmap_generate.h"
#include "arrow/util/bitmap_reader.h"
#include "arrow/util/bitmap_writer.h"
#include "arrow/util/checked_cast.h"
#include "arrow/util/decimal.h"
#include "arrow/util/logging.h"
#include "arrow/util/macros.h"
#include "arrow/util/make_unique.h"
#include "arrow/util/optional.h"
#include "arrow/util/string_view.h"
#include "arrow/visitor_inline.h"

namespace arrow {

using internal::BinaryBitBlockCounter;
using internal::BitBlockCount;
using internal::BitmapReader;
using internal::checked_cast;
using internal::FirstTimeBitmapWriter;
using internal::GenerateBitsUnrolled;
using internal::VisitBitBlocksVoid;
using internal::VisitTwoBitBlocksVoid;

namespace compute {
namespace internal {

/// KernelState adapter for the common case of kernels whose only
/// state is an instance of a subclass of FunctionOptions.
/// Default FunctionOptions are *not* handled here.
template <typename OptionsType>
struct OptionsWrapper : public KernelState {
  explicit OptionsWrapper(OptionsType options) : options(std::move(options)) {}

  static Result<std::unique_ptr<KernelState>> Init(KernelContext* ctx,
                                                   const KernelInitArgs& args) {
    if (auto options = static_cast<const OptionsType*>(args.options)) {
      return ::arrow::internal::make_unique<OptionsWrapper>(*options);
    }

    return Status::Invalid(
        "Attempted to initialize KernelState from null FunctionOptions");
  }

  static const OptionsType& Get(const KernelState& state) {
    return ::arrow::internal::checked_cast<const OptionsWrapper&>(state).options;
  }

  static const OptionsType& Get(KernelContext* ctx) { return Get(*ctx->state()); }

  OptionsType options;
};

/// KernelState adapter for when the state is an instance constructed with the
/// KernelContext and the FunctionOptions as argument
template <typename StateType, typename OptionsType>
struct KernelStateFromFunctionOptions : public KernelState {
  explicit KernelStateFromFunctionOptions(KernelContext* ctx, OptionsType options)
      : state(StateType(ctx, std::move(options))) {}

  static Result<std::unique_ptr<KernelState>> Init(KernelContext* ctx,
                                                   const KernelInitArgs& args) {
    if (auto options = static_cast<const OptionsType*>(args.options)) {
      return ::arrow::internal::make_unique<KernelStateFromFunctionOptions>(ctx,
                                                                            *options);
    }

    return Status::Invalid(
        "Attempted to initialize KernelState from null FunctionOptions");
  }

  static const StateType& Get(const KernelState& state) {
    return ::arrow::internal::checked_cast<const KernelStateFromFunctionOptions&>(state)
        .state;
  }

  static const StateType& Get(KernelContext* ctx) { return Get(*ctx->state()); }

  StateType state;
};

// ----------------------------------------------------------------------
// Input and output value type definitions

template <typename Type, typename Enable = void>
struct GetViewType;

template <typename Type>
struct GetViewType<Type, enable_if_has_c_type<Type>> {
  using T = typename Type::c_type;
  using PhysicalType = T;

  static T LogicalValue(PhysicalType value) { return value; }
};

template <typename Type>
struct GetViewType<Type, enable_if_t<is_base_binary_type<Type>::value ||
                                     is_fixed_size_binary_type<Type>::value>> {
  using T = util::string_view;
  using PhysicalType = T;

  static T LogicalValue(PhysicalType value) { return value; }
};

template <>
struct GetViewType<Decimal128Type> {
  using T = Decimal128;
  using PhysicalType = util::string_view;

  static T LogicalValue(PhysicalType value) {
    return Decimal128(reinterpret_cast<const uint8_t*>(value.data()));
  }

  static T LogicalValue(T value) { return value; }
};

template <>
struct GetViewType<Decimal256Type> {
  using T = Decimal256;
  using PhysicalType = util::string_view;

  static T LogicalValue(PhysicalType value) {
    return Decimal256(reinterpret_cast<const uint8_t*>(value.data()));
  }

  static T LogicalValue(T value) { return value; }
};

template <typename Type, typename Enable = void>
struct GetOutputType;

template <typename Type>
struct GetOutputType<Type, enable_if_has_c_type<Type>> {
  using T = typename Type::c_type;
};

template <typename Type>
struct GetOutputType<Type, enable_if_t<is_string_like_type<Type>::value>> {
  using T = std::string;
};

template <>
struct GetOutputType<Decimal128Type> {
  using T = Decimal128;
};

template <>
struct GetOutputType<Decimal256Type> {
  using T = Decimal256;
};

// ----------------------------------------------------------------------
// Iteration / value access utilities

template <typename T, typename R = void>
using enable_if_c_number_or_decimal = enable_if_t<
    (has_c_type<T>::value && !is_boolean_type<T>::value) || is_decimal_type<T>::value, R>;

// Iterator over various input array types, yielding a GetViewType<Type>

template <typename Type, typename Enable = void>
struct ArrayIterator;

template <typename Type>
struct ArrayIterator<Type, enable_if_c_number_or_decimal<Type>> {
  using T = typename TypeTraits<Type>::ScalarType::ValueType;
  const T* values;

  explicit ArrayIterator(const ArrayData& data) : values(data.GetValues<T>(1)) {}
  T operator()() { return *values++; }
};

template <typename Type>
struct ArrayIterator<Type, enable_if_boolean<Type>> {
  BitmapReader reader;

  explicit ArrayIterator(const ArrayData& data)
      : reader(data.buffers[1]->data(), data.offset, data.length) {}
  bool operator()() {
    bool out = reader.IsSet();
    reader.Next();
    return out;
  }
};

template <typename Type>
struct ArrayIterator<Type, enable_if_base_binary<Type>> {
  using offset_type = typename Type::offset_type;
  const ArrayData& arr;
  const offset_type* offsets;
  offset_type cur_offset;
  const char* data;
  int64_t position;

  explicit ArrayIterator(const ArrayData& arr)
      : arr(arr),
        offsets(reinterpret_cast<const offset_type*>(arr.buffers[1]->data()) +
                arr.offset),
        cur_offset(offsets[0]),
        data(reinterpret_cast<const char*>(arr.buffers[2]->data())),
        position(0) {}

  util::string_view operator()() {
    offset_type next_offset = offsets[++position];
    auto result = util::string_view(data + cur_offset, next_offset - cur_offset);
    cur_offset = next_offset;
    return result;
  }
};

// Iterator over various output array types, taking a GetOutputType<Type>

template <typename Type, typename Enable = void>
struct OutputArrayWriter;

template <typename Type>
struct OutputArrayWriter<Type, enable_if_c_number_or_decimal<Type>> {
  using T = typename TypeTraits<Type>::ScalarType::ValueType;
  T* values;

  explicit OutputArrayWriter(ArrayData* data) : values(data->GetMutableValues<T>(1)) {}

  void Write(T value) { *values++ = value; }

  // Note that this doesn't write the null bitmap, which should be consistent
  // with Write / WriteNull calls
  void WriteNull() { *values++ = T{}; }

  void WriteAllNull(int64_t length) {
    std::memset(static_cast<void*>(values), 0, sizeof(T) * length);
  }
};

// (Un)box Scalar to / from C++ value

template <typename Type, typename Enable = void>
struct UnboxScalar;

template <typename Type>
struct UnboxScalar<Type, enable_if_has_c_type<Type>> {
  using T = typename Type::c_type;
  static T Unbox(const Scalar& val) {
    util::string_view view =
        checked_cast<const ::arrow::internal::PrimitiveScalarBase&>(val).view();
    DCHECK_EQ(view.size(), sizeof(T));
    return *reinterpret_cast<const T*>(view.data());
  }
};

template <typename Type>
struct UnboxScalar<Type, enable_if_has_string_view<Type>> {
  static util::string_view Unbox(const Scalar& val) {
    if (!val.is_valid) return util::string_view();
    return util::string_view(*checked_cast<const BaseBinaryScalar&>(val).value);
  }
};

template <>
struct UnboxScalar<Decimal128Type> {
  static Decimal128 Unbox(const Scalar& val) {
    return checked_cast<const Decimal128Scalar&>(val).value;
  }
};

template <>
struct UnboxScalar<Decimal256Type> {
  static Decimal256 Unbox(const Scalar& val) {
    return checked_cast<const Decimal256Scalar&>(val).value;
  }
};

template <typename Type, typename Enable = void>
struct BoxScalar;

template <typename Type>
struct BoxScalar<Type, enable_if_has_c_type<Type>> {
  using T = typename GetOutputType<Type>::T;
  static void Box(T val, Scalar* out) {
    // Enables BoxScalar<Int64Type> to work on a (for example) Time64Scalar
    T* mutable_data = reinterpret_cast<T*>(
        checked_cast<::arrow::internal::PrimitiveScalarBase*>(out)->mutable_data());
    *mutable_data = val;
  }
};

template <typename Type>
struct BoxScalar<Type, enable_if_base_binary<Type>> {
  using T = typename GetOutputType<Type>::T;
  using ScalarType = typename TypeTraits<Type>::ScalarType;
  static void Box(T val, Scalar* out) {
    checked_cast<ScalarType*>(out)->value = std::make_shared<Buffer>(val);
  }
};

template <>
struct BoxScalar<Decimal128Type> {
  using T = Decimal128;
  using ScalarType = Decimal128Scalar;
  static void Box(T val, Scalar* out) { checked_cast<ScalarType*>(out)->value = val; }
};

template <>
struct BoxScalar<Decimal256Type> {
  using T = Decimal256;
  using ScalarType = Decimal256Scalar;
  static void Box(T val, Scalar* out) { checked_cast<ScalarType*>(out)->value = val; }
};

// A VisitArrayDataInline variant that calls its visitor function with logical
// values, such as Decimal128 rather than util::string_view.

template <typename T, typename VisitFunc, typename NullFunc>
<<<<<<< HEAD
static typename arrow::internal::call_traits::enable_if_return<VisitFunc, void>::type
VisitArrayValuesInline(const ArrayData& arr, VisitFunc&& valid_func,
                       NullFunc&& null_func) {
  VisitArrayDataInline<T>(
      arr,
      [&](typename GetViewType<T>::PhysicalType v) {
        valid_func(GetViewType<T>::LogicalValue(std::move(v)));
      },
      std::forward<NullFunc>(null_func));
=======
static void VisitArrayValuesInline(const ArrayData& arr, VisitFunc&& valid_func,
                                   NullFunc&& null_func) {
  VisitArrayDataInline<T>(arr,
                          [&](typename GetViewType<T>::PhysicalType v) {
                            valid_func(GetViewType<T>::LogicalValue(std::move(v)));
                          },
                          std::forward<NullFunc>(null_func));
>>>>>>> 5a1ba455
}

template <typename T, typename VisitFunc, typename NullFunc>
static typename arrow::internal::call_traits::enable_if_return<VisitFunc, Status>::type
VisitArrayValuesInline(const ArrayData& arr, VisitFunc&& valid_func,
                       NullFunc&& null_func) {
  return VisitArrayDataInline<T>(
      arr,
      [&](typename GetViewType<T>::PhysicalType v) {
        return valid_func(GetViewType<T>::LogicalValue(std::move(v)));
      },
      std::forward<NullFunc>(null_func));
}

// Like VisitArrayValuesInline, but for binary functions.

template <typename Arg0Type, typename Arg1Type, typename VisitFunc, typename NullFunc>
static void VisitTwoArrayValuesInline(const ArrayData& arr0, const ArrayData& arr1,
                                      VisitFunc&& valid_func, NullFunc&& null_func) {
  ArrayIterator<Arg0Type> arr0_it(arr0);
  ArrayIterator<Arg1Type> arr1_it(arr1);

  auto visit_valid = [&](int64_t i) {
    valid_func(GetViewType<Arg0Type>::LogicalValue(arr0_it()),
               GetViewType<Arg1Type>::LogicalValue(arr1_it()));
  };
  auto visit_null = [&]() {
    arr0_it();
    arr1_it();
    null_func();
  };
  VisitTwoBitBlocksVoid(arr0.buffers[0], arr0.offset, arr1.buffers[0], arr1.offset,
                        arr0.length, std::move(visit_valid), std::move(visit_null));
}

// ----------------------------------------------------------------------
// Reusable type resolvers

Result<ValueDescr> FirstType(KernelContext*, const std::vector<ValueDescr>& descrs);
Result<ValueDescr> ListValuesType(KernelContext*, const std::vector<ValueDescr>& args);

// ----------------------------------------------------------------------
// Generate an array kernel given template classes

Status ExecFail(KernelContext* ctx, const ExecBatch& batch, Datum* out);

ArrayKernelExec MakeFlippedBinaryExec(ArrayKernelExec exec);

// ----------------------------------------------------------------------
// Helpers for iterating over common DataType instances for adding kernels to
// functions

// Returns a vector of example instances of parametric types such as
//
// * Decimal
// * Timestamp (requiring unit)
// * Time32 (requiring unit)
// * Time64 (requiring unit)
// * Duration (requiring unit)
// * List, LargeList, FixedSizeList
// * Struct
// * Union
// * Dictionary
// * Map
//
// Generally kernels will use the "FirstType" OutputType::Resolver above for
// the OutputType of the kernel's signature and match::SameTypeId for the
// corresponding InputType
const std::vector<std::shared_ptr<DataType>>& ExampleParametricTypes();

// ----------------------------------------------------------------------
// "Applicators" take an operator definition (which may be scalar-valued or
// array-valued) and creates an ArrayKernelExec which can be used to add an
// ArrayKernel to a Function.

namespace applicator {

// Generate an ArrayKernelExec given a functor that handles all of its own
// iteration, etc.
//
// Operator must implement
//
// static Status Call(KernelContext*, const ArrayData& in, ArrayData* out)
// static Status Call(KernelContext*, const Scalar& in, Scalar* out)
template <typename Operator>
static Status SimpleUnary(KernelContext* ctx, const ExecBatch& batch, Datum* out) {
  if (batch[0].kind() == Datum::SCALAR) {
    return Operator::Call(ctx, *batch[0].scalar(), out->scalar().get());
  } else if (batch.length > 0) {
    return Operator::Call(ctx, *batch[0].array(), out->mutable_array());
  }
  return Status::OK();
}

// Generate an ArrayKernelExec given a functor that handles all of its own
// iteration, etc.
//
// Operator must implement
//
// static Status Call(KernelContext*, const ArrayData& arg0, const ArrayData& arg1,
//                    ArrayData* out)
// static Status Call(KernelContext*, const ArrayData& arg0, const Scalar& arg1,
//                    ArrayData* out)
// static Status Call(KernelContext*, const Scalar& arg0, const ArrayData& arg1,
//                    ArrayData* out)
// static Status Call(KernelContext*, const Scalar& arg0, const Scalar& arg1,
//                    Scalar* out)
template <typename Operator>
static Status SimpleBinary(KernelContext* ctx, const ExecBatch& batch, Datum* out) {
  if (batch.length == 0) return Status::OK();

  if (batch[0].kind() == Datum::ARRAY) {
    if (batch[1].kind() == Datum::ARRAY) {
      return Operator::Call(ctx, *batch[0].array(), *batch[1].array(),
                            out->mutable_array());
    } else {
      return Operator::Call(ctx, *batch[0].array(), *batch[1].scalar(),
                            out->mutable_array());
    }
  } else {
    if (batch[1].kind() == Datum::ARRAY) {
      return Operator::Call(ctx, *batch[0].scalar(), *batch[1].array(),
                            out->mutable_array());
    } else {
      return Operator::Call(ctx, *batch[0].scalar(), *batch[1].scalar(),
                            out->scalar().get());
    }
  }
}

// OutputAdapter allows passing an inlineable lambda that provides a sequence
// of output values to write into output memory. Boolean and primitive outputs
// are currently implemented, and the validity bitmap is presumed to be handled
// at a higher level, so this writes into every output slot, null or not.
template <typename Type, typename Enable = void>
struct OutputAdapter;

template <typename Type>
struct OutputAdapter<Type, enable_if_boolean<Type>> {
  template <typename Generator>
  static Status Write(KernelContext*, Datum* out, Generator&& generator) {
    ArrayData* out_arr = out->mutable_array();
    auto out_bitmap = out_arr->buffers[1]->mutable_data();
    GenerateBitsUnrolled(out_bitmap, out_arr->offset, out_arr->length,
                         std::forward<Generator>(generator));
    return Status::OK();
  }
};

template <typename Type>
struct OutputAdapter<Type, enable_if_c_number_or_decimal<Type>> {
  using T = typename TypeTraits<Type>::ScalarType::ValueType;

  template <typename Generator>
  static Status Write(KernelContext*, Datum* out, Generator&& generator) {
    ArrayData* out_arr = out->mutable_array();
    auto out_data = out_arr->GetMutableValues<T>(1);
    // TODO: Is this as fast as a more explicitly inlined function?
    for (int64_t i = 0; i < out_arr->length; ++i) {
      *out_data++ = generator();
    }
    return Status::OK();
  }
};

template <typename Type>
struct OutputAdapter<Type, enable_if_base_binary<Type>> {
  template <typename Generator>
  static Status Write(KernelContext* ctx, Datum* out, Generator&& generator) {
    return Status::NotImplemented("NYI");
  }
};

// A kernel exec generator for unary functions that addresses both array and
// scalar inputs and dispatches input iteration and output writing to other
// templates
//
// This template executes the operator even on the data behind null values,
// therefore it is generally only suitable for operators that are safe to apply
// even on the null slot values.
//
// The "Op" functor should have the form
//
// struct Op {
//   template <typename OutValue, typename Arg0Value>
//   static OutValue Call(KernelContext* ctx, Arg0Value val, Status* st) {
//     // implementation
//     // NOTE: "status" should only populated with errors,
//     //        leave it unmodified to indicate Status::OK()
//   }
// };
template <typename OutType, typename Arg0Type, typename Op>
struct ScalarUnary {
  using OutValue = typename GetOutputType<OutType>::T;
  using Arg0Value = typename GetViewType<Arg0Type>::T;

  static Status ExecArray(KernelContext* ctx, const ArrayData& arg0, Datum* out) {
    Status st = Status::OK();
    ArrayIterator<Arg0Type> arg0_it(arg0);
    RETURN_NOT_OK(OutputAdapter<OutType>::Write(ctx, out, [&]() -> OutValue {
      return Op::template Call<OutValue, Arg0Value>(ctx, arg0_it(), &st);
    }));
    return st;
  }

  static Status ExecScalar(KernelContext* ctx, const Scalar& arg0, Datum* out) {
    Status st = Status::OK();
    Scalar* out_scalar = out->scalar().get();
    if (arg0.is_valid) {
      Arg0Value arg0_val = UnboxScalar<Arg0Type>::Unbox(arg0);
      out_scalar->is_valid = true;
      BoxScalar<OutType>::Box(Op::template Call<OutValue, Arg0Value>(ctx, arg0_val, &st),
                              out_scalar);
    } else {
      out_scalar->is_valid = false;
    }
    return st;
  }

  static Status Exec(KernelContext* ctx, const ExecBatch& batch, Datum* out) {
    if (batch[0].kind() == Datum::ARRAY) {
      return ExecArray(ctx, *batch[0].array(), out);
    } else {
      return ExecScalar(ctx, *batch[0].scalar(), out);
    }
  }
};

// An alternative to ScalarUnary that Applies a scalar operation with state on
// only the not-null values of a single array
template <typename OutType, typename Arg0Type, typename Op>
struct ScalarUnaryNotNullStateful {
  using ThisType = ScalarUnaryNotNullStateful<OutType, Arg0Type, Op>;
  using OutValue = typename GetOutputType<OutType>::T;
  using Arg0Value = typename GetViewType<Arg0Type>::T;

  Op op;
  explicit ScalarUnaryNotNullStateful(Op op) : op(std::move(op)) {}

  // NOTE: In ArrayExec<Type>, Type is really OutputType

  template <typename Type, typename Enable = void>
  struct ArrayExec {
    static Status Exec(const ThisType& functor, KernelContext* ctx,
                       const ExecBatch& batch, Datum* out) {
      ARROW_LOG(FATAL) << "Missing ArrayExec specialization for output type "
                       << out->type();
      return Status::NotImplemented("NYI");
    }
  };

  template <typename Type>
  struct ArrayExec<Type, enable_if_c_number_or_decimal<Type>> {
    static Status Exec(const ThisType& functor, KernelContext* ctx, const ArrayData& arg0,
                       Datum* out) {
      Status st = Status::OK();
      ArrayData* out_arr = out->mutable_array();
      auto out_data = out_arr->GetMutableValues<OutValue>(1);
      VisitArrayValuesInline<Arg0Type>(
          arg0,
          [&](Arg0Value v) {
            *out_data++ = functor.op.template Call<OutValue, Arg0Value>(ctx, v, &st);
          },
          [&]() {
            // null
            *out_data++ = OutValue{};
          });
      return st;
    }
  };

  template <typename Type>
  struct ArrayExec<Type, enable_if_base_binary<Type>> {
    static Status Exec(const ThisType& functor, KernelContext* ctx, const ArrayData& arg0,
                       Datum* out) {
      // NOTE: This code is not currently used by any kernels and has
      // suboptimal performance because it's recomputing the validity bitmap
      // that is already computed by the kernel execution layer. Consider
      // writing a lower-level "output adapter" for base binary types.
      typename TypeTraits<Type>::BuilderType builder;
      Status st = Status::OK();
      RETURN_NOT_OK(VisitArrayValuesInline<Arg0Type>(
          arg0, [&](Arg0Value v) { return builder.Append(functor.op.Call(ctx, v, &st)); },
          [&]() { return builder.AppendNull(); }));
      if (st.ok()) {
        std::shared_ptr<ArrayData> result;
        RETURN_NOT_OK(builder.FinishInternal(&result));
        out->value = std::move(result);
      }
      return st;
    }
  };

  template <typename Type>
  struct ArrayExec<Type, enable_if_t<is_boolean_type<Type>::value>> {
    static Status Exec(const ThisType& functor, KernelContext* ctx, const ArrayData& arg0,
                       Datum* out) {
      Status st = Status::OK();
      ArrayData* out_arr = out->mutable_array();
      FirstTimeBitmapWriter out_writer(out_arr->buffers[1]->mutable_data(),
                                       out_arr->offset, out_arr->length);
      VisitArrayValuesInline<Arg0Type>(
          arg0,
          [&](Arg0Value v) {
            if (functor.op.template Call<OutValue, Arg0Value>(ctx, v, &st)) {
              out_writer.Set();
            }
            out_writer.Next();
          },
          [&]() {
            // null
            out_writer.Clear();
            out_writer.Next();
          });
      out_writer.Finish();
      return st;
    }
  };

  Status Scalar(KernelContext* ctx, const Scalar& arg0, Datum* out) {
    Status st = Status::OK();
    if (arg0.is_valid) {
      Arg0Value arg0_val = UnboxScalar<Arg0Type>::Unbox(arg0);
      BoxScalar<OutType>::Box(
          this->op.template Call<OutValue, Arg0Value>(ctx, arg0_val, &st),
          out->scalar().get());
    }
    return st;
  }

  Status Exec(KernelContext* ctx, const ExecBatch& batch, Datum* out) {
    if (batch[0].kind() == Datum::ARRAY) {
      return ArrayExec<OutType>::Exec(*this, ctx, *batch[0].array(), out);
    } else {
      return Scalar(ctx, *batch[0].scalar(), out);
    }
  }
};

// An alternative to ScalarUnary that Applies a scalar operation on only the
// not-null values of a single array. The operator is not stateful; if the
// operator requires some initialization use ScalarUnaryNotNullStateful
template <typename OutType, typename Arg0Type, typename Op>
struct ScalarUnaryNotNull {
  using OutValue = typename GetOutputType<OutType>::T;
  using Arg0Value = typename GetViewType<Arg0Type>::T;

  static Status Exec(KernelContext* ctx, const ExecBatch& batch, Datum* out) {
    // Seed kernel with dummy state
    ScalarUnaryNotNullStateful<OutType, Arg0Type, Op> kernel({});
    return kernel.Exec(ctx, batch, out);
  }
};

// A kernel exec generator for binary functions that addresses both array and
// scalar inputs and dispatches input iteration and output writing to other
// templates
//
// This template executes the operator even on the data behind null values,
// therefore it is generally only suitable for operators that are safe to apply
// even on the null slot values.
//
// The "Op" functor should have the form
//
// struct Op {
//   template <typename OutValue, typename Arg0Value, typename Arg1Value>
//   static OutValue Call(KernelContext* ctx, Arg0Value arg0, Arg1Value arg1, Status* st)
//   {
//     // implementation
//     // NOTE: "status" should only populated with errors,
//     //       leave it unmodified to indicate Status::OK()
//   }
// };
template <typename OutType, typename Arg0Type, typename Arg1Type, typename Op>
struct ScalarBinary {
  using OutValue = typename GetOutputType<OutType>::T;
  using Arg0Value = typename GetViewType<Arg0Type>::T;
  using Arg1Value = typename GetViewType<Arg1Type>::T;

  static Status ArrayArray(KernelContext* ctx, const ArrayData& arg0,
                           const ArrayData& arg1, Datum* out) {
    Status st = Status::OK();
    ArrayIterator<Arg0Type> arg0_it(arg0);
    ArrayIterator<Arg1Type> arg1_it(arg1);
    RETURN_NOT_OK(OutputAdapter<OutType>::Write(ctx, out, [&]() -> OutValue {
      return Op::template Call<OutValue, Arg0Value, Arg1Value>(ctx, arg0_it(), arg1_it(),
                                                               &st);
    }));
    return st;
  }

  static Status ArrayScalar(KernelContext* ctx, const ArrayData& arg0, const Scalar& arg1,
                            Datum* out) {
    Status st = Status::OK();
    ArrayIterator<Arg0Type> arg0_it(arg0);
    auto arg1_val = UnboxScalar<Arg1Type>::Unbox(arg1);
    RETURN_NOT_OK(OutputAdapter<OutType>::Write(ctx, out, [&]() -> OutValue {
      return Op::template Call<OutValue, Arg0Value, Arg1Value>(ctx, arg0_it(), arg1_val,
                                                               &st);
    }));
    return st;
  }

  static Status ScalarArray(KernelContext* ctx, const Scalar& arg0, const ArrayData& arg1,
                            Datum* out) {
    Status st = Status::OK();
    auto arg0_val = UnboxScalar<Arg0Type>::Unbox(arg0);
    ArrayIterator<Arg1Type> arg1_it(arg1);
    RETURN_NOT_OK(OutputAdapter<OutType>::Write(ctx, out, [&]() -> OutValue {
      return Op::template Call<OutValue, Arg0Value, Arg1Value>(ctx, arg0_val, arg1_it(),
                                                               &st);
    }));
    return st;
  }

  static Status ScalarScalar(KernelContext* ctx, const Scalar& arg0, const Scalar& arg1,
                             Datum* out) {
    Status st = Status::OK();
    if (out->scalar()->is_valid) {
      auto arg0_val = UnboxScalar<Arg0Type>::Unbox(arg0);
      auto arg1_val = UnboxScalar<Arg1Type>::Unbox(arg1);
      BoxScalar<OutType>::Box(
          Op::template Call<OutValue, Arg0Value, Arg1Value>(ctx, arg0_val, arg1_val, &st),
          out->scalar().get());
    }
    return st;
  }

  static Status Exec(KernelContext* ctx, const ExecBatch& batch, Datum* out) {
    if (batch[0].kind() == Datum::ARRAY) {
      if (batch[1].kind() == Datum::ARRAY) {
        return ArrayArray(ctx, *batch[0].array(), *batch[1].array(), out);
      } else {
        return ArrayScalar(ctx, *batch[0].array(), *batch[1].scalar(), out);
      }
    } else {
      if (batch[1].kind() == Datum::ARRAY) {
        return ScalarArray(ctx, *batch[0].scalar(), *batch[1].array(), out);
      } else {
        return ScalarScalar(ctx, *batch[0].scalar(), *batch[1].scalar(), out);
      }
    }
  }
};

// An alternative to ScalarBinary that Applies a scalar operation with state on
// only the value pairs which are not-null in both arrays
template <typename OutType, typename Arg0Type, typename Arg1Type, typename Op>
struct ScalarBinaryNotNullStateful {
  using ThisType = ScalarBinaryNotNullStateful<OutType, Arg0Type, Arg1Type, Op>;
  using OutValue = typename GetOutputType<OutType>::T;
  using Arg0Value = typename GetViewType<Arg0Type>::T;
  using Arg1Value = typename GetViewType<Arg1Type>::T;

  Op op;
  explicit ScalarBinaryNotNullStateful(Op op) : op(std::move(op)) {}

  // NOTE: In ArrayExec<Type>, Type is really OutputType

  Status ArrayArray(KernelContext* ctx, const ArrayData& arg0, const ArrayData& arg1,
                    Datum* out) {
    Status st = Status::OK();
    OutputArrayWriter<OutType> writer(out->mutable_array());
    VisitTwoArrayValuesInline<Arg0Type, Arg1Type>(
        arg0, arg1,
        [&](Arg0Value u, Arg1Value v) {
          writer.Write(op.template Call<OutValue, Arg0Value, Arg1Value>(ctx, u, v, &st));
        },
        [&]() { writer.WriteNull(); });
    return st;
  }

  Status ArrayScalar(KernelContext* ctx, const ArrayData& arg0, const Scalar& arg1,
                     Datum* out) {
    Status st = Status::OK();
    OutputArrayWriter<OutType> writer(out->mutable_array());
    if (arg1.is_valid) {
      const auto arg1_val = UnboxScalar<Arg1Type>::Unbox(arg1);
      VisitArrayValuesInline<Arg0Type>(
          arg0,
          [&](Arg0Value u) {
            writer.Write(
                op.template Call<OutValue, Arg0Value, Arg1Value>(ctx, u, arg1_val, &st));
          },
          [&]() { writer.WriteNull(); });
    } else {
      writer.WriteAllNull(out->mutable_array()->length);
    }
    return st;
  }

  Status ScalarArray(KernelContext* ctx, const Scalar& arg0, const ArrayData& arg1,
                     Datum* out) {
    Status st = Status::OK();
    OutputArrayWriter<OutType> writer(out->mutable_array());
    if (arg0.is_valid) {
      const auto arg0_val = UnboxScalar<Arg0Type>::Unbox(arg0);
      VisitArrayValuesInline<Arg1Type>(
          arg1,
          [&](Arg1Value v) {
            writer.Write(
                op.template Call<OutValue, Arg0Value, Arg1Value>(ctx, arg0_val, v, &st));
          },
          [&]() { writer.WriteNull(); });
    } else {
      writer.WriteAllNull(out->mutable_array()->length);
    }
    return st;
  }

  Status ScalarScalar(KernelContext* ctx, const Scalar& arg0, const Scalar& arg1,
                      Datum* out) {
    Status st = Status::OK();
    if (arg0.is_valid && arg1.is_valid) {
      const auto arg0_val = UnboxScalar<Arg0Type>::Unbox(arg0);
      const auto arg1_val = UnboxScalar<Arg1Type>::Unbox(arg1);
      BoxScalar<OutType>::Box(
          op.template Call<OutValue, Arg0Value, Arg1Value>(ctx, arg0_val, arg1_val, &st),
          out->scalar().get());
    }
    return st;
  }

  Status Exec(KernelContext* ctx, const ExecBatch& batch, Datum* out) {
    if (batch[0].kind() == Datum::ARRAY) {
      if (batch[1].kind() == Datum::ARRAY) {
        return ArrayArray(ctx, *batch[0].array(), *batch[1].array(), out);
      } else {
        return ArrayScalar(ctx, *batch[0].array(), *batch[1].scalar(), out);
      }
    } else {
      if (batch[1].kind() == Datum::ARRAY) {
        return ScalarArray(ctx, *batch[0].scalar(), *batch[1].array(), out);
      } else {
        return ScalarScalar(ctx, *batch[0].scalar(), *batch[1].scalar(), out);
      }
    }
  }
};

// An alternative to ScalarBinary that Applies a scalar operation on only
// the value pairs which are not-null in both arrays.
// The operator is not stateful; if the operator requires some initialization
// use ScalarBinaryNotNullStateful.
template <typename OutType, typename Arg0Type, typename Arg1Type, typename Op>
struct ScalarBinaryNotNull {
  using OutValue = typename GetOutputType<OutType>::T;
  using Arg0Value = typename GetViewType<Arg0Type>::T;
  using Arg1Value = typename GetViewType<Arg1Type>::T;

  static Status Exec(KernelContext* ctx, const ExecBatch& batch, Datum* out) {
    // Seed kernel with dummy state
    ScalarBinaryNotNullStateful<OutType, Arg0Type, Arg1Type, Op> kernel({});
    return kernel.Exec(ctx, batch, out);
  }
};

// A kernel exec generator for binary kernels where both input types are the
// same
template <typename OutType, typename ArgType, typename Op>
using ScalarBinaryEqualTypes = ScalarBinary<OutType, ArgType, ArgType, Op>;

// A kernel exec generator for non-null binary kernels where both input types are the
// same
template <typename OutType, typename ArgType, typename Op>
using ScalarBinaryNotNullEqualTypes = ScalarBinaryNotNull<OutType, ArgType, ArgType, Op>;

<<<<<<< HEAD
template <typename OutType, typename ArgType, typename Op>
using ScalarBinaryNotNullStatefulEqualTypes =
    ScalarBinaryNotNullStateful<OutType, ArgType, ArgType, Op>;
=======
// A kernel exec generator for ternary functions that addresses both array and
// scalar inputs and dispatches input iteration and output writing to other
// templates
//
// This template executes the operator even on the data behind null values,
// therefore it is generally only suitable for operators that are safe to apply
// even on the null slot values.
//
// The "Op" functor should have the form
//
// struct Op {
//   template <typename OutValue, typename Arg0Value, typename Arg1Value, typename
//   Arg2Value> static OutValue Call(KernelContext* ctx, Arg0Value arg0, Arg1Value arg1,
//   Arg2Value arg2) {
//     // implementation
//   }
// };
template <typename OutType, typename Arg0Type, typename Arg1Type, typename Arg2Type,
          typename Op>
struct ScalarTernary {
  using OutValue = typename GetOutputType<OutType>::T;
  using Arg0Value = typename GetViewType<Arg0Type>::T;
  using Arg1Value = typename GetViewType<Arg1Type>::T;
  using Arg2Value = typename GetViewType<Arg2Type>::T;

  static void ArrayArrayArray(KernelContext* ctx, const ArrayData& arg0,
                              const ArrayData& arg1, const ArrayData& arg2, Datum* out) {
    ArrayIterator<Arg0Type> arg0_it(arg0);
    ArrayIterator<Arg1Type> arg1_it(arg1);
    ArrayIterator<Arg2Type> arg2_it(arg2);
    OutputAdapter<OutType>::Write(ctx, out, [&]() -> OutValue {
      return Op::template Call(ctx, arg0_it(), arg1_it(), arg2_it());
    });
  }

  static void ArrayArrayScalar(KernelContext* ctx, const ArrayData& arg0,
                               const ArrayData& arg1, const Scalar& arg2, Datum* out) {
    ArrayIterator<Arg0Type> arg0_it(arg0);
    ArrayIterator<Arg1Type> arg1_it(arg1);
    auto arg2_val = UnboxScalar<Arg2Type>::Unbox(arg2);
    OutputAdapter<OutType>::Write(ctx, out, [&]() -> OutValue {
      return Op::template Call(ctx, arg0_it(), arg1_it(), arg2_val);
    });
  }

  static void ArrayScalarArray(KernelContext* ctx, const ArrayData& arg0,
                               const Scalar& arg1, const ArrayData& arg2, Datum* out) {
    ArrayIterator<Arg0Type> arg0_it(arg0);
    auto arg1_val = UnboxScalar<Arg1Type>::Unbox(arg1);
    ArrayIterator<Arg2Type> arg2_it(arg2);
    OutputAdapter<OutType>::Write(ctx, out, [&]() -> OutValue {
      return Op::template Call(ctx, arg0_it(), arg1_val, arg2_it());
    });
  }

  static void ScalarArrayArray(KernelContext* ctx, const Scalar& arg0,
                               const ArrayData& arg1, const ArrayData& arg2, Datum* out) {
    auto arg0_val = UnboxScalar<Arg0Type>::Unbox(arg0);
    ArrayIterator<Arg1Type> arg1_it(arg1);
    ArrayIterator<Arg2Type> arg2_it(arg2);
    OutputAdapter<OutType>::Write(ctx, out, [&]() -> OutValue {
      return Op::template Call(ctx, arg0_val, arg1_it(), arg2_it());
    });
  }

  static void ArrayScalarScalar(KernelContext* ctx, const ArrayData& arg0,
                                const Scalar& arg1, const Scalar& arg2, Datum* out) {
    ArrayIterator<Arg0Type> arg0_it(arg0);
    auto arg1_val = UnboxScalar<Arg1Type>::Unbox(arg1);
    auto arg2_val = UnboxScalar<Arg2Type>::Unbox(arg2);
    OutputAdapter<OutType>::Write(ctx, out, [&]() -> OutValue {
      return Op::template Call(ctx, arg0_it(), arg1_val, arg2_val);
    });
  }

  static void ScalarScalarArray(KernelContext* ctx, const Scalar& arg0,
                                const Scalar& arg1, const ArrayData& arg2, Datum* out) {
    auto arg0_val = UnboxScalar<Arg0Type>::Unbox(arg0);
    auto arg1_val = UnboxScalar<Arg1Type>::Unbox(arg1);
    ArrayIterator<Arg2Type> arg2_it(arg2);
    OutputAdapter<OutType>::Write(ctx, out, [&]() -> OutValue {
      return Op::template Call(ctx, arg0_val, arg1_val, arg2_it());
    });
  }

  static void ScalarArrayScalar(KernelContext* ctx, const Scalar& arg0,
                                const ArrayData& arg1, const Scalar& arg2, Datum* out) {
    auto arg0_val = UnboxScalar<Arg0Type>::Unbox(arg0);
    ArrayIterator<Arg1Type> arg1_it(arg1);
    auto arg2_val = UnboxScalar<Arg2Type>::Unbox(arg2);
    OutputAdapter<OutType>::Write(ctx, out, [&]() -> OutValue {
      return Op::template Call(ctx, arg0_val, arg1_it(), arg2_val);
    });
  }

  static void ScalarScalarScalar(KernelContext* ctx, const Scalar& arg0,
                                 const Scalar& arg1, const Scalar& arg2, Datum* out) {
    auto arg0_val = UnboxScalar<Arg0Type>::Unbox(arg0);
    auto arg1_val = UnboxScalar<Arg1Type>::Unbox(arg1);
    auto arg2_val = UnboxScalar<Arg2Type>::Unbox(arg2);
    BoxScalar<OutType>::Box(Op::template Call(ctx, arg0_val, arg1_val, arg2_val),
                            out->scalar().get());
  }

  static void Exec(KernelContext* ctx, const ExecBatch& batch, Datum* out) {
    if (batch[0].kind() == Datum::ARRAY) {
      if (batch[1].kind() == Datum::ARRAY) {
        if (batch[2].kind() == Datum::ARRAY) {
          return ArrayArrayArray(ctx, *batch[0].array(), *batch[1].array(),
                                 *batch[2].array(), out);
        } else {
          return ArrayArrayScalar(ctx, *batch[0].array(), *batch[1].array(),
                                  *batch[2].scalar(), out);
        }
      } else {
        if (batch[2].kind() == Datum::ARRAY) {
          return ArrayScalarArray(ctx, *batch[0].array(), *batch[1].scalar(),
                                  *batch[2].array(), out);
        } else {
          return ArrayScalarScalar(ctx, *batch[0].array(), *batch[1].scalar(),
                                   *batch[2].scalar(), out);
        }
      }
    } else {
      if (batch[1].kind() == Datum::ARRAY) {
        if (batch[2].kind() == Datum::ARRAY) {
          return ScalarArrayArray(ctx, *batch[0].scalar(), *batch[1].array(),
                                  *batch[2].array(), out);
        } else {
          return ScalarArrayScalar(ctx, *batch[0].scalar(), *batch[1].array(),
                                   *batch[2].scalar(), out);
        }
      } else {
        if (batch[2].kind() == Datum::ARRAY) {
          return ScalarScalarArray(ctx, *batch[0].scalar(), *batch[1].scalar(),
                                   *batch[2].array(), out);
        } else {
          return ScalarScalarScalar(ctx, *batch[0].scalar(), *batch[1].scalar(),
                                    *batch[2].scalar(), out);
        }
      }
    }
  }
};

// An alternative to ScalarTernary that Applies a scalar operation with state on
// only the value pairs which are not-null in both arrays
template <typename OutType, typename Arg0Type, typename Arg1Type, typename Arg2Type,
          typename Op>
struct ScalarTernaryNotNullStateful {
  using ThisType =
      ScalarTernaryNotNullStateful<OutType, Arg0Type, Arg1Type, Arg2Type, Op>;
  using OutValue = typename GetOutputType<OutType>::T;
  using Arg0Value = typename GetViewType<Arg0Type>::T;
  using Arg1Value = typename GetViewType<Arg1Type>::T;
  using Arg2Value = typename GetViewType<Arg2Type>::T;

  Op op;
  explicit ScalarTernaryNotNullStateful(Op op) : op(std::move(op)) {}

  // NOTE: In ArrayExec<Type>, Type is really OutputType

  void ArrayArrayArray(KernelContext* ctx, const ArrayData& arg0,
                              const ArrayData& arg1, const ArrayData& arg2, Datum* out) {
    // not implemented (moving three binary blocks at same time required)
  }

  void ArrayArrayScalar(KernelContext* ctx, const ArrayData& arg0, const ArrayData& arg1,
                        const Scalar& arg2, Datum* out) {
    OutputArrayWriter<OutType> writer(out->mutable_array());
    if (arg2.is_valid) {
      const auto arg2_val = UnboxScalar<Arg2Type>::Unbox(arg2);
      VisitTwoArrayValuesInline<Arg0Type, Arg1Type>(
          arg0, arg1,
          [&](Arg0Value u, Arg1Value v) {
            writer.Write(op.template Call<OutValue, Arg0Value, Arg1Value, Arg2Value>(
                ctx, u, v, arg2_val));
          },
          [&]() { writer.WriteNull(); });
    }
  }

  void ArrayScalarArray(KernelContext* ctx, const ArrayData& arg0, const Scalar& arg1,
                        const ArrayData& arg2, Datum* out) {
    OutputArrayWriter<OutType> writer(out->mutable_array());
    if (arg1.is_valid) {
      const auto arg1_val = UnboxScalar<Arg1Type>::Unbox(arg1);
      VisitTwoArrayValuesInline<Arg0Type, Arg2Type>(
          arg0, arg2,
          [&](Arg0Value u, Arg2Value v) {
            writer.Write(op.template Call<OutValue, Arg0Value, Arg1Value, Arg2Value>(
                ctx, u, arg1_val, v));
          },
          [&]() { writer.WriteNull(); });
    }
  }

  void ScalarArrayArray(KernelContext* ctx, const Scalar& arg0, const ArrayData& arg1,
                        const ArrayData& arg2, Datum* out) {
    OutputArrayWriter<OutType> writer(out->mutable_array());
    if (arg0.is_valid) {
      const auto arg0_val = UnboxScalar<Arg0Type>::Unbox(arg0);
      VisitTwoArrayValuesInline<Arg1Type, Arg2Type>(
          arg1, arg2,
          [&](Arg1Value u, Arg2Value v) {
            writer.Write(op.template Call<OutValue, Arg0Value, Arg1Value, Arg2Value>(
                ctx, arg0_val, u, v));
          },
          [&]() { writer.WriteNull(); });
    }
  }

  void ArrayScalarScalar(KernelContext* ctx, const ArrayData& arg0, const Scalar& arg1,
                         const Scalar& arg2, Datum* out) {
    OutputArrayWriter<OutType> writer(out->mutable_array());
    if (arg1.is_valid && arg2.is_valid) {
      const auto arg1_val = UnboxScalar<Arg1Type>::Unbox(arg1);
      const auto arg2_val = UnboxScalar<Arg2Type>::Unbox(arg2);
      VisitArrayValuesInline<Arg0Type>(
          arg0,
          [&](Arg0Value v) {
            writer.Write(op.template Call<OutValue, Arg0Value, Arg1Value, Arg2Value>(
                ctx, v, arg1_val, arg2_val));
          },
          [&]() { writer.WriteNull(); });
    }
  }

  void ScalarScalarArray(KernelContext* ctx, const Scalar& arg0, const Scalar& arg1,
                         const ArrayData& arg2, Datum* out) {
    OutputArrayWriter<OutType> writer(out->mutable_array());
    if (arg0.is_valid && arg1.is_valid) {
      const auto arg0_val = UnboxScalar<Arg0Type>::Unbox(arg0);
      const auto arg1_val = UnboxScalar<Arg1Type>::Unbox(arg1);
      VisitArrayValuesInline<Arg2Type>(
          arg2,
          [&](Arg2Value v) {
            writer.Write(op.template Call<OutValue, Arg0Value, Arg1Value, Arg2Value>(
                ctx, arg0_val, arg1_val, v));
          },
          [&]() { writer.WriteNull(); });
    }
  }

  void ScalarArrayScalar(KernelContext* ctx, const Scalar& arg0, const ArrayData& arg1,
                         const Scalar& arg2, Datum* out) {
    OutputArrayWriter<OutType> writer(out->mutable_array());
    if (arg0.is_valid && arg2.is_valid) {
      const auto arg0_val = UnboxScalar<Arg0Type>::Unbox(arg0);
      const auto arg2_val = UnboxScalar<Arg2Type>::Unbox(arg2);
      VisitArrayValuesInline<Arg1Type>(
          arg1,
          [&](Arg1Value v) {
            writer.Write(op.template Call<OutValue, Arg0Value, Arg1Value, Arg2Value>(
                ctx, arg0_val, v, arg2_val));
          },
          [&]() { writer.WriteNull(); });
    }
  }

  void ScalarScalarScalar(KernelContext* ctx, const Scalar& arg0, const Scalar& arg1,
                          const Scalar& arg2, Datum* out) {
    if (arg0.is_valid && arg1.is_valid && arg2.is_valid) {
      auto arg0_val = UnboxScalar<Arg0Type>::Unbox(arg0);
      auto arg1_val = UnboxScalar<Arg1Type>::Unbox(arg1);
      auto arg2_val = UnboxScalar<Arg2Type>::Unbox(arg2);
      BoxScalar<OutType>::Box(op.template Call(ctx, arg0_val, arg1_val, arg2_val),
                              out->scalar().get());
    }
  }

  void Exec(KernelContext* ctx, const ExecBatch& batch, Datum* out) {
    if (batch[0].kind() == Datum::ARRAY) {
      if (batch[1].kind() == Datum::ARRAY) {
        if (batch[2].kind() == Datum::ARRAY) {
          ctx->SetStatus(Status::NotImplemented("NYI"));
          return;
        } else {
          return ArrayArrayScalar(ctx, *batch[0].array(), *batch[1].array(),
                                  *batch[2].scalar(), out);
        }
      } else {
        if (batch[2].kind() == Datum::ARRAY) {
          return ArrayScalarArray(ctx, *batch[0].array(), *batch[1].scalar(),
                                  *batch[2].array(), out);
        } else {
          return ArrayScalarScalar(ctx, *batch[0].array(), *batch[1].scalar(),
                                   *batch[2].scalar(), out);
        }
      }
    } else {
      if (batch[1].kind() == Datum::ARRAY) {
        if (batch[2].kind() == Datum::ARRAY) {
          return ScalarArrayArray(ctx, *batch[0].scalar(), *batch[1].array(),
                                  *batch[2].array(), out);
        } else {
          return ScalarArrayScalar(ctx, *batch[0].scalar(), *batch[1].array(),
                                   *batch[2].scalar(), out);
        }
      } else {
        if (batch[2].kind() == Datum::ARRAY) {
          return ScalarScalarArray(ctx, *batch[0].scalar(), *batch[1].scalar(),
                                   *batch[2].array(), out);
        } else {
          return ScalarScalarScalar(ctx, *batch[0].scalar(), *batch[1].scalar(),
                                    *batch[2].scalar(), out);
        }
      }
    }
  }
};

// An alternative to ScalarBinary that Applies a scalar operation on only
// the value pairs which are not-null in both arrays.
// The operator is not stateful; if the operator requires some initialization
// use ScalarTernaryNotNullStateful.
template <typename OutType, typename Arg0Type, typename Arg1Type, typename Arg2Type,
          typename Op>
struct ScalarTernaryNotNull {
  using OutValue = typename GetOutputType<OutType>::T;
  using Arg0Value = typename GetViewType<Arg0Type>::T;
  using Arg1Value = typename GetViewType<Arg1Type>::T;
  using Arg2Value = typename GetViewType<Arg2Type>::T;

  static void Exec(KernelContext* ctx, const ExecBatch& batch, Datum* out) {
    // Seed kernel with dummy state
    ScalarTernaryNotNullStateful<OutType, Arg0Type, Arg1Type, Arg2Type, Op> kernel({});
    return kernel.Exec(ctx, batch, out);
  }
};

// A kernel exec generator for binary kernels where both input types are the
// same
template <typename OutType, typename ArgType, typename Op>
using ScalarTernaryEqualTypes = ScalarTernary<OutType, ArgType, ArgType, ArgType, Op>;

// A kernel exec generator for non-null binary kernels where both input types are the
// same
template <typename OutType, typename ArgType, typename Op>
using ScalarTernaryNotNullEqualTypes =
    ScalarTernaryNotNull<OutType, ArgType, ArgType, ArgType, Op>;
>>>>>>> 5a1ba455

}  // namespace applicator

// ----------------------------------------------------------------------
// BEGIN of kernel generator-dispatchers ("GD")
//
// These GD functions instantiate kernel functor templates and select one of
// the instantiated kernels dynamically based on the data type or Type::type id
// that is passed. This enables functions to be populated with kernels by
// looping over vectors of data types rather than using macros or other
// approaches.
//
// The kernel functor must be of the form:
//
// template <typename Type0, typename Type1, Args...>
// struct FUNCTOR {
//   static void Exec(KernelContext* ctx, const ExecBatch& batch, Datum* out) {
//     // IMPLEMENTATION
//   }
// };
//
// When you pass FUNCTOR to a GD function, you must pass at least one static
// type along with the functor -- this is often the fixed return type of the
// functor. This Type0 argument is passed as the first argument to the functor
// during instantiation. The 2nd type passed to the functor is the DataType
// subclass corresponding to the type passed as argument (not template type) to
// the function.
//
// For example, GenerateNumeric<FUNCTOR, Type0>(int32()) will select a kernel
// instantiated like FUNCTOR<Type0, Int32Type>. Any additional variadic
// template arguments will be passed as additional template arguments to the
// kernel template.

namespace detail {

// Convenience so we can pass DataType or Type::type for the GD's
struct GetTypeId {
  Type::type id;
  GetTypeId(const std::shared_ptr<DataType>& type)  // NOLINT implicit construction
      : id(type->id()) {}
  GetTypeId(const DataType& type)  // NOLINT implicit construction
      : id(type.id()) {}
  GetTypeId(Type::type id)  // NOLINT implicit construction
      : id(id) {}
};

}  // namespace detail

// GD for numeric types (integer and floating point)
template <template <typename...> class Generator, typename Type0, typename... Args>
ArrayKernelExec GenerateNumeric(detail::GetTypeId get_id) {
  switch (get_id.id) {
    case Type::INT8:
      return Generator<Type0, Int8Type, Args...>::Exec;
    case Type::UINT8:
      return Generator<Type0, UInt8Type, Args...>::Exec;
    case Type::INT16:
      return Generator<Type0, Int16Type, Args...>::Exec;
    case Type::UINT16:
      return Generator<Type0, UInt16Type, Args...>::Exec;
    case Type::INT32:
      return Generator<Type0, Int32Type, Args...>::Exec;
    case Type::UINT32:
      return Generator<Type0, UInt32Type, Args...>::Exec;
    case Type::INT64:
      return Generator<Type0, Int64Type, Args...>::Exec;
    case Type::UINT64:
      return Generator<Type0, UInt64Type, Args...>::Exec;
    case Type::FLOAT:
      return Generator<Type0, FloatType, Args...>::Exec;
    case Type::DOUBLE:
      return Generator<Type0, DoubleType, Args...>::Exec;
    default:
      DCHECK(false);
      return ExecFail;
  }
}

// Generate a kernel given a templated functor for floating point types
//
// See "Numeric" above for description of the generator functor
template <template <typename...> class Generator, typename Type0, typename... Args>
ArrayKernelExec GenerateFloatingPoint(detail::GetTypeId get_id) {
  switch (get_id.id) {
    case Type::FLOAT:
      return Generator<Type0, FloatType, Args...>::Exec;
    case Type::DOUBLE:
      return Generator<Type0, DoubleType, Args...>::Exec;
    default:
      DCHECK(false);
      return ExecFail;
  }
}

// Generate a kernel given a templated functor for integer types
//
// See "Numeric" above for description of the generator functor
template <template <typename...> class Generator, typename Type0, typename... Args>
ArrayKernelExec GenerateInteger(detail::GetTypeId get_id) {
  switch (get_id.id) {
    case Type::INT8:
      return Generator<Type0, Int8Type, Args...>::Exec;
    case Type::INT16:
      return Generator<Type0, Int16Type, Args...>::Exec;
    case Type::INT32:
      return Generator<Type0, Int32Type, Args...>::Exec;
    case Type::INT64:
      return Generator<Type0, Int64Type, Args...>::Exec;
    case Type::UINT8:
      return Generator<Type0, UInt8Type, Args...>::Exec;
    case Type::UINT16:
      return Generator<Type0, UInt16Type, Args...>::Exec;
    case Type::UINT32:
      return Generator<Type0, UInt32Type, Args...>::Exec;
    case Type::UINT64:
      return Generator<Type0, UInt64Type, Args...>::Exec;
    default:
      DCHECK(false);
      return ExecFail;
  }
}

template <template <typename...> class Generator, typename Type0, typename... Args>
ArrayKernelExec GeneratePhysicalInteger(detail::GetTypeId get_id) {
  switch (get_id.id) {
    case Type::INT8:
      return Generator<Type0, Int8Type, Args...>::Exec;
    case Type::INT16:
      return Generator<Type0, Int16Type, Args...>::Exec;
    case Type::INT32:
    case Type::DATE32:
    case Type::TIME32:
      return Generator<Type0, Int32Type, Args...>::Exec;
    case Type::INT64:
    case Type::DATE64:
    case Type::TIMESTAMP:
    case Type::TIME64:
    case Type::DURATION:
      return Generator<Type0, Int64Type, Args...>::Exec;
    case Type::UINT8:
      return Generator<Type0, UInt8Type, Args...>::Exec;
    case Type::UINT16:
      return Generator<Type0, UInt16Type, Args...>::Exec;
    case Type::UINT32:
      return Generator<Type0, UInt32Type, Args...>::Exec;
    case Type::UINT64:
      return Generator<Type0, UInt64Type, Args...>::Exec;
    default:
      DCHECK(false);
      return ExecFail;
  }
}

template <template <typename... Args> class Generator, typename... Args>
ArrayKernelExec GeneratePhysicalNumeric(detail::GetTypeId get_id) {
  switch (get_id.id) {
    case Type::INT8:
      return Generator<Int8Type, Args...>::Exec;
    case Type::INT16:
      return Generator<Int16Type, Args...>::Exec;
    case Type::INT32:
    case Type::DATE32:
    case Type::TIME32:
      return Generator<Int32Type, Args...>::Exec;
    case Type::INT64:
    case Type::DATE64:
    case Type::TIMESTAMP:
    case Type::TIME64:
    case Type::DURATION:
      return Generator<Int64Type, Args...>::Exec;
    case Type::UINT8:
      return Generator<UInt8Type, Args...>::Exec;
    case Type::UINT16:
      return Generator<UInt16Type, Args...>::Exec;
    case Type::UINT32:
      return Generator<UInt32Type, Args...>::Exec;
    case Type::UINT64:
      return Generator<UInt64Type, Args...>::Exec;
    case Type::FLOAT:
      return Generator<FloatType, Args...>::Exec;
    case Type::DOUBLE:
      return Generator<DoubleType, Args...>::Exec;
    default:
      DCHECK(false);
      return ExecFail;
  }
}

// Generate a kernel given a templated functor for integer types
//
// See "Numeric" above for description of the generator functor
template <template <typename...> class Generator, typename Type0, typename... Args>
ArrayKernelExec GenerateSignedInteger(detail::GetTypeId get_id) {
  switch (get_id.id) {
    case Type::INT8:
      return Generator<Type0, Int8Type, Args...>::Exec;
    case Type::INT16:
      return Generator<Type0, Int16Type, Args...>::Exec;
    case Type::INT32:
      return Generator<Type0, Int32Type, Args...>::Exec;
    case Type::INT64:
      return Generator<Type0, Int64Type, Args...>::Exec;
    default:
      DCHECK(false);
      return ExecFail;
  }
}

// Generate a kernel given a templated functor. Only a single template is
// instantiated for each bit width, and the functor is expected to treat types
// of the same bit width the same without utilizing any type-specific behavior
// (e.g. int64 should be handled equivalent to uint64 or double -- all 64
// bits).
//
// See "Numeric" above for description of the generator functor
template <template <typename...> class Generator, typename... Args>
ArrayKernelExec GenerateTypeAgnosticPrimitive(detail::GetTypeId get_id) {
  switch (get_id.id) {
    case Type::NA:
      return Generator<NullType, Args...>::Exec;
    case Type::BOOL:
      return Generator<BooleanType, Args...>::Exec;
    case Type::UINT8:
    case Type::INT8:
      return Generator<UInt8Type, Args...>::Exec;
    case Type::UINT16:
    case Type::INT16:
      return Generator<UInt16Type, Args...>::Exec;
    case Type::UINT32:
    case Type::INT32:
    case Type::FLOAT:
    case Type::DATE32:
    case Type::TIME32:
    case Type::INTERVAL_MONTHS:
      return Generator<UInt32Type, Args...>::Exec;
    case Type::UINT64:
    case Type::INT64:
    case Type::DOUBLE:
    case Type::DATE64:
    case Type::TIMESTAMP:
    case Type::TIME64:
    case Type::DURATION:
    case Type::INTERVAL_DAY_TIME:
      return Generator<UInt64Type, Args...>::Exec;
    default:
      DCHECK(false);
      return ExecFail;
  }
}

// similar to GenerateTypeAgnosticPrimitive, but for variable types
template <template <typename...> class Generator, typename... Args>
ArrayKernelExec GenerateTypeAgnosticVarBinaryBase(detail::GetTypeId get_id) {
  switch (get_id.id) {
    case Type::BINARY:
    case Type::STRING:
      return Generator<BinaryType, Args...>::Exec;
    case Type::LARGE_BINARY:
    case Type::LARGE_STRING:
      return Generator<LargeBinaryType, Args...>::Exec;
    default:
      DCHECK(false);
      return ExecFail;
  }
}

// Generate a kernel given a templated functor for base binary types. Generates
// a single kernel for binary/string and large binary / large string. If your
// kernel implementation needs access to the specific type at compile time,
// please use BaseBinarySpecific.
//
// See "Numeric" above for description of the generator functor
template <template <typename...> class Generator, typename Type0, typename... Args>
ArrayKernelExec GenerateVarBinaryBase(detail::GetTypeId get_id) {
  switch (get_id.id) {
    case Type::BINARY:
    case Type::STRING:
      return Generator<Type0, BinaryType, Args...>::Exec;
    case Type::LARGE_BINARY:
    case Type::LARGE_STRING:
      return Generator<Type0, LargeBinaryType, Args...>::Exec;
    default:
      DCHECK(false);
      return ExecFail;
  }
}

// See BaseBinary documentation
template <template <typename...> class Generator, typename Type0, typename... Args>
ArrayKernelExec GenerateVarBinary(detail::GetTypeId get_id) {
  switch (get_id.id) {
    case Type::BINARY:
      return Generator<Type0, BinaryType, Args...>::Exec;
    case Type::STRING:
      return Generator<Type0, StringType, Args...>::Exec;
    case Type::LARGE_BINARY:
      return Generator<Type0, LargeBinaryType, Args...>::Exec;
    case Type::LARGE_STRING:
      return Generator<Type0, LargeStringType, Args...>::Exec;
    default:
      DCHECK(false);
      return ExecFail;
  }
}

// Generate a kernel given a templated functor for temporal types
//
// See "Numeric" above for description of the generator functor
template <template <typename...> class Generator, typename Type0, typename... Args>
ArrayKernelExec GenerateTemporal(detail::GetTypeId get_id) {
  switch (get_id.id) {
    case Type::DATE32:
      return Generator<Type0, Date32Type, Args...>::Exec;
    case Type::DATE64:
      return Generator<Type0, Date64Type, Args...>::Exec;
    case Type::DURATION:
      return Generator<Type0, DurationType, Args...>::Exec;
    case Type::TIME32:
      return Generator<Type0, Time32Type, Args...>::Exec;
    case Type::TIME64:
      return Generator<Type0, Time64Type, Args...>::Exec;
    case Type::TIMESTAMP:
      return Generator<Type0, TimestampType, Args...>::Exec;
    default:
      DCHECK(false);
      return ExecFail;
  }
}

// Generate a kernel given a templated functor for decimal types
//
// See "Numeric" above for description of the generator functor
template <template <typename...> class Generator, typename Type0, typename... Args>
ArrayKernelExec GenerateDecimal(detail::GetTypeId get_id) {
  switch (get_id.id) {
    case Type::DECIMAL128:
      return Generator<Type0, Decimal128Type, Args...>::Exec;
    case Type::DECIMAL256:
      return Generator<Type0, Decimal256Type, Args...>::Exec;
    default:
      DCHECK(false);
      return ExecFail;
  }
}

// END of kernel generator-dispatchers
// ----------------------------------------------------------------------

ARROW_EXPORT
void EnsureDictionaryDecoded(std::vector<ValueDescr>* descrs);

ARROW_EXPORT
void ReplaceNullWithOtherType(std::vector<ValueDescr>* descrs);

ARROW_EXPORT
void ReplaceTypes(const std::shared_ptr<DataType>&, std::vector<ValueDescr>* descrs);

ARROW_EXPORT
void ReplaceTypes(const std::shared_ptr<DataType>&, ValueDescr* descrs, size_t count);

ARROW_EXPORT
std::shared_ptr<DataType> CommonNumeric(const std::vector<ValueDescr>& descrs);

ARROW_EXPORT
std::shared_ptr<DataType> CommonNumeric(const ValueDescr* begin, size_t count);

ARROW_EXPORT
std::shared_ptr<DataType> CommonTemporal(const std::vector<ValueDescr>& descrs);

ARROW_EXPORT
std::shared_ptr<DataType> CommonBinary(const std::vector<ValueDescr>& descrs);

/// How to promote decimal precision/scale in CastBinaryDecimalArgs.
enum class DecimalPromotion : uint8_t {
  kAdd,
  kMultiply,
  kDivide,
};

/// Given two arguments, at least one of which is decimal, promote all
/// to not necessarily identical types, but types which are compatible
/// for the given operator (add/multiply/divide).
ARROW_EXPORT
Status CastBinaryDecimalArgs(DecimalPromotion promotion, std::vector<ValueDescr>* descrs);

/// Given one or more arguments, at least one of which is decimal,
/// promote all to an identical type.
ARROW_EXPORT
Status CastDecimalArgs(ValueDescr* begin, size_t count);

ARROW_EXPORT
bool HasDecimal(const std::vector<ValueDescr>& descrs);

}  // namespace internal
}  // namespace compute
}  // namespace arrow
<|MERGE_RESOLUTION|>--- conflicted
+++ resolved
@@ -349,7 +349,6 @@
 // values, such as Decimal128 rather than util::string_view.
 
 template <typename T, typename VisitFunc, typename NullFunc>
-<<<<<<< HEAD
 static typename arrow::internal::call_traits::enable_if_return<VisitFunc, void>::type
 VisitArrayValuesInline(const ArrayData& arr, VisitFunc&& valid_func,
                        NullFunc&& null_func) {
@@ -359,15 +358,6 @@
         valid_func(GetViewType<T>::LogicalValue(std::move(v)));
       },
       std::forward<NullFunc>(null_func));
-=======
-static void VisitArrayValuesInline(const ArrayData& arr, VisitFunc&& valid_func,
-                                   NullFunc&& null_func) {
-  VisitArrayDataInline<T>(arr,
-                          [&](typename GetViewType<T>::PhysicalType v) {
-                            valid_func(GetViewType<T>::LogicalValue(std::move(v)));
-                          },
-                          std::forward<NullFunc>(null_func));
->>>>>>> 5a1ba455
 }
 
 template <typename T, typename VisitFunc, typename NullFunc>
@@ -935,11 +925,10 @@
 template <typename OutType, typename ArgType, typename Op>
 using ScalarBinaryNotNullEqualTypes = ScalarBinaryNotNull<OutType, ArgType, ArgType, Op>;
 
-<<<<<<< HEAD
 template <typename OutType, typename ArgType, typename Op>
 using ScalarBinaryNotNullStatefulEqualTypes =
     ScalarBinaryNotNullStateful<OutType, ArgType, ArgType, Op>;
-=======
+
 // A kernel exec generator for ternary functions that addresses both array and
 // scalar inputs and dispatches input iteration and output writing to other
 // templates
@@ -1271,18 +1260,6 @@
   }
 };
 
-// A kernel exec generator for binary kernels where both input types are the
-// same
-template <typename OutType, typename ArgType, typename Op>
-using ScalarTernaryEqualTypes = ScalarTernary<OutType, ArgType, ArgType, ArgType, Op>;
-
-// A kernel exec generator for non-null binary kernels where both input types are the
-// same
-template <typename OutType, typename ArgType, typename Op>
-using ScalarTernaryNotNullEqualTypes =
-    ScalarTernaryNotNull<OutType, ArgType, ArgType, ArgType, Op>;
->>>>>>> 5a1ba455
-
 }  // namespace applicator
 
 // ----------------------------------------------------------------------
