--- conflicted
+++ resolved
@@ -73,7 +73,6 @@
   }
 };
 
-<<<<<<< HEAD
 struct ExtractCounter {
   int64_t extract_non_null_count;
   int64_t extract_nan_count;
@@ -188,10 +187,7 @@
   MemoryPool* pool_;
 };
 
-class ArraySelecter : public TypeVisitor {
-=======
 class ArraySelector : public TypeVisitor {
->>>>>>> ac00bc8d
  public:
   ArraySelector(ExecContext* ctx, const Array& array, const SelectKOptions& options,
                 Datum* output)
@@ -284,7 +280,6 @@
   ArrayType* array;
 };
 
-<<<<<<< HEAD
 template <typename InType, SortOrder sort_order>
 class ChunkedHeapSorter {
  public:
@@ -467,10 +462,7 @@
   MemoryPool* pool_;
 };
 
-class ChunkedArraySelecter : public TypeVisitor {
-=======
 class ChunkedArraySelector : public TypeVisitor {
->>>>>>> ac00bc8d
  public:
   ChunkedArraySelector(ExecContext* ctx, const ChunkedArray& chunked_array,
                        const SelectKOptions& options, Datum* output)
@@ -648,13 +640,13 @@
  private:
   struct ResolvedSortKey {
     ResolvedSortKey(const std::shared_ptr<ChunkedArray>& chunked_array,
-                    const SortOrder order, NullPlacement null_placement)
+                    const SortOrder order, const NullPlacement null_placement)
         : order(order),
+          null_placement(null_placement),
           type(GetPhysicalType(chunked_array->type())),
           chunks(GetPhysicalChunks(*chunked_array, type)),
           null_count(chunked_array->null_count()),
-          resolver(GetArrayPointers(chunks)),
-          null_placement(null_placement) {}
+          resolver(GetArrayPointers(chunks)) {}
 
     using LocationType = int64_t;
 
@@ -663,11 +655,11 @@
     ResolvedChunk GetChunk(int64_t index) const { return resolver.Resolve(index); }
 
     const SortOrder order;
+    const NullPlacement null_placement;
     const std::shared_ptr<DataType> type;
     const ArrayVector chunks;
     const int64_t null_count;
     const ChunkedArrayResolver resolver;
-    NullPlacement null_placement;
   };
   using Comparator = MultipleKeyComparator<ResolvedSortKey>;
 
@@ -768,21 +760,13 @@
     std::function<bool(const uint64_t&, const uint64_t&)> cmp;
     SelectKComparator<sort_order> select_k_comparator;
     cmp = [&](const uint64_t& left, const uint64_t& right) -> bool {
-<<<<<<< HEAD
-      auto chunk_left = first_sort_key.template GetChunk<ArrayType>(left);
-      auto chunk_right = first_sort_key.template GetChunk<ArrayType>(right);
+      auto chunk_left = first_sort_key.GetChunk(left);
+      auto chunk_right = first_sort_key.GetChunk(right);
       const bool is_null_left = chunk_left.IsNull();
       const bool is_null_right = chunk_right.IsNull();
-      auto value_left = chunk_left.Value();
-      auto value_right = chunk_right.Value();
-      if ((value_left == value_right) || (is_null_left && is_null_right)) {
-=======
-      auto chunk_left = first_sort_key.GetChunk(left);
-      auto chunk_right = first_sort_key.GetChunk(right);
       auto value_left = chunk_left.Value<InType>();
       auto value_right = chunk_right.Value<InType>();
-      if (value_left == value_right) {
->>>>>>> ac00bc8d
+      if ((value_left == value_right) || (is_null_left && is_null_right)) {
         return comparator.Compare(left, right, 1);
       }
       return select_k_comparator(value_left, value_right);
