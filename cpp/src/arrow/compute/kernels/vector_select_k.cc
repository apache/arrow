--- conflicted
+++ resolved
@@ -195,12 +195,8 @@
         ctx_(ctx),
         array_(array),
         k_(options.k),
-<<<<<<< HEAD
-        order_(options.sort_keys[0].order),
-        null_placement_(options.sort_keys[0].null_placement),
-=======
         order_(options.GetSortKeys()[0].order),
->>>>>>> 25984c54
+        null_placement_(options.GetSortKeys()[0].null_placement),
         physical_type_(GetPhysicalType(array.type())),
         output_(output) {}
 
@@ -532,11 +528,7 @@
         record_batch_(record_batch),
         k_(options.k),
         output_(output),
-<<<<<<< HEAD
-        sort_keys_(ResolveSortKeys(record_batch, options.sort_keys, &status_)),
-=======
         sort_keys_(ResolveSortKeys(record_batch, options.GetSortKeys(), &status_)),
->>>>>>> 25984c54
         comparator_(sort_keys_) {}
 
   Status Run() {
@@ -648,11 +640,7 @@
  private:
   struct ResolvedSortKey {
     ResolvedSortKey(const std::shared_ptr<ChunkedArray>& chunked_array,
-<<<<<<< HEAD
                     const SortOrder order, const NullPlacement null_placement)
-=======
-                    const SortOrder order, NullPlacement null_placement)
->>>>>>> 25984c54
         : order(order),
           null_placement(null_placement),
           type(GetPhysicalType(chunked_array->type())),
@@ -683,11 +671,7 @@
         table_(table),
         k_(options.k),
         output_(output),
-<<<<<<< HEAD
-        sort_keys_(ResolveSortKeys(table, options.sort_keys, &status_)),
-=======
         sort_keys_(ResolveSortKeys(table, options.GetSortKeys(), &status_)),
->>>>>>> 25984c54
         comparator_(sort_keys_) {}
 
   Status Run() {
@@ -715,12 +699,8 @@
         *status = maybe_chunked_array.status();
         return {};
       }
-<<<<<<< HEAD
       resolved.emplace_back(*std::move(maybe_chunked_array), key.order,
                             key.null_placement);
-=======
-      resolved.emplace_back(*std::move(maybe_chunked_array), key.order, key.null_placement);
->>>>>>> 25984c54
     }
     return resolved;
   }
