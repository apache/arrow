--- conflicted
+++ resolved
@@ -45,17 +45,6 @@
 
 #ifdef ARROW_EXTRA_ERROR_CONTEXT
 
-<<<<<<< HEAD
-#define FUNC_RETURN_NOT_OK(s)                                                       \
-  do {                                                                              \
-    Status _s = (s);                                                                \
-    if (ARROW_PREDICT_FALSE(!_s.ok())) {                                            \
-      std::stringstream ss;                                                         \
-      ss << __FILE__ << ":" << __LINE__ << " code: " << #s << "\n" << _s.message(); \
-      ctx->SetStatus(Status(_s.code(), ss.str(), s.detail()));                      \
-      return;                                                                       \
-    }                                                                               \
-=======
 #define FUNC_RETURN_NOT_OK(expr)                     \
   do {                                               \
     Status _st = (expr);                             \
@@ -64,7 +53,6 @@
       ctx->SetStatus(_st);                           \
       return;                                        \
     }                                                \
->>>>>>> c037ee2b
   } while (0)
 
 #else
