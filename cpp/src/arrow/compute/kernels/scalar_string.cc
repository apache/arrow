// Licensed to the Apache Software Foundation (ASF) under one
// or more contributor license agreements.  See the NOTICE file
// distributed with this work for additional information
// regarding copyright ownership.  The ASF licenses this file
// to you under the Apache License, Version 2.0 (the
// "License"); you may not use this file except in compliance
// with the License.  You may obtain a copy of the License at
//
//   http://www.apache.org/licenses/LICENSE-2.0
//
// Unless required by applicable law or agreed to in writing,
// software distributed under the License is distributed on an
// "AS IS" BASIS, WITHOUT WARRANTIES OR CONDITIONS OF ANY
// KIND, either express or implied.  See the License for the
// specific language governing permissions and limitations
// under the License.

#include <algorithm>
#include <cctype>
#include <iterator>
#include <string>

#ifdef ARROW_WITH_UTF8PROC
#include <utf8proc.h>
#endif

#ifdef ARROW_WITH_RE2
#include <re2/re2.h>
#endif

#include "arrow/array/builder_binary.h"
#include "arrow/array/builder_nested.h"
#include "arrow/buffer_builder.h"
#include "arrow/builder.h"
#include "arrow/compute/api_scalar.h"
#include "arrow/compute/kernels/common.h"
#include "arrow/util/checked_cast.h"
#include "arrow/util/string.h"
#include "arrow/util/utf8.h"
#include "arrow/util/value_parsing.h"
#include "arrow/visitor_inline.h"

namespace arrow {

using internal::checked_cast;

namespace compute {
namespace internal {

namespace {

#ifdef ARROW_WITH_RE2
util::string_view ToStringView(re2::StringPiece piece) {
  return {piece.data(), piece.length()};
}

re2::StringPiece ToStringPiece(util::string_view view) {
  return {view.data(), view.length()};
}

Status RegexStatus(const RE2& regex) {
  if (!regex.ok()) {
    return Status::Invalid("Invalid regular expression: ", regex.error());
  }
  return Status::OK();
}

RE2::Options MakeRE2Options(bool is_utf8, bool ignore_case = false,
                            bool literal = false) {
  RE2::Options options(RE2::Quiet);
  options.set_encoding(is_utf8 ? RE2::Options::EncodingUTF8
                               : RE2::Options::EncodingLatin1);
  options.set_case_sensitive(!ignore_case);
  options.set_literal(literal);
  return options;
}

// Set RE2 encoding based on input type: Latin-1 for BinaryTypes and UTF-8 for StringTypes
template <typename T>
RE2::Options MakeRE2Options(bool ignore_case = false, bool literal = false) {
  return MakeRE2Options(T::is_utf8, ignore_case, literal);
}
#endif

// Code units in the range [a-z] can only be an encoding of an ASCII
// character/codepoint, not the 2nd, 3rd or 4th code unit (byte) of a different
// codepoint. This is guaranteed by the non-overlap design of the Unicode
// standard. (see section 2.5 of Unicode Standard Core Specification v13.0)

// IsAlpha/Digit etc

static inline bool IsAsciiCharacter(uint8_t character) { return character < 128; }

static inline bool IsLowerCaseCharacterAscii(uint8_t ascii_character) {
  return (ascii_character >= 'a') && (ascii_character <= 'z');
}

static inline bool IsUpperCaseCharacterAscii(uint8_t ascii_character) {
  return (ascii_character >= 'A') && (ascii_character <= 'Z');
}

static inline bool IsCasedCharacterAscii(uint8_t ascii_character) {
  // Note: Non-ASCII characters are seen as uncased.
  return IsLowerCaseCharacterAscii(ascii_character) ||
         IsUpperCaseCharacterAscii(ascii_character);
}

static inline bool IsAlphaCharacterAscii(uint8_t ascii_character) {
  return IsCasedCharacterAscii(ascii_character);
}

static inline bool IsAlphaNumericCharacterAscii(uint8_t ascii_character) {
  return ((ascii_character >= '0') && (ascii_character <= '9')) ||
         ((ascii_character >= 'a') && (ascii_character <= 'z')) ||
         ((ascii_character >= 'A') && (ascii_character <= 'Z'));
}

static inline bool IsDecimalCharacterAscii(uint8_t ascii_character) {
  return ((ascii_character >= '0') && (ascii_character <= '9'));
}

static inline bool IsSpaceCharacterAscii(uint8_t ascii_character) {
  return ((ascii_character >= 9) && (ascii_character <= 13)) || (ascii_character == ' ');
}

static inline bool IsPrintableCharacterAscii(uint8_t ascii_character) {
  return ((ascii_character >= ' ') && (ascii_character <= '~'));
}

struct BinaryLength {
  template <typename OutValue, typename Arg0Value = util::string_view>
  static OutValue Call(KernelContext*, Arg0Value val, Status*) {
    return static_cast<OutValue>(val.size());
  }

  static Status FixedSizeExec(KernelContext*, const ExecBatch& batch, Datum* out) {
    // Output is preallocated and validity buffer is precomputed
    const int32_t width =
        checked_cast<const FixedSizeBinaryType&>(*batch[0].type()).byte_width();
    if (batch.values[0].is_array()) {
      int32_t* buffer = out->mutable_array()->GetMutableValues<int32_t>(1);
      std::fill(buffer, buffer + batch.length, width);
    } else {
      checked_cast<Int32Scalar*>(out->scalar().get())->value = width;
    }
    return Status::OK();
  }
};

struct Utf8Length {
  template <typename OutValue, typename Arg0Value = util::string_view>
  static OutValue Call(KernelContext*, Arg0Value val, Status*) {
    auto str = reinterpret_cast<const uint8_t*>(val.data());
    auto strlen = val.size();
    return static_cast<OutValue>(util::UTF8Length(str, str + strlen));
  }
};

static inline uint8_t ascii_tolower(uint8_t utf8_code_unit) {
  return ((utf8_code_unit >= 'A') && (utf8_code_unit <= 'Z')) ? (utf8_code_unit + 32)
                                                              : utf8_code_unit;
}

static inline uint8_t ascii_toupper(uint8_t utf8_code_unit) {
  return ((utf8_code_unit >= 'a') && (utf8_code_unit <= 'z')) ? (utf8_code_unit - 32)
                                                              : utf8_code_unit;
}

static inline uint8_t ascii_swapcase(uint8_t utf8_code_unit) {
  if (IsLowerCaseCharacterAscii(utf8_code_unit)) {
    utf8_code_unit -= 32;
  } else if (IsUpperCaseCharacterAscii(utf8_code_unit)) {
    utf8_code_unit += 32;
  }
  return utf8_code_unit;
}

#ifdef ARROW_WITH_UTF8PROC

// Direct lookup tables for unicode properties
constexpr uint32_t kMaxCodepointLookup =
    0xffff;  // up to this codepoint is in a lookup table
std::vector<uint32_t> lut_upper_codepoint;
std::vector<uint32_t> lut_lower_codepoint;
std::vector<uint32_t> lut_swapcase_codepoint;
std::vector<utf8proc_category_t> lut_category;
std::once_flag flag_case_luts;

// IsAlpha/Digit etc

static inline bool HasAnyUnicodeGeneralCategory(uint32_t codepoint, uint32_t mask) {
  utf8proc_category_t general_category = codepoint <= kMaxCodepointLookup
                                             ? lut_category[codepoint]
                                             : utf8proc_category(codepoint);
  uint32_t general_category_bit = 1 << general_category;
  // for e.g. undefined (but valid) codepoints, general_category == 0 ==
  // UTF8PROC_CATEGORY_CN
  return (general_category != UTF8PROC_CATEGORY_CN) &&
         ((general_category_bit & mask) != 0);
}

template <typename... Categories>
static inline bool HasAnyUnicodeGeneralCategory(uint32_t codepoint, uint32_t mask,
                                                utf8proc_category_t category,
                                                Categories... categories) {
  return HasAnyUnicodeGeneralCategory(codepoint, mask | (1 << category), categories...);
}

template <typename... Categories>
static inline bool HasAnyUnicodeGeneralCategory(uint32_t codepoint,
                                                utf8proc_category_t category,
                                                Categories... categories) {
  return HasAnyUnicodeGeneralCategory(codepoint, static_cast<uint32_t>(1u << category),
                                      categories...);
}

static inline bool IsCasedCharacterUnicode(uint32_t codepoint) {
  return HasAnyUnicodeGeneralCategory(codepoint, UTF8PROC_CATEGORY_LU,
                                      UTF8PROC_CATEGORY_LL, UTF8PROC_CATEGORY_LT) ||
         ((static_cast<uint32_t>(utf8proc_toupper(codepoint)) != codepoint) ||
          (static_cast<uint32_t>(utf8proc_tolower(codepoint)) != codepoint));
}

static inline bool IsLowerCaseCharacterUnicode(uint32_t codepoint) {
  // although this trick seems to work for upper case, this is not enough for lower case
  // testing, see https://github.com/JuliaStrings/utf8proc/issues/195 . But currently the
  // best we can do
  return (HasAnyUnicodeGeneralCategory(codepoint, UTF8PROC_CATEGORY_LL) ||
          ((static_cast<uint32_t>(utf8proc_toupper(codepoint)) != codepoint) &&
           (static_cast<uint32_t>(utf8proc_tolower(codepoint)) == codepoint))) &&
         !HasAnyUnicodeGeneralCategory(codepoint, UTF8PROC_CATEGORY_LT);
}

static inline bool IsUpperCaseCharacterUnicode(uint32_t codepoint) {
  // this seems to be a good workaround for utf8proc not having case information
  // https://github.com/JuliaStrings/utf8proc/issues/195
  return (HasAnyUnicodeGeneralCategory(codepoint, UTF8PROC_CATEGORY_LU) ||
          ((static_cast<uint32_t>(utf8proc_toupper(codepoint)) == codepoint) &&
           (static_cast<uint32_t>(utf8proc_tolower(codepoint)) != codepoint))) &&
         !HasAnyUnicodeGeneralCategory(codepoint, UTF8PROC_CATEGORY_LT);
}

static inline bool IsAlphaNumericCharacterUnicode(uint32_t codepoint) {
  return HasAnyUnicodeGeneralCategory(
      codepoint, UTF8PROC_CATEGORY_LU, UTF8PROC_CATEGORY_LL, UTF8PROC_CATEGORY_LT,
      UTF8PROC_CATEGORY_LM, UTF8PROC_CATEGORY_LO, UTF8PROC_CATEGORY_ND,
      UTF8PROC_CATEGORY_NL, UTF8PROC_CATEGORY_NO);
}

static inline bool IsAlphaCharacterUnicode(uint32_t codepoint) {
  return HasAnyUnicodeGeneralCategory(codepoint, UTF8PROC_CATEGORY_LU,
                                      UTF8PROC_CATEGORY_LL, UTF8PROC_CATEGORY_LT,
                                      UTF8PROC_CATEGORY_LM, UTF8PROC_CATEGORY_LO);
}

static inline bool IsDecimalCharacterUnicode(uint32_t codepoint) {
  return HasAnyUnicodeGeneralCategory(codepoint, UTF8PROC_CATEGORY_ND);
}

static inline bool IsDigitCharacterUnicode(uint32_t codepoint) {
  // Python defines this as Numeric_Type=Digit or Numeric_Type=Decimal.
  // utf8proc has no support for this, this is the best we can do:
  return HasAnyUnicodeGeneralCategory(codepoint, UTF8PROC_CATEGORY_ND);
}

static inline bool IsNumericCharacterUnicode(uint32_t codepoint) {
  // Formally this is not correct, but utf8proc does not allow us to query for Numerical
  // properties, e.g. Numeric_Value and Numeric_Type
  // Python defines Numeric as Numeric_Type=Digit, Numeric_Type=Decimal or
  // Numeric_Type=Numeric.
  return HasAnyUnicodeGeneralCategory(codepoint, UTF8PROC_CATEGORY_ND,
                                      UTF8PROC_CATEGORY_NL, UTF8PROC_CATEGORY_NO);
}

static inline bool IsSpaceCharacterUnicode(uint32_t codepoint) {
  auto property = utf8proc_get_property(codepoint);
  return HasAnyUnicodeGeneralCategory(codepoint, UTF8PROC_CATEGORY_ZS) ||
         property->bidi_class == UTF8PROC_BIDI_CLASS_WS ||
         property->bidi_class == UTF8PROC_BIDI_CLASS_B ||
         property->bidi_class == UTF8PROC_BIDI_CLASS_S;
}

static inline bool IsPrintableCharacterUnicode(uint32_t codepoint) {
  uint32_t general_category = utf8proc_category(codepoint);
  return (general_category != UTF8PROC_CATEGORY_CN) &&
         !HasAnyUnicodeGeneralCategory(codepoint, UTF8PROC_CATEGORY_CC,
                                       UTF8PROC_CATEGORY_CF, UTF8PROC_CATEGORY_CS,
                                       UTF8PROC_CATEGORY_CO, UTF8PROC_CATEGORY_ZS,
                                       UTF8PROC_CATEGORY_ZL, UTF8PROC_CATEGORY_ZP);
}

void EnsureLookupTablesFilled() {
  std::call_once(flag_case_luts, []() {
    lut_upper_codepoint.reserve(kMaxCodepointLookup + 1);
    lut_lower_codepoint.reserve(kMaxCodepointLookup + 1);
    lut_swapcase_codepoint.reserve(kMaxCodepointLookup + 1);
    for (uint32_t i = 0; i <= kMaxCodepointLookup; i++) {
      lut_upper_codepoint.push_back(utf8proc_toupper(i));
      lut_lower_codepoint.push_back(utf8proc_tolower(i));
      lut_category.push_back(utf8proc_category(i));

      if (IsLowerCaseCharacterUnicode(i)) {
        lut_swapcase_codepoint.push_back(utf8proc_toupper(i));
      } else if (IsUpperCaseCharacterUnicode(i)) {
        lut_swapcase_codepoint.push_back(utf8proc_tolower(i));
      } else {
        lut_swapcase_codepoint.push_back(i);
      }
    }
  });
}

#else

void EnsureLookupTablesFilled() {}

#endif  // ARROW_WITH_UTF8PROC

constexpr int64_t kTransformError = -1;

struct StringTransformBase {
  virtual ~StringTransformBase() = default;
  virtual Status PreExec(KernelContext* ctx, const ExecBatch& batch, Datum* out) {
    return Status::OK();
  }

  // Return the maximum total size of the output in codeunits (i.e. bytes)
  // given input characteristics.
  virtual int64_t MaxCodeunits(const uint8_t* input, int64_t ninputs,
                               int64_t input_ncodeunits) {
    return input_ncodeunits;
  }

  virtual Status InvalidInputSequence() {
    return Status::Invalid("Invalid UTF8 sequence in input");
  }
<<<<<<< HEAD

  // Derived classes should also define this method:
  //   int64_t Transform(const uint8_t* input, int64_t input_string_ncodeunits,
  //                     uint8_t* output, int64_t output_string_ncodeunits);
=======
>>>>>>> 412da891
};

/// Kernel exec generator for unary string transforms. Types of template
/// parameter StringTransform need to define a transform method with the
/// following signature:
///
/// int64_t Transform(const uint8_t* input, int64_t input_string_ncodeunits,
///                   uint8_t* output);
///
/// where
///   * `input` is the input sequence (binary or string)
///   * `input_string_ncodeunits` is the length of input sequence in codeunits
///   * `output` is the output sequence (binary or string)
///
/// and returns the number of codeunits of the `output` sequence or a negative
/// value if an invalid input sequence is detected.
template <typename Type, typename StringTransform>
struct StringTransformExecBase {
  using offset_type = typename Type::offset_type;
  using ArrayType = typename TypeTraits<Type>::ArrayType;

  static Status Execute(KernelContext* ctx, StringTransform* transform,
                        const ExecBatch& batch, Datum* out) {
    if (batch[0].kind() == Datum::ARRAY) {
      return ExecArray(ctx, transform, batch[0].array(), out);
    }
    DCHECK_EQ(batch[0].kind(), Datum::SCALAR);
    return ExecScalar(ctx, transform, batch[0].scalar(), out);
  }

  static Status ExecArray(KernelContext* ctx, StringTransform* transform,
                          const std::shared_ptr<ArrayData>& data, Datum* out) {
    ArrayType input(data);
    const int64_t input_ncodeunits = input.total_values_length();
    const int64_t input_nstrings = input.length();
<<<<<<< HEAD
    const uint8_t* input_string = input.raw_data() + input.value_offset(0);

    const int64_t output_ncodeunits_max =
        transform->MaxCodeunits(input_string, input_nstrings, input_ncodeunits);
    if (output_ncodeunits_max > std::numeric_limits<offset_type>::max()) {
      return Status::CapacityError(
          "Result might not fit in a 32bit utf8 array, convert to large_utf8");
    }
=======
    const int64_t max_output_ncodeunits =
        transform->MaxCodeunits(input_nstrings, input_ncodeunits);
    RETURN_NOT_OK(CheckOutputCapacity(max_output_ncodeunits));
>>>>>>> 412da891

    ArrayData* output = out->mutable_array();
    ARROW_ASSIGN_OR_RAISE(auto values_buffer, ctx->Allocate(max_output_ncodeunits));
    output->buffers[2] = values_buffer;

    // String offsets are preallocated
    offset_type* output_string_offsets = output->GetMutableValues<offset_type>(1);
    uint8_t* output_str = output->buffers[2]->mutable_data();
    offset_type output_ncodeunits = 0;
    output_string_offsets[0] = output_ncodeunits;
    for (int64_t i = 0; i < input_nstrings; i++) {
      if (!input.IsNull(i)) {
        offset_type input_string_ncodeunits;
        const uint8_t* input_string = input.GetValue(i, &input_string_ncodeunits);
        auto encoded_nbytes = static_cast<offset_type>(transform->Transform(
            input_string, input_string_ncodeunits, output_str + output_ncodeunits,
            output_ncodeunits_max - output_ncodeunits));
        if (encoded_nbytes < 0) {
          return transform->InvalidInputSequence();
        }
        output_ncodeunits += encoded_nbytes;
      }
      output_string_offsets[i + 1] = output_ncodeunits;
    }
    DCHECK_LE(output_ncodeunits, max_output_ncodeunits);

    // Trim the codepoint buffer, since we may have allocated too much
    return values_buffer->Resize(output_ncodeunits, /*shrink_to_fit=*/true);
  }

  static Status ExecScalar(KernelContext* ctx, StringTransform* transform,
                           const std::shared_ptr<Scalar>& scalar, Datum* out) {
    const auto& input = checked_cast<const BaseBinaryScalar&>(*scalar);
    if (!input.is_valid) {
      return Status::OK();
    }
    const int64_t data_nbytes = static_cast<int64_t>(input.value->size());
    const int64_t max_output_ncodeunits = transform->MaxCodeunits(1, data_nbytes);
    RETURN_NOT_OK(CheckOutputCapacity(max_output_ncodeunits));

<<<<<<< HEAD
    const int64_t output_ncodeunits_max =
        transform->MaxCodeunits(input.value->data(), 1, data_nbytes);
    if (output_ncodeunits_max > std::numeric_limits<offset_type>::max()) {
      return Status::CapacityError(
          "Result might not fit in a 32bit utf8 array, convert to large_utf8");
    }
    ARROW_ASSIGN_OR_RAISE(auto value_buffer, ctx->Allocate(output_ncodeunits_max));
=======
    ARROW_ASSIGN_OR_RAISE(auto value_buffer, ctx->Allocate(max_output_ncodeunits));
    auto* result = checked_cast<BaseBinaryScalar*>(out->scalar().get());
    result->is_valid = true;
>>>>>>> 412da891
    result->value = value_buffer;
    auto encoded_nbytes = static_cast<offset_type>(
        transform->Transform(input.value->data(), data_nbytes,
                             value_buffer->mutable_data(), output_ncodeunits_max));
    if (encoded_nbytes < 0) {
      return transform->InvalidInputSequence();
    }
    DCHECK_LE(encoded_nbytes, max_output_ncodeunits);
    return value_buffer->Resize(encoded_nbytes, /*shrink_to_fit=*/true);
  }

  static Status CheckOutputCapacity(int64_t ncodeunits) {
    if (ncodeunits > std::numeric_limits<offset_type>::max()) {
      return Status::CapacityError(
          "Result might not fit in a 32bit utf8 array, convert to large_utf8");
    }
    return Status::OK();
  }
};

template <typename Type, typename StringTransform>
struct StringTransformExec : public StringTransformExecBase<Type, StringTransform> {
  using StringTransformExecBase<Type, StringTransform>::Execute;

  static Status Exec(KernelContext* ctx, const ExecBatch& batch, Datum* out) {
    StringTransform transform;
    RETURN_NOT_OK(transform.PreExec(ctx, batch, out));
    return Execute(ctx, &transform, batch, out);
  }
};

template <typename Type, typename StringTransform>
struct StringTransformExecWithState
    : public StringTransformExecBase<Type, StringTransform> {
  using State = typename StringTransform::State;
  using StringTransformExecBase<Type, StringTransform>::Execute;

  static Status Exec(KernelContext* ctx, const ExecBatch& batch, Datum* out) {
    StringTransform transform(State::Get(ctx));
    RETURN_NOT_OK(transform.PreExec(ctx, batch, out));
    return Execute(ctx, &transform, batch, out);
  }
};

template <typename StringTransform>
struct FixedSizeBinaryTransformExecBase {
  static Status Execute(KernelContext* ctx, StringTransform* transform,
                        const ExecBatch& batch, Datum* out) {
    if (batch[0].kind() == Datum::ARRAY) {
      return ExecArray(ctx, transform, batch[0].array(), out);
    }
    DCHECK_EQ(batch[0].kind(), Datum::SCALAR);
    return ExecScalar(ctx, transform, batch[0].scalar(), out);
  }

  static Status ExecArray(KernelContext* ctx, StringTransform* transform,
                          const std::shared_ptr<ArrayData>& data, Datum* out) {
    FixedSizeBinaryArray input(data);
    ArrayData* output = out->mutable_array();

    const int32_t input_width =
        checked_cast<const FixedSizeBinaryType&>(*data->type).byte_width();
    const int32_t output_width =
        checked_cast<const FixedSizeBinaryType&>(*out->type()).byte_width();
    const int64_t input_nstrings = input.length();
    ARROW_ASSIGN_OR_RAISE(auto values_buffer,
                          ctx->Allocate(output_width * input_nstrings));
    uint8_t* output_str = values_buffer->mutable_data();

    for (int64_t i = 0; i < input_nstrings; i++) {
      if (!input.IsNull(i)) {
        const uint8_t* input_string = input.GetValue(i);
        auto encoded_nbytes = static_cast<int32_t>(
            transform->Transform(input_string, input_width, output_str, output_width));
        if (encoded_nbytes != output_width) {
          return transform->InvalidInputSequence();
        }
      } else {
        std::memset(output_str, 0x00, output_width);
      }
      output_str += output_width;
    }

    output->buffers[1] = std::move(values_buffer);
    return Status::OK();
  }

  static Status ExecScalar(KernelContext* ctx, StringTransform* transform,
                           const std::shared_ptr<Scalar>& scalar, Datum* out) {
    const auto& input = checked_cast<const BaseBinaryScalar&>(*scalar);
    if (!input.is_valid) {
      return Status::OK();
    }
    const int32_t out_width =
        checked_cast<const FixedSizeBinaryType&>(*out->type()).byte_width();
    auto* result = checked_cast<BaseBinaryScalar*>(out->scalar().get());

    const int32_t data_nbytes = static_cast<int32_t>(input.value->size());
    ARROW_ASSIGN_OR_RAISE(auto value_buffer, ctx->Allocate(out_width));
    auto encoded_nbytes = static_cast<int32_t>(transform->Transform(
        input.value->data(), data_nbytes, value_buffer->mutable_data(), out_width));
    if (encoded_nbytes != out_width) {
      return transform->InvalidInputSequence();
    }

    result->is_valid = true;
    result->value = std::move(value_buffer);
    return Status::OK();
  }
};

template <typename StringTransform>
struct FixedSizeBinaryTransformExecWithState
    : public FixedSizeBinaryTransformExecBase<StringTransform> {
  using State = typename StringTransform::State;
  using FixedSizeBinaryTransformExecBase<StringTransform>::Execute;

  static Status Exec(KernelContext* ctx, const ExecBatch& batch, Datum* out) {
    StringTransform transform(State::Get(ctx));
    RETURN_NOT_OK(transform.PreExec(ctx, batch, out));
    return Execute(ctx, &transform, batch, out);
  }

  static Result<ValueDescr> OutputType(KernelContext* ctx,
                                       const std::vector<ValueDescr>& descrs) {
    DCHECK_EQ(1, descrs.size());
    const auto& options = State::Get(ctx);
    const int32_t input_width =
        checked_cast<const FixedSizeBinaryType&>(*descrs[0].type).byte_width();
    const int32_t output_width = StringTransform::FixedOutputSize(options, input_width);
    return ValueDescr(fixed_size_binary(output_width), descrs[0].shape);
  }
};

template <typename Type1, typename Type2>
struct StringBinaryTransformBase {
  using ViewType2 = typename GetViewType<Type2>::T;
  using ArrayType1 = typename TypeTraits<Type1>::ArrayType;
  using ArrayType2 = typename TypeTraits<Type2>::ArrayType;

  virtual ~StringBinaryTransformBase() = default;

  virtual Status PreExec(KernelContext* ctx, const ExecBatch& batch, Datum* out) {
    return Status::OK();
  }

  virtual Status InvalidInputSequence() {
    return Status::Invalid("Invalid UTF8 sequence in input");
  }

  // Return the maximum total size of the output in codeunits (i.e. bytes)
  // given input characteristics for different input shapes.
  // The Status parameter should only be set if an error needs to be signaled.

  // Scalar-Scalar
  virtual Result<int64_t> MaxCodeunits(const int64_t input1_ncodeunits, const ViewType2) {
    return input1_ncodeunits;
  }

  // Scalar-Array
  virtual Result<int64_t> MaxCodeunits(const int64_t input1_ncodeunits,
                                       const ArrayType2&) {
    return input1_ncodeunits;
  }

  // Array-Scalar
  virtual Result<int64_t> MaxCodeunits(const ArrayType1& input1, const ViewType2) {
    return input1.total_values_length();
  }

  // Array-Array
  virtual Result<int64_t> MaxCodeunits(const ArrayType1& input1, const ArrayType2&) {
    return input1.total_values_length();
  }

  // Not all combinations of input shapes are meaningful to string binary
  // transforms, so these flags serve as control toggles for enabling/disabling
  // the corresponding ones. These flags should be set in the PreExec() method.
  //
  // This is an example of a StringTransform that disables support for arguments
  // with mixed Scalar/Array shapes.
  //
  // template <typename Type1, typename Type2>
  // struct MyStringTransform : public StringBinaryTransformBase<Type1, Type2> {
  //   Status PreExec(KernelContext* ctx, const ExecBatch& batch, Datum* out) override {
  //     enable_scalar_array_ = false;
  //     enable_array_scalar_ = false;
  //     return StringBinaryTransformBase::PreExec(ctx, batch, out);
  //   }
  //   ...
  // };
  bool enable_scalar_scalar_ = true;
  bool enable_scalar_array_ = true;
  bool enable_array_scalar_ = true;
  bool enable_array_array_ = true;
};

/// Kernel exec generator for binary (two parameters) string transforms.
/// The first parameter is expected to always be a Binary/StringType while the
/// second parameter is generic. Types of template parameter StringTransform
/// need to define a transform method with the following signature:
///
/// Result<int64_t> Transform(
///    const uint8_t* input, const int64_t input_string_ncodeunits,
///    const ViewType2 value2, uint8_t* output);
///
/// where
///   * `input` - input sequence (binary or string)
///   * `input_string_ncodeunits` - length of input sequence in codeunits
///   * `value2` - second argument to the string transform
///   * `output` - output sequence (binary or string)
///   * `st` - Status code, only set if transform needs to signal an error
///
/// and returns the number of codeunits of the `output` sequence or a negative
/// value if an invalid input sequence is detected.
template <typename Type1, typename Type2, typename StringTransform>
struct StringBinaryTransformExecBase {
  using offset_type = typename Type1::offset_type;
  using ViewType2 = typename GetViewType<Type2>::T;
  using ArrayType1 = typename TypeTraits<Type1>::ArrayType;
  using ArrayType2 = typename TypeTraits<Type2>::ArrayType;

  static Status Execute(KernelContext* ctx, StringTransform* transform,
                        const ExecBatch& batch, Datum* out) {
    if (batch[0].is_scalar()) {
      if (batch[1].is_scalar()) {
        if (transform->enable_scalar_scalar_) {
          return ExecScalarScalar(ctx, transform, batch[0].scalar(), batch[1].scalar(),
                                  out);
        }
      } else if (batch[1].is_array()) {
        if (transform->enable_scalar_array_) {
          return ExecScalarArray(ctx, transform, batch[0].scalar(), batch[1].array(),
                                 out);
        }
      }
    } else if (batch[0].is_array()) {
      if (batch[1].is_scalar()) {
        if (transform->enable_array_scalar_) {
          return ExecArrayScalar(ctx, transform, batch[0].array(), batch[1].scalar(),
                                 out);
        }
      } else if (batch[1].is_array()) {
        if (transform->enable_array_array_) {
          return ExecArrayArray(ctx, transform, batch[0].array(), batch[1].array(), out);
        }
      }
    }

    if (!(transform->enable_scalar_scalar_ && transform->enable_scalar_array_ &&
          transform->enable_array_scalar_ && transform->enable_array_array_)) {
      return Status::Invalid(
          "Binary string transform has no combination of operand kinds enabled.");
    }

    return Status::TypeError("Invalid combination of operands (", batch[0].ToString(),
                             ", ", batch[1].ToString(), ") for binary string transform.");
  }

  static Status ExecScalarScalar(KernelContext* ctx, StringTransform* transform,
                                 const std::shared_ptr<Scalar>& scalar1,
                                 const std::shared_ptr<Scalar>& scalar2, Datum* out) {
    if (!scalar1->is_valid || !scalar2->is_valid) {
      return Status::OK();
    }
    const auto& binary_scalar1 = checked_cast<const BaseBinaryScalar&>(*scalar1);
    const auto input_string = binary_scalar1.value->data();
    const auto input_ncodeunits = binary_scalar1.value->size();
    const auto value2 = UnboxScalar<Type2>::Unbox(*scalar2);

    // Calculate max number of output codeunits
    ARROW_ASSIGN_OR_RAISE(const auto max_output_ncodeunits,
                          transform->MaxCodeunits(input_ncodeunits, value2));
    RETURN_NOT_OK(CheckOutputCapacity(max_output_ncodeunits));

    // Allocate output string
    const auto output = checked_cast<BaseBinaryScalar*>(out->scalar().get());
    output->is_valid = true;
    ARROW_ASSIGN_OR_RAISE(auto value_buffer, ctx->Allocate(max_output_ncodeunits));
    output->value = value_buffer;
    auto output_string = output->value->mutable_data();

    // Apply transform
    ARROW_ASSIGN_OR_RAISE(
        auto encoded_nbytes_,
        transform->Transform(input_string, input_ncodeunits, value2, output_string));
    auto encoded_nbytes = static_cast<offset_type>(encoded_nbytes_);
    if (encoded_nbytes < 0) {
      return transform->InvalidInputSequence();
    }
    DCHECK_LE(encoded_nbytes, max_output_ncodeunits);

    // Trim the codepoint buffer, since we may have allocated too much
    return value_buffer->Resize(encoded_nbytes, /*shrink_to_fit=*/true);
  }

  static Status ExecArrayScalar(KernelContext* ctx, StringTransform* transform,
                                const std::shared_ptr<ArrayData>& data1,
                                const std::shared_ptr<Scalar>& scalar2, Datum* out) {
    if (!scalar2->is_valid) {
      return Status::OK();
    }
    const ArrayType1 array1(data1);
    const auto value2 = UnboxScalar<Type2>::Unbox(*scalar2);

    // Calculate max number of output codeunits
    ARROW_ASSIGN_OR_RAISE(const auto max_output_ncodeunits,
                          transform->MaxCodeunits(array1, value2));
    RETURN_NOT_OK(CheckOutputCapacity(max_output_ncodeunits));

    // Allocate output strings
    const auto output = out->mutable_array();
    ARROW_ASSIGN_OR_RAISE(auto values_buffer, ctx->Allocate(max_output_ncodeunits));
    output->buffers[2] = values_buffer;
    const auto output_string = output->buffers[2]->mutable_data();

    // String offsets are preallocated
    auto output_offsets = output->GetMutableValues<offset_type>(1);
    output_offsets[0] = 0;
    offset_type output_ncodeunits = 0;

    // Apply transform
    RETURN_NOT_OK(VisitArrayDataInline<Type1>(
        *data1,
        [&](util::string_view input_string_view) {
          auto input_ncodeunits = static_cast<offset_type>(input_string_view.length());
          auto input_string = reinterpret_cast<const uint8_t*>(input_string_view.data());
          ARROW_ASSIGN_OR_RAISE(
              auto encoded_nbytes_,
              transform->Transform(input_string, input_ncodeunits, value2,
                                   output_string + output_ncodeunits));
          auto encoded_nbytes = static_cast<offset_type>(encoded_nbytes_);
          if (encoded_nbytes < 0) {
            return transform->InvalidInputSequence();
          }
          output_ncodeunits += encoded_nbytes;
          *(++output_offsets) = output_ncodeunits;
          return Status::OK();
        },
        [&]() {
          *(++output_offsets) = output_ncodeunits;
          return Status::OK();
        }));
    DCHECK_LE(output_ncodeunits, max_output_ncodeunits);

    // Trim the codepoint buffer, since we may have allocated too much
    return values_buffer->Resize(output_ncodeunits, /*shrink_to_fit=*/true);
  }

  static Status ExecScalarArray(KernelContext* ctx, StringTransform* transform,
                                const std::shared_ptr<Scalar>& scalar1,
                                const std::shared_ptr<ArrayData>& data2, Datum* out) {
    if (!scalar1->is_valid) {
      return Status::OK();
    }
    const auto& binary_scalar1 = checked_cast<const BaseBinaryScalar&>(*scalar1);
    const auto input_string = binary_scalar1.value->data();
    const auto input_ncodeunits = binary_scalar1.value->size();
    const ArrayType2 array2(data2);

    // Calculate max number of output codeunits
    ARROW_ASSIGN_OR_RAISE(const auto max_output_ncodeunits,
                          transform->MaxCodeunits(input_ncodeunits, array2));
    RETURN_NOT_OK(CheckOutputCapacity(max_output_ncodeunits));

    // Allocate output strings
    const auto output = out->mutable_array();
    ARROW_ASSIGN_OR_RAISE(auto values_buffer, ctx->Allocate(max_output_ncodeunits));
    output->buffers[2] = values_buffer;
    const auto output_string = output->buffers[2]->mutable_data();

    // String offsets are preallocated
    auto output_offsets = output->GetMutableValues<offset_type>(1);
    output_offsets[0] = 0;
    offset_type output_ncodeunits = 0;

    // Apply transform
    RETURN_NOT_OK(arrow::internal::VisitBitBlocks(
        data2->buffers[0], data2->offset, data2->length,
        [&](int64_t i) {
          auto value2 = array2.GetView(i);
          ARROW_ASSIGN_OR_RAISE(
              auto encoded_nbytes_,
              transform->Transform(input_string, input_ncodeunits, value2,
                                   output_string + output_ncodeunits));
          auto encoded_nbytes = static_cast<offset_type>(encoded_nbytes_);
          if (encoded_nbytes < 0) {
            return transform->InvalidInputSequence();
          }
          output_ncodeunits += encoded_nbytes;
          *(++output_offsets) = output_ncodeunits;
          return Status::OK();
        },
        [&]() {
          *(++output_offsets) = output_ncodeunits;
          return Status::OK();
        }));
    DCHECK_LE(output_ncodeunits, max_output_ncodeunits);

    // Trim the codepoint buffer, since we may have allocated too much
    return values_buffer->Resize(output_ncodeunits, /*shrink_to_fit=*/true);
  }

  static Status ExecArrayArray(KernelContext* ctx, StringTransform* transform,
                               const std::shared_ptr<ArrayData>& data1,
                               const std::shared_ptr<ArrayData>& data2, Datum* out) {
    const ArrayType1 array1(data1);
    const ArrayType2 array2(data2);

    // Calculate max number of output codeunits
    ARROW_ASSIGN_OR_RAISE(const auto max_output_ncodeunits,
                          transform->MaxCodeunits(array1, array2));
    RETURN_NOT_OK(CheckOutputCapacity(max_output_ncodeunits));

    // Allocate output strings
    const auto output = out->mutable_array();
    ARROW_ASSIGN_OR_RAISE(auto values_buffer, ctx->Allocate(max_output_ncodeunits));
    output->buffers[2] = values_buffer;
    const auto output_string = output->buffers[2]->mutable_data();

    // String offsets are preallocated
    auto output_offsets = output->GetMutableValues<offset_type>(1);
    output_offsets[0] = 0;
    offset_type output_ncodeunits = 0;

    // Apply transform
    RETURN_NOT_OK(arrow::internal::VisitTwoBitBlocks(
        data1->buffers[0], data1->offset, data2->buffers[0], data2->offset, data1->length,
        [&](int64_t i) {
          auto input_string_view = array1.GetView(i);
          auto input_ncodeunits = static_cast<offset_type>(input_string_view.length());
          auto input_string = reinterpret_cast<const uint8_t*>(input_string_view.data());
          auto value2 = array2.GetView(i);
          ARROW_ASSIGN_OR_RAISE(
              auto encoded_nbytes_,
              transform->Transform(input_string, input_ncodeunits, value2,
                                   output_string + output_ncodeunits));
          auto encoded_nbytes = static_cast<offset_type>(encoded_nbytes_);
          if (encoded_nbytes < 0) {
            return transform->InvalidInputSequence();
          }
          output_ncodeunits += encoded_nbytes;
          *(++output_offsets) = output_ncodeunits;
          return Status::OK();
        },
        [&]() {
          *(++output_offsets) = output_ncodeunits;
          return Status::OK();
        }));
    DCHECK_LE(output_ncodeunits, max_output_ncodeunits);

    // Trim the codepoint buffer, since we may have allocated too much
    return values_buffer->Resize(output_ncodeunits, /*shrink_to_fit=*/true);
  }

  static Status CheckOutputCapacity(int64_t ncodeunits) {
    if (ncodeunits > std::numeric_limits<offset_type>::max()) {
      return Status::CapacityError(
          "Result might not fit in requested binary/string array. "
          "If possible, convert to a large binary/string.");
    }
    return Status::OK();
  }
};

template <typename Type1, typename Type2, typename StringTransform>
struct StringBinaryTransformExec
    : public StringBinaryTransformExecBase<Type1, Type2, StringTransform> {
  using StringBinaryTransformExecBase<Type1, Type2, StringTransform>::Execute;

  static Status Exec(KernelContext* ctx, const ExecBatch& batch, Datum* out) {
    StringTransform transform;
    RETURN_NOT_OK(transform.PreExec(ctx, batch, out));
    return Execute(ctx, &transform, batch, out);
  }
};

template <typename Type1, typename Type2, typename StringTransform>
struct StringBinaryTransformExecWithState
    : public StringBinaryTransformExecBase<Type1, Type2, StringTransform> {
  using State = typename StringTransform::State;
  using StringBinaryTransformExecBase<Type1, Type2, StringTransform>::Execute;

  static Status Exec(KernelContext* ctx, const ExecBatch& batch, Datum* out) {
    StringTransform transform(State::Get(ctx));
    RETURN_NOT_OK(transform.PreExec(ctx, batch, out));
    return Execute(ctx, &transform, batch, out);
  }
};

#ifdef ARROW_WITH_UTF8PROC

struct FunctionalCaseMappingTransform : public StringTransformBase {
  Status PreExec(KernelContext* ctx, const ExecBatch& batch, Datum* out) override {
    EnsureLookupTablesFilled();
    return Status::OK();
  }

  int64_t MaxCodeunits(const uint8_t* input, int64_t ninputs,
                       int64_t input_ncodeunits) override {
    // Section 5.18 of the Unicode spec claims that the number of codepoints for case
    // mapping can grow by a factor of 3. This means grow by a factor of 3 in bytes
    // However, since we don't support all casings (SpecialCasing.txt) the growth
    // in bytes is actually only at max 3/2 (as covered by the unittest).
    // Note that rounding down the 3/2 is ok, since only codepoints encoded by
    // two code units (even) can grow to 3 code units.
    return input_ncodeunits * 3 / 2;
  }
};

template <typename CodepointTransform>
struct StringTransformCodepoint : public FunctionalCaseMappingTransform {
  int64_t Transform(const uint8_t* input, int64_t input_string_ncodeunits,
                    uint8_t* output, int64_t output_string_ncodeunits) {
    uint8_t* output_start = output;
    if (ARROW_PREDICT_FALSE(
            !arrow::util::UTF8Transform(input, input + input_string_ncodeunits, &output,
                                        CodepointTransform::TransformCodepoint))) {
      return kTransformError;
    }
    return output - output_start;
  }
};

struct UTF8UpperTransform : public FunctionalCaseMappingTransform {
  static uint32_t TransformCodepoint(uint32_t codepoint) {
    return codepoint <= kMaxCodepointLookup ? lut_upper_codepoint[codepoint]
                                            : utf8proc_toupper(codepoint);
  }
};

template <typename Type>
using UTF8Upper = StringTransformExec<Type, StringTransformCodepoint<UTF8UpperTransform>>;

struct UTF8LowerTransform : public FunctionalCaseMappingTransform {
  static uint32_t TransformCodepoint(uint32_t codepoint) {
    return codepoint <= kMaxCodepointLookup ? lut_lower_codepoint[codepoint]
                                            : utf8proc_tolower(codepoint);
  }
};

template <typename Type>
using UTF8Lower = StringTransformExec<Type, StringTransformCodepoint<UTF8LowerTransform>>;

struct UTF8SwapCaseTransform : public FunctionalCaseMappingTransform {
  static uint32_t TransformCodepoint(uint32_t codepoint) {
    if (codepoint <= kMaxCodepointLookup) {
      return lut_swapcase_codepoint[codepoint];
    } else {
      if (IsLowerCaseCharacterUnicode(codepoint)) {
        return utf8proc_toupper(codepoint);
      } else if (IsUpperCaseCharacterUnicode(codepoint)) {
        return utf8proc_tolower(codepoint);
      }
    }

    return codepoint;
  }
};

template <typename Type>
using UTF8SwapCase =
    StringTransformExec<Type, StringTransformCodepoint<UTF8SwapCaseTransform>>;

struct Utf8CapitalizeTransform : public FunctionalCaseMappingTransform {
  int64_t Transform(const uint8_t* input, int64_t input_string_ncodeunits,
                    uint8_t* output, int64_t output_string_ncodeunits) {
    uint8_t* output_start = output;
    const uint8_t* end = input + input_string_ncodeunits;
    const uint8_t* next = input;
    if (input_string_ncodeunits > 0) {
      if (ARROW_PREDICT_FALSE(!util::UTF8AdvanceCodepoints(input, end, &next, 1))) {
        return kTransformError;
      }
      if (ARROW_PREDICT_FALSE(!util::UTF8Transform(
              input, next, &output, UTF8UpperTransform::TransformCodepoint))) {
        return kTransformError;
      }
      if (ARROW_PREDICT_FALSE(!util::UTF8Transform(
              next, end, &output, UTF8LowerTransform::TransformCodepoint))) {
        return kTransformError;
      }
    }
    return output - output_start;
  }
};

template <typename Type>
using Utf8Capitalize = StringTransformExec<Type, Utf8CapitalizeTransform>;

struct Utf8TitleTransform : public FunctionalCaseMappingTransform {
  int64_t Transform(const uint8_t* input, int64_t input_string_ncodeunits,
                    uint8_t* output, int64_t output_string_ncodeunits) {
    uint8_t* output_start = output;
    const uint8_t* end = input + input_string_ncodeunits;
    const uint8_t* next = input;
    bool is_next_upper = true;
    while ((input = next) < end) {
      uint32_t codepoint;
      if (ARROW_PREDICT_FALSE(!util::UTF8Decode(&next, &codepoint))) {
        return kTransformError;
      }
      if (IsCasedCharacterUnicode(codepoint)) {
        // Lower/uppercase current codepoint and
        // prepare to lowercase next consecutive cased codepoints
        output = is_next_upper
                     ? util::UTF8Encode(output,
                                        UTF8UpperTransform::TransformCodepoint(codepoint))
                     : util::UTF8Encode(
                           output, UTF8LowerTransform::TransformCodepoint(codepoint));
        is_next_upper = false;
      } else {
        // Copy current uncased codepoint and
        // prepare to uppercase next cased codepoint
        std::memcpy(output, input, next - input);
        output += next - input;
        is_next_upper = true;
      }
    }
    return output - output_start;
  }
};

template <typename Type>
using Utf8Title = StringTransformExec<Type, Utf8TitleTransform>;

struct Utf8NormalizeTransform : public FunctionalCaseMappingTransform {
  using State = OptionsWrapper<Utf8NormalizeOptions>;

  const Utf8NormalizeOptions& options_;

  explicit Utf8NormalizeTransform(const Utf8NormalizeOptions& options)
      : options_(options) {}

  int64_t MaxCodeunits(const uint8_t* input, int64_t ninputs,
                       int64_t input_ncodeunits) override {
    const auto option = GenerateUtf8NormalizeOption(options_.form);
    const auto n_chars =
        utf8proc_decompose(input, input_ncodeunits, NULL, 0, option);

    // convert to byte length
    return n_chars * 4;
  }

  int64_t Transform(const uint8_t* input, int64_t input_string_ncodeunits,
                    uint8_t* output, int64_t output_string_ncodeunits) {
    uint8_t* output_start = output;

    const auto option = GenerateUtf8NormalizeOption(options_.form);
    const auto n_chars = utf8proc_decompose(
        input, input_string_ncodeunits, reinterpret_cast<utf8proc_int32_t*>(output),
        output_string_ncodeunits, option);
    if (n_chars < 0) return output_string_ncodeunits;

    const auto n_chars_utf32 =
        utf8proc_normalize_utf32(reinterpret_cast<utf8proc_int32_t*>(output), n_chars, option);
    if (n_chars_utf32 < 0) return output_string_ncodeunits;

    uint32_t uc;
    utf8proc_int32_t* dest = reinterpret_cast<utf8proc_int32_t*>(output);
    for (long rpos = 0; rpos < n_chars_utf32; rpos++) {
      uc = dest[rpos];
      output = arrow::util::UTF8Encode(output, uc);
    }

    return output - output_start;
  }

 private:
  utf8proc_option_t GenerateUtf8NormalizeOption(Utf8NormalizeOptions::Form form) {
    switch (form) {
      case Utf8NormalizeOptions::Form::NFC:
        return static_cast<utf8proc_option_t>(UTF8PROC_STABLE | UTF8PROC_COMPOSE);
      case Utf8NormalizeOptions::Form::NFKC:
        return static_cast<utf8proc_option_t>(UTF8PROC_STABLE | UTF8PROC_COMPOSE |
                                              UTF8PROC_COMPAT);
      case Utf8NormalizeOptions::Form::NFD:
        return static_cast<utf8proc_option_t>(UTF8PROC_STABLE | UTF8PROC_DECOMPOSE);
      case Utf8NormalizeOptions::Form::NFKD:
        return static_cast<utf8proc_option_t>(UTF8PROC_STABLE | UTF8PROC_DECOMPOSE |
                                              UTF8PROC_COMPAT);
      default:
        return static_cast<utf8proc_option_t>(UTF8PROC_STABLE | UTF8PROC_COMPOSE);
    }
  }
};

template <typename Type>
using Utf8Normalize = StringTransformExecWithState<Type, Utf8NormalizeTransform>;

#endif  // ARROW_WITH_UTF8PROC

struct AsciiReverseTransform : public StringTransformBase {
  int64_t Transform(const uint8_t* input, int64_t input_string_ncodeunits,
                    uint8_t* output, int64_t output_string_ncodeunits) {
    uint8_t utf8_char_found = 0;
    for (int64_t i = 0; i < input_string_ncodeunits; i++) {
      // if a utf8 char is found, report to utf8_char_found
      utf8_char_found |= input[i] & 0x80;
      output[input_string_ncodeunits - i - 1] = input[i];
    }
    return utf8_char_found ? kTransformError : input_string_ncodeunits;
  }

  Status InvalidInputSequence() override {
    return Status::Invalid("Non-ASCII sequence in input");
  }
};

template <typename Type>
using AsciiReverse = StringTransformExec<Type, AsciiReverseTransform>;

struct Utf8ReverseTransform : public StringTransformBase {
  int64_t Transform(const uint8_t* input, int64_t input_string_ncodeunits,
                    uint8_t* output, int64_t output_string_ncodeunits) {
    int64_t i = 0;
    while (i < input_string_ncodeunits) {
      int64_t char_end = std::min(i + util::ValidUtf8CodepointByteSize(input + i),
                                  input_string_ncodeunits);
      std::copy(input + i, input + char_end, output + input_string_ncodeunits - char_end);
      i = char_end;
    }
    return input_string_ncodeunits;
  }
};

template <typename Type>
using Utf8Reverse = StringTransformExec<Type, Utf8ReverseTransform>;

using TransformFunc = std::function<void(const uint8_t*, int64_t, uint8_t*)>;

// Transform a buffer of offsets to one which begins with 0 and has same
// value lengths.
template <typename T>
Status GetShiftedOffsets(KernelContext* ctx, const Buffer& input_buffer, int64_t offset,
                         int64_t length, std::shared_ptr<Buffer>* out) {
  ARROW_ASSIGN_OR_RAISE(*out, ctx->Allocate((length + 1) * sizeof(T)));
  const T* input_offsets = reinterpret_cast<const T*>(input_buffer.data()) + offset;
  T* out_offsets = reinterpret_cast<T*>((*out)->mutable_data());
  T first_offset = *input_offsets;
  for (int64_t i = 0; i < length; ++i) {
    *out_offsets++ = input_offsets[i] - first_offset;
  }
  *out_offsets = input_offsets[length] - first_offset;
  return Status::OK();
}

// Apply `transform` to input character data- this function cannot change the
// length
template <typename Type>
Status StringDataTransform(KernelContext* ctx, const ExecBatch& batch,
                           TransformFunc transform, Datum* out) {
  using ArrayType = typename TypeTraits<Type>::ArrayType;
  using offset_type = typename Type::offset_type;

  if (batch[0].kind() == Datum::ARRAY) {
    const ArrayData& input = *batch[0].array();
    ArrayType input_boxed(batch[0].array());

    ArrayData* out_arr = out->mutable_array();

    if (input.offset == 0) {
      // We can reuse offsets from input
      out_arr->buffers[1] = input.buffers[1];
    } else {
      DCHECK(input.buffers[1]);
      // We must allocate new space for the offsets and shift the existing offsets
      RETURN_NOT_OK(GetShiftedOffsets<offset_type>(ctx, *input.buffers[1], input.offset,
                                                   input.length, &out_arr->buffers[1]));
    }

    // Allocate space for output data
    int64_t data_nbytes = input_boxed.total_values_length();
    RETURN_NOT_OK(ctx->Allocate(data_nbytes).Value(&out_arr->buffers[2]));
    if (input.length > 0) {
      transform(input.buffers[2]->data() + input_boxed.value_offset(0), data_nbytes,
                out_arr->buffers[2]->mutable_data());
    }
  } else {
    const auto& input = checked_cast<const BaseBinaryScalar&>(*batch[0].scalar());
    auto result = checked_pointer_cast<BaseBinaryScalar>(MakeNullScalar(out->type()));
    if (input.is_valid) {
      result->is_valid = true;
      int64_t data_nbytes = input.value->size();
      RETURN_NOT_OK(ctx->Allocate(data_nbytes).Value(&result->value));
      transform(input.value->data(), data_nbytes, result->value->mutable_data());
    }
    out->value = result;
  }

  return Status::OK();
}

void TransformAsciiUpper(const uint8_t* input, int64_t length, uint8_t* output) {
  std::transform(input, input + length, output, ascii_toupper);
}

template <typename Type>
struct AsciiUpper {
  static Status Exec(KernelContext* ctx, const ExecBatch& batch, Datum* out) {
    return StringDataTransform<Type>(ctx, batch, TransformAsciiUpper, out);
  }
};

void TransformAsciiLower(const uint8_t* input, int64_t length, uint8_t* output) {
  std::transform(input, input + length, output, ascii_tolower);
}

template <typename Type>
struct AsciiLower {
  static Status Exec(KernelContext* ctx, const ExecBatch& batch, Datum* out) {
    return StringDataTransform<Type>(ctx, batch, TransformAsciiLower, out);
  }
};

void TransformAsciiSwapCase(const uint8_t* input, int64_t length, uint8_t* output) {
  std::transform(input, input + length, output, ascii_swapcase);
}

template <typename Type>
struct AsciiSwapCase {
  static Status Exec(KernelContext* ctx, const ExecBatch& batch, Datum* out) {
    return StringDataTransform<Type>(ctx, batch, TransformAsciiSwapCase, out);
  }
};

struct AsciiCapitalizeTransform : public StringTransformBase {
  int64_t Transform(const uint8_t* input, int64_t input_string_ncodeunits,
                    uint8_t* output, int64_t output_string_ncodeunits) {
    if (input_string_ncodeunits > 0) {
      *output++ = ascii_toupper(*input++);
      TransformAsciiLower(input, input_string_ncodeunits - 1, output);
    }
    return input_string_ncodeunits;
  }
};

template <typename Type>
using AsciiCapitalize = StringTransformExec<Type, AsciiCapitalizeTransform>;

struct AsciiTitleTransform : public StringTransformBase {
  int64_t Transform(const uint8_t* input, int64_t input_string_ncodeunits,
                    uint8_t* output, int64_t output_string_ncodeunits) {
    const uint8_t* end = input + input_string_ncodeunits;
    const uint8_t* next = input;
    bool is_next_upper = true;
    while ((input = next++) < end) {
      if (IsCasedCharacterAscii(*input)) {
        // Lower/uppercase current character and
        // prepare to lowercase next consecutive cased characters
        *output++ = is_next_upper ? ascii_toupper(*input) : ascii_tolower(*input);
        is_next_upper = false;
      } else {
        // Copy current uncased character and
        // prepare to uppercase next cased character
        *output++ = *input;
        is_next_upper = true;
      }
    }
    return input_string_ncodeunits;
  }
};

template <typename Type>
using AsciiTitle = StringTransformExec<Type, AsciiTitleTransform>;

// ----------------------------------------------------------------------
// exact pattern detection

using StrToBoolTransformFunc =
    std::function<void(const void*, const uint8_t*, int64_t, int64_t, uint8_t*)>;

// Apply `transform` to input character data- this function cannot change the
// length
template <typename Type>
void StringBoolTransform(KernelContext* ctx, const ExecBatch& batch,
                         StrToBoolTransformFunc transform, Datum* out) {
  using offset_type = typename Type::offset_type;

  if (batch[0].kind() == Datum::ARRAY) {
    const ArrayData& input = *batch[0].array();
    ArrayData* out_arr = out->mutable_array();
    if (input.length > 0) {
      transform(
          reinterpret_cast<const offset_type*>(input.buffers[1]->data()) + input.offset,
          input.buffers[2]->data(), input.length, out_arr->offset,
          out_arr->buffers[1]->mutable_data());
    }
  } else {
    const auto& input = checked_cast<const BaseBinaryScalar&>(*batch[0].scalar());
    if (input.is_valid) {
      uint8_t result_value = 0;
      std::array<offset_type, 2> offsets{0,
                                         static_cast<offset_type>(input.value->size())};
      transform(offsets.data(), input.value->data(), 1, /*output_offset=*/0,
                &result_value);
      out->value = std::make_shared<BooleanScalar>(result_value > 0);
    }
  }
}

using MatchSubstringState = OptionsWrapper<MatchSubstringOptions>;

// This is an implementation of the Knuth-Morris-Pratt algorithm
struct PlainSubstringMatcher {
  const MatchSubstringOptions& options_;
  std::vector<int64_t> prefix_table;

  static Result<std::unique_ptr<PlainSubstringMatcher>> Make(
      const MatchSubstringOptions& options) {
    // Should be handled by partial template specialization below
    DCHECK(!options.ignore_case);
    return ::arrow::internal::make_unique<PlainSubstringMatcher>(options);
  }

  explicit PlainSubstringMatcher(const MatchSubstringOptions& options)
      : options_(options) {
    // Phase 1: Build the prefix table
    const auto pattern_length = options_.pattern.size();
    prefix_table.resize(pattern_length + 1, /*value=*/0);
    int64_t prefix_length = -1;
    prefix_table[0] = -1;
    for (size_t pos = 0; pos < pattern_length; ++pos) {
      // The prefix cannot be expanded, reset.
      while (prefix_length >= 0 &&
             options_.pattern[pos] != options_.pattern[prefix_length]) {
        prefix_length = prefix_table[prefix_length];
      }
      prefix_length++;
      prefix_table[pos + 1] = prefix_length;
    }
  }

  int64_t Find(util::string_view current) const {
    // Phase 2: Find the prefix in the data
    const auto pattern_length = options_.pattern.size();
    int64_t pattern_pos = 0;
    int64_t pos = 0;
    if (pattern_length == 0) return 0;
    for (const auto c : current) {
      while ((pattern_pos >= 0) && (options_.pattern[pattern_pos] != c)) {
        pattern_pos = prefix_table[pattern_pos];
      }
      pattern_pos++;
      if (static_cast<size_t>(pattern_pos) == pattern_length) {
        return pos + 1 - pattern_length;
      }
      pos++;
    }
    return -1;
  }

  bool Match(util::string_view current) const { return Find(current) >= 0; }
};

struct PlainStartsWithMatcher {
  const MatchSubstringOptions& options_;

  explicit PlainStartsWithMatcher(const MatchSubstringOptions& options)
      : options_(options) {}

  static Result<std::unique_ptr<PlainStartsWithMatcher>> Make(
      const MatchSubstringOptions& options) {
    // Should be handled by partial template specialization below
    DCHECK(!options.ignore_case);
    return ::arrow::internal::make_unique<PlainStartsWithMatcher>(options);
  }

  bool Match(util::string_view current) const {
    // string_view::starts_with is C++20
    return current.substr(0, options_.pattern.size()) == options_.pattern;
  }
};

struct PlainEndsWithMatcher {
  const MatchSubstringOptions& options_;

  explicit PlainEndsWithMatcher(const MatchSubstringOptions& options)
      : options_(options) {}

  static Result<std::unique_ptr<PlainEndsWithMatcher>> Make(
      const MatchSubstringOptions& options) {
    // Should be handled by partial template specialization below
    DCHECK(!options.ignore_case);
    return ::arrow::internal::make_unique<PlainEndsWithMatcher>(options);
  }

  bool Match(util::string_view current) const {
    // string_view::ends_with is C++20
    return current.size() >= options_.pattern.size() &&
           current.substr(current.size() - options_.pattern.size(),
                          options_.pattern.size()) == options_.pattern;
  }
};

#ifdef ARROW_WITH_RE2
struct RegexSubstringMatcher {
  const MatchSubstringOptions& options_;
  const RE2 regex_match_;

  static Result<std::unique_ptr<RegexSubstringMatcher>> Make(
      const MatchSubstringOptions& options, bool is_utf8 = true, bool literal = false) {
    auto matcher =
        ::arrow::internal::make_unique<RegexSubstringMatcher>(options, is_utf8, literal);
    RETURN_NOT_OK(RegexStatus(matcher->regex_match_));
    return std::move(matcher);
  }

  explicit RegexSubstringMatcher(const MatchSubstringOptions& options,
                                 bool is_utf8 = true, bool literal = false)
      : options_(options),
        regex_match_(options_.pattern,
                     MakeRE2Options(is_utf8, options.ignore_case, literal)) {}

  bool Match(util::string_view current) const {
    auto piece = re2::StringPiece(current.data(), current.length());
    return RE2::PartialMatch(piece, regex_match_);
  }
};
#endif

template <typename Type, typename Matcher>
struct MatchSubstringImpl {
  using offset_type = typename Type::offset_type;

  static Status Exec(KernelContext* ctx, const ExecBatch& batch, Datum* out,
                     const Matcher* matcher) {
    StringBoolTransform<Type>(
        ctx, batch,
        [&matcher](const void* raw_offsets, const uint8_t* data, int64_t length,
                   int64_t output_offset, uint8_t* output) {
          const offset_type* offsets = reinterpret_cast<const offset_type*>(raw_offsets);
          FirstTimeBitmapWriter bitmap_writer(output, output_offset, length);
          for (int64_t i = 0; i < length; ++i) {
            const char* current_data = reinterpret_cast<const char*>(data + offsets[i]);
            int64_t current_length = offsets[i + 1] - offsets[i];
            if (matcher->Match(util::string_view(current_data, current_length))) {
              bitmap_writer.Set();
            }
            bitmap_writer.Next();
          }
          bitmap_writer.Finish();
        },
        out);
    return Status::OK();
  }
};

template <typename Type, typename Matcher>
struct MatchSubstring {
  static Status Exec(KernelContext* ctx, const ExecBatch& batch, Datum* out) {
    // TODO Cache matcher across invocations (for regex compilation)
    ARROW_ASSIGN_OR_RAISE(auto matcher, Matcher::Make(MatchSubstringState::Get(ctx)));
    return MatchSubstringImpl<Type, Matcher>::Exec(ctx, batch, out, matcher.get());
  }
};

#ifdef ARROW_WITH_RE2
template <typename Type>
struct MatchSubstring<Type, RegexSubstringMatcher> {
  static Status Exec(KernelContext* ctx, const ExecBatch& batch, Datum* out) {
    // TODO Cache matcher across invocations (for regex compilation)
    ARROW_ASSIGN_OR_RAISE(auto matcher,
                          RegexSubstringMatcher::Make(MatchSubstringState::Get(ctx),
                                                      /*is_utf8=*/Type::is_utf8));
    return MatchSubstringImpl<Type, RegexSubstringMatcher>::Exec(ctx, batch, out,
                                                                 matcher.get());
  }
};
#endif

template <typename Type>
struct MatchSubstring<Type, PlainSubstringMatcher> {
  static Status Exec(KernelContext* ctx, const ExecBatch& batch, Datum* out) {
    auto options = MatchSubstringState::Get(ctx);
    if (options.ignore_case) {
#ifdef ARROW_WITH_RE2
      ARROW_ASSIGN_OR_RAISE(
          auto matcher, RegexSubstringMatcher::Make(options, /*is_utf8=*/Type::is_utf8,
                                                    /*literal=*/true));
      return MatchSubstringImpl<Type, RegexSubstringMatcher>::Exec(ctx, batch, out,
                                                                   matcher.get());
#else
      return Status::NotImplemented("ignore_case requires RE2");
#endif
    }
    ARROW_ASSIGN_OR_RAISE(auto matcher, PlainSubstringMatcher::Make(options));
    return MatchSubstringImpl<Type, PlainSubstringMatcher>::Exec(ctx, batch, out,
                                                                 matcher.get());
  }
};

template <typename Type>
struct MatchSubstring<Type, PlainStartsWithMatcher> {
  static Status Exec(KernelContext* ctx, const ExecBatch& batch, Datum* out) {
    auto options = MatchSubstringState::Get(ctx);
    if (options.ignore_case) {
#ifdef ARROW_WITH_RE2
      MatchSubstringOptions converted_options = options;
      converted_options.pattern = "^" + RE2::QuoteMeta(options.pattern);
      ARROW_ASSIGN_OR_RAISE(
          auto matcher,
          RegexSubstringMatcher::Make(converted_options, /*is_utf8=*/Type::is_utf8));
      return MatchSubstringImpl<Type, RegexSubstringMatcher>::Exec(ctx, batch, out,
                                                                   matcher.get());
#else
      return Status::NotImplemented("ignore_case requires RE2");
#endif
    }
    ARROW_ASSIGN_OR_RAISE(auto matcher, PlainStartsWithMatcher::Make(options));
    return MatchSubstringImpl<Type, PlainStartsWithMatcher>::Exec(ctx, batch, out,
                                                                  matcher.get());
  }
};

template <typename Type>
struct MatchSubstring<Type, PlainEndsWithMatcher> {
  static Status Exec(KernelContext* ctx, const ExecBatch& batch, Datum* out) {
    auto options = MatchSubstringState::Get(ctx);
    if (options.ignore_case) {
#ifdef ARROW_WITH_RE2
      MatchSubstringOptions converted_options = options;
      converted_options.pattern = RE2::QuoteMeta(options.pattern) + "$";
      ARROW_ASSIGN_OR_RAISE(
          auto matcher,
          RegexSubstringMatcher::Make(converted_options, /*is_utf8=*/Type::is_utf8));
      return MatchSubstringImpl<Type, RegexSubstringMatcher>::Exec(ctx, batch, out,
                                                                   matcher.get());
#else
      return Status::NotImplemented("ignore_case requires RE2");
#endif
    }
    ARROW_ASSIGN_OR_RAISE(auto matcher, PlainEndsWithMatcher::Make(options));
    return MatchSubstringImpl<Type, PlainEndsWithMatcher>::Exec(ctx, batch, out,
                                                                matcher.get());
  }
};

const FunctionDoc match_substring_doc(
    "Match strings against literal pattern",
    ("For each string in `strings`, emit true iff it contains a given pattern.\n"
     "Null inputs emit null.  The pattern must be given in MatchSubstringOptions. "
     "If ignore_case is set, only simple case folding is performed."),
    {"strings"}, "MatchSubstringOptions");

const FunctionDoc starts_with_doc(
    "Check if strings start with a literal pattern",
    ("For each string in `strings`, emit true iff it starts with a given pattern.\n"
     "Null inputs emit null.  The pattern must be given in MatchSubstringOptions. "
     "If ignore_case is set, only simple case folding is performed."),
    {"strings"}, "MatchSubstringOptions");

const FunctionDoc ends_with_doc(
    "Check if strings end with a literal pattern",
    ("For each string in `strings`, emit true iff it ends with a given pattern.\n"
     "Null inputs emit null.  The pattern must be given in MatchSubstringOptions. "
     "If ignore_case is set, only simple case folding is performed."),
    {"strings"}, "MatchSubstringOptions");

#ifdef ARROW_WITH_RE2
const FunctionDoc match_substring_regex_doc(
    "Match strings against regex pattern",
    ("For each string in `strings`, emit true iff it matches a given pattern at any "
     "position.\n"
     "Null inputs emit null.  The pattern must be given in MatchSubstringOptions. "
     "If ignore_case is set, only simple case folding is performed."),
    {"strings"}, "MatchSubstringOptions");

// SQL LIKE match

/// Convert a SQL-style LIKE pattern (using '%' and '_') into a regex pattern
std::string MakeLikeRegex(const MatchSubstringOptions& options) {
  // Allow . to match \n
  std::string like_pattern = "(?s:^";
  like_pattern.reserve(options.pattern.size() + 7);
  bool escaped = false;
  for (const char c : options.pattern) {
    if (!escaped && c == '%') {
      like_pattern.append(".*");
    } else if (!escaped && c == '_') {
      like_pattern.append(".");
    } else if (!escaped && c == '\\') {
      escaped = true;
    } else {
      switch (c) {
        case '.':
        case '?':
        case '+':
        case '*':
        case '^':
        case '$':
        case '\\':
        case '[':
        case '{':
        case '(':
        case ')':
        case '|': {
          like_pattern.push_back('\\');
          like_pattern.push_back(c);
          escaped = false;
          break;
        }
        default: {
          like_pattern.push_back(c);
          escaped = false;
          break;
        }
      }
    }
  }
  like_pattern.append("$)");
  return like_pattern;
}

// Evaluate a SQL-like LIKE pattern by translating it to a regexp or
// substring search as appropriate. See what Apache Impala does:
// https://github.com/apache/impala/blob/9c38568657d62b6f6d7b10aa1c721ba843374dd8/be/src/exprs/like-predicate.cc
template <typename StringType>
struct MatchLike {
  static Status Exec(KernelContext* ctx, const ExecBatch& batch, Datum* out) {
    // NOTE: avoid making those constants global to avoid compiling regexes at startup
    static const RE2::Options kRE2Options = MakeRE2Options<StringType>();
    // A LIKE pattern matching this regex can be translated into a substring search.
    static const RE2 kLikePatternIsSubstringMatch(R"(%+([^%_]*[^\\%_])?%+)", kRE2Options);
    // A LIKE pattern matching this regex can be translated into a prefix search.
    static const RE2 kLikePatternIsStartsWith(R"(([^%_]*[^\\%_])?%+)", kRE2Options);
    // A LIKE pattern matching this regex can be translated into a suffix search.
    static const RE2 kLikePatternIsEndsWith(R"(%+([^%_]*))", kRE2Options);

    auto original_options = MatchSubstringState::Get(ctx);
    auto original_state = ctx->state();

    Status status;
    std::string pattern;
    bool matched = false;
    if (!original_options.ignore_case) {
      if ((matched = RE2::FullMatch(original_options.pattern,
                                    kLikePatternIsSubstringMatch, &pattern))) {
        MatchSubstringOptions converted_options{pattern, original_options.ignore_case};
        MatchSubstringState converted_state(converted_options);
        ctx->SetState(&converted_state);
        status = MatchSubstring<StringType, PlainSubstringMatcher>::Exec(ctx, batch, out);
      } else if ((matched = RE2::FullMatch(original_options.pattern,
                                           kLikePatternIsStartsWith, &pattern))) {
        MatchSubstringOptions converted_options{pattern, original_options.ignore_case};
        MatchSubstringState converted_state(converted_options);
        ctx->SetState(&converted_state);
        status =
            MatchSubstring<StringType, PlainStartsWithMatcher>::Exec(ctx, batch, out);
      } else if ((matched = RE2::FullMatch(original_options.pattern,
                                           kLikePatternIsEndsWith, &pattern))) {
        MatchSubstringOptions converted_options{pattern, original_options.ignore_case};
        MatchSubstringState converted_state(converted_options);
        ctx->SetState(&converted_state);
        status = MatchSubstring<StringType, PlainEndsWithMatcher>::Exec(ctx, batch, out);
      }
    }

    if (!matched) {
      MatchSubstringOptions converted_options{MakeLikeRegex(original_options),
                                              original_options.ignore_case};
      MatchSubstringState converted_state(converted_options);
      ctx->SetState(&converted_state);
      status = MatchSubstring<StringType, RegexSubstringMatcher>::Exec(ctx, batch, out);
    }
    ctx->SetState(original_state);
    return status;
  }
};

const FunctionDoc match_like_doc(
    "Match strings against SQL-style LIKE pattern",
    ("For each string in `strings`, emit true iff it fully matches a given pattern "
     "at any position. That is, '%' will match any number of characters, '_' will "
     "match exactly one character, and any other character matches itself. To "
     "match a literal '%', '_', or '\\', precede the character with a backslash.\n"
     "Null inputs emit null.  The pattern must be given in MatchSubstringOptions."),
    {"strings"}, "MatchSubstringOptions");

#endif

void AddMatchSubstring(FunctionRegistry* registry) {
  {
    auto func = std::make_shared<ScalarFunction>("match_substring", Arity::Unary(),
                                                 &match_substring_doc);
    for (const auto& ty : BaseBinaryTypes()) {
      auto exec = GenerateVarBinaryToVarBinary<MatchSubstring, PlainSubstringMatcher>(ty);
      DCHECK_OK(
          func->AddKernel({ty}, boolean(), std::move(exec), MatchSubstringState::Init));
    }
    DCHECK_OK(registry->AddFunction(std::move(func)));
  }
  {
    auto func =
        std::make_shared<ScalarFunction>("starts_with", Arity::Unary(), &starts_with_doc);
    for (const auto& ty : BaseBinaryTypes()) {
      auto exec =
          GenerateVarBinaryToVarBinary<MatchSubstring, PlainStartsWithMatcher>(ty);
      DCHECK_OK(
          func->AddKernel({ty}, boolean(), std::move(exec), MatchSubstringState::Init));
    }
    DCHECK_OK(registry->AddFunction(std::move(func)));
  }
  {
    auto func =
        std::make_shared<ScalarFunction>("ends_with", Arity::Unary(), &ends_with_doc);
    for (const auto& ty : BaseBinaryTypes()) {
      auto exec = GenerateVarBinaryToVarBinary<MatchSubstring, PlainEndsWithMatcher>(ty);
      DCHECK_OK(
          func->AddKernel({ty}, boolean(), std::move(exec), MatchSubstringState::Init));
    }
    DCHECK_OK(registry->AddFunction(std::move(func)));
  }
#ifdef ARROW_WITH_RE2
  {
    auto func = std::make_shared<ScalarFunction>("match_substring_regex", Arity::Unary(),
                                                 &match_substring_regex_doc);
    for (const auto& ty : BaseBinaryTypes()) {
      auto exec = GenerateVarBinaryToVarBinary<MatchSubstring, RegexSubstringMatcher>(ty);
      DCHECK_OK(
          func->AddKernel({ty}, boolean(), std::move(exec), MatchSubstringState::Init));
    }
    DCHECK_OK(registry->AddFunction(std::move(func)));
  }
  {
    auto func =
        std::make_shared<ScalarFunction>("match_like", Arity::Unary(), &match_like_doc);
    for (const auto& ty : BaseBinaryTypes()) {
      auto exec = GenerateVarBinaryToVarBinary<MatchLike>(ty);
      DCHECK_OK(
          func->AddKernel({ty}, boolean(), std::move(exec), MatchSubstringState::Init));
    }
    DCHECK_OK(registry->AddFunction(std::move(func)));
  }
#endif
}

// Substring find - lfind/index/etc.

struct FindSubstring {
  const PlainSubstringMatcher matcher_;

  explicit FindSubstring(PlainSubstringMatcher matcher) : matcher_(std::move(matcher)) {}

  template <typename OutValue, typename... Ignored>
  OutValue Call(KernelContext*, util::string_view val, Status*) const {
    return static_cast<OutValue>(matcher_.Find(val));
  }
};

#ifdef ARROW_WITH_RE2
struct FindSubstringRegex {
  std::unique_ptr<RE2> regex_match_;

  explicit FindSubstringRegex(const MatchSubstringOptions& options, bool is_utf8 = true,
                              bool literal = false) {
    std::string regex = "(";
    regex.reserve(options.pattern.length() + 2);
    regex += literal ? RE2::QuoteMeta(options.pattern) : options.pattern;
    regex += ")";
    regex_match_.reset(
        new RE2(regex, MakeRE2Options(is_utf8, options.ignore_case, /*literal=*/false)));
  }

  template <typename OutValue, typename... Ignored>
  OutValue Call(KernelContext*, util::string_view val, Status*) const {
    re2::StringPiece piece(val.data(), val.length());
    re2::StringPiece match;
    if (RE2::PartialMatch(piece, *regex_match_, &match)) {
      return static_cast<OutValue>(match.data() - piece.data());
    }
    return -1;
  }
};
#endif

template <typename InputType>
struct FindSubstringExec {
  using OffsetType = typename TypeTraits<InputType>::OffsetType;
  static Status Exec(KernelContext* ctx, const ExecBatch& batch, Datum* out) {
    const MatchSubstringOptions& options = MatchSubstringState::Get(ctx);
    if (options.ignore_case) {
#ifdef ARROW_WITH_RE2
      applicator::ScalarUnaryNotNullStateful<OffsetType, InputType, FindSubstringRegex>
          kernel{FindSubstringRegex(options, /*is_utf8=*/InputType::is_utf8,
                                    /*literal=*/true)};
      return kernel.Exec(ctx, batch, out);
#else
      return Status::NotImplemented("ignore_case requires RE2");
#endif
    }
    applicator::ScalarUnaryNotNullStateful<OffsetType, InputType, FindSubstring> kernel{
        FindSubstring(PlainSubstringMatcher(options))};
    return kernel.Exec(ctx, batch, out);
  }
};

const FunctionDoc find_substring_doc(
    "Find first occurrence of substring",
    ("For each string in `strings`, emit the index of the first occurrence of the given "
     "pattern, or -1 if not found.\n"
     "Null inputs emit null. The pattern must be given in MatchSubstringOptions."),
    {"strings"}, "MatchSubstringOptions");

#ifdef ARROW_WITH_RE2
template <typename InputType>
struct FindSubstringRegexExec {
  using OffsetType = typename TypeTraits<InputType>::OffsetType;
  static Status Exec(KernelContext* ctx, const ExecBatch& batch, Datum* out) {
    const MatchSubstringOptions& options = MatchSubstringState::Get(ctx);
    applicator::ScalarUnaryNotNullStateful<OffsetType, InputType, FindSubstringRegex>
        kernel{FindSubstringRegex(options, /*literal=*/false)};
    return kernel.Exec(ctx, batch, out);
  }
};

const FunctionDoc find_substring_regex_doc(
    "Find location of first match of regex pattern",
    ("For each string in `strings`, emit the index of the first match of the given "
     "pattern, or -1 if not found.\n"
     "Null inputs emit null. The pattern must be given in MatchSubstringOptions."),
    {"strings"}, "MatchSubstringOptions");
#endif

void AddFindSubstring(FunctionRegistry* registry) {
  {
    auto func = std::make_shared<ScalarFunction>("find_substring", Arity::Unary(),
                                                 &find_substring_doc);
    for (const auto& ty : BaseBinaryTypes()) {
      auto offset_type = offset_bit_width(ty->id()) == 64 ? int64() : int32();
      DCHECK_OK(func->AddKernel({ty}, offset_type,
                                GenerateVarBinaryToVarBinary<FindSubstringExec>(ty),
                                MatchSubstringState::Init));
    }
    DCHECK_OK(func->AddKernel({InputType(Type::FIXED_SIZE_BINARY)}, int32(),
                              FindSubstringExec<FixedSizeBinaryType>::Exec,
                              MatchSubstringState::Init));
    DCHECK_OK(registry->AddFunction(std::move(func)));
  }
#ifdef ARROW_WITH_RE2
  {
    auto func = std::make_shared<ScalarFunction>("find_substring_regex", Arity::Unary(),
                                                 &find_substring_regex_doc);
    for (const auto& ty : BaseBinaryTypes()) {
      auto offset_type = offset_bit_width(ty->id()) == 64 ? int64() : int32();
      DCHECK_OK(func->AddKernel({ty}, offset_type,
                                GenerateVarBinaryToVarBinary<FindSubstringRegexExec>(ty),
                                MatchSubstringState::Init));
    }
    DCHECK_OK(func->AddKernel({InputType(Type::FIXED_SIZE_BINARY)}, int32(),
                              FindSubstringRegexExec<FixedSizeBinaryType>::Exec,
                              MatchSubstringState::Init));
    DCHECK_OK(registry->AddFunction(std::move(func)));
  }
#endif
}

// Substring count

struct CountSubstring {
  const PlainSubstringMatcher matcher_;

  explicit CountSubstring(PlainSubstringMatcher matcher) : matcher_(std::move(matcher)) {}

  template <typename OutValue, typename... Ignored>
  OutValue Call(KernelContext*, util::string_view val, Status*) const {
    OutValue count = 0;
    uint64_t start = 0;
    const auto pattern_size = std::max<uint64_t>(1, matcher_.options_.pattern.size());
    while (start <= val.size()) {
      const int64_t index = matcher_.Find(val.substr(start));
      if (index >= 0) {
        count++;
        start += index + pattern_size;
      } else {
        break;
      }
    }
    return count;
  }
};

#ifdef ARROW_WITH_RE2
struct CountSubstringRegex {
  std::unique_ptr<RE2> regex_match_;

  explicit CountSubstringRegex(const MatchSubstringOptions& options, bool is_utf8 = true,
                               bool literal = false)
      : regex_match_(new RE2(options.pattern,
                             MakeRE2Options(is_utf8, options.ignore_case, literal))) {}

  static Result<CountSubstringRegex> Make(const MatchSubstringOptions& options,
                                          bool is_utf8 = true, bool literal = false) {
    CountSubstringRegex counter(options, is_utf8, literal);
    RETURN_NOT_OK(RegexStatus(*counter.regex_match_));
    return std::move(counter);
  }

  template <typename OutValue, typename... Ignored>
  OutValue Call(KernelContext*, util::string_view val, Status*) const {
    OutValue count = 0;
    re2::StringPiece input(val.data(), val.size());
    auto last_size = input.size();
    while (RE2::FindAndConsume(&input, *regex_match_)) {
      count++;
      if (last_size == input.size()) {
        // 0-length match
        if (input.size() > 0) {
          input.remove_prefix(1);
        } else {
          break;
        }
      }
      last_size = input.size();
    }
    return count;
  }
};

template <typename InputType>
struct CountSubstringRegexExec {
  using OffsetType = typename TypeTraits<InputType>::OffsetType;
  static Status Exec(KernelContext* ctx, const ExecBatch& batch, Datum* out) {
    const MatchSubstringOptions& options = MatchSubstringState::Get(ctx);
    ARROW_ASSIGN_OR_RAISE(
        auto counter, CountSubstringRegex::Make(options, /*is_utf8=*/InputType::is_utf8));
    applicator::ScalarUnaryNotNullStateful<OffsetType, InputType, CountSubstringRegex>
        kernel{std::move(counter)};
    return kernel.Exec(ctx, batch, out);
  }
};
#endif

template <typename InputType>
struct CountSubstringExec {
  using OffsetType = typename TypeTraits<InputType>::OffsetType;
  static Status Exec(KernelContext* ctx, const ExecBatch& batch, Datum* out) {
    const MatchSubstringOptions& options = MatchSubstringState::Get(ctx);
    if (options.ignore_case) {
#ifdef ARROW_WITH_RE2
      ARROW_ASSIGN_OR_RAISE(
          auto counter, CountSubstringRegex::Make(options, /*is_utf8=*/InputType::is_utf8,
                                                  /*literal=*/true));
      applicator::ScalarUnaryNotNullStateful<OffsetType, InputType, CountSubstringRegex>
          kernel{std::move(counter)};
      return kernel.Exec(ctx, batch, out);
#else
      return Status::NotImplemented("ignore_case requires RE2");
#endif
    }
    applicator::ScalarUnaryNotNullStateful<OffsetType, InputType, CountSubstring> kernel{
        CountSubstring(PlainSubstringMatcher(options))};
    return kernel.Exec(ctx, batch, out);
  }
};

const FunctionDoc count_substring_doc(
    "Count occurrences of substring",
    ("For each string in `strings`, emit the number of occurrences of the given "
     "pattern.\n"
     "Null inputs emit null. The pattern must be given in MatchSubstringOptions."),
    {"strings"}, "MatchSubstringOptions");

#ifdef ARROW_WITH_RE2
const FunctionDoc count_substring_regex_doc(
    "Count occurrences of substring",
    ("For each string in `strings`, emit the number of occurrences of the given "
     "regex pattern.\n"
     "Null inputs emit null. The pattern must be given in MatchSubstringOptions."),
    {"strings"}, "MatchSubstringOptions");
#endif

void AddCountSubstring(FunctionRegistry* registry) {
  {
    auto func = std::make_shared<ScalarFunction>("count_substring", Arity::Unary(),
                                                 &count_substring_doc);
    for (const auto& ty : BaseBinaryTypes()) {
      auto offset_type = offset_bit_width(ty->id()) == 64 ? int64() : int32();
      DCHECK_OK(func->AddKernel({ty}, offset_type,
                                GenerateVarBinaryToVarBinary<CountSubstringExec>(ty),
                                MatchSubstringState::Init));
    }
    DCHECK_OK(func->AddKernel({InputType(Type::FIXED_SIZE_BINARY)}, int32(),
                              CountSubstringExec<FixedSizeBinaryType>::Exec,
                              MatchSubstringState::Init));
    DCHECK_OK(registry->AddFunction(std::move(func)));
  }
#ifdef ARROW_WITH_RE2
  {
    auto func = std::make_shared<ScalarFunction>("count_substring_regex", Arity::Unary(),
                                                 &count_substring_regex_doc);
    for (const auto& ty : BaseBinaryTypes()) {
      auto offset_type = offset_bit_width(ty->id()) == 64 ? int64() : int32();
      DCHECK_OK(func->AddKernel({ty}, offset_type,
                                GenerateVarBinaryToVarBinary<CountSubstringRegexExec>(ty),
                                MatchSubstringState::Init));
    }
    DCHECK_OK(func->AddKernel({InputType(Type::FIXED_SIZE_BINARY)}, int32(),
                              CountSubstringRegexExec<FixedSizeBinaryType>::Exec,
                              MatchSubstringState::Init));
    DCHECK_OK(registry->AddFunction(std::move(func)));
  }
#endif
}

// Slicing

struct SliceTransformBase : public StringTransformBase {
  using State = OptionsWrapper<SliceOptions>;

  const SliceOptions* options;

  Status PreExec(KernelContext* ctx, const ExecBatch& batch, Datum* out) override {
    options = &State::Get(ctx);
    if (options->step == 0) {
      return Status::Invalid("Slice step cannot be zero");
    }
    return Status::OK();
  }
};

struct SliceCodeunitsTransform : SliceTransformBase {
  int64_t MaxCodeunits(const uint8_t* input, int64_t ninputs,
                       int64_t input_ncodeunits) override {
    const SliceOptions& opt = *this->options;
    if ((opt.start >= 0) != (opt.stop >= 0)) {
      // If start and stop don't have the same sign, we can't guess an upper bound
      // on the resulting slice lengths, so return a worst case estimate.
      return input_ncodeunits;
    }
    int64_t max_slice_codepoints = (opt.stop - opt.start + opt.step - 1) / opt.step;
    // The maximum UTF8 byte size of a codepoint is 4
    return std::min(input_ncodeunits,
                    4 * ninputs * std::max<int64_t>(0, max_slice_codepoints));
  }

  int64_t Transform(const uint8_t* input, int64_t input_string_ncodeunits,
                    uint8_t* output, int64_t output_string_ncodeunits) {
    if (options->step >= 1) {
      return SliceForward(input, input_string_ncodeunits, output);
    }
    return SliceBackward(input, input_string_ncodeunits, output);
  }

#define RETURN_IF_UTF8_ERROR(expr)    \
  do {                                \
    if (ARROW_PREDICT_FALSE(!expr)) { \
      return kTransformError;         \
    }                                 \
  } while (0)

  int64_t SliceForward(const uint8_t* input, int64_t input_string_ncodeunits,
                       uint8_t* output) {
    // Slice in forward order (step > 0)
    const SliceOptions& opt = *this->options;
    const uint8_t* begin = input;
    const uint8_t* end = input + input_string_ncodeunits;
    const uint8_t* begin_sliced = begin;
    const uint8_t* end_sliced = end;

    // First, compute begin_sliced and end_sliced
    if (opt.start >= 0) {
      // start counting from the left
      RETURN_IF_UTF8_ERROR(
          arrow::util::UTF8AdvanceCodepoints(begin, end, &begin_sliced, opt.start));
      if (opt.stop > opt.start) {
        // continue counting from begin_sliced
        const int64_t length = opt.stop - opt.start;
        RETURN_IF_UTF8_ERROR(
            arrow::util::UTF8AdvanceCodepoints(begin_sliced, end, &end_sliced, length));
      } else if (opt.stop < 0) {
        // or from the end (but we will never need to < begin_sliced)
        RETURN_IF_UTF8_ERROR(arrow::util::UTF8AdvanceCodepointsReverse(
            begin_sliced, end, &end_sliced, -opt.stop));
      } else {
        // zero length slice
        return 0;
      }
    } else {
      // start counting from the right
      RETURN_IF_UTF8_ERROR(arrow::util::UTF8AdvanceCodepointsReverse(
          begin, end, &begin_sliced, -opt.start));
      if (opt.stop > 0) {
        // continue counting from the left, we cannot start from begin_sliced because we
        // don't know how many codepoints are between begin and begin_sliced
        RETURN_IF_UTF8_ERROR(
            arrow::util::UTF8AdvanceCodepoints(begin, end, &end_sliced, opt.stop));
        // and therefore we also needs this
        if (end_sliced <= begin_sliced) {
          // zero length slice
          return 0;
        }
      } else if ((opt.stop < 0) && (opt.stop > opt.start)) {
        // stop is negative, but larger than start, so we count again from the right
        // in some cases we can optimize this, depending on the shortest path (from end
        // or begin_sliced), but begin_sliced and opt.start can be 'out of sync',
        // for instance when start=-100, when the string length is only 10.
        RETURN_IF_UTF8_ERROR(arrow::util::UTF8AdvanceCodepointsReverse(
            begin_sliced, end, &end_sliced, -opt.stop));
      } else {
        // zero length slice
        return 0;
      }
    }

    // Second, copy computed slice to output
    DCHECK(begin_sliced <= end_sliced);
    if (opt.step == 1) {
      // fast case, where we simply can finish with a memcpy
      std::copy(begin_sliced, end_sliced, output);
      return end_sliced - begin_sliced;
    }
    uint8_t* dest = output;
    const uint8_t* i = begin_sliced;

    while (i < end_sliced) {
      uint32_t codepoint = 0;
      // write a single codepoint
      RETURN_IF_UTF8_ERROR(arrow::util::UTF8Decode(&i, &codepoint));
      dest = arrow::util::UTF8Encode(dest, codepoint);
      // and skip the remainder
      int64_t skips = opt.step - 1;
      while ((skips--) && (i < end_sliced)) {
        RETURN_IF_UTF8_ERROR(arrow::util::UTF8Decode(&i, &codepoint));
      }
    }
    return dest - output;
  }

  int64_t SliceBackward(const uint8_t* input, int64_t input_string_ncodeunits,
                        uint8_t* output) {
    // Slice in reverse order (step < 0)
    const SliceOptions& opt = *this->options;
    const uint8_t* begin = input;
    const uint8_t* end = input + input_string_ncodeunits;
    const uint8_t* begin_sliced = begin;
    const uint8_t* end_sliced = end;

    // Serious +1 -1 kung fu because begin_sliced and end_sliced act like
    // reverse iterators.
    if (opt.start >= 0) {
      // +1 because begin_sliced acts as as the end of a reverse iterator
      RETURN_IF_UTF8_ERROR(
          arrow::util::UTF8AdvanceCodepoints(begin, end, &begin_sliced, opt.start + 1));
    } else {
      // -1 because start=-1 means the last codeunit, which is 0 advances
      RETURN_IF_UTF8_ERROR(arrow::util::UTF8AdvanceCodepointsReverse(
          begin, end, &begin_sliced, -opt.start - 1));
    }
    // make it point at the last codeunit of the previous codeunit
    begin_sliced--;

    // similar to opt.start
    if (opt.stop >= 0) {
      RETURN_IF_UTF8_ERROR(
          arrow::util::UTF8AdvanceCodepoints(begin, end, &end_sliced, opt.stop + 1));
    } else {
      RETURN_IF_UTF8_ERROR(arrow::util::UTF8AdvanceCodepointsReverse(
          begin, end, &end_sliced, -opt.stop - 1));
    }
    end_sliced--;

    // Copy computed slice to output
    uint8_t* dest = output;
    const uint8_t* i = begin_sliced;
    while (i > end_sliced) {
      uint32_t codepoint = 0;
      // write a single codepoint
      RETURN_IF_UTF8_ERROR(arrow::util::UTF8DecodeReverse(&i, &codepoint));
      dest = arrow::util::UTF8Encode(dest, codepoint);
      // and skip the remainder
      int64_t skips = -opt.step - 1;
      while ((skips--) && (i > end_sliced)) {
        RETURN_IF_UTF8_ERROR(arrow::util::UTF8DecodeReverse(&i, &codepoint));
      }
    }
    return dest - output;
  }

#undef RETURN_IF_UTF8_ERROR
};

template <typename Type>
using SliceCodeunits = StringTransformExec<Type, SliceCodeunitsTransform>;

const FunctionDoc utf8_slice_codeunits_doc(
    "Slice string ",
    ("For each string in `strings`, slice into a substring defined by\n"
     "`start`, `stop`, `step`) as given by `SliceOptions` where `start` is inclusive\n"
     "and `stop` is exclusive and are measured in codeunits. If step is negative, the\n"
     "string will be advanced in reversed order. A `step` of zero is considered an\n"
     "error.\n"
     "Null inputs emit null."),
    {"strings"}, "SliceOptions");

void AddSlice(FunctionRegistry* registry) {
  auto func = std::make_shared<ScalarFunction>("utf8_slice_codeunits", Arity::Unary(),
                                               &utf8_slice_codeunits_doc);
  for (const auto& ty : StringTypes()) {
    auto exec = GenerateVarBinaryToVarBinary<SliceCodeunits>(ty);
    DCHECK_OK(
        func->AddKernel({ty}, ty, std::move(exec), SliceCodeunitsTransform::State::Init));
  }
  DCHECK_OK(registry->AddFunction(std::move(func)));
}

template <typename Derived, bool allow_empty = false>
struct CharacterPredicateUnicode {
  static bool Call(KernelContext*, const uint8_t* input, size_t input_string_ncodeunits,
                   Status* st) {
    if (allow_empty && input_string_ncodeunits == 0) {
      return true;
    }
    bool all;
    bool any = false;
    if (!ARROW_PREDICT_TRUE(arrow::util::UTF8AllOf(
            input, input + input_string_ncodeunits, &all, [&any](uint32_t codepoint) {
              any |= Derived::PredicateCharacterAny(codepoint);
              return Derived::PredicateCharacterAll(codepoint);
            }))) {
      *st = Status::Invalid("Invalid UTF8 sequence in input");
      return false;
    }
    return all & any;
  }

  static inline bool PredicateCharacterAny(uint32_t) {
    return true;  // default condition make sure there is at least 1 charachter
  }
};

template <typename Derived, bool allow_empty = false>
struct CharacterPredicateAscii {
  static bool Call(KernelContext*, const uint8_t* input, size_t input_string_ncodeunits,
                   Status*) {
    if (allow_empty && input_string_ncodeunits == 0) {
      return true;
    }
    bool any = false;
    // MB: A simple for loops seems 8% faster on gcc 9.3, running the IsAlphaNumericAscii
    // benchmark. I don't consider that worth it.
    bool all = std::all_of(input, input + input_string_ncodeunits,
                           [&any](uint8_t ascii_character) {
                             any |= Derived::PredicateCharacterAny(ascii_character);
                             return Derived::PredicateCharacterAll(ascii_character);
                           });
    return all & any;
  }

  static inline bool PredicateCharacterAny(uint8_t) {
    return true;  // default condition make sure there is at least 1 charachter
  }
};

#ifdef ARROW_WITH_UTF8PROC
struct IsAlphaNumericUnicode : CharacterPredicateUnicode<IsAlphaNumericUnicode> {
  static inline bool PredicateCharacterAll(uint32_t codepoint) {
    return IsAlphaNumericCharacterUnicode(codepoint);
  }
};
#endif

struct IsAlphaNumericAscii : CharacterPredicateAscii<IsAlphaNumericAscii> {
  static inline bool PredicateCharacterAll(uint8_t ascii_character) {
    return IsAlphaNumericCharacterAscii(ascii_character);
  }
};

#ifdef ARROW_WITH_UTF8PROC
struct IsAlphaUnicode : CharacterPredicateUnicode<IsAlphaUnicode> {
  static inline bool PredicateCharacterAll(uint32_t codepoint) {
    return IsAlphaCharacterUnicode(codepoint);
  }
};
#endif

struct IsAlphaAscii : CharacterPredicateAscii<IsAlphaAscii> {
  static inline bool PredicateCharacterAll(uint8_t ascii_character) {
    return IsAlphaCharacterAscii(ascii_character);
  }
};

#ifdef ARROW_WITH_UTF8PROC
struct IsDecimalUnicode : CharacterPredicateUnicode<IsDecimalUnicode> {
  static inline bool PredicateCharacterAll(uint32_t codepoint) {
    return IsDecimalCharacterUnicode(codepoint);
  }
};
#endif

struct IsDecimalAscii : CharacterPredicateAscii<IsDecimalAscii> {
  static inline bool PredicateCharacterAll(uint8_t ascii_character) {
    return IsDecimalCharacterAscii(ascii_character);
  }
};

#ifdef ARROW_WITH_UTF8PROC
struct IsDigitUnicode : CharacterPredicateUnicode<IsDigitUnicode> {
  static inline bool PredicateCharacterAll(uint32_t codepoint) {
    return IsDigitCharacterUnicode(codepoint);
  }
};

struct IsNumericUnicode : CharacterPredicateUnicode<IsNumericUnicode> {
  static inline bool PredicateCharacterAll(uint32_t codepoint) {
    return IsNumericCharacterUnicode(codepoint);
  }
};
#endif

struct IsAscii {
  static bool Call(KernelContext*, const uint8_t* input,
                   size_t input_string_nascii_characters, Status*) {
    return std::all_of(input, input + input_string_nascii_characters, IsAsciiCharacter);
  }
};

#ifdef ARROW_WITH_UTF8PROC
struct IsLowerUnicode : CharacterPredicateUnicode<IsLowerUnicode> {
  static inline bool PredicateCharacterAll(uint32_t codepoint) {
    // Only for cased character it needs to be lower case
    return !IsCasedCharacterUnicode(codepoint) || IsLowerCaseCharacterUnicode(codepoint);
  }
  static inline bool PredicateCharacterAny(uint32_t codepoint) {
    return IsCasedCharacterUnicode(codepoint);  // at least 1 cased character
  }
};
#endif

struct IsLowerAscii : CharacterPredicateAscii<IsLowerAscii> {
  static inline bool PredicateCharacterAll(uint8_t ascii_character) {
    // Only for cased character it needs to be lower case
    return !IsCasedCharacterAscii(ascii_character) ||
           IsLowerCaseCharacterAscii(ascii_character);
  }
  static inline bool PredicateCharacterAny(uint8_t ascii_character) {
    return IsCasedCharacterAscii(ascii_character);  // at least 1 cased character
  }
};

#ifdef ARROW_WITH_UTF8PROC
struct IsPrintableUnicode
    : CharacterPredicateUnicode<IsPrintableUnicode, /*allow_empty=*/true> {
  static inline bool PredicateCharacterAll(uint32_t codepoint) {
    return codepoint == ' ' || IsPrintableCharacterUnicode(codepoint);
  }
};
#endif

struct IsPrintableAscii
    : CharacterPredicateAscii<IsPrintableAscii, /*allow_empty=*/true> {
  static inline bool PredicateCharacterAll(uint8_t ascii_character) {
    return IsPrintableCharacterAscii(ascii_character);
  }
};

#ifdef ARROW_WITH_UTF8PROC
struct IsSpaceUnicode : CharacterPredicateUnicode<IsSpaceUnicode> {
  static inline bool PredicateCharacterAll(uint32_t codepoint) {
    return IsSpaceCharacterUnicode(codepoint);
  }
};
#endif

struct IsSpaceAscii : CharacterPredicateAscii<IsSpaceAscii> {
  static inline bool PredicateCharacterAll(uint8_t ascii_character) {
    return IsSpaceCharacterAscii(ascii_character);
  }
};

#ifdef ARROW_WITH_UTF8PROC
struct IsTitleUnicode {
  static bool Call(KernelContext*, const uint8_t* input, size_t input_string_ncodeunits,
                   Status* st) {
    // rules:
    //   1. lower case follows cased
    //   2. upper case follows uncased
    //   3. at least 1 cased character (which logically should be upper/title)
    bool rules_1_and_2;
    bool previous_cased = false;  // in LL, LU or LT
    bool rule_3 = false;
    bool status =
        arrow::util::UTF8AllOf(input, input + input_string_ncodeunits, &rules_1_and_2,
                               [&previous_cased, &rule_3](uint32_t codepoint) {
                                 if (IsLowerCaseCharacterUnicode(codepoint)) {
                                   if (!previous_cased) return false;  // rule 1 broken
                                   // next should be more lower case or uncased
                                   previous_cased = true;
                                 } else if (IsCasedCharacterUnicode(codepoint)) {
                                   if (previous_cased) return false;  // rule 2 broken
                                   // next should be a lower case or uncased
                                   previous_cased = true;
                                   rule_3 = true;  // rule 3 obeyed
                                 } else {
                                   // an uncased char, like _ or 1
                                   // next should be upper case or more uncased
                                   previous_cased = false;
                                 }
                                 return true;
                               });
    if (!ARROW_PREDICT_TRUE(status)) {
      *st = Status::Invalid("Invalid UTF8 sequence in input");
      return false;
    }
    return rules_1_and_2 & rule_3;
  }
};
#endif

struct IsTitleAscii {
  static bool Call(KernelContext*, const uint8_t* input, size_t input_string_ncodeunits,
                   Status*) {
    // Rules:
    //   1. lower case follows cased
    //   2. upper case follows uncased
    //   3. at least 1 cased character (which logically should be upper/title)
    bool rules_1_and_2 = true;
    bool previous_cased = false;  // in LL, LU or LT
    bool rule_3 = false;
    for (const uint8_t* c = input; c < input + input_string_ncodeunits; ++c) {
      if (IsLowerCaseCharacterAscii(*c)) {
        if (!previous_cased) {
          // rule 1 broken
          rules_1_and_2 = false;
          break;
        }
        // next should be more lower case or uncased
        previous_cased = true;
      } else if (IsCasedCharacterAscii(*c)) {
        if (previous_cased) {
          // rule 2 broken
          rules_1_and_2 = false;
          break;
        }
        // next should be a lower case or uncased
        previous_cased = true;
        rule_3 = true;  // rule 3 obeyed
      } else {
        // an uncased character, like _ or 1
        // next should be upper case or more uncased
        previous_cased = false;
      }
    }
    return rules_1_and_2 & rule_3;
  }
};

#ifdef ARROW_WITH_UTF8PROC
struct IsUpperUnicode : CharacterPredicateUnicode<IsUpperUnicode> {
  static inline bool PredicateCharacterAll(uint32_t codepoint) {
    // Only for cased character it needs to be lower case
    return !IsCasedCharacterUnicode(codepoint) || IsUpperCaseCharacterUnicode(codepoint);
  }
  static inline bool PredicateCharacterAny(uint32_t codepoint) {
    return IsCasedCharacterUnicode(codepoint);  // at least 1 cased character
  }
};
#endif

struct IsUpperAscii : CharacterPredicateAscii<IsUpperAscii> {
  static inline bool PredicateCharacterAll(uint8_t ascii_character) {
    // Only for cased character it needs to be lower case
    return !IsCasedCharacterAscii(ascii_character) ||
           IsUpperCaseCharacterAscii(ascii_character);
  }
  static inline bool PredicateCharacterAny(uint8_t ascii_character) {
    return IsCasedCharacterAscii(ascii_character);  // at least 1 cased character
  }
};

// splitting

template <typename Options>
struct SplitFinderBase {
  virtual ~SplitFinderBase() = default;
  virtual Status PreExec(const Options& options) { return Status::OK(); }

  // Derived classes should also define these methods:
  //   static bool Find(const uint8_t* begin, const uint8_t* end,
  //                    const uint8_t** separator_begin,
  //                    const uint8_t** separator_end,
  //                    const SplitPatternOptions& options);
  //
  //   static bool FindReverse(const uint8_t* begin, const uint8_t* end,
  //                           const uint8_t** separator_begin,
  //                           const uint8_t** separator_end,
  //                           const SplitPatternOptions& options);
};

template <typename Type, typename ListType, typename SplitFinder,
          typename Options = typename SplitFinder::Options>
struct SplitExec {
  using string_offset_type = typename Type::offset_type;
  using list_offset_type = typename ListType::offset_type;
  using ArrayType = typename TypeTraits<Type>::ArrayType;
  using ArrayListType = typename TypeTraits<ListType>::ArrayType;
  using ListScalarType = typename TypeTraits<ListType>::ScalarType;
  using ScalarType = typename TypeTraits<Type>::ScalarType;
  using BuilderType = typename TypeTraits<Type>::BuilderType;
  using ListOffsetsBuilderType = TypedBufferBuilder<list_offset_type>;
  using State = OptionsWrapper<Options>;

  // Keep the temporary storage accross individual values, to minimize reallocations
  std::vector<util::string_view> parts;
  Options options;

  explicit SplitExec(const Options& options) : options(options) {}

  static Status Exec(KernelContext* ctx, const ExecBatch& batch, Datum* out) {
    return SplitExec{State::Get(ctx)}.Execute(ctx, batch, out);
  }

  Status Execute(KernelContext* ctx, const ExecBatch& batch, Datum* out) {
    SplitFinder finder;
    RETURN_NOT_OK(finder.PreExec(options));
    if (batch[0].kind() == Datum::ARRAY) {
      return Execute(ctx, &finder, batch[0].array(), out);
    }
    DCHECK_EQ(batch[0].kind(), Datum::SCALAR);
    return Execute(ctx, &finder, batch[0].scalar(), out);
  }

  Status Execute(KernelContext* ctx, SplitFinder* finder,
                 const std::shared_ptr<ArrayData>& data, Datum* out) {
    const ArrayType input(data);

    BuilderType builder(input.type(), ctx->memory_pool());
    // A slight overestimate of the data needed
    RETURN_NOT_OK(builder.ReserveData(input.total_values_length()));
    // The minimum amount of strings needed
    RETURN_NOT_OK(builder.Resize(input.length() - input.null_count()));

    ArrayData* output_list = out->mutable_array();
    // List offsets were preallocated
    auto* list_offsets = output_list->GetMutableValues<list_offset_type>(1);
    DCHECK_NE(list_offsets, nullptr);
    // Initial value
    *list_offsets++ = 0;
    for (int64_t i = 0; i < input.length(); ++i) {
      if (!input.IsNull(i)) {
        RETURN_NOT_OK(SplitString(input.GetView(i), finder, &builder));
        if (ARROW_PREDICT_FALSE(builder.length() >
                                std::numeric_limits<list_offset_type>::max())) {
          return Status::CapacityError("List offset does not fit into 32 bit");
        }
      }
      *list_offsets++ = static_cast<list_offset_type>(builder.length());
    }
    // Assign string array to list child data
    std::shared_ptr<Array> string_array;
    RETURN_NOT_OK(builder.Finish(&string_array));
    output_list->child_data.push_back(string_array->data());
    return Status::OK();
  }

  Status Execute(KernelContext* ctx, SplitFinder* finder,
                 const std::shared_ptr<Scalar>& scalar, Datum* out) {
    const auto& input = checked_cast<const ScalarType&>(*scalar);
    auto result = checked_cast<ListScalarType*>(out->scalar().get());
    if (input.is_valid) {
      result->is_valid = true;
      BuilderType builder(input.type, ctx->memory_pool());
      util::string_view s(*input.value);
      RETURN_NOT_OK(SplitString(s, finder, &builder));
      RETURN_NOT_OK(builder.Finish(&result->value));
    }
    return Status::OK();
  }

  Status SplitString(const util::string_view& s, SplitFinder* finder,
                     BuilderType* builder) {
    const uint8_t* begin = reinterpret_cast<const uint8_t*>(s.data());
    const uint8_t* end = begin + s.length();

    int64_t max_splits = options.max_splits;
    // if there is no max splits, reversing does not make sense (and is probably less
    // efficient), but is useful for testing
    if (options.reverse) {
      // note that i points 1 further than the 'current'
      const uint8_t* i = end;
      // we will record the parts in reverse order
      parts.clear();
      if (max_splits > -1) {
        parts.reserve(max_splits + 1);
      }
      while (max_splits != 0) {
        const uint8_t *separator_begin, *separator_end;
        // find with whatever algo the part we will 'cut out'
        if (finder->FindReverse(begin, i, &separator_begin, &separator_end, options)) {
          parts.emplace_back(reinterpret_cast<const char*>(separator_end),
                             i - separator_end);
          i = separator_begin;
          max_splits--;
        } else {
          // if we cannot find a separator, we're done
          break;
        }
      }
      parts.emplace_back(reinterpret_cast<const char*>(begin), i - begin);
      // now we do the copying
      for (auto it = parts.rbegin(); it != parts.rend(); ++it) {
        RETURN_NOT_OK(builder->Append(*it));
      }
    } else {
      const uint8_t* i = begin;
      while (max_splits != 0) {
        const uint8_t *separator_begin, *separator_end;
        // find with whatever algo the part we will 'cut out'
        if (finder->Find(i, end, &separator_begin, &separator_end, options)) {
          // the part till the beginning of the 'cut'
          RETURN_NOT_OK(
              builder->Append(i, static_cast<string_offset_type>(separator_begin - i)));
          i = separator_end;
          max_splits--;
        } else {
          // if we cannot find a separator, we're done
          break;
        }
      }
      // trailing part
      RETURN_NOT_OK(builder->Append(i, static_cast<string_offset_type>(end - i)));
    }
    return Status::OK();
  }
};

using SplitPatternState = OptionsWrapper<SplitPatternOptions>;

struct SplitPatternFinder : public SplitFinderBase<SplitPatternOptions> {
  using Options = SplitPatternOptions;

  Status PreExec(const SplitPatternOptions& options) override {
    if (options.pattern.length() == 0) {
      return Status::Invalid("Empty separator");
    }
    return Status::OK();
  }

  static bool Find(const uint8_t* begin, const uint8_t* end,
                   const uint8_t** separator_begin, const uint8_t** separator_end,
                   const SplitPatternOptions& options) {
    const uint8_t* pattern = reinterpret_cast<const uint8_t*>(options.pattern.c_str());
    const int64_t pattern_length = options.pattern.length();
    const uint8_t* i = begin;
    // this is O(n*m) complexity, we could use the Knuth-Morris-Pratt algorithm used in
    // the match kernel
    while ((i + pattern_length <= end)) {
      i = std::search(i, end, pattern, pattern + pattern_length);
      if (i != end) {
        *separator_begin = i;
        *separator_end = i + pattern_length;
        return true;
      }
    }
    return false;
  }

  static bool FindReverse(const uint8_t* begin, const uint8_t* end,
                          const uint8_t** separator_begin, const uint8_t** separator_end,
                          const SplitPatternOptions& options) {
    const uint8_t* pattern = reinterpret_cast<const uint8_t*>(options.pattern.c_str());
    const int64_t pattern_length = options.pattern.length();
    // this is O(n*m) complexity, we could use the Knuth-Morris-Pratt algorithm used in
    // the match kernel
    std::reverse_iterator<const uint8_t*> ri(end);
    std::reverse_iterator<const uint8_t*> rend(begin);
    std::reverse_iterator<const uint8_t*> pattern_rbegin(pattern + pattern_length);
    std::reverse_iterator<const uint8_t*> pattern_rend(pattern);
    while (begin <= ri.base() - pattern_length) {
      ri = std::search(ri, rend, pattern_rbegin, pattern_rend);
      if (ri != rend) {
        *separator_begin = ri.base() - pattern_length;
        *separator_end = ri.base();
        return true;
      }
    }
    return false;
  }
};

template <typename Type, typename ListType>
using SplitPatternExec = SplitExec<Type, ListType, SplitPatternFinder>;

const FunctionDoc split_pattern_doc(
    "Split string according to separator",
    ("Split each string according to the exact `pattern` defined in\n"
     "SplitPatternOptions.  The output for each string input is a list\n"
     "of strings.\n"
     "\n"
     "The maximum number of splits and direction of splitting\n"
     "(forward, reverse) can optionally be defined in SplitPatternOptions."),
    {"strings"}, "SplitPatternOptions");

const FunctionDoc ascii_split_whitespace_doc(
    "Split string according to any ASCII whitespace",
    ("Split each string according any non-zero length sequence of ASCII\n"
     "whitespace characters.  The output for each string input is a list\n"
     "of strings.\n"
     "\n"
     "The maximum number of splits and direction of splitting\n"
     "(forward, reverse) can optionally be defined in SplitOptions."),
    {"strings"}, "SplitOptions");

const FunctionDoc utf8_split_whitespace_doc(
    "Split string according to any Unicode whitespace",
    ("Split each string according any non-zero length sequence of Unicode\n"
     "whitespace characters.  The output for each string input is a list\n"
     "of strings.\n"
     "\n"
     "The maximum number of splits and direction of splitting\n"
     "(forward, reverse) can optionally be defined in SplitOptions."),
    {"strings"}, "SplitOptions");

void AddSplitPattern(FunctionRegistry* registry) {
  auto func = std::make_shared<ScalarFunction>("split_pattern", Arity::Unary(),
                                               &split_pattern_doc);
  for (const auto& ty : BaseBinaryTypes()) {
    auto exec = GenerateVarBinaryToVarBinary<SplitPatternExec, ListType>(ty);
    DCHECK_OK(
        func->AddKernel({ty}, {list(ty)}, std::move(exec), SplitPatternState::Init));
  }
  DCHECK_OK(registry->AddFunction(std::move(func)));
}

using SplitState = OptionsWrapper<SplitOptions>;

struct SplitWhitespaceAsciiFinder : public SplitFinderBase<SplitOptions> {
  using Options = SplitOptions;

  static bool Find(const uint8_t* begin, const uint8_t* end,
                   const uint8_t** separator_begin, const uint8_t** separator_end,
                   const SplitOptions& options) {
    const uint8_t* i = begin;
    while (i < end) {
      if (IsSpaceCharacterAscii(*i)) {
        *separator_begin = i;
        do {
          i++;
        } while (IsSpaceCharacterAscii(*i) && i < end);
        *separator_end = i;
        return true;
      }
      i++;
    }
    return false;
  }

  static bool FindReverse(const uint8_t* begin, const uint8_t* end,
                          const uint8_t** separator_begin, const uint8_t** separator_end,
                          const SplitOptions& options) {
    const uint8_t* i = end - 1;
    while ((i >= begin)) {
      if (IsSpaceCharacterAscii(*i)) {
        *separator_end = i + 1;
        do {
          i--;
        } while (IsSpaceCharacterAscii(*i) && i >= begin);
        *separator_begin = i + 1;
        return true;
      }
      i--;
    }
    return false;
  }
};

template <typename Type, typename ListType>
using SplitWhitespaceAsciiExec = SplitExec<Type, ListType, SplitWhitespaceAsciiFinder>;

void AddSplitWhitespaceAscii(FunctionRegistry* registry) {
  static const SplitOptions default_options{};
  auto func =
      std::make_shared<ScalarFunction>("ascii_split_whitespace", Arity::Unary(),
                                       &ascii_split_whitespace_doc, &default_options);

  for (const auto& ty : StringTypes()) {
    auto exec = GenerateVarBinaryToVarBinary<SplitWhitespaceAsciiExec, ListType>(ty);
    DCHECK_OK(func->AddKernel({ty}, {list(ty)}, std::move(exec), SplitState::Init));
  }
  DCHECK_OK(registry->AddFunction(std::move(func)));
}

#ifdef ARROW_WITH_UTF8PROC
struct SplitWhitespaceUtf8Finder : public SplitFinderBase<SplitOptions> {
  using Options = SplitOptions;

  Status PreExec(const SplitOptions& options) override {
    EnsureLookupTablesFilled();
    return Status::OK();
  }

  bool Find(const uint8_t* begin, const uint8_t* end, const uint8_t** separator_begin,
            const uint8_t** separator_end, const SplitOptions& options) {
    const uint8_t* i = begin;
    while ((i < end)) {
      uint32_t codepoint = 0;
      *separator_begin = i;
      if (ARROW_PREDICT_FALSE(!arrow::util::UTF8Decode(&i, &codepoint))) {
        return false;
      }
      if (IsSpaceCharacterUnicode(codepoint)) {
        do {
          *separator_end = i;
          if (ARROW_PREDICT_FALSE(!arrow::util::UTF8Decode(&i, &codepoint))) {
            return false;
          }
        } while (IsSpaceCharacterUnicode(codepoint) && i < end);
        return true;
      }
    }
    return false;
  }

  bool FindReverse(const uint8_t* begin, const uint8_t* end,
                   const uint8_t** separator_begin, const uint8_t** separator_end,
                   const SplitOptions& options) {
    const uint8_t* i = end - 1;
    while ((i >= begin)) {
      uint32_t codepoint = 0;
      *separator_end = i + 1;
      if (ARROW_PREDICT_FALSE(!arrow::util::UTF8DecodeReverse(&i, &codepoint))) {
        return false;
      }
      if (IsSpaceCharacterUnicode(codepoint)) {
        do {
          *separator_begin = i + 1;
          if (ARROW_PREDICT_FALSE(!arrow::util::UTF8DecodeReverse(&i, &codepoint))) {
            return false;
          }
        } while (IsSpaceCharacterUnicode(codepoint) && i >= begin);
        return true;
      }
    }
    return false;
  }
};

template <typename Type, typename ListType>
using SplitWhitespaceUtf8Exec = SplitExec<Type, ListType, SplitWhitespaceUtf8Finder>;

void AddSplitWhitespaceUTF8(FunctionRegistry* registry) {
  static const SplitOptions default_options;
  auto func =
      std::make_shared<ScalarFunction>("utf8_split_whitespace", Arity::Unary(),
                                       &utf8_split_whitespace_doc, &default_options);
  for (const auto& ty : StringTypes()) {
    auto exec = GenerateVarBinaryToVarBinary<SplitWhitespaceUtf8Exec, ListType>(ty);
    DCHECK_OK(func->AddKernel({ty}, {list(ty)}, std::move(exec), SplitState::Init));
  }
  DCHECK_OK(registry->AddFunction(std::move(func)));
}
#endif  // ARROW_WITH_UTF8PROC

#ifdef ARROW_WITH_RE2
template <typename Type>
struct SplitRegexFinder : public SplitFinderBase<SplitPatternOptions> {
  using Options = SplitPatternOptions;

  std::unique_ptr<RE2> regex_split;

  Status PreExec(const SplitPatternOptions& options) override {
    if (options.reverse) {
      return Status::NotImplemented("Cannot split in reverse with regex");
    }
    // RE2 does *not* give you the full match! Must wrap the regex in a capture group
    // There is FindAndConsume, but it would give only the end of the separator
    std::string pattern = "(";
    pattern.reserve(options.pattern.size() + 2);
    pattern += options.pattern;
    pattern += ')';
    regex_split = arrow::internal::make_unique<RE2>(pattern, MakeRE2Options<Type>());
    return RegexStatus(*regex_split);
  }

  bool Find(const uint8_t* begin, const uint8_t* end, const uint8_t** separator_begin,
            const uint8_t** separator_end, const SplitPatternOptions& options) {
    re2::StringPiece piece(reinterpret_cast<const char*>(begin),
                           std::distance(begin, end));
    // "StringPiece is mutated to point to matched piece"
    re2::StringPiece result;
    if (!RE2::PartialMatch(piece, *regex_split, &result)) {
      return false;
    }
    *separator_begin = reinterpret_cast<const uint8_t*>(result.data());
    *separator_end = reinterpret_cast<const uint8_t*>(result.data() + result.size());
    return true;
  }

  bool FindReverse(const uint8_t* begin, const uint8_t* end,
                   const uint8_t** separator_begin, const uint8_t** separator_end,
                   const SplitPatternOptions& options) {
    // Unsupported (see PreExec)
    return false;
  }
};

template <typename Type, typename ListType>
using SplitRegexExec = SplitExec<Type, ListType, SplitRegexFinder<Type>>;

const FunctionDoc split_pattern_regex_doc(
    "Split string according to regex pattern",
    ("Split each string according to the regex `pattern` defined in\n"
     "SplitPatternOptions.  The output for each string input is a list\n"
     "of strings.\n"
     "\n"
     "The maximum number of splits and direction of splitting\n"
     "(forward, reverse) can optionally be defined in SplitPatternOptions."),
    {"strings"}, "SplitPatternOptions");

void AddSplitRegex(FunctionRegistry* registry) {
  auto func = std::make_shared<ScalarFunction>("split_pattern_regex", Arity::Unary(),
                                               &split_pattern_regex_doc);
  for (const auto& ty : BaseBinaryTypes()) {
    auto exec = GenerateVarBinaryToVarBinary<SplitRegexExec, ListType>(ty);
    DCHECK_OK(
        func->AddKernel({ty}, {list(ty)}, std::move(exec), SplitPatternState::Init));
  }
  DCHECK_OK(registry->AddFunction(std::move(func)));
}
#endif  // ARROW_WITH_RE2

void AddSplit(FunctionRegistry* registry) {
  AddSplitPattern(registry);
  AddSplitWhitespaceAscii(registry);
#ifdef ARROW_WITH_UTF8PROC
  AddSplitWhitespaceUTF8(registry);
#endif
#ifdef ARROW_WITH_RE2
  AddSplitRegex(registry);
#endif
}

/// An ScalarFunction that promotes integer arguments to Int64.
struct ScalarCTypeToInt64Function : public ScalarFunction {
  using ScalarFunction::ScalarFunction;

  Result<const Kernel*> DispatchBest(std::vector<ValueDescr>* values) const override {
    RETURN_NOT_OK(CheckArity(*values));

    using arrow::compute::detail::DispatchExactImpl;
    if (auto kernel = DispatchExactImpl(this, *values)) return kernel;

    EnsureDictionaryDecoded(values);

    for (auto& descr : *values) {
      if (is_integer(descr.type->id())) {
        descr.type = int64();
      }
    }

    if (auto kernel = DispatchExactImpl(this, *values)) return kernel;
    return arrow::compute::detail::NoMatchingKernel(this, *values);
  }
};

template <typename Type1, typename Type2>
struct BinaryRepeatTransform : public StringBinaryTransformBase<Type1, Type2> {
  using ArrayType1 = typename TypeTraits<Type1>::ArrayType;
  using ArrayType2 = typename TypeTraits<Type2>::ArrayType;

  Result<int64_t> MaxCodeunits(const int64_t input1_ncodeunits,
                               const int64_t num_repeats) override {
    ARROW_RETURN_NOT_OK(ValidateRepeatCount(num_repeats));
    return input1_ncodeunits * num_repeats;
  }

  Result<int64_t> MaxCodeunits(const int64_t input1_ncodeunits,
                               const ArrayType2& input2) override {
    int64_t total_num_repeats = 0;
    for (int64_t i = 0; i < input2.length(); ++i) {
      auto num_repeats = input2.GetView(i);
      ARROW_RETURN_NOT_OK(ValidateRepeatCount(num_repeats));
      total_num_repeats += num_repeats;
    }
    return input1_ncodeunits * total_num_repeats;
  }

  Result<int64_t> MaxCodeunits(const ArrayType1& input1,
                               const int64_t num_repeats) override {
    ARROW_RETURN_NOT_OK(ValidateRepeatCount(num_repeats));
    return input1.total_values_length() * num_repeats;
  }

  Result<int64_t> MaxCodeunits(const ArrayType1& input1,
                               const ArrayType2& input2) override {
    int64_t total_codeunits = 0;
    for (int64_t i = 0; i < input2.length(); ++i) {
      auto num_repeats = input2.GetView(i);
      ARROW_RETURN_NOT_OK(ValidateRepeatCount(num_repeats));
      total_codeunits += input1.GetView(i).length() * num_repeats;
    }
    return total_codeunits;
  }

  static Result<int64_t> TransformSimpleLoop(const uint8_t* input,
                                             const int64_t input_string_ncodeunits,
                                             const int64_t num_repeats, uint8_t* output) {
    uint8_t* output_start = output;
    for (int64_t i = 0; i < num_repeats; ++i) {
      std::memcpy(output, input, input_string_ncodeunits);
      output += input_string_ncodeunits;
    }
    return output - output_start;
  }

  static Result<int64_t> TransformDoublingString(const uint8_t* input,
                                                 const int64_t input_string_ncodeunits,
                                                 const int64_t num_repeats,
                                                 uint8_t* output) {
    uint8_t* output_start = output;
    // Repeated doubling of string
    // NB: This implementation expects `num_repeats > 0`.
    std::memcpy(output, input, input_string_ncodeunits);
    output += input_string_ncodeunits;
    int64_t irep = 1;
    for (int64_t ilen = input_string_ncodeunits; irep <= (num_repeats / 2);
         irep *= 2, ilen *= 2) {
      std::memcpy(output, output_start, ilen);
      output += ilen;
    }

    // Epilogue remainder
    int64_t rem = (num_repeats - irep) * input_string_ncodeunits;
    std::memcpy(output, output_start, rem);
    output += rem;
    return output - output_start;
  }

  static Result<int64_t> Transform(const uint8_t* input,
                                   const int64_t input_string_ncodeunits,
                                   const int64_t num_repeats, uint8_t* output) {
    auto transform = (num_repeats < 4) ? TransformSimpleLoop : TransformDoublingString;
    return transform(input, input_string_ncodeunits, num_repeats, output);
  }

  static Status ValidateRepeatCount(const int64_t num_repeats) {
    if (num_repeats < 0) {
      return Status::Invalid("Repeat count must be a non-negative integer");
    }
    return Status::OK();
  }
};

template <typename Type1, typename Type2>
using BinaryRepeat =
    StringBinaryTransformExec<Type1, Type2, BinaryRepeatTransform<Type1, Type2>>;

const FunctionDoc binary_repeat_doc(
    "Repeat a binary string",
    ("For each binary string in `strings`, return a replicated version."),
    {"strings", "num_repeats"});

void AddBinaryRepeat(FunctionRegistry* registry) {
  auto func = std::make_shared<ScalarCTypeToInt64Function>(
      "binary_repeat", Arity::Binary(), &binary_repeat_doc);
  for (const auto& ty : BaseBinaryTypes()) {
    auto exec = GenerateVarBinaryToVarBinary<BinaryRepeat, Int64Type>(ty);
    ScalarKernel kernel{{ty, int64()}, ty, exec};
    DCHECK_OK(func->AddKernel(std::move(kernel)));
  }
  DCHECK_OK(registry->AddFunction(std::move(func)));
}

// ----------------------------------------------------------------------
// Replace substring (plain, regex)

using ReplaceState = OptionsWrapper<ReplaceSubstringOptions>;

template <typename Type, typename Replacer>
struct ReplaceSubstring {
  using ScalarType = typename TypeTraits<Type>::ScalarType;
  using offset_type = typename Type::offset_type;
  using ValueDataBuilder = TypedBufferBuilder<uint8_t>;
  using OffsetBuilder = TypedBufferBuilder<offset_type>;

  static Status Exec(KernelContext* ctx, const ExecBatch& batch, Datum* out) {
    // TODO Cache replacer across invocations (for regex compilation)
    ARROW_ASSIGN_OR_RAISE(auto replacer, Replacer::Make(ReplaceState::Get(ctx)));
    return Replace(ctx, batch, *replacer, out);
  }

  static Status Replace(KernelContext* ctx, const ExecBatch& batch,
                        const Replacer& replacer, Datum* out) {
    ValueDataBuilder value_data_builder(ctx->memory_pool());
    OffsetBuilder offset_builder(ctx->memory_pool());

    if (batch[0].kind() == Datum::ARRAY) {
      // We already know how many strings we have, so we can use Reserve/UnsafeAppend
      RETURN_NOT_OK(offset_builder.Reserve(batch[0].array()->length + 1));
      offset_builder.UnsafeAppend(0);  // offsets start at 0

      const ArrayData& input = *batch[0].array();
      RETURN_NOT_OK(VisitArrayDataInline<Type>(
          input,
          [&](util::string_view s) {
            RETURN_NOT_OK(replacer.ReplaceString(s, &value_data_builder));
            offset_builder.UnsafeAppend(
                static_cast<offset_type>(value_data_builder.length()));
            return Status::OK();
          },
          [&]() {
            // offset for null value
            offset_builder.UnsafeAppend(
                static_cast<offset_type>(value_data_builder.length()));
            return Status::OK();
          }));
      ArrayData* output = out->mutable_array();
      RETURN_NOT_OK(value_data_builder.Finish(&output->buffers[2]));
      RETURN_NOT_OK(offset_builder.Finish(&output->buffers[1]));
    } else {
      const auto& input = checked_cast<const ScalarType&>(*batch[0].scalar());
      auto result = std::make_shared<ScalarType>();
      if (input.is_valid) {
        util::string_view s = static_cast<util::string_view>(*input.value);
        RETURN_NOT_OK(replacer.ReplaceString(s, &value_data_builder));
        RETURN_NOT_OK(value_data_builder.Finish(&result->value));
        result->is_valid = true;
      }
      out->value = result;
    }

    return Status::OK();
  }
};

struct PlainSubstringReplacer {
  const ReplaceSubstringOptions& options_;

  static Result<std::unique_ptr<PlainSubstringReplacer>> Make(
      const ReplaceSubstringOptions& options) {
    return arrow::internal::make_unique<PlainSubstringReplacer>(options);
  }

  explicit PlainSubstringReplacer(const ReplaceSubstringOptions& options)
      : options_(options) {}

  Status ReplaceString(util::string_view s, TypedBufferBuilder<uint8_t>* builder) const {
    const char* i = s.begin();
    const char* end = s.end();
    int64_t max_replacements = options_.max_replacements;
    while ((i < end) && (max_replacements != 0)) {
      const char* pos =
          std::search(i, end, options_.pattern.begin(), options_.pattern.end());
      if (pos == end) {
        RETURN_NOT_OK(builder->Append(reinterpret_cast<const uint8_t*>(i),
                                      static_cast<int64_t>(end - i)));
        i = end;
      } else {
        // the string before the pattern
        RETURN_NOT_OK(builder->Append(reinterpret_cast<const uint8_t*>(i),
                                      static_cast<int64_t>(pos - i)));
        // the replacement
        RETURN_NOT_OK(
            builder->Append(reinterpret_cast<const uint8_t*>(options_.replacement.data()),
                            options_.replacement.length()));
        // skip pattern
        i = pos + options_.pattern.length();
        max_replacements--;
      }
    }
    // if we exited early due to max_replacements, add the trailing part
    return builder->Append(reinterpret_cast<const uint8_t*>(i),
                           static_cast<int64_t>(end - i));
  }
};

#ifdef ARROW_WITH_RE2
template <typename Type>
struct RegexSubstringReplacer {
  const ReplaceSubstringOptions& options_;
  const RE2 regex_find_;
  const RE2 regex_replacement_;

  static Result<std::unique_ptr<RegexSubstringReplacer>> Make(
      const ReplaceSubstringOptions& options) {
    auto replacer = arrow::internal::make_unique<RegexSubstringReplacer>(options);

    RETURN_NOT_OK(RegexStatus(replacer->regex_find_));
    RETURN_NOT_OK(RegexStatus(replacer->regex_replacement_));

    std::string replacement_error;
    if (!replacer->regex_replacement_.CheckRewriteString(replacer->options_.replacement,
                                                         &replacement_error)) {
      return Status::Invalid("Invalid replacement string: ",
                             std::move(replacement_error));
    }

    return std::move(replacer);
  }

  // Using RE2::FindAndConsume we can only find the pattern if it is a group, therefore
  // we have 2 regexes, one with () around it, one without.
  explicit RegexSubstringReplacer(const ReplaceSubstringOptions& options)
      : options_(options),
        regex_find_("(" + options_.pattern + ")", MakeRE2Options<Type>()),
        regex_replacement_(options_.pattern, MakeRE2Options<Type>()) {}

  Status ReplaceString(util::string_view s, TypedBufferBuilder<uint8_t>* builder) const {
    re2::StringPiece replacement(options_.replacement);

    if (options_.max_replacements == -1) {
      std::string s_copy(s.to_string());
      RE2::GlobalReplace(&s_copy, regex_replacement_, replacement);
      return builder->Append(reinterpret_cast<const uint8_t*>(s_copy.data()),
                             s_copy.length());
    }

    // Since RE2 does not have the concept of max_replacements, we have to do some work
    // ourselves.
    // We might do this faster similar to RE2::GlobalReplace using Match and Rewrite
    const char* i = s.begin();
    const char* end = s.end();
    re2::StringPiece piece(s.data(), s.length());

    int64_t max_replacements = options_.max_replacements;
    while ((i < end) && (max_replacements != 0)) {
      std::string found;
      if (!RE2::FindAndConsume(&piece, regex_find_, &found)) {
        RETURN_NOT_OK(builder->Append(reinterpret_cast<const uint8_t*>(i),
                                      static_cast<int64_t>(end - i)));
        i = end;
      } else {
        // wind back to the beginning of the match
        const char* pos = piece.begin() - found.length();
        // the string before the pattern
        RETURN_NOT_OK(builder->Append(reinterpret_cast<const uint8_t*>(i),
                                      static_cast<int64_t>(pos - i)));
        // replace the pattern in what we found
        if (!RE2::Replace(&found, regex_replacement_, replacement)) {
          return Status::Invalid("Regex found, but replacement failed");
        }
        RETURN_NOT_OK(builder->Append(reinterpret_cast<const uint8_t*>(found.data()),
                                      static_cast<int64_t>(found.length())));
        // skip pattern
        i = piece.begin();
        max_replacements--;
      }
    }
    // If we exited early due to max_replacements, add the trailing part
    return builder->Append(reinterpret_cast<const uint8_t*>(i),
                           static_cast<int64_t>(end - i));
  }
};
#endif

template <typename Type>
using ReplaceSubstringPlain = ReplaceSubstring<Type, PlainSubstringReplacer>;

const FunctionDoc replace_substring_doc(
    "Replace non-overlapping substrings that match pattern by replacement",
    ("For each string in `strings`, replace non-overlapping substrings that match\n"
     "`pattern` by `replacement`. If `max_replacements != -1`, it determines the\n"
     "maximum amount of replacements made, counting from the left. Null values emit\n"
     "null."),
    {"strings"}, "ReplaceSubstringOptions");

#ifdef ARROW_WITH_RE2
template <typename Type>
using ReplaceSubstringRegex = ReplaceSubstring<Type, RegexSubstringReplacer<Type>>;

const FunctionDoc replace_substring_regex_doc(
    "Replace non-overlapping substrings that match regex `pattern` by `replacement`",
    ("For each string in `strings`, replace non-overlapping substrings that match the\n"
     "regular expression `pattern` by `replacement` using the Google RE2 library.\n"
     "If `max_replacements != -1`, it determines the maximum amount of replacements\n"
     "made, counting from the left. Note that if the pattern contains groups,\n"
     "backreferencing macan be used. Null values emit null."),
    {"strings"}, "ReplaceSubstringOptions");
#endif

// ----------------------------------------------------------------------
// Replace slice

struct ReplaceSliceTransformBase : public StringTransformBase {
  using State = OptionsWrapper<ReplaceSliceOptions>;

  const ReplaceSliceOptions* options;

  explicit ReplaceSliceTransformBase(const ReplaceSliceOptions& options)
      : options{&options} {}

  int64_t MaxCodeunits(const uint8_t* input, int64_t ninputs,
                       int64_t input_ncodeunits) override {
    return ninputs * options->replacement.size() + input_ncodeunits;
  }
};

struct BinaryReplaceSliceTransform : ReplaceSliceTransformBase {
  using ReplaceSliceTransformBase::ReplaceSliceTransformBase;
  int64_t Transform(const uint8_t* input, int64_t input_string_ncodeunits,
                    uint8_t* output, int64_t output_string_ncodeunits) {
    const auto& opts = *options;
    int64_t before_slice = 0;
    int64_t after_slice = 0;
    uint8_t* output_start = output;

    if (opts.start >= 0) {
      // Count from left
      before_slice = std::min<int64_t>(input_string_ncodeunits, opts.start);
    } else {
      // Count from right
      before_slice = std::max<int64_t>(0, input_string_ncodeunits + opts.start);
    }
    // Mimic Pandas: if stop would be before start, treat as 0-length slice
    if (opts.stop >= 0) {
      // Count from left
      after_slice =
          std::min<int64_t>(input_string_ncodeunits, std::max(before_slice, opts.stop));
    } else {
      // Count from right
      after_slice = std::max<int64_t>(before_slice, input_string_ncodeunits + opts.stop);
    }
    output = std::copy(input, input + before_slice, output);
    output = std::copy(opts.replacement.begin(), opts.replacement.end(), output);
    output = std::copy(input + after_slice, input + input_string_ncodeunits, output);
    return output - output_start;
  }

  static int32_t FixedOutputSize(const ReplaceSliceOptions& opts, int32_t input_width) {
    int32_t before_slice = 0;
    int32_t after_slice = 0;
    const int32_t start = static_cast<int32_t>(opts.start);
    const int32_t stop = static_cast<int32_t>(opts.stop);
    if (opts.start >= 0) {
      // Count from left
      before_slice = std::min<int32_t>(input_width, start);
    } else {
      // Count from right
      before_slice = std::max<int32_t>(0, input_width + start);
    }
    if (opts.stop >= 0) {
      // Count from left
      after_slice = std::min<int32_t>(input_width, std::max<int32_t>(before_slice, stop));
    } else {
      // Count from right
      after_slice = std::max<int32_t>(before_slice, input_width + stop);
    }
    return static_cast<int32_t>(before_slice + opts.replacement.size() +
                                (input_width - after_slice));
  }
};

struct Utf8ReplaceSliceTransform : ReplaceSliceTransformBase {
  using ReplaceSliceTransformBase::ReplaceSliceTransformBase;
  int64_t Transform(const uint8_t* input, int64_t input_string_ncodeunits,
                    uint8_t* output, int64_t output_string_ncodeunits) {
    const auto& opts = *options;
    const uint8_t* begin = input;
    const uint8_t* end = input + input_string_ncodeunits;
    const uint8_t *begin_sliced, *end_sliced;
    uint8_t* output_start = output;

    // Mimic Pandas: if stop would be before start, treat as 0-length slice
    if (opts.start >= 0) {
      // Count from left
      if (!arrow::util::UTF8AdvanceCodepoints(begin, end, &begin_sliced, opts.start)) {
        return kTransformError;
      }
      if (opts.stop > options->start) {
        // Continue counting from left
        const int64_t length = opts.stop - options->start;
        if (!arrow::util::UTF8AdvanceCodepoints(begin_sliced, end, &end_sliced, length)) {
          return kTransformError;
        }
      } else if (opts.stop < 0) {
        // Count from right
        if (!arrow::util::UTF8AdvanceCodepointsReverse(begin_sliced, end, &end_sliced,
                                                       -opts.stop)) {
          return kTransformError;
        }
      } else {
        // Zero-length slice
        end_sliced = begin_sliced;
      }
    } else {
      // Count from right
      if (!arrow::util::UTF8AdvanceCodepointsReverse(begin, end, &begin_sliced,
                                                     -opts.start)) {
        return kTransformError;
      }
      if (opts.stop >= 0) {
        // Restart counting from left
        if (!arrow::util::UTF8AdvanceCodepoints(begin, end, &end_sliced, opts.stop)) {
          return kTransformError;
        }
        if (end_sliced <= begin_sliced) {
          // Zero-length slice
          end_sliced = begin_sliced;
        }
      } else if ((opts.stop < 0) && (options->stop > options->start)) {
        // Count from right
        if (!arrow::util::UTF8AdvanceCodepointsReverse(begin_sliced, end, &end_sliced,
                                                       -opts.stop)) {
          return kTransformError;
        }
      } else {
        // Zero-length slice
        end_sliced = begin_sliced;
      }
    }
    output = std::copy(begin, begin_sliced, output);
    output = std::copy(opts.replacement.begin(), options->replacement.end(), output);
    output = std::copy(end_sliced, end, output);
    return output - output_start;
  }
};

template <typename Type>
using BinaryReplaceSlice =
    StringTransformExecWithState<Type, BinaryReplaceSliceTransform>;
template <typename Type>
using Utf8ReplaceSlice = StringTransformExecWithState<Type, Utf8ReplaceSliceTransform>;

const FunctionDoc binary_replace_slice_doc(
    "Replace a slice of a binary string with `replacement`",
    ("For each string in `strings`, replace a slice of the string defined by `start`"
     "and `stop` with `replacement`. `start` is inclusive and `stop` is exclusive, "
     "and both are measured in bytes.\n"
     "Null values emit null."),
    {"strings"}, "ReplaceSliceOptions");

const FunctionDoc utf8_replace_slice_doc(
    "Replace a slice of a string with `replacement`",
    ("For each string in `strings`, replace a slice of the string defined by `start`"
     "and `stop` with `replacement`. `start` is inclusive and `stop` is exclusive, "
     "and both are measured in codeunits.\n"
     "Null values emit null."),
    {"strings"}, "ReplaceSliceOptions");

void AddReplaceSlice(FunctionRegistry* registry) {
  {
    auto func = std::make_shared<ScalarFunction>("binary_replace_slice", Arity::Unary(),
                                                 &binary_replace_slice_doc);
    for (const auto& ty : BaseBinaryTypes()) {
      DCHECK_OK(func->AddKernel({ty}, ty,
                                GenerateTypeAgnosticVarBinaryBase<BinaryReplaceSlice>(ty),
                                ReplaceSliceTransformBase::State::Init));
    }
    using TransformExec =
        FixedSizeBinaryTransformExecWithState<BinaryReplaceSliceTransform>;
    DCHECK_OK(func->AddKernel({InputType(Type::FIXED_SIZE_BINARY)},
                              OutputType(TransformExec::OutputType), TransformExec::Exec,
                              ReplaceSliceTransformBase::State::Init));
    DCHECK_OK(registry->AddFunction(std::move(func)));
  }

  {
    auto func = std::make_shared<ScalarFunction>("utf8_replace_slice", Arity::Unary(),
                                                 &utf8_replace_slice_doc);

    for (const auto& ty : StringTypes()) {
      auto exec = GenerateVarBinaryToVarBinary<Utf8ReplaceSlice>(ty);
      DCHECK_OK(func->AddKernel({ty}, ty, std::move(exec),
                                ReplaceSliceTransformBase::State::Init));
    }
    DCHECK_OK(registry->AddFunction(std::move(func)));
  }
}

// ----------------------------------------------------------------------
// Extract with regex

#ifdef ARROW_WITH_RE2

using ExtractRegexState = OptionsWrapper<ExtractRegexOptions>;

// TODO cache this once per ExtractRegexOptions
struct ExtractRegexData {
  // Use unique_ptr<> because RE2 is non-movable (for ARROW_ASSIGN_OR_RAISE)
  std::unique_ptr<RE2> regex;
  std::vector<std::string> group_names;

  static Result<ExtractRegexData> Make(const ExtractRegexOptions& options,
                                       bool is_utf8 = true) {
    ExtractRegexData data(options.pattern, is_utf8);
    RETURN_NOT_OK(RegexStatus(*data.regex));

    const int group_count = data.regex->NumberOfCapturingGroups();
    const auto& name_map = data.regex->CapturingGroupNames();
    data.group_names.reserve(group_count);

    for (int i = 0; i < group_count; i++) {
      auto item = name_map.find(i + 1);  // re2 starts counting from 1
      if (item == name_map.end()) {
        // XXX should we instead just create fields with an empty name?
        return Status::Invalid("Regular expression contains unnamed groups");
      }
      data.group_names.emplace_back(item->second);
    }
    return std::move(data);
  }

  Result<ValueDescr> ResolveOutputType(const std::vector<ValueDescr>& args) const {
    const auto& input_type = args[0].type;
    if (input_type == nullptr) {
      // No input type specified => propagate shape
      return args[0];
    }
    // Input type is either [Large]Binary or [Large]String and is also the type
    // of each field in the output struct type.
    DCHECK(is_base_binary_like(input_type->id()));
    FieldVector fields;
    fields.reserve(group_names.size());
    std::transform(group_names.begin(), group_names.end(), std::back_inserter(fields),
                   [&](const std::string& name) { return field(name, input_type); });
    return struct_(std::move(fields));
  }

 private:
  explicit ExtractRegexData(const std::string& pattern, bool is_utf8 = true)
      : regex(new RE2(pattern, MakeRE2Options(is_utf8))) {}
};

Result<ValueDescr> ResolveExtractRegexOutput(KernelContext* ctx,
                                             const std::vector<ValueDescr>& args) {
  ExtractRegexOptions options = ExtractRegexState::Get(ctx);
  ARROW_ASSIGN_OR_RAISE(auto data, ExtractRegexData::Make(options));
  return data.ResolveOutputType(args);
}

struct ExtractRegexBase {
  const ExtractRegexData& data;
  const int group_count;
  std::vector<re2::StringPiece> found_values;
  std::vector<RE2::Arg> args;
  std::vector<const RE2::Arg*> args_pointers;
  const RE2::Arg** args_pointers_start;
  const RE2::Arg* null_arg = nullptr;

  explicit ExtractRegexBase(const ExtractRegexData& data)
      : data(data),
        group_count(static_cast<int>(data.group_names.size())),
        found_values(group_count) {
    args.reserve(group_count);
    args_pointers.reserve(group_count);

    for (int i = 0; i < group_count; i++) {
      args.emplace_back(&found_values[i]);
      // Since we reserved capacity, we're guaranteed the pointer remains valid
      args_pointers.push_back(&args[i]);
    }
    // Avoid null pointer if there is no capture group
    args_pointers_start = (group_count > 0) ? args_pointers.data() : &null_arg;
  }

  bool Match(util::string_view s) {
    return RE2::PartialMatchN(ToStringPiece(s), *data.regex, args_pointers_start,
                              group_count);
  }
};

template <typename Type>
struct ExtractRegex : public ExtractRegexBase {
  using ArrayType = typename TypeTraits<Type>::ArrayType;
  using ScalarType = typename TypeTraits<Type>::ScalarType;
  using BuilderType = typename TypeTraits<Type>::BuilderType;
  using ExtractRegexBase::ExtractRegexBase;

  static Status Exec(KernelContext* ctx, const ExecBatch& batch, Datum* out) {
    ExtractRegexOptions options = ExtractRegexState::Get(ctx);
    ARROW_ASSIGN_OR_RAISE(auto data, ExtractRegexData::Make(options, Type::is_utf8));
    return ExtractRegex{data}.Extract(ctx, batch, out);
  }

  Status Extract(KernelContext* ctx, const ExecBatch& batch, Datum* out) {
    ARROW_ASSIGN_OR_RAISE(auto descr, data.ResolveOutputType(batch.GetDescriptors()));
    DCHECK_NE(descr.type, nullptr);
    const auto& type = descr.type;

    if (batch[0].kind() == Datum::ARRAY) {
      std::unique_ptr<ArrayBuilder> array_builder;
      RETURN_NOT_OK(MakeBuilder(ctx->memory_pool(), type, &array_builder));
      StructBuilder* struct_builder = checked_cast<StructBuilder*>(array_builder.get());

      std::vector<BuilderType*> field_builders;
      field_builders.reserve(group_count);
      for (int i = 0; i < group_count; i++) {
        field_builders.push_back(
            checked_cast<BuilderType*>(struct_builder->field_builder(i)));
      }

      auto visit_null = [&]() { return struct_builder->AppendNull(); };
      auto visit_value = [&](util::string_view s) {
        if (Match(s)) {
          for (int i = 0; i < group_count; i++) {
            RETURN_NOT_OK(field_builders[i]->Append(ToStringView(found_values[i])));
          }
          return struct_builder->Append();
        } else {
          return struct_builder->AppendNull();
        }
      };
      const ArrayData& input = *batch[0].array();
      RETURN_NOT_OK(VisitArrayDataInline<Type>(input, visit_value, visit_null));

      std::shared_ptr<Array> out_array;
      RETURN_NOT_OK(struct_builder->Finish(&out_array));
      *out = std::move(out_array);
    } else {
      const auto& input = checked_cast<const ScalarType&>(*batch[0].scalar());
      auto result = std::make_shared<StructScalar>(type);
      if (input.is_valid && Match(util::string_view(*input.value))) {
        result->value.reserve(group_count);
        for (int i = 0; i < group_count; i++) {
          result->value.push_back(std::make_shared<ScalarType>(
              Buffer::FromString(found_values[i].as_string())));
        }
        result->is_valid = true;
      } else {
        result->is_valid = false;
      }
      out->value = std::move(result);
    }

    return Status::OK();
  }
};

const FunctionDoc extract_regex_doc(
    "Extract substrings captured by a regex pattern",
    ("For each string in `strings`, match the regular expression and, if\n"
     "successful, emit a struct with field names and values coming from the\n"
     "regular expression's named capture groups. If the input is null or the\n"
     "regular expression fails matching, a null output value is emitted.\n"
     "\n"
     "Regular expression matching is done using the Google RE2 library."),
    {"strings"}, "ExtractRegexOptions");

void AddExtractRegex(FunctionRegistry* registry) {
  auto func = std::make_shared<ScalarFunction>("extract_regex", Arity::Unary(),
                                               &extract_regex_doc);
  OutputType out_ty(ResolveExtractRegexOutput);
  for (const auto& ty : BaseBinaryTypes()) {
    ScalarKernel kernel{{ty},
                        out_ty,
                        GenerateVarBinaryToVarBinary<ExtractRegex>(ty),
                        ExtractRegexState::Init};
    // Null values will be computed based on regex match or not
    kernel.null_handling = NullHandling::COMPUTED_NO_PREALLOCATE;
    kernel.mem_allocation = MemAllocation::NO_PREALLOCATE;
    DCHECK_OK(func->AddKernel(kernel));
  }
  DCHECK_OK(registry->AddFunction(std::move(func)));
}
#endif  // ARROW_WITH_RE2

// ----------------------------------------------------------------------
// strptime string parsing

using StrptimeState = OptionsWrapper<StrptimeOptions>;

struct ParseStrptime {
  explicit ParseStrptime(const StrptimeOptions& options)
      : parser(TimestampParser::MakeStrptime(options.format)), unit(options.unit) {}

  template <typename... Ignored>
  int64_t Call(KernelContext*, util::string_view val, Status* st) const {
    int64_t result = 0;
    if (!(*parser)(val.data(), val.size(), unit, &result)) {
      *st = Status::Invalid("Failed to parse string: '", val, "' as a scalar of type ",
                            TimestampType(unit).ToString());
    }
    return result;
  }

  std::shared_ptr<TimestampParser> parser;
  TimeUnit::type unit;
};

template <typename InputType>
struct StrptimeExec {
  static Status Exec(KernelContext* ctx, const ExecBatch& batch, Datum* out) {
    applicator::ScalarUnaryNotNullStateful<TimestampType, InputType, ParseStrptime>
        kernel{ParseStrptime(StrptimeState::Get(ctx))};
    return kernel.Exec(ctx, batch, out);
  }
};

Result<ValueDescr> ResolveStrptimeOutput(KernelContext* ctx,
                                         const std::vector<ValueDescr>&) {
  if (ctx->state()) {
    return ::arrow::timestamp(StrptimeState::Get(ctx).unit);
  }

  return Status::Invalid("strptime does not provide default StrptimeOptions");
}

// ----------------------------------------------------------------------
// string padding

template <bool PadLeft, bool PadRight>
struct AsciiPadTransform : public StringTransformBase {
  using State = OptionsWrapper<PadOptions>;

  const PadOptions& options_;

  explicit AsciiPadTransform(const PadOptions& options) : options_(options) {}

  Status PreExec(KernelContext* ctx, const ExecBatch& batch, Datum* out) override {
    if (options_.padding.size() != 1) {
      return Status::Invalid("Padding must be one byte, got '", options_.padding, "'");
    }
    return Status::OK();
  }

  int64_t MaxCodeunits(const uint8_t* input, int64_t ninputs,
                       int64_t input_ncodeunits) override {
    // This is likely very overallocated but hard to do better without
    // actually looking at each string (because of strings that may be
    // longer than the given width)
    return input_ncodeunits + ninputs * options_.width;
  }

  int64_t Transform(const uint8_t* input, int64_t input_string_ncodeunits,
                    uint8_t* output, int64_t output_string_ncodeunits) {
    if (input_string_ncodeunits >= options_.width) {
      std::copy(input, input + input_string_ncodeunits, output);
      return input_string_ncodeunits;
    }
    const int64_t spaces = options_.width - input_string_ncodeunits;
    int64_t left = 0;
    int64_t right = 0;
    if (PadLeft && PadRight) {
      // If odd number of spaces, put the extra space on the right
      left = spaces / 2;
      right = spaces - left;
    } else if (PadLeft) {
      left = spaces;
    } else if (PadRight) {
      right = spaces;
    } else {
      DCHECK(false) << "unreachable";
      return 0;
    }
    std::fill(output, output + left, options_.padding[0]);
    output += left;
    output = std::copy(input, input + input_string_ncodeunits, output);
    std::fill(output, output + right, options_.padding[0]);
    return options_.width;
  }
};

template <bool PadLeft, bool PadRight>
struct Utf8PadTransform : public StringTransformBase {
  using State = OptionsWrapper<PadOptions>;

  const PadOptions& options_;

  explicit Utf8PadTransform(const PadOptions& options) : options_(options) {}

  Status PreExec(KernelContext* ctx, const ExecBatch& batch, Datum* out) override {
    auto str = reinterpret_cast<const uint8_t*>(options_.padding.data());
    auto strlen = options_.padding.size();
    if (util::UTF8Length(str, str + strlen) != 1) {
      return Status::Invalid("Padding must be one codepoint, got '", options_.padding,
                             "'");
    }
    return Status::OK();
  }

  int64_t MaxCodeunits(const uint8_t* input, int64_t ninputs,
                       int64_t input_ncodeunits) override {
    // This is likely very overallocated but hard to do better without
    // actually looking at each string (because of strings that may be
    // longer than the given width)
    // One codepoint may be up to 4 bytes
    return input_ncodeunits + 4 * ninputs * options_.width;
  }

  int64_t Transform(const uint8_t* input, int64_t input_string_ncodeunits,
                    uint8_t* output, int64_t output_string_ncodeunits) {
    const int64_t input_width = util::UTF8Length(input, input + input_string_ncodeunits);
    if (input_width >= options_.width) {
      std::copy(input, input + input_string_ncodeunits, output);
      return input_string_ncodeunits;
    }
    const int64_t spaces = options_.width - input_width;
    int64_t left = 0;
    int64_t right = 0;
    if (PadLeft && PadRight) {
      // If odd number of spaces, put the extra space on the right
      left = spaces / 2;
      right = spaces - left;
    } else if (PadLeft) {
      left = spaces;
    } else if (PadRight) {
      right = spaces;
    } else {
      DCHECK(false) << "unreachable";
      return 0;
    }
    uint8_t* start = output;
    while (left) {
      output = std::copy(options_.padding.begin(), options_.padding.end(), output);
      left--;
    }
    output = std::copy(input, input + input_string_ncodeunits, output);
    while (right) {
      output = std::copy(options_.padding.begin(), options_.padding.end(), output);
      right--;
    }
    return output - start;
  }
};

template <typename Type>
using AsciiLPad = StringTransformExecWithState<Type, AsciiPadTransform<true, false>>;
template <typename Type>
using AsciiRPad = StringTransformExecWithState<Type, AsciiPadTransform<false, true>>;
template <typename Type>
using AsciiCenter = StringTransformExecWithState<Type, AsciiPadTransform<true, true>>;
template <typename Type>
using Utf8LPad = StringTransformExecWithState<Type, Utf8PadTransform<true, false>>;
template <typename Type>
using Utf8RPad = StringTransformExecWithState<Type, Utf8PadTransform<false, true>>;
template <typename Type>
using Utf8Center = StringTransformExecWithState<Type, Utf8PadTransform<true, true>>;

// ----------------------------------------------------------------------
// string trimming

#ifdef ARROW_WITH_UTF8PROC

template <bool TrimLeft, bool TrimRight>
struct UTF8TrimWhitespaceTransform : public StringTransformBase {
  Status PreExec(KernelContext* ctx, const ExecBatch& batch, Datum* out) override {
    EnsureLookupTablesFilled();
    return Status::OK();
  }

  int64_t Transform(const uint8_t* input, int64_t input_string_ncodeunits,
                    uint8_t* output, int64_t output_string_ncodeunits) {
    const uint8_t* begin = input;
    const uint8_t* end = input + input_string_ncodeunits;
    const uint8_t* end_trimmed = end;
    const uint8_t* begin_trimmed = begin;

    auto predicate = [](uint32_t c) { return !IsSpaceCharacterUnicode(c); };
    if (TrimLeft && !ARROW_PREDICT_TRUE(
                        arrow::util::UTF8FindIf(begin, end, predicate, &begin_trimmed))) {
      return kTransformError;
    }
    if (TrimRight && begin_trimmed < end) {
      if (!ARROW_PREDICT_TRUE(arrow::util::UTF8FindIfReverse(begin_trimmed, end,
                                                             predicate, &end_trimmed))) {
        return kTransformError;
      }
    }
    std::copy(begin_trimmed, end_trimmed, output);
    return end_trimmed - begin_trimmed;
  }
};

template <typename Type>
using UTF8TrimWhitespace =
    StringTransformExec<Type, UTF8TrimWhitespaceTransform<true, true>>;

template <typename Type>
using UTF8LTrimWhitespace =
    StringTransformExec<Type, UTF8TrimWhitespaceTransform<true, false>>;

template <typename Type>
using UTF8RTrimWhitespace =
    StringTransformExec<Type, UTF8TrimWhitespaceTransform<false, true>>;

struct UTF8TrimState {
  TrimOptions options_;
  std::vector<bool> codepoints_;
  Status status_ = Status::OK();

  explicit UTF8TrimState(KernelContext* ctx, TrimOptions options)
      : options_(std::move(options)) {
    if (!ARROW_PREDICT_TRUE(
            arrow::util::UTF8ForEach(options_.characters, [&](uint32_t c) {
              codepoints_.resize(
                  std::max(c + 1, static_cast<uint32_t>(codepoints_.size())));
              codepoints_.at(c) = true;
            }))) {
      status_ = Status::Invalid("Invalid UTF8 sequence in input");
    }
  }
};

template <bool TrimLeft, bool TrimRight>
struct UTF8TrimTransform : public StringTransformBase {
  using State = KernelStateFromFunctionOptions<UTF8TrimState, TrimOptions>;

  const UTF8TrimState& state_;

  explicit UTF8TrimTransform(const UTF8TrimState& state) : state_(state) {}

  Status PreExec(KernelContext* ctx, const ExecBatch& batch, Datum* out) override {
    return state_.status_;
  }

  int64_t Transform(const uint8_t* input, int64_t input_string_ncodeunits,
                    uint8_t* output, int64_t output_string_ncodeunits) {
    const uint8_t* begin = input;
    const uint8_t* end = input + input_string_ncodeunits;
    const uint8_t* end_trimmed = end;
    const uint8_t* begin_trimmed = begin;
    const auto& codepoints = state_.codepoints_;

    auto predicate = [&](uint32_t c) { return c >= codepoints.size() || !codepoints[c]; };
    if (TrimLeft && !ARROW_PREDICT_TRUE(
                        arrow::util::UTF8FindIf(begin, end, predicate, &begin_trimmed))) {
      return kTransformError;
    }
    if (TrimRight && begin_trimmed < end) {
      if (!ARROW_PREDICT_TRUE(arrow::util::UTF8FindIfReverse(begin_trimmed, end,
                                                             predicate, &end_trimmed))) {
        return kTransformError;
      }
    }
    std::copy(begin_trimmed, end_trimmed, output);
    return end_trimmed - begin_trimmed;
  }
};

template <typename Type>
using UTF8Trim = StringTransformExecWithState<Type, UTF8TrimTransform<true, true>>;

template <typename Type>
using UTF8LTrim = StringTransformExecWithState<Type, UTF8TrimTransform<true, false>>;

template <typename Type>
using UTF8RTrim = StringTransformExecWithState<Type, UTF8TrimTransform<false, true>>;

#endif

template <bool TrimLeft, bool TrimRight>
struct AsciiTrimWhitespaceTransform : public StringTransformBase {
  int64_t Transform(const uint8_t* input, int64_t input_string_ncodeunits,
                    uint8_t* output, int64_t output_string_ncodeunits) {
    const uint8_t* begin = input;
    const uint8_t* end = input + input_string_ncodeunits;
    const uint8_t* end_trimmed = end;
    const uint8_t* begin_trimmed = begin;

    auto predicate = [](unsigned char c) { return !IsSpaceCharacterAscii(c); };
    if (TrimLeft) {
      begin_trimmed = std::find_if(begin, end, predicate);
    }
    if (TrimRight && begin_trimmed < end) {
      std::reverse_iterator<const uint8_t*> rbegin(end);
      std::reverse_iterator<const uint8_t*> rend(begin_trimmed);
      end_trimmed = std::find_if(rbegin, rend, predicate).base();
    }
    std::copy(begin_trimmed, end_trimmed, output);
    return end_trimmed - begin_trimmed;
  }
};

template <typename Type>
using AsciiTrimWhitespace =
    StringTransformExec<Type, AsciiTrimWhitespaceTransform<true, true>>;

template <typename Type>
using AsciiLTrimWhitespace =
    StringTransformExec<Type, AsciiTrimWhitespaceTransform<true, false>>;

template <typename Type>
using AsciiRTrimWhitespace =
    StringTransformExec<Type, AsciiTrimWhitespaceTransform<false, true>>;

struct AsciiTrimState {
  TrimOptions options_;
  std::vector<bool> characters_;

  explicit AsciiTrimState(KernelContext* ctx, TrimOptions options)
      : options_(std::move(options)), characters_(256) {
    for (const auto c : options_.characters) {
      characters_[static_cast<unsigned char>(c)] = true;
    }
  }
};

template <bool TrimLeft, bool TrimRight>
struct AsciiTrimTransform : public StringTransformBase {
  using State = KernelStateFromFunctionOptions<AsciiTrimState, TrimOptions>;

  const AsciiTrimState& state_;

  explicit AsciiTrimTransform(const AsciiTrimState& state) : state_(state) {}

  int64_t Transform(const uint8_t* input, int64_t input_string_ncodeunits,
                    uint8_t* output, int64_t output_string_ncodeunits) {
    const uint8_t* begin = input;
    const uint8_t* end = input + input_string_ncodeunits;
    const uint8_t* end_trimmed = end;
    const uint8_t* begin_trimmed = begin;
    const auto& characters = state_.characters_;

    auto predicate = [&](uint8_t c) { return !characters[c]; };
    if (TrimLeft) {
      begin_trimmed = std::find_if(begin, end, predicate);
    }
    if (TrimRight && begin_trimmed < end) {
      std::reverse_iterator<const uint8_t*> rbegin(end);
      std::reverse_iterator<const uint8_t*> rend(begin_trimmed);
      end_trimmed = std::find_if(rbegin, rend, predicate).base();
    }
    std::copy(begin_trimmed, end_trimmed, output);
    return end_trimmed - begin_trimmed;
  }
};

template <typename Type>
using AsciiTrim = StringTransformExecWithState<Type, AsciiTrimTransform<true, true>>;

template <typename Type>
using AsciiLTrim = StringTransformExecWithState<Type, AsciiTrimTransform<true, false>>;

template <typename Type>
using AsciiRTrim = StringTransformExecWithState<Type, AsciiTrimTransform<false, true>>;

const FunctionDoc utf8_center_doc(
    "Center strings by padding with a given character",
    ("For each string in `strings`, emit a centered string by padding both sides \n"
     "with the given UTF8 codeunit.\nNull values emit null."),
    {"strings"}, "PadOptions");

const FunctionDoc utf8_lpad_doc(
    "Right-align strings by padding with a given character",
    ("For each string in `strings`, emit a right-aligned string by prepending \n"
     "the given UTF8 codeunit.\nNull values emit null."),
    {"strings"}, "PadOptions");

const FunctionDoc utf8_rpad_doc(
    "Left-align strings by padding with a given character",
    ("For each string in `strings`, emit a left-aligned string by appending \n"
     "the given UTF8 codeunit.\nNull values emit null."),
    {"strings"}, "PadOptions");

const FunctionDoc ascii_center_doc(
    utf8_center_doc.description + "",
    ("For each string in `strings`, emit a centered string by padding both sides \n"
     "with the given ASCII character.\nNull values emit null."),
    {"strings"}, "PadOptions");

const FunctionDoc ascii_lpad_doc(
    utf8_lpad_doc.description + "",
    ("For each string in `strings`, emit a right-aligned string by prepending \n"
     "the given ASCII character.\nNull values emit null."),
    {"strings"}, "PadOptions");

const FunctionDoc ascii_rpad_doc(
    utf8_rpad_doc.description + "",
    ("For each string in `strings`, emit a left-aligned string by appending \n"
     "the given ASCII character.\nNull values emit null."),
    {"strings"}, "PadOptions");

const FunctionDoc utf8_trim_whitespace_doc(
    "Trim leading and trailing whitespace characters",
    ("For each string in `strings`, emit a string with leading and trailing whitespace\n"
     "characters removed, where whitespace characters are defined by the Unicode\n"
     "standard.  Null values emit null."),
    {"strings"});

const FunctionDoc utf8_ltrim_whitespace_doc(
    "Trim leading whitespace characters",
    ("For each string in `strings`, emit a string with leading whitespace\n"
     "characters removed, where whitespace characters are defined by the Unicode\n"
     "standard.  Null values emit null."),
    {"strings"});

const FunctionDoc utf8_rtrim_whitespace_doc(
    "Trim trailing whitespace characters",
    ("For each string in `strings`, emit a string with trailing whitespace\n"
     "characters removed, where whitespace characters are defined by the Unicode\n"
     "standard.  Null values emit null."),
    {"strings"});

const FunctionDoc ascii_trim_whitespace_doc(
    "Trim leading and trailing ASCII whitespace characters",
    ("For each string in `strings`, emit a string with leading and trailing ASCII\n"
     "whitespace characters removed. Use `utf8_trim_whitespace` to trim Unicode\n"
     "whitespace characters. Null values emit null."),
    {"strings"});

const FunctionDoc ascii_ltrim_whitespace_doc(
    "Trim leading ASCII whitespace characters",
    ("For each string in `strings`, emit a string with leading ASCII whitespace\n"
     "characters removed.  Use `utf8_ltrim_whitespace` to trim leading Unicode\n"
     "whitespace characters. Null values emit null."),
    {"strings"});

const FunctionDoc ascii_rtrim_whitespace_doc(
    "Trim trailing ASCII whitespace characters",
    ("For each string in `strings`, emit a string with trailing ASCII whitespace\n"
     "characters removed. Use `utf8_rtrim_whitespace` to trim trailing Unicode\n"
     "whitespace characters. Null values emit null."),
    {"strings"});

const FunctionDoc utf8_trim_doc(
    "Trim leading and trailing characters present in the `characters` arguments",
    ("For each string in `strings`, emit a string with leading and trailing\n"
     "characters removed that are present in the `characters` argument.  Null values\n"
     "emit null."),
    {"strings"}, "TrimOptions");

const FunctionDoc utf8_ltrim_doc(
    "Trim leading characters present in the `characters` arguments",
    ("For each string in `strings`, emit a string with leading\n"
     "characters removed that are present in the `characters` argument.  Null values\n"
     "emit null."),
    {"strings"}, "TrimOptions");

const FunctionDoc utf8_rtrim_doc(
    "Trim trailing characters present in the `characters` arguments",
    ("For each string in `strings`, emit a string with leading "
     "characters removed that are present in the `characters` argument.  Null values\n"
     "emit null."),
    {"strings"}, "TrimOptions");

const FunctionDoc ascii_trim_doc(
    utf8_trim_doc.summary + "",
    utf8_trim_doc.description +
        ("\nBoth the input string as the `characters` argument are interepreted as\n"
         "ASCII characters, to trim non-ASCII characters, use `utf8_trim`."),
    {"strings"}, "TrimOptions");

const FunctionDoc ascii_ltrim_doc(
    utf8_ltrim_doc.summary + "",
    utf8_ltrim_doc.description +
        ("\nBoth the input string as the `characters` argument are interepreted as\n"
         "ASCII characters, to trim non-ASCII characters, use `utf8_trim`."),
    {"strings"}, "TrimOptions");

const FunctionDoc ascii_rtrim_doc(
    utf8_rtrim_doc.summary + "",
    utf8_rtrim_doc.description +
        ("\nBoth the input string as the `characters` argument are interepreted as\n"
         "ASCII characters, to trim non-ASCII characters, use `utf8_trim`."),
    {"strings"}, "TrimOptions");

const FunctionDoc strptime_doc(
    "Parse timestamps",
    ("For each string in `strings`, parse it as a timestamp.\n"
     "The timestamp unit and the expected string pattern must be given\n"
     "in StrptimeOptions.  Null inputs emit null.  If a non-null string\n"
     "fails parsing, an error is returned."),
    {"strings"}, "StrptimeOptions");

const FunctionDoc binary_length_doc(
    "Compute string lengths",
    ("For each string in `strings`, emit the number of bytes.  Null values emit null."),
    {"strings"});

const FunctionDoc utf8_length_doc("Compute UTF8 string lengths",
                                  ("For each string in `strings`, emit the number of "
                                   "UTF8 characters.  Null values emit null."),
                                  {"strings"});

void AddStrptime(FunctionRegistry* registry) {
  auto func = std::make_shared<ScalarFunction>("strptime", Arity::Unary(), &strptime_doc);

  OutputType out_ty(ResolveStrptimeOutput);
  for (const auto& ty : StringTypes()) {
    auto exec = GenerateVarBinaryToVarBinary<StrptimeExec>(ty);
    DCHECK_OK(func->AddKernel({ty}, out_ty, std::move(exec), StrptimeState::Init));
  }
  DCHECK_OK(registry->AddFunction(std::move(func)));
}

void AddBinaryLength(FunctionRegistry* registry) {
  auto func = std::make_shared<ScalarFunction>("binary_length", Arity::Unary(),
                                               &binary_length_doc);
  for (const auto& ty : {binary(), utf8()}) {
    auto exec =
        GenerateVarBinaryBase<applicator::ScalarUnaryNotNull, Int32Type, BinaryLength>(
            ty);
    DCHECK_OK(func->AddKernel({ty}, int32(), std::move(exec)));
  }
  for (const auto& ty : {large_binary(), large_utf8()}) {
    auto exec =
        GenerateVarBinaryBase<applicator::ScalarUnaryNotNull, Int64Type, BinaryLength>(
            ty);
    DCHECK_OK(func->AddKernel({ty}, int64(), std::move(exec)));
  }
  DCHECK_OK(func->AddKernel({InputType(Type::FIXED_SIZE_BINARY)}, int32(),
                            BinaryLength::FixedSizeExec));
  DCHECK_OK(registry->AddFunction(std::move(func)));
}

void AddUtf8Length(FunctionRegistry* registry) {
  auto func =
      std::make_shared<ScalarFunction>("utf8_length", Arity::Unary(), &utf8_length_doc);
  {
    auto exec = applicator::ScalarUnaryNotNull<Int32Type, StringType, Utf8Length>::Exec;
    DCHECK_OK(func->AddKernel({utf8()}, int32(), std::move(exec)));
  }
  {
    auto exec =
        applicator::ScalarUnaryNotNull<Int64Type, LargeStringType, Utf8Length>::Exec;
    DCHECK_OK(func->AddKernel({large_utf8()}, int64(), std::move(exec)));
  }
  DCHECK_OK(registry->AddFunction(std::move(func)));
}

template <typename BinaryType, typename ListType>
struct BinaryJoin {
  using ArrayType = typename TypeTraits<BinaryType>::ArrayType;
  using ListArrayType = typename TypeTraits<ListType>::ArrayType;
  using ListScalarType = typename TypeTraits<ListType>::ScalarType;
  using ListOffsetType = typename ListArrayType::offset_type;
  using BuilderType = typename TypeTraits<BinaryType>::BuilderType;

  static Status Exec(KernelContext* ctx, const ExecBatch& batch, Datum* out) {
    if (batch[0].kind() == Datum::SCALAR) {
      if (batch[1].kind() == Datum::SCALAR) {
        return ExecScalarScalar(ctx, *batch[0].scalar(), *batch[1].scalar(), out);
      }
      DCHECK_EQ(batch[1].kind(), Datum::ARRAY);
      return ExecScalarArray(ctx, *batch[0].scalar(), batch[1].array(), out);
    }
    DCHECK_EQ(batch[0].kind(), Datum::ARRAY);
    if (batch[1].kind() == Datum::SCALAR) {
      return ExecArrayScalar(ctx, batch[0].array(), *batch[1].scalar(), out);
    }
    DCHECK_EQ(batch[1].kind(), Datum::ARRAY);
    return ExecArrayArray(ctx, batch[0].array(), batch[1].array(), out);
  }

  struct ListScalarOffsetLookup {
    const ArrayType& values;

    int64_t GetStart(int64_t i) { return 0; }
    int64_t GetStop(int64_t i) { return values.length(); }
    bool IsNull(int64_t i) { return false; }
  };

  struct ListArrayOffsetLookup {
    explicit ListArrayOffsetLookup(const ListArrayType& lists)
        : lists_(lists), offsets_(lists.raw_value_offsets()) {}

    int64_t GetStart(int64_t i) { return offsets_[i]; }
    int64_t GetStop(int64_t i) { return offsets_[i + 1]; }
    bool IsNull(int64_t i) { return lists_.IsNull(i); }

   private:
    const ListArrayType& lists_;
    const ListOffsetType* offsets_;
  };

  struct SeparatorScalarLookup {
    const util::string_view separator;

    bool IsNull(int64_t i) { return false; }
    util::string_view GetView(int64_t i) { return separator; }
  };

  struct SeparatorArrayLookup {
    const ArrayType& separators;

    bool IsNull(int64_t i) { return separators.IsNull(i); }
    util::string_view GetView(int64_t i) { return separators.GetView(i); }
  };

  // Scalar, scalar -> scalar
  static Status ExecScalarScalar(KernelContext* ctx, const Scalar& left,
                                 const Scalar& right, Datum* out) {
    const auto& list = checked_cast<const ListScalarType&>(left);
    const auto& separator_scalar = checked_cast<const BaseBinaryScalar&>(right);
    if (!list.is_valid || !separator_scalar.is_valid) {
      return Status::OK();
    }
    util::string_view separator(*separator_scalar.value);

    const auto& strings = checked_cast<const ArrayType&>(*list.value);
    if (strings.null_count() > 0) {
      out->scalar()->is_valid = false;
      return Status::OK();
    }

    TypedBufferBuilder<uint8_t> builder(ctx->memory_pool());
    auto Append = [&](util::string_view value) {
      return builder.Append(reinterpret_cast<const uint8_t*>(value.data()),
                            static_cast<int64_t>(value.size()));
    };
    if (strings.length() > 0) {
      auto data_length =
          strings.total_values_length() + (strings.length() - 1) * separator.length();
      RETURN_NOT_OK(builder.Reserve(data_length));
      RETURN_NOT_OK(Append(strings.GetView(0)));
      for (int64_t j = 1; j < strings.length(); j++) {
        RETURN_NOT_OK(Append(separator));
        RETURN_NOT_OK(Append(strings.GetView(j)));
      }
    }
    auto out_scalar = checked_cast<BaseBinaryScalar*>(out->scalar().get());
    return builder.Finish(&out_scalar->value);
  }

  // Scalar, array -> array
  static Status ExecScalarArray(KernelContext* ctx, const Scalar& left,
                                const std::shared_ptr<ArrayData>& right, Datum* out) {
    const auto& list_scalar = checked_cast<const BaseListScalar&>(left);
    if (!list_scalar.is_valid) {
      ARROW_ASSIGN_OR_RAISE(
          auto nulls, MakeArrayOfNull(right->type, right->length, ctx->memory_pool()));
      *out = *nulls->data();
      return Status::OK();
    }
    const auto& strings = checked_cast<const ArrayType&>(*list_scalar.value);
    if (strings.null_count() != 0) {
      ARROW_ASSIGN_OR_RAISE(
          auto nulls, MakeArrayOfNull(right->type, right->length, ctx->memory_pool()));
      *out = *nulls->data();
      return Status::OK();
    }
    const ArrayType separators(right);

    BuilderType builder(ctx->memory_pool());
    RETURN_NOT_OK(builder.Reserve(separators.length()));

    // Presize data to avoid multiple reallocations when joining strings
    int64_t total_data_length = 0;
    const int64_t list_length = strings.length();
    if (list_length) {
      const int64_t string_length = strings.total_values_length();
      total_data_length +=
          string_length * (separators.length() - separators.null_count());
      for (int64_t i = 0; i < separators.length(); ++i) {
        if (separators.IsNull(i)) {
          continue;
        }
        total_data_length += (list_length - 1) * separators.value_length(i);
      }
    }
    RETURN_NOT_OK(builder.ReserveData(total_data_length));

    return JoinStrings(separators.length(), strings, ListScalarOffsetLookup{strings},
                       SeparatorArrayLookup{separators}, &builder, out);
  }

  // Array, scalar -> array
  static Status ExecArrayScalar(KernelContext* ctx,
                                const std::shared_ptr<ArrayData>& left,
                                const Scalar& right, Datum* out) {
    const ListArrayType lists(left);
    const auto& separator_scalar = checked_cast<const BaseBinaryScalar&>(right);

    if (!separator_scalar.is_valid) {
      ARROW_ASSIGN_OR_RAISE(
          auto nulls,
          MakeArrayOfNull(lists.value_type(), lists.length(), ctx->memory_pool()));
      *out = *nulls->data();
      return Status::OK();
    }

    util::string_view separator(*separator_scalar.value);
    const auto& strings = checked_cast<const ArrayType&>(*lists.values());
    const auto list_offsets = lists.raw_value_offsets();

    BuilderType builder(ctx->memory_pool());
    RETURN_NOT_OK(builder.Reserve(lists.length()));

    // Presize data to avoid multiple reallocations when joining strings
    int64_t total_data_length = strings.total_values_length();
    for (int64_t i = 0; i < lists.length(); ++i) {
      const auto start = list_offsets[i], end = list_offsets[i + 1];
      if (end > start && !ValuesContainNull(strings, start, end)) {
        total_data_length += (end - start - 1) * separator.length();
      }
    }
    RETURN_NOT_OK(builder.ReserveData(total_data_length));

    return JoinStrings(lists.length(), strings, ListArrayOffsetLookup{lists},
                       SeparatorScalarLookup{separator}, &builder, out);
  }

  // Array, array -> array
  static Status ExecArrayArray(KernelContext* ctx, const std::shared_ptr<ArrayData>& left,
                               const std::shared_ptr<ArrayData>& right, Datum* out) {
    const ListArrayType lists(left);
    const auto& strings = checked_cast<const ArrayType&>(*lists.values());
    const auto list_offsets = lists.raw_value_offsets();
    const auto string_offsets = strings.raw_value_offsets();
    const ArrayType separators(right);

    BuilderType builder(ctx->memory_pool());
    RETURN_NOT_OK(builder.Reserve(lists.length()));

    // Presize data to avoid multiple reallocations when joining strings
    int64_t total_data_length = 0;
    for (int64_t i = 0; i < lists.length(); ++i) {
      if (separators.IsNull(i)) {
        continue;
      }
      const auto start = list_offsets[i], end = list_offsets[i + 1];
      if (end > start && !ValuesContainNull(strings, start, end)) {
        total_data_length += string_offsets[end] - string_offsets[start];
        total_data_length += (end - start - 1) * separators.value_length(i);
      }
    }
    RETURN_NOT_OK(builder.ReserveData(total_data_length));

    struct SeparatorLookup {
      const ArrayType& separators;

      bool IsNull(int64_t i) { return separators.IsNull(i); }
      util::string_view GetView(int64_t i) { return separators.GetView(i); }
    };
    return JoinStrings(lists.length(), strings, ListArrayOffsetLookup{lists},
                       SeparatorArrayLookup{separators}, &builder, out);
  }

  template <typename ListOffsetLookup, typename SeparatorLookup>
  static Status JoinStrings(int64_t length, const ArrayType& strings,
                            ListOffsetLookup&& list_offsets, SeparatorLookup&& separators,
                            BuilderType* builder, Datum* out) {
    for (int64_t i = 0; i < length; ++i) {
      if (list_offsets.IsNull(i) || separators.IsNull(i)) {
        builder->UnsafeAppendNull();
        continue;
      }
      const auto j_start = list_offsets.GetStart(i), j_end = list_offsets.GetStop(i);
      if (j_start == j_end) {
        builder->UnsafeAppendEmptyValue();
        continue;
      }
      if (ValuesContainNull(strings, j_start, j_end)) {
        builder->UnsafeAppendNull();
        continue;
      }
      builder->UnsafeAppend(strings.GetView(j_start));
      for (int64_t j = j_start + 1; j < j_end; ++j) {
        builder->UnsafeExtendCurrent(separators.GetView(i));
        builder->UnsafeExtendCurrent(strings.GetView(j));
      }
    }

    std::shared_ptr<Array> string_array;
    RETURN_NOT_OK(builder->Finish(&string_array));
    *out = *string_array->data();
    // Correct the output type based on the input
    out->mutable_array()->type = strings.type();
    return Status::OK();
  }

  static bool ValuesContainNull(const ArrayType& values, int64_t start, int64_t end) {
    if (values.null_count() == 0) {
      return false;
    }
    for (int64_t i = start; i < end; ++i) {
      if (values.IsNull(i)) {
        return true;
      }
    }
    return false;
  }
};

using BinaryJoinElementWiseState = OptionsWrapper<JoinOptions>;

template <typename Type>
struct BinaryJoinElementWise {
  using ArrayType = typename TypeTraits<Type>::ArrayType;
  using BuilderType = typename TypeTraits<Type>::BuilderType;
  using offset_type = typename Type::offset_type;

  static Status Exec(KernelContext* ctx, const ExecBatch& batch, Datum* out) {
    JoinOptions options = BinaryJoinElementWiseState::Get(ctx);
    // Last argument is the separator (for consistency with binary_join)
    if (std::all_of(batch.values.begin(), batch.values.end(),
                    [](const Datum& d) { return d.is_scalar(); })) {
      return ExecOnlyScalar(ctx, options, batch, out);
    }
    return ExecContainingArrays(ctx, options, batch, out);
  }

  static Status ExecOnlyScalar(KernelContext* ctx, const JoinOptions& options,
                               const ExecBatch& batch, Datum* out) {
    BaseBinaryScalar* output = checked_cast<BaseBinaryScalar*>(out->scalar().get());
    const size_t num_args = batch.values.size();
    if (num_args == 1) {
      // Only separator, no values
      output->is_valid = batch.values[0].scalar()->is_valid;
      if (output->is_valid) {
        ARROW_ASSIGN_OR_RAISE(output->value, ctx->Allocate(0));
      }
      return Status::OK();
    }

    int64_t final_size = CalculateRowSize(options, batch, 0);
    if (final_size < 0) {
      output->is_valid = false;
      return Status::OK();
    }
    ARROW_ASSIGN_OR_RAISE(output->value, ctx->Allocate(final_size));
    const auto separator = UnboxScalar<Type>::Unbox(*batch.values.back().scalar());
    uint8_t* buf = output->value->mutable_data();
    bool first = true;
    for (size_t i = 0; i < num_args - 1; i++) {
      const Scalar& scalar = *batch[i].scalar();
      util::string_view s;
      if (scalar.is_valid) {
        s = UnboxScalar<Type>::Unbox(scalar);
      } else {
        switch (options.null_handling) {
          case JoinOptions::EMIT_NULL:
            // Handled by CalculateRowSize
            DCHECK(false) << "unreachable";
            break;
          case JoinOptions::SKIP:
            continue;
          case JoinOptions::REPLACE:
            s = options.null_replacement;
            break;
        }
      }
      if (!first) {
        buf = std::copy(separator.begin(), separator.end(), buf);
      }
      first = false;
      buf = std::copy(s.begin(), s.end(), buf);
    }
    output->is_valid = true;
    DCHECK_EQ(final_size, buf - output->value->mutable_data());
    return Status::OK();
  }

  static Status ExecContainingArrays(KernelContext* ctx, const JoinOptions& options,
                                     const ExecBatch& batch, Datum* out) {
    // Presize data to avoid reallocations
    int64_t final_size = 0;
    for (int64_t i = 0; i < batch.length; i++) {
      auto size = CalculateRowSize(options, batch, i);
      if (size > 0) final_size += size;
    }
    BuilderType builder(ctx->memory_pool());
    RETURN_NOT_OK(builder.Reserve(batch.length));
    RETURN_NOT_OK(builder.ReserveData(final_size));

    std::vector<util::string_view> valid_cols(batch.values.size());
    for (size_t row = 0; row < static_cast<size_t>(batch.length); row++) {
      size_t num_valid = 0;  // Not counting separator
      for (size_t col = 0; col < batch.values.size(); col++) {
        if (batch[col].is_scalar()) {
          const auto& scalar = *batch[col].scalar();
          if (scalar.is_valid) {
            valid_cols[col] = UnboxScalar<Type>::Unbox(scalar);
            if (col < batch.values.size() - 1) num_valid++;
          } else {
            valid_cols[col] = util::string_view();
          }
        } else {
          const ArrayData& array = *batch[col].array();
          if (!array.MayHaveNulls() ||
              BitUtil::GetBit(array.buffers[0]->data(), array.offset + row)) {
            const offset_type* offsets = array.GetValues<offset_type>(1);
            const uint8_t* data = array.GetValues<uint8_t>(2, /*absolute_offset=*/0);
            const int64_t length = offsets[row + 1] - offsets[row];
            valid_cols[col] = util::string_view(
                reinterpret_cast<const char*>(data + offsets[row]), length);
            if (col < batch.values.size() - 1) num_valid++;
          } else {
            valid_cols[col] = util::string_view();
          }
        }
      }

      if (!valid_cols.back().data()) {
        // Separator is null
        builder.UnsafeAppendNull();
        continue;
      } else if (batch.values.size() == 1) {
        // Only given separator
        builder.UnsafeAppendEmptyValue();
        continue;
      } else if (num_valid < batch.values.size() - 1) {
        // We had some nulls
        if (options.null_handling == JoinOptions::EMIT_NULL) {
          builder.UnsafeAppendNull();
          continue;
        }
      }
      const auto separator = valid_cols.back();
      bool first = true;
      for (size_t col = 0; col < batch.values.size() - 1; col++) {
        util::string_view value = valid_cols[col];
        if (!value.data()) {
          switch (options.null_handling) {
            case JoinOptions::EMIT_NULL:
              DCHECK(false) << "unreachable";
              break;
            case JoinOptions::SKIP:
              continue;
            case JoinOptions::REPLACE:
              value = options.null_replacement;
              break;
          }
        }
        if (first) {
          builder.UnsafeAppend(value);
          first = false;
          continue;
        }
        builder.UnsafeExtendCurrent(separator);
        builder.UnsafeExtendCurrent(value);
      }
    }

    std::shared_ptr<Array> string_array;
    RETURN_NOT_OK(builder.Finish(&string_array));
    *out = *string_array->data();
    out->mutable_array()->type = batch[0].type();
    DCHECK_EQ(batch.length, out->array()->length);
    DCHECK_EQ(final_size,
              checked_cast<const ArrayType&>(*string_array).total_values_length());
    return Status::OK();
  }

  // Compute the length of the output for the given position, or -1 if it would be null.
  static int64_t CalculateRowSize(const JoinOptions& options, const ExecBatch& batch,
                                  const int64_t index) {
    const auto num_args = batch.values.size();
    int64_t final_size = 0;
    int64_t num_non_null_args = 0;
    for (size_t i = 0; i < num_args; i++) {
      int64_t element_size = 0;
      bool valid = true;
      if (batch[i].is_scalar()) {
        const Scalar& scalar = *batch[i].scalar();
        valid = scalar.is_valid;
        element_size = UnboxScalar<Type>::Unbox(scalar).size();
      } else {
        const ArrayData& array = *batch[i].array();
        valid = !array.MayHaveNulls() ||
                BitUtil::GetBit(array.buffers[0]->data(), array.offset + index);
        const offset_type* offsets = array.GetValues<offset_type>(1);
        element_size = offsets[index + 1] - offsets[index];
      }
      if (i == num_args - 1) {
        if (!valid) return -1;
        if (num_non_null_args > 1) {
          // Add separator size (only if there were values to join)
          final_size += (num_non_null_args - 1) * element_size;
        }
        break;
      }
      if (!valid) {
        switch (options.null_handling) {
          case JoinOptions::EMIT_NULL:
            return -1;
          case JoinOptions::SKIP:
            continue;
          case JoinOptions::REPLACE:
            element_size = options.null_replacement.size();
            break;
        }
      }
      num_non_null_args++;
      final_size += element_size;
    }
    return final_size;
  }
};

const FunctionDoc binary_join_doc(
    "Join a list of strings together with a `separator` to form a single string",
    ("Insert `separator` between `list` elements, and concatenate them.\n"
     "Any null input and any null `list` element emits a null output.\n"),
    {"list", "separator"});

const FunctionDoc binary_join_element_wise_doc(
    "Join string arguments into one, using the last argument as the separator",
    ("Insert the last argument of `strings` between the rest of the elements, "
     "and concatenate them.\n"
     "Any null separator element emits a null output. Null elements either "
     "emit a null (the default), are skipped, or replaced with a given string.\n"),
    {"*strings"}, "JoinOptions");

const auto kDefaultJoinOptions = JoinOptions::Defaults();

template <typename ListType>
void AddBinaryJoinForListType(ScalarFunction* func) {
  for (const auto& ty : BaseBinaryTypes()) {
    auto exec = GenerateTypeAgnosticVarBinaryBase<BinaryJoin, ListType>(*ty);
    auto list_ty = std::make_shared<ListType>(ty);
    DCHECK_OK(func->AddKernel({InputType(list_ty), InputType(ty)}, ty, std::move(exec)));
  }
}

void AddBinaryJoin(FunctionRegistry* registry) {
  {
    auto func = std::make_shared<ScalarFunction>("binary_join", Arity::Binary(),
                                                 &binary_join_doc);
    AddBinaryJoinForListType<ListType>(func.get());
    AddBinaryJoinForListType<LargeListType>(func.get());
    DCHECK_OK(registry->AddFunction(std::move(func)));
  }
  {
    auto func = std::make_shared<ScalarFunction>(
        "binary_join_element_wise", Arity::VarArgs(/*min_args=*/1),
        &binary_join_element_wise_doc, &kDefaultJoinOptions);
    for (const auto& ty : BaseBinaryTypes()) {
      ScalarKernel kernel{KernelSignature::Make({InputType(ty)}, ty, /*is_varargs=*/true),
                          GenerateTypeAgnosticVarBinaryBase<BinaryJoinElementWise>(ty),
                          BinaryJoinElementWiseState::Init};
      kernel.null_handling = NullHandling::COMPUTED_NO_PREALLOCATE;
      kernel.mem_allocation = MemAllocation::NO_PREALLOCATE;
      DCHECK_OK(func->AddKernel(std::move(kernel)));
    }
    DCHECK_OK(registry->AddFunction(std::move(func)));
  }
}

template <template <typename> class ExecFunctor>
void MakeUnaryStringBatchKernel(
    std::string name, FunctionRegistry* registry, const FunctionDoc* doc,
    MemAllocation::type mem_allocation = MemAllocation::PREALLOCATE) {
  auto func = std::make_shared<ScalarFunction>(name, Arity::Unary(), doc);
  for (const auto& ty : StringTypes()) {
    auto exec = GenerateVarBinaryToVarBinary<ExecFunctor>(ty);
    ScalarKernel kernel{{ty}, ty, std::move(exec)};
    kernel.mem_allocation = mem_allocation;
    DCHECK_OK(func->AddKernel(std::move(kernel)));
  }
  DCHECK_OK(registry->AddFunction(std::move(func)));
}

template <template <typename> class ExecFunctor>
void MakeUnaryStringBatchKernelWithState(
    std::string name, FunctionRegistry* registry, const FunctionDoc* doc,
    MemAllocation::type mem_allocation = MemAllocation::PREALLOCATE) {
  auto func = std::make_shared<ScalarFunction>(name, Arity::Unary(), doc);
  {
    using t32 = ExecFunctor<StringType>;
    ScalarKernel kernel{{utf8()}, utf8(), t32::Exec, t32::State::Init};
    kernel.mem_allocation = mem_allocation;
    DCHECK_OK(func->AddKernel(std::move(kernel)));
  }
  {
    using t64 = ExecFunctor<LargeStringType>;
    ScalarKernel kernel{{large_utf8()}, large_utf8(), t64::Exec, t64::State::Init};
    kernel.mem_allocation = mem_allocation;
    DCHECK_OK(func->AddKernel(std::move(kernel)));
  }
  DCHECK_OK(registry->AddFunction(std::move(func)));
}

void AddReplaceSubstring(FunctionRegistry* registry) {
  {
    auto func = std::make_shared<ScalarFunction>("replace_substring", Arity::Unary(),
                                                 &replace_substring_doc);
    for (const auto& ty : BaseBinaryTypes()) {
      auto exec = GenerateVarBinaryToVarBinary<ReplaceSubstringPlain>(ty);
      ScalarKernel kernel{{ty}, ty, std::move(exec), ReplaceState::Init};
      kernel.mem_allocation = MemAllocation::NO_PREALLOCATE;
      DCHECK_OK(func->AddKernel(std::move(kernel)));
    }
    DCHECK_OK(registry->AddFunction(std::move(func)));
  }
#ifdef ARROW_WITH_RE2
  {
    auto func = std::make_shared<ScalarFunction>(
        "replace_substring_regex", Arity::Unary(), &replace_substring_regex_doc);
    for (const auto& ty : BaseBinaryTypes()) {
      auto exec = GenerateVarBinaryToVarBinary<ReplaceSubstringRegex>(ty);
      ScalarKernel kernel{{ty}, ty, std::move(exec), ReplaceState::Init};
      kernel.mem_allocation = MemAllocation::NO_PREALLOCATE;
      DCHECK_OK(func->AddKernel(std::move(kernel)));
    }
    DCHECK_OK(registry->AddFunction(std::move(func)));
  }
#endif
}

#ifdef ARROW_WITH_UTF8PROC

template <template <typename> class Transformer>
void MakeUnaryStringUTF8TransformKernel(std::string name, FunctionRegistry* registry,
                                        const FunctionDoc* doc) {
  auto func = std::make_shared<ScalarFunction>(name, Arity::Unary(), doc);
  for (const auto& ty : StringTypes()) {
    auto exec = GenerateVarBinaryToVarBinary<Transformer>(ty);
    DCHECK_OK(func->AddKernel({ty}, ty, std::move(exec)));
  }
  DCHECK_OK(registry->AddFunction(std::move(func)));
}

#endif

template <typename Type, typename Predicate>
struct StringPredicateFunctor {
  static Status Exec(KernelContext* ctx, const ExecBatch& batch, Datum* out) {
    Status st = Status::OK();
    EnsureLookupTablesFilled();
    if (batch[0].kind() == Datum::ARRAY) {
      const ArrayData& input = *batch[0].array();
      ArrayIterator<Type> input_it(input);
      ArrayData* out_arr = out->mutable_array();
      ::arrow::internal::GenerateBitsUnrolled(
          out_arr->buffers[1]->mutable_data(), out_arr->offset, input.length,
          [&]() -> bool {
            util::string_view val = input_it();
            return Predicate::Call(ctx, reinterpret_cast<const uint8_t*>(val.data()),
                                   val.size(), &st);
          });
    } else {
      const auto& input = checked_cast<const BaseBinaryScalar&>(*batch[0].scalar());
      if (input.is_valid) {
        bool boolean_result = Predicate::Call(
            ctx, input.value->data(), static_cast<size_t>(input.value->size()), &st);
        // UTF decoding can lead to issues
        if (st.ok()) {
          out->value = std::make_shared<BooleanScalar>(boolean_result);
        }
      }
    }
    return st;
  }
};

template <typename Predicate>
void AddUnaryStringPredicate(std::string name, FunctionRegistry* registry,
                             const FunctionDoc* doc) {
  auto func = std::make_shared<ScalarFunction>(name, Arity::Unary(), doc);
  for (const auto& ty : StringTypes()) {
    auto exec = GenerateVarBinaryToVarBinary<StringPredicateFunctor, Predicate>(ty);
    DCHECK_OK(func->AddKernel({ty}, boolean(), std::move(exec)));
  }
  DCHECK_OK(registry->AddFunction(std::move(func)));
}

FunctionDoc StringPredicateDoc(std::string summary, std::string description) {
  return FunctionDoc{std::move(summary), std::move(description), {"strings"}};
}

FunctionDoc StringClassifyDoc(std::string class_summary, std::string class_desc,
                              bool non_empty) {
  std::string summary, description;
  {
    std::stringstream ss;
    ss << "Classify strings as " << class_summary;
    summary = ss.str();
  }
  {
    std::stringstream ss;
    if (non_empty) {
      ss
          << ("For each string in `strings`, emit true iff the string is non-empty\n"
              "and consists only of ");
    } else {
      ss
          << ("For each string in `strings`, emit true iff the string consists only\n"
              "of ");
    }
    ss << class_desc << ".  Null strings emit null.";
    description = ss.str();
  }
  return StringPredicateDoc(std::move(summary), std::move(description));
}

const auto string_is_ascii_doc = StringClassifyDoc("ASCII", "ASCII characters", false);

const auto ascii_is_alnum_doc =
    StringClassifyDoc("ASCII alphanumeric", "alphanumeric ASCII characters", true);
const auto ascii_is_alpha_doc =
    StringClassifyDoc("ASCII alphabetic", "alphabetic ASCII characters", true);
const auto ascii_is_decimal_doc =
    StringClassifyDoc("ASCII decimal", "decimal ASCII characters", true);
const auto ascii_is_lower_doc =
    StringClassifyDoc("ASCII lowercase", "lowercase ASCII characters", true);
const auto ascii_is_printable_doc =
    StringClassifyDoc("ASCII printable", "printable ASCII characters", true);
const auto ascii_is_space_doc =
    StringClassifyDoc("ASCII whitespace", "whitespace ASCII characters", true);
const auto ascii_is_upper_doc =
    StringClassifyDoc("ASCII uppercase", "uppercase ASCII characters", true);

const auto ascii_is_title_doc = StringPredicateDoc(
    "Classify strings as ASCII titlecase",
    ("For each string in `strings`, emit true iff the string is title-cased,\n"
     "i.e. it has at least one cased character, each uppercase character\n"
     "follows an uncased character, and each lowercase character follows\n"
     "an uppercase character.\n"));

const auto utf8_is_alnum_doc =
    StringClassifyDoc("alphanumeric", "alphanumeric Unicode characters", true);
const auto utf8_is_alpha_doc =
    StringClassifyDoc("alphabetic", "alphabetic Unicode characters", true);
const auto utf8_is_decimal_doc =
    StringClassifyDoc("decimal", "decimal Unicode characters", true);
const auto utf8_is_digit_doc = StringClassifyDoc("digits", "Unicode digits", true);
const auto utf8_is_lower_doc =
    StringClassifyDoc("lowercase", "lowercase Unicode characters", true);
const auto utf8_is_numeric_doc =
    StringClassifyDoc("numeric", "numeric Unicode characters", true);
const auto utf8_is_printable_doc =
    StringClassifyDoc("printable", "printable Unicode characters", true);
const auto utf8_is_space_doc =
    StringClassifyDoc("whitespace", "whitespace Unicode characters", true);
const auto utf8_is_upper_doc =
    StringClassifyDoc("uppercase", "uppercase Unicode characters", true);

const auto utf8_is_title_doc = StringPredicateDoc(
    "Classify strings as titlecase",
    ("For each string in `strings`, emit true iff the string is title-cased,\n"
     "i.e. it has at least one cased character, each uppercase character\n"
     "follows an uncased character, and each lowercase character follows\n"
     "an uppercase character.\n"));

const FunctionDoc ascii_upper_doc(
    "Transform ASCII input to uppercase",
    ("For each string in `strings`, return an uppercase version.\n\n"
     "This function assumes the input is fully ASCII.  It it may contain\n"
     "non-ASCII characters, use \"utf8_upper\" instead."),
    {"strings"});

const FunctionDoc ascii_lower_doc(
    "Transform ASCII input to lowercase",
    ("For each string in `strings`, return a lowercase version.\n\n"
     "This function assumes the input is fully ASCII.  If it may contain\n"
     "non-ASCII characters, use \"utf8_lower\" instead."),
    {"strings"});

const FunctionDoc ascii_swapcase_doc(
    "Transform ASCII input lowercase characters to uppercase and uppercase characters to "
    "lowercase",
    ("For each string in `strings`, return a string with opposite casing.\n\n"
     "This function assumes the input is fully ASCII.  If it may contain\n"
     "non-ASCII characters, use \"utf8_swapcase\" instead."),
    {"strings"});

const FunctionDoc ascii_capitalize_doc(
    "Capitalize the first character of ASCII input",
    ("For each string in `strings`, return a capitalized version.\n\n"
     "This function assumes the input is fully ASCII.  If it may contain\n"
     "non-ASCII characters, use \"utf8_capitalize\" instead."),
    {"strings"});

const FunctionDoc ascii_title_doc(
    "Titlecase each word of ASCII input",
    ("For each string in `strings`, return a titlecased version.\n"
     "Each word in the output will start with an uppercase character and its\n"
     "remaining characters will be lowercase.\n\n"
     "This function assumes the input is fully ASCII.  If it may contain\n"
     "non-ASCII characters, use \"utf8_title\" instead."),
    {"strings"});

const FunctionDoc ascii_reverse_doc(
    "Reverse ASCII input",
    ("For each ASCII string in `strings`, return a reversed version.\n\n"
     "This function assumes the input is fully ASCII.  If it may contain\n"
     "non-ASCII characters, use \"utf8_reverse\" instead."),
    {"strings"});

const FunctionDoc utf8_upper_doc(
    "Transform input to uppercase",
    ("For each string in `strings`, return an uppercase version."), {"strings"});

const FunctionDoc utf8_lower_doc(
    "Transform input to lowercase",
    ("For each string in `strings`, return a lowercase version."), {"strings"});

const FunctionDoc utf8_swapcase_doc(
    "Transform input lowercase characters to uppercase and uppercase characters to "
    "lowercase",
    ("For each string in `strings`, return an opposite case version."), {"strings"});

const FunctionDoc utf8_capitalize_doc(
    "Capitalize the first character of input",
    ("For each string in `strings`, return a capitalized version,\n"
     "with the first character uppercased and the others lowercased."),
    {"strings"});

const FunctionDoc utf8_title_doc(
    "Titlecase each word of input",
    ("For each string in `strings`, return a titlecased version.\n"
     "Each word in the output will start with an uppercase character and its\n"
     "remaining characters will be lowercase."),
    {"strings"});

const FunctionDoc utf8_reverse_doc(
    "Reverse input",
    ("For each string in `strings`, return a reversed version.\n\n"
     "This function operates on Unicode codepoints, not grapheme\n"
     "clusters. Hence, it will not correctly reverse grapheme clusters\n"
     "composed of multiple codepoints."),
    {"strings"});
<<<<<<< HEAD

const FunctionDoc utf8_normalize_doc(
    "Utf8 Normalization Form",
    ("For each string in `strings`, return an unicode normalized version."), {"strings"},
    "Utf8NormalizeOptions");

=======
>>>>>>> 412da891
}  // namespace

void RegisterScalarStringAscii(FunctionRegistry* registry) {
  // Some kernels are able to reuse the original offsets buffer, so don't
  // preallocate them in the output. Only kernels that invoke
  // "StringDataTransform" support no preallocation.
  MakeUnaryStringBatchKernel<AsciiUpper>("ascii_upper", registry, &ascii_upper_doc,
                                         MemAllocation::NO_PREALLOCATE);
  MakeUnaryStringBatchKernel<AsciiLower>("ascii_lower", registry, &ascii_lower_doc,
                                         MemAllocation::NO_PREALLOCATE);
  MakeUnaryStringBatchKernel<AsciiSwapCase>(
      "ascii_swapcase", registry, &ascii_swapcase_doc, MemAllocation::NO_PREALLOCATE);
  MakeUnaryStringBatchKernel<AsciiCapitalize>("ascii_capitalize", registry,
                                              &ascii_capitalize_doc);
  MakeUnaryStringBatchKernel<AsciiTitle>("ascii_title", registry, &ascii_title_doc);
  MakeUnaryStringBatchKernel<AsciiTrimWhitespace>("ascii_trim_whitespace", registry,
                                                  &ascii_trim_whitespace_doc);
  MakeUnaryStringBatchKernel<AsciiLTrimWhitespace>("ascii_ltrim_whitespace", registry,
                                                   &ascii_ltrim_whitespace_doc);
  MakeUnaryStringBatchKernel<AsciiRTrimWhitespace>("ascii_rtrim_whitespace", registry,
                                                   &ascii_rtrim_whitespace_doc);
  MakeUnaryStringBatchKernel<AsciiReverse>("ascii_reverse", registry, &ascii_reverse_doc);
  MakeUnaryStringBatchKernel<Utf8Reverse>("utf8_reverse", registry, &utf8_reverse_doc);
  MakeUnaryStringBatchKernelWithState<AsciiCenter>("ascii_center", registry,
                                                   &ascii_center_doc);
  MakeUnaryStringBatchKernelWithState<AsciiLPad>("ascii_lpad", registry, &ascii_lpad_doc);
  MakeUnaryStringBatchKernelWithState<AsciiRPad>("ascii_rpad", registry, &ascii_rpad_doc);
  MakeUnaryStringBatchKernelWithState<Utf8Center>("utf8_center", registry,
                                                  &utf8_center_doc);
  MakeUnaryStringBatchKernelWithState<Utf8LPad>("utf8_lpad", registry, &utf8_lpad_doc);
  MakeUnaryStringBatchKernelWithState<Utf8RPad>("utf8_rpad", registry, &utf8_rpad_doc);

  MakeUnaryStringBatchKernelWithState<AsciiTrim>("ascii_trim", registry, &ascii_trim_doc);
  MakeUnaryStringBatchKernelWithState<AsciiLTrim>("ascii_ltrim", registry,
                                                  &ascii_ltrim_doc);
  MakeUnaryStringBatchKernelWithState<AsciiRTrim>("ascii_rtrim", registry,
                                                  &ascii_rtrim_doc);

  AddUnaryStringPredicate<IsAscii>("string_is_ascii", registry, &string_is_ascii_doc);

  AddUnaryStringPredicate<IsAlphaNumericAscii>("ascii_is_alnum", registry,
                                               &ascii_is_alnum_doc);
  AddUnaryStringPredicate<IsAlphaAscii>("ascii_is_alpha", registry, &ascii_is_alpha_doc);
  AddUnaryStringPredicate<IsDecimalAscii>("ascii_is_decimal", registry,
                                          &ascii_is_decimal_doc);
  // no is_digit for ascii, since it is the same as is_decimal
  AddUnaryStringPredicate<IsLowerAscii>("ascii_is_lower", registry, &ascii_is_lower_doc);
  // no is_numeric for ascii, since it is the same as is_decimal
  AddUnaryStringPredicate<IsPrintableAscii>("ascii_is_printable", registry,
                                            &ascii_is_printable_doc);
  AddUnaryStringPredicate<IsSpaceAscii>("ascii_is_space", registry, &ascii_is_space_doc);
  AddUnaryStringPredicate<IsTitleAscii>("ascii_is_title", registry, &ascii_is_title_doc);
  AddUnaryStringPredicate<IsUpperAscii>("ascii_is_upper", registry, &ascii_is_upper_doc);

#ifdef ARROW_WITH_UTF8PROC
  MakeUnaryStringUTF8TransformKernel<UTF8Upper>("utf8_upper", registry, &utf8_upper_doc);
  MakeUnaryStringUTF8TransformKernel<UTF8Lower>("utf8_lower", registry, &utf8_lower_doc);
  MakeUnaryStringUTF8TransformKernel<UTF8SwapCase>("utf8_swapcase", registry,
                                                   &utf8_swapcase_doc);
  MakeUnaryStringBatchKernel<Utf8Capitalize>("utf8_capitalize", registry,
                                             &utf8_capitalize_doc);
  MakeUnaryStringBatchKernel<Utf8Title>("utf8_title", registry, &utf8_title_doc);
  MakeUnaryStringBatchKernel<UTF8TrimWhitespace>("utf8_trim_whitespace", registry,
                                                 &utf8_trim_whitespace_doc);
  MakeUnaryStringBatchKernel<UTF8LTrimWhitespace>("utf8_ltrim_whitespace", registry,
                                                  &utf8_ltrim_whitespace_doc);
  MakeUnaryStringBatchKernel<UTF8RTrimWhitespace>("utf8_rtrim_whitespace", registry,
                                                  &utf8_rtrim_whitespace_doc);
  MakeUnaryStringBatchKernelWithState<UTF8Trim>("utf8_trim", registry, &utf8_trim_doc);
  MakeUnaryStringBatchKernelWithState<UTF8LTrim>("utf8_ltrim", registry, &utf8_ltrim_doc);
  MakeUnaryStringBatchKernelWithState<UTF8RTrim>("utf8_rtrim", registry, &utf8_rtrim_doc);

  AddUnaryStringPredicate<IsAlphaNumericUnicode>("utf8_is_alnum", registry,
                                                 &utf8_is_alnum_doc);
  AddUnaryStringPredicate<IsAlphaUnicode>("utf8_is_alpha", registry, &utf8_is_alpha_doc);
  AddUnaryStringPredicate<IsDecimalUnicode>("utf8_is_decimal", registry,
                                            &utf8_is_decimal_doc);
  AddUnaryStringPredicate<IsDigitUnicode>("utf8_is_digit", registry, &utf8_is_digit_doc);
  AddUnaryStringPredicate<IsLowerUnicode>("utf8_is_lower", registry, &utf8_is_lower_doc);
  AddUnaryStringPredicate<IsNumericUnicode>("utf8_is_numeric", registry,
                                            &utf8_is_numeric_doc);
  AddUnaryStringPredicate<IsPrintableUnicode>("utf8_is_printable", registry,
                                              &utf8_is_printable_doc);
  AddUnaryStringPredicate<IsSpaceUnicode>("utf8_is_space", registry, &utf8_is_space_doc);
  AddUnaryStringPredicate<IsTitleUnicode>("utf8_is_title", registry, &utf8_is_title_doc);
  AddUnaryStringPredicate<IsUpperUnicode>("utf8_is_upper", registry, &utf8_is_upper_doc);
  MakeUnaryStringBatchKernelWithState<Utf8Normalize>("utf8_normalize", registry,
                                                     &utf8_normalize_doc);
#endif

  AddBinaryLength(registry);
  AddUtf8Length(registry);
  AddMatchSubstring(registry);
  AddFindSubstring(registry);
  AddCountSubstring(registry);
  AddReplaceSubstring(registry);
#ifdef ARROW_WITH_RE2
  AddExtractRegex(registry);
#endif
  AddReplaceSlice(registry);
  AddSlice(registry);
  AddSplit(registry);
  AddStrptime(registry);
  AddBinaryJoin(registry);
  AddBinaryRepeat(registry);
}

}  // namespace internal
}  // namespace compute
}  // namespace arrow<|MERGE_RESOLUTION|>--- conflicted
+++ resolved
@@ -334,13 +334,7 @@
   virtual Status InvalidInputSequence() {
     return Status::Invalid("Invalid UTF8 sequence in input");
   }
-<<<<<<< HEAD
-
-  // Derived classes should also define this method:
-  //   int64_t Transform(const uint8_t* input, int64_t input_string_ncodeunits,
-  //                     uint8_t* output, int64_t output_string_ncodeunits);
-=======
->>>>>>> 412da891
+
 };
 
 /// Kernel exec generator for unary string transforms. Types of template
@@ -376,20 +370,11 @@
     ArrayType input(data);
     const int64_t input_ncodeunits = input.total_values_length();
     const int64_t input_nstrings = input.length();
-<<<<<<< HEAD
     const uint8_t* input_string = input.raw_data() + input.value_offset(0);
 
-    const int64_t output_ncodeunits_max =
-        transform->MaxCodeunits(input_string, input_nstrings, input_ncodeunits);
-    if (output_ncodeunits_max > std::numeric_limits<offset_type>::max()) {
-      return Status::CapacityError(
-          "Result might not fit in a 32bit utf8 array, convert to large_utf8");
-    }
-=======
     const int64_t max_output_ncodeunits =
         transform->MaxCodeunits(input_nstrings, input_ncodeunits);
     RETURN_NOT_OK(CheckOutputCapacity(max_output_ncodeunits));
->>>>>>> 412da891
 
     ArrayData* output = out->mutable_array();
     ARROW_ASSIGN_OR_RAISE(auto values_buffer, ctx->Allocate(max_output_ncodeunits));
@@ -430,23 +415,13 @@
     const int64_t max_output_ncodeunits = transform->MaxCodeunits(1, data_nbytes);
     RETURN_NOT_OK(CheckOutputCapacity(max_output_ncodeunits));
 
-<<<<<<< HEAD
-    const int64_t output_ncodeunits_max =
-        transform->MaxCodeunits(input.value->data(), 1, data_nbytes);
-    if (output_ncodeunits_max > std::numeric_limits<offset_type>::max()) {
-      return Status::CapacityError(
-          "Result might not fit in a 32bit utf8 array, convert to large_utf8");
-    }
-    ARROW_ASSIGN_OR_RAISE(auto value_buffer, ctx->Allocate(output_ncodeunits_max));
-=======
     ARROW_ASSIGN_OR_RAISE(auto value_buffer, ctx->Allocate(max_output_ncodeunits));
     auto* result = checked_cast<BaseBinaryScalar*>(out->scalar().get());
     result->is_valid = true;
->>>>>>> 412da891
     result->value = value_buffer;
     auto encoded_nbytes = static_cast<offset_type>(
         transform->Transform(input.value->data(), data_nbytes,
-                             value_buffer->mutable_data(), output_ncodeunits_max));
+                             value_buffer->mutable_data(), max_output_ncodeunits));
     if (encoded_nbytes < 0) {
       return transform->InvalidInputSequence();
     }
@@ -5026,15 +5001,12 @@
      "clusters. Hence, it will not correctly reverse grapheme clusters\n"
      "composed of multiple codepoints."),
     {"strings"});
-<<<<<<< HEAD
 
 const FunctionDoc utf8_normalize_doc(
     "Utf8 Normalization Form",
     ("For each string in `strings`, return an unicode normalized version."), {"strings"},
     "Utf8NormalizeOptions");
 
-=======
->>>>>>> 412da891
 }  // namespace
 
 void RegisterScalarStringAscii(FunctionRegistry* registry) {
