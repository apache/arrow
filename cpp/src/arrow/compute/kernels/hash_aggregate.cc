--- conflicted
+++ resolved
@@ -135,8 +135,6 @@
     auto added_groups = new_num_groups - num_groups_;
     num_groups_ = new_num_groups;
     return counts_.Append(added_groups * sizeof(int64_t), 0);
-<<<<<<< HEAD
-=======
   }
 
   Status Merge(GroupedAggregator&& raw_other,
@@ -312,928 +310,6 @@
 };
 
 // ----------------------------------------------------------------------
-// Sum/Mean/Product implementation
-
-template <typename Type, typename Impl,
-          typename AccumulateType = typename FindAccumulatorType<Type>::Type>
-struct GroupedReducingAggregator : public GroupedAggregator {
-  using AccType = AccumulateType;
-  using CType = typename TypeTraits<AccType>::CType;
-  using InputCType = typename TypeTraits<Type>::CType;
-
-  Status Init(ExecContext* ctx, const KernelInitArgs& args) override {
-    pool_ = ctx->memory_pool();
-    options_ = checked_cast<const ScalarAggregateOptions&>(*args.options);
-    reduced_ = TypedBufferBuilder<CType>(pool_);
-    counts_ = TypedBufferBuilder<int64_t>(pool_);
-    no_nulls_ = TypedBufferBuilder<bool>(pool_);
-    out_type_ = GetOutType(args.inputs[0].GetSharedPtr());
-    return Status::OK();
-  }
-
-  Status Resize(int64_t new_num_groups) override {
-    auto added_groups = new_num_groups - num_groups_;
-    num_groups_ = new_num_groups;
-    RETURN_NOT_OK(reduced_.Append(added_groups, Impl::NullValue(*out_type_)));
-    RETURN_NOT_OK(counts_.Append(added_groups, 0));
-    RETURN_NOT_OK(no_nulls_.Append(added_groups, true));
-    return Status::OK();
-  }
-
-  Status Consume(const ExecSpan& batch) override {
-    CType* reduced = reduced_.mutable_data();
-    int64_t* counts = counts_.mutable_data();
-    uint8_t* no_nulls = no_nulls_.mutable_data();
-
-    VisitGroupedValues<Type>(
-        batch,
-        [&](uint32_t g, InputCType value) {
-          reduced[g] = Impl::Reduce(*out_type_, reduced[g], static_cast<CType>(value));
-          counts[g]++;
-        },
-        [&](uint32_t g) { bit_util::SetBitTo(no_nulls, g, false); });
-    return Status::OK();
-  }
-
-  Status Merge(GroupedAggregator&& raw_other,
-               const ArrayData& group_id_mapping) override {
-    auto other =
-        checked_cast<GroupedReducingAggregator<Type, Impl, AccType>*>(&raw_other);
-
-    CType* reduced = reduced_.mutable_data();
-    int64_t* counts = counts_.mutable_data();
-    uint8_t* no_nulls = no_nulls_.mutable_data();
-
-    const CType* other_reduced = other->reduced_.data();
-    const int64_t* other_counts = other->counts_.data();
-    const uint8_t* other_no_nulls = other->no_nulls_.data();
-
-    auto g = group_id_mapping.GetValues<uint32_t>(1);
-    for (int64_t other_g = 0; other_g < group_id_mapping.length; ++other_g, ++g) {
-      counts[*g] += other_counts[other_g];
-      reduced[*g] = Impl::Reduce(*out_type_, reduced[*g], other_reduced[other_g]);
-      bit_util::SetBitTo(
-          no_nulls, *g,
-          bit_util::GetBit(no_nulls, *g) && bit_util::GetBit(other_no_nulls, other_g));
-    }
-    return Status::OK();
-  }
-
-  // Generate the values/nulls buffers
-  static Result<std::shared_ptr<Buffer>> Finish(MemoryPool* pool,
-                                                const ScalarAggregateOptions& options,
-                                                const int64_t* counts,
-                                                TypedBufferBuilder<CType>* reduced,
-                                                int64_t num_groups, int64_t* null_count,
-                                                std::shared_ptr<Buffer>* null_bitmap) {
-    for (int64_t i = 0; i < num_groups; ++i) {
-      if (counts[i] >= options.min_count) continue;
-
-      if ((*null_bitmap) == nullptr) {
-        ARROW_ASSIGN_OR_RAISE(*null_bitmap, AllocateBitmap(num_groups, pool));
-        bit_util::SetBitsTo((*null_bitmap)->mutable_data(), 0, num_groups, true);
-      }
-
-      (*null_count)++;
-      bit_util::SetBitTo((*null_bitmap)->mutable_data(), i, false);
-    }
-    return reduced->Finish();
-  }
-
-  Result<Datum> Finalize() override {
-    std::shared_ptr<Buffer> null_bitmap = nullptr;
-    const int64_t* counts = counts_.data();
-    int64_t null_count = 0;
-
-    ARROW_ASSIGN_OR_RAISE(auto values,
-                          Impl::Finish(pool_, options_, counts, &reduced_, num_groups_,
-                                       &null_count, &null_bitmap));
-
-    if (!options_.skip_nulls) {
-      null_count = kUnknownNullCount;
-      if (null_bitmap) {
-        arrow::internal::BitmapAnd(null_bitmap->data(), /*left_offset=*/0,
-                                   no_nulls_.data(), /*right_offset=*/0, num_groups_,
-                                   /*out_offset=*/0, null_bitmap->mutable_data());
-      } else {
-        ARROW_ASSIGN_OR_RAISE(null_bitmap, no_nulls_.Finish());
-      }
-    }
-
-    return ArrayData::Make(out_type(), num_groups_,
-                           {std::move(null_bitmap), std::move(values)}, null_count);
-  }
-
-  std::shared_ptr<DataType> out_type() const override { return out_type_; }
-
-  template <typename T = Type>
-  static enable_if_t<!is_decimal_type<T>::value, std::shared_ptr<DataType>> GetOutType(
-      const std::shared_ptr<DataType>& in_type) {
-    return TypeTraits<AccType>::type_singleton();
-  }
-
-  template <typename T = Type>
-  static enable_if_decimal<T, std::shared_ptr<DataType>> GetOutType(
-      const std::shared_ptr<DataType>& in_type) {
-    return in_type;
-  }
-
-  int64_t num_groups_ = 0;
-  ScalarAggregateOptions options_;
-  TypedBufferBuilder<CType> reduced_;
-  TypedBufferBuilder<int64_t> counts_;
-  TypedBufferBuilder<bool> no_nulls_;
-  std::shared_ptr<DataType> out_type_;
-  MemoryPool* pool_;
-};
-
-struct GroupedNullImpl : public GroupedAggregator {
-  Status Init(ExecContext* ctx, const KernelInitArgs& args) override {
-    pool_ = ctx->memory_pool();
-    options_ = checked_cast<const ScalarAggregateOptions&>(*args.options);
-    return Status::OK();
-  }
-
-  Status Resize(int64_t new_num_groups) override {
-    num_groups_ = new_num_groups;
-    return Status::OK();
-  }
-
-  Status Consume(const ExecSpan& batch) override { return Status::OK(); }
-
-  Status Merge(GroupedAggregator&& raw_other,
-               const ArrayData& group_id_mapping) override {
-    return Status::OK();
-  }
-
-  Result<Datum> Finalize() override {
-    if (options_.skip_nulls && options_.min_count == 0) {
-      ARROW_ASSIGN_OR_RAISE(std::shared_ptr<Buffer> data,
-                            AllocateBuffer(num_groups_ * sizeof(int64_t), pool_));
-      output_empty(data);
-      return ArrayData::Make(out_type(), num_groups_, {nullptr, std::move(data)});
-    } else {
-      return MakeArrayOfNull(out_type(), num_groups_, pool_);
-    }
-  }
-
-  virtual void output_empty(const std::shared_ptr<Buffer>& data) = 0;
-
-  int64_t num_groups_;
-  ScalarAggregateOptions options_;
-  MemoryPool* pool_;
-};
-
-template <template <typename> class Impl, const char* kFriendlyName, class NullImpl>
-struct GroupedReducingFactory {
-  template <typename T, typename AccType = typename FindAccumulatorType<T>::Type>
-  Status Visit(const T&) {
-    kernel = MakeKernel(std::move(argument_type), HashAggregateInit<Impl<T>>);
-    return Status::OK();
-  }
-
-  Status Visit(const Decimal128Type&) {
-    kernel =
-        MakeKernel(std::move(argument_type), HashAggregateInit<Impl<Decimal128Type>>);
-    return Status::OK();
-  }
-
-  Status Visit(const Decimal256Type&) {
-    kernel =
-        MakeKernel(std::move(argument_type), HashAggregateInit<Impl<Decimal256Type>>);
-    return Status::OK();
-  }
-
-  Status Visit(const NullType&) {
-    kernel = MakeKernel(std::move(argument_type), HashAggregateInit<NullImpl>);
-    return Status::OK();
-  }
-
-  Status Visit(const HalfFloatType& type) {
-    return Status::NotImplemented("Computing ", kFriendlyName, " of type ", type);
-  }
-
-  Status Visit(const DataType& type) {
-    return Status::NotImplemented("Computing ", kFriendlyName, " of type ", type);
-  }
-
-  static Result<HashAggregateKernel> Make(const std::shared_ptr<DataType>& type) {
-    GroupedReducingFactory<Impl, kFriendlyName, NullImpl> factory;
-    factory.argument_type = type->id();
-    RETURN_NOT_OK(VisitTypeInline(*type, &factory));
-    return std::move(factory.kernel);
-  }
-
-  HashAggregateKernel kernel;
-  InputType argument_type;
-};
-
-// ----------------------------------------------------------------------
-// Sum implementation
-
-template <typename Type>
-struct GroupedSumImpl : public GroupedReducingAggregator<Type, GroupedSumImpl<Type>> {
-  using Base = GroupedReducingAggregator<Type, GroupedSumImpl<Type>>;
-  using CType = typename Base::CType;
-  using InputCType = typename Base::InputCType;
-
-  // Default value for a group
-  static CType NullValue(const DataType&) { return CType(0); }
-
-  template <typename T = Type>
-  static enable_if_number<T, CType> Reduce(const DataType&, const CType u,
-                                           const InputCType v) {
-    return static_cast<CType>(to_unsigned(u) + to_unsigned(static_cast<CType>(v)));
-  }
-
-  static CType Reduce(const DataType&, const CType u, const CType v) {
-    return static_cast<CType>(to_unsigned(u) + to_unsigned(v));
-  }
-
-  using Base::Finish;
-};
-
-struct GroupedSumNullImpl final : public GroupedNullImpl {
-  std::shared_ptr<DataType> out_type() const override { return int64(); }
-
-  void output_empty(const std::shared_ptr<Buffer>& data) override {
-    std::fill_n(data->mutable_data_as<int64_t>(), num_groups_, 0);
-  }
-};
-
-static constexpr const char kSumName[] = "sum";
-using GroupedSumFactory =
-    GroupedReducingFactory<GroupedSumImpl, kSumName, GroupedSumNullImpl>;
-
-// ----------------------------------------------------------------------
-// Product implementation
-
-template <typename Type>
-struct GroupedProductImpl final
-    : public GroupedReducingAggregator<Type, GroupedProductImpl<Type>> {
-  using Base = GroupedReducingAggregator<Type, GroupedProductImpl<Type>>;
-  using AccType = typename Base::AccType;
-  using CType = typename Base::CType;
-  using InputCType = typename Base::InputCType;
-
-  static CType NullValue(const DataType& out_type) {
-    return MultiplyTraits<AccType>::one(out_type);
-  }
-
-  template <typename T = Type>
-  static enable_if_number<T, CType> Reduce(const DataType& out_type, const CType u,
-                                           const InputCType v) {
-    return MultiplyTraits<AccType>::Multiply(out_type, u, static_cast<CType>(v));
-  }
-
-  static CType Reduce(const DataType& out_type, const CType u, const CType v) {
-    return MultiplyTraits<AccType>::Multiply(out_type, u, v);
-  }
-
-  using Base::Finish;
-};
-
-struct GroupedProductNullImpl final : public GroupedNullImpl {
-  std::shared_ptr<DataType> out_type() const override { return int64(); }
-
-  void output_empty(const std::shared_ptr<Buffer>& data) override {
-    std::fill_n(data->mutable_data_as<int64_t>(), num_groups_, 1);
-  }
-};
-
-static constexpr const char kProductName[] = "product";
-using GroupedProductFactory =
-    GroupedReducingFactory<GroupedProductImpl, kProductName, GroupedProductNullImpl>;
-
-// ----------------------------------------------------------------------
-// Mean implementation
-
-template <typename T>
-struct GroupedMeanAccType {
-  using Type = typename std::conditional<is_number_type<T>::value, DoubleType,
-                                         typename FindAccumulatorType<T>::Type>::type;
-};
-
-template <typename Type>
-struct GroupedMeanImpl
-    : public GroupedReducingAggregator<Type, GroupedMeanImpl<Type>,
-                                       typename GroupedMeanAccType<Type>::Type> {
-  using Base = GroupedReducingAggregator<Type, GroupedMeanImpl<Type>,
-                                         typename GroupedMeanAccType<Type>::Type>;
-  using CType = typename Base::CType;
-  using InputCType = typename Base::InputCType;
-  using MeanType =
-      typename std::conditional<is_decimal_type<Type>::value, CType, double>::type;
-
-  static CType NullValue(const DataType&) { return CType(0); }
-
-  template <typename T = Type>
-  static enable_if_number<T, CType> Reduce(const DataType&, const CType u,
-                                           const InputCType v) {
-    return static_cast<CType>(u) + static_cast<CType>(v);
-  }
-
-  static CType Reduce(const DataType&, const CType u, const CType v) {
-    return static_cast<CType>(to_unsigned(u) + to_unsigned(v));
-  }
-
-  template <typename T = Type>
-  static enable_if_decimal<T, Result<MeanType>> DoMean(CType reduced, int64_t count) {
-    static_assert(std::is_same<MeanType, CType>::value, "");
-    CType quotient, remainder;
-    ARROW_ASSIGN_OR_RAISE(std::tie(quotient, remainder), reduced.Divide(count));
-    // Round the decimal result based on the remainder
-    remainder.Abs();
-    if (remainder * 2 >= count) {
-      if (reduced >= 0) {
-        quotient += 1;
-      } else {
-        quotient -= 1;
-      }
-    }
-    return quotient;
-  }
-
-  template <typename T = Type>
-  static enable_if_t<!is_decimal_type<T>::value, Result<MeanType>> DoMean(CType reduced,
-                                                                          int64_t count) {
-    return static_cast<MeanType>(reduced) / count;
-  }
-
-  static Result<std::shared_ptr<Buffer>> Finish(MemoryPool* pool,
-                                                const ScalarAggregateOptions& options,
-                                                const int64_t* counts,
-                                                TypedBufferBuilder<CType>* reduced_,
-                                                int64_t num_groups, int64_t* null_count,
-                                                std::shared_ptr<Buffer>* null_bitmap) {
-    const CType* reduced = reduced_->data();
-    ARROW_ASSIGN_OR_RAISE(std::shared_ptr<Buffer> values,
-                          AllocateBuffer(num_groups * sizeof(MeanType), pool));
-    auto* means = values->mutable_data_as<MeanType>();
-    for (int64_t i = 0; i < num_groups; ++i) {
-      if (counts[i] >= options.min_count) {
-        ARROW_ASSIGN_OR_RAISE(means[i], DoMean(reduced[i], counts[i]));
-        continue;
-      }
-      means[i] = MeanType(0);
-
-      if ((*null_bitmap) == nullptr) {
-        ARROW_ASSIGN_OR_RAISE(*null_bitmap, AllocateBitmap(num_groups, pool));
-        bit_util::SetBitsTo((*null_bitmap)->mutable_data(), 0, num_groups, true);
-      }
-
-      (*null_count)++;
-      bit_util::SetBitTo((*null_bitmap)->mutable_data(), i, false);
-    }
-    return values;
-  }
-
-  std::shared_ptr<DataType> out_type() const override {
-    if (is_decimal_type<Type>::value) return this->out_type_;
-    return float64();
-  }
-};
-
-struct GroupedMeanNullImpl final : public GroupedNullImpl {
-  std::shared_ptr<DataType> out_type() const override { return float64(); }
-
-  void output_empty(const std::shared_ptr<Buffer>& data) override {
-    std::fill_n(data->mutable_data_as<double>(), num_groups_, 0);
-  }
-};
-
-static constexpr const char kMeanName[] = "mean";
-using GroupedMeanFactory =
-    GroupedReducingFactory<GroupedMeanImpl, kMeanName, GroupedMeanNullImpl>;
-
-// Variance/Stdev implementation
-
-using arrow::internal::int128_t;
-
-template <typename Type>
-struct GroupedVarStdImpl : public GroupedAggregator {
-  using CType = typename TypeTraits<Type>::CType;
-
-  Status Init(ExecContext* ctx, const KernelInitArgs& args) override {
-    options_ = *checked_cast<const VarianceOptions*>(args.options);
-    if (is_decimal_type<Type>::value) {
-      const int32_t scale =
-          checked_cast<const DecimalType&>(*args.inputs[0].type).scale();
-      return InitInternal(ctx, scale, args.options);
-    }
-    return InitInternal(ctx, 0, args.options);
-  }
-
-  Status InitInternal(ExecContext* ctx, int32_t decimal_scale,
-                      const FunctionOptions* options) {
-    options_ = *checked_cast<const VarianceOptions*>(options);
-    decimal_scale_ = decimal_scale;
-    ctx_ = ctx;
-    pool_ = ctx->memory_pool();
-    counts_ = TypedBufferBuilder<int64_t>(pool_);
-    means_ = TypedBufferBuilder<double>(pool_);
-    m2s_ = TypedBufferBuilder<double>(pool_);
-    no_nulls_ = TypedBufferBuilder<bool>(pool_);
-    return Status::OK();
-  }
-
-  Status Resize(int64_t new_num_groups) override {
-    auto added_groups = new_num_groups - num_groups_;
-    num_groups_ = new_num_groups;
-    RETURN_NOT_OK(counts_.Append(added_groups, 0));
-    RETURN_NOT_OK(means_.Append(added_groups, 0));
-    RETURN_NOT_OK(m2s_.Append(added_groups, 0));
-    RETURN_NOT_OK(no_nulls_.Append(added_groups, true));
-    return Status::OK();
-  }
-
-  template <typename T>
-  double ToDouble(T value) const {
-    return static_cast<double>(value);
-  }
-  double ToDouble(const Decimal32& value) const { return value.ToDouble(decimal_scale_); }
-  double ToDouble(const Decimal64& value) const { return value.ToDouble(decimal_scale_); }
-  double ToDouble(const Decimal128& value) const {
-    return value.ToDouble(decimal_scale_);
-  }
-  double ToDouble(const Decimal256& value) const {
-    return value.ToDouble(decimal_scale_);
-  }
-
-  Status Consume(const ExecSpan& batch) override { return ConsumeImpl(batch); }
-
-  // float/double/int64/decimal: calculate `m2` (sum((X-mean)^2)) with
-  // `two pass algorithm` (see aggregate_var_std.cc)
-  template <typename T = Type>
-  enable_if_t<is_floating_type<T>::value || (sizeof(CType) > 4) ||
-                  std::is_same_v<CType, Decimal32>,
-              Status>
-  ConsumeImpl(const ExecSpan& batch) {
-    using SumType = typename internal::GetSumType<T>::SumType;
-
-    GroupedVarStdImpl<Type> state;
-    RETURN_NOT_OK(state.InitInternal(ctx_, decimal_scale_, &options_));
-    RETURN_NOT_OK(state.Resize(num_groups_));
-    int64_t* counts = state.counts_.mutable_data();
-    double* means = state.means_.mutable_data();
-    double* m2s = state.m2s_.mutable_data();
-    uint8_t* no_nulls = state.no_nulls_.mutable_data();
-
-    // XXX this uses naive summation; we should switch to pairwise summation as was
-    // done for the scalar aggregate kernel in ARROW-11567
-    std::vector<SumType> sums(num_groups_);
-    VisitGroupedValues<Type>(
-        batch,
-        [&](uint32_t g, typename TypeTraits<Type>::CType value) {
-          sums[g] += static_cast<SumType>(value);
-          counts[g]++;
-        },
-        [&](uint32_t g) { bit_util::ClearBit(no_nulls, g); });
-
-    for (int64_t i = 0; i < num_groups_; i++) {
-      means[i] = ToDouble(sums[i]) / counts[i];
-    }
-
-    VisitGroupedValuesNonNull<Type>(
-        batch, [&](uint32_t g, typename TypeTraits<Type>::CType value) {
-          const double v = ToDouble(value);
-          m2s[g] += (v - means[g]) * (v - means[g]);
-        });
-
-    ARROW_ASSIGN_OR_RAISE(auto mapping,
-                          AllocateBuffer(num_groups_ * sizeof(uint32_t), pool_));
-    for (uint32_t i = 0; static_cast<int64_t>(i) < num_groups_; i++) {
-      mapping->template mutable_data_as<uint32_t>()[i] = i;
-    }
-    ArrayData group_id_mapping(uint32(), num_groups_, {nullptr, std::move(mapping)},
-                               /*null_count=*/0);
-    return this->Merge(std::move(state), group_id_mapping);
-  }
-
-  // int32/16/8: textbook one pass algorithm with integer arithmetic (see
-  // aggregate_var_std.cc)
-  template <typename T = Type>
-  enable_if_t<is_integer_type<T>::value && (sizeof(CType) <= 4), Status> ConsumeImpl(
-      const ExecSpan& batch) {
-    // max number of elements that sum will not overflow int64 (2Gi int32 elements)
-    // for uint32:    0 <= sum < 2^63 (int64 >= 0)
-    // for int32: -2^62 <= sum < 2^62
-    constexpr int64_t max_length = 1ULL << (63 - sizeof(CType) * 8);
-
-    const auto* g = batch[1].array.GetValues<uint32_t>(1);
-    if (batch[0].is_scalar() && !batch[0].scalar->is_valid) {
-      uint8_t* no_nulls = no_nulls_.mutable_data();
-      for (int64_t i = 0; i < batch.length; i++) {
-        bit_util::ClearBit(no_nulls, g[i]);
-      }
-      return Status::OK();
-    }
-
-    std::vector<IntegerVarStd<Type>> var_std(num_groups_);
-
-    ARROW_ASSIGN_OR_RAISE(auto mapping,
-                          AllocateBuffer(num_groups_ * sizeof(uint32_t), pool_));
-    for (uint32_t i = 0; static_cast<int64_t>(i) < num_groups_; i++) {
-      mapping->template mutable_data_as<uint32_t>()[i] = i;
-    }
-    ArrayData group_id_mapping(uint32(), num_groups_, {nullptr, std::move(mapping)},
-                               /*null_count=*/0);
-
-    for (int64_t start_index = 0; start_index < batch.length; start_index += max_length) {
-      // process in chunks that overflow will never happen
-
-      // reset state
-      var_std.clear();
-      var_std.resize(num_groups_);
-      GroupedVarStdImpl<Type> state;
-      RETURN_NOT_OK(state.InitInternal(ctx_, decimal_scale_, &options_));
-      RETURN_NOT_OK(state.Resize(num_groups_));
-      int64_t* other_counts = state.counts_.mutable_data();
-      double* other_means = state.means_.mutable_data();
-      double* other_m2s = state.m2s_.mutable_data();
-      uint8_t* other_no_nulls = state.no_nulls_.mutable_data();
-
-      if (batch[0].is_array()) {
-        const ArraySpan& array = batch[0].array;
-        const CType* values = array.GetValues<CType>(1);
-        auto visit_values = [&](int64_t pos, int64_t len) {
-          for (int64_t i = 0; i < len; ++i) {
-            const int64_t index = start_index + pos + i;
-            const auto value = values[index];
-            var_std[g[index]].ConsumeOne(value);
-          }
-        };
-
-        if (array.MayHaveNulls()) {
-          arrow::internal::BitRunReader reader(
-              array.buffers[0].data, array.offset + start_index,
-              std::min(max_length, batch.length - start_index));
-          int64_t position = 0;
-          while (true) {
-            auto run = reader.NextRun();
-            if (run.length == 0) break;
-            if (run.set) {
-              visit_values(position, run.length);
-            } else {
-              for (int64_t i = 0; i < run.length; ++i) {
-                bit_util::ClearBit(other_no_nulls, g[start_index + position + i]);
-              }
-            }
-            position += run.length;
-          }
-        } else {
-          visit_values(0, array.length);
-        }
-      } else {
-        const auto value = UnboxScalar<Type>::Unbox(*batch[0].scalar);
-        for (int64_t i = 0; i < std::min(max_length, batch.length - start_index); ++i) {
-          const int64_t index = start_index + i;
-          var_std[g[index]].ConsumeOne(value);
-        }
-      }
-
-      for (int64_t i = 0; i < num_groups_; i++) {
-        if (var_std[i].count == 0) continue;
-
-        other_counts[i] = var_std[i].count;
-        other_means[i] = var_std[i].mean();
-        other_m2s[i] = var_std[i].m2();
-      }
-      RETURN_NOT_OK(this->Merge(std::move(state), group_id_mapping));
-    }
-    return Status::OK();
-  }
-
-  Status Merge(GroupedAggregator&& raw_other,
-               const ArrayData& group_id_mapping) override {
-    // Combine m2 from two chunks (see aggregate_var_std.cc)
-    auto other = checked_cast<GroupedVarStdImpl*>(&raw_other);
-
-    int64_t* counts = counts_.mutable_data();
-    double* means = means_.mutable_data();
-    double* m2s = m2s_.mutable_data();
-    uint8_t* no_nulls = no_nulls_.mutable_data();
-
-    const int64_t* other_counts = other->counts_.data();
-    const double* other_means = other->means_.data();
-    const double* other_m2s = other->m2s_.data();
-    const uint8_t* other_no_nulls = other->no_nulls_.data();
-
-    auto g = group_id_mapping.GetValues<uint32_t>(1);
-    for (int64_t other_g = 0; other_g < group_id_mapping.length; ++other_g, ++g) {
-      if (!bit_util::GetBit(other_no_nulls, other_g)) {
-        bit_util::ClearBit(no_nulls, *g);
-      }
-      if (other_counts[other_g] == 0) continue;
-      MergeVarStd(counts[*g], means[*g], other_counts[other_g], other_means[other_g],
-                  other_m2s[other_g], &counts[*g], &means[*g], &m2s[*g]);
-    }
-    return Status::OK();
-  }
-
-  Result<Datum> Finalize() override {
-    std::shared_ptr<Buffer> null_bitmap;
-    ARROW_ASSIGN_OR_RAISE(std::shared_ptr<Buffer> values,
-                          AllocateBuffer(num_groups_ * sizeof(double), pool_));
-    int64_t null_count = 0;
-
-    auto* results = values->mutable_data_as<double>();
-    const int64_t* counts = counts_.data();
-    const double* m2s = m2s_.data();
-    for (int64_t i = 0; i < num_groups_; ++i) {
-      if (counts[i] > options_.ddof && counts[i] >= options_.min_count) {
-        const double variance = m2s[i] / (counts[i] - options_.ddof);
-        results[i] = result_type_ == VarOrStd::Var ? variance : std::sqrt(variance);
-        continue;
-      }
-
-      results[i] = 0;
-      if (null_bitmap == nullptr) {
-        ARROW_ASSIGN_OR_RAISE(null_bitmap, AllocateBitmap(num_groups_, pool_));
-        bit_util::SetBitsTo(null_bitmap->mutable_data(), 0, num_groups_, true);
-      }
-
-      null_count += 1;
-      bit_util::SetBitTo(null_bitmap->mutable_data(), i, false);
-    }
-    if (!options_.skip_nulls) {
-      if (null_bitmap) {
-        arrow::internal::BitmapAnd(null_bitmap->data(), 0, no_nulls_.data(), 0,
-                                   num_groups_, 0, null_bitmap->mutable_data());
-      } else {
-        ARROW_ASSIGN_OR_RAISE(null_bitmap, no_nulls_.Finish());
-      }
-      null_count = kUnknownNullCount;
-    }
-
-    return ArrayData::Make(float64(), num_groups_,
-                           {std::move(null_bitmap), std::move(values)}, null_count);
-  }
-
-  std::shared_ptr<DataType> out_type() const override { return float64(); }
-
-  VarOrStd result_type_;
-  int32_t decimal_scale_;
-  VarianceOptions options_;
-  int64_t num_groups_ = 0;
-  // m2 = count * s2 = sum((X-mean)^2)
-  TypedBufferBuilder<int64_t> counts_;
-  TypedBufferBuilder<double> means_, m2s_;
-  TypedBufferBuilder<bool> no_nulls_;
-  ExecContext* ctx_;
-  MemoryPool* pool_;
-};
-
-template <typename T, VarOrStd result_type>
-Result<std::unique_ptr<KernelState>> VarStdInit(KernelContext* ctx,
-                                                const KernelInitArgs& args) {
-  auto impl = std::make_unique<GroupedVarStdImpl<T>>();
-  impl->result_type_ = result_type;
-  RETURN_NOT_OK(impl->Init(ctx->exec_context(), args));
-  // R build with openSUSE155 requires an explicit unique_ptr construction
-  return std::unique_ptr<KernelState>(std::move(impl));
-}
-
-template <VarOrStd result_type>
-struct GroupedVarStdFactory {
-  template <typename T, typename Enable = enable_if_t<is_integer_type<T>::value ||
-                                                      is_floating_type<T>::value ||
-                                                      is_decimal_type<T>::value>>
-  Status Visit(const T&) {
-    kernel = MakeKernel(std::move(argument_type), VarStdInit<T, result_type>);
-    return Status::OK();
-  }
-
-  Status Visit(const HalfFloatType& type) {
-    return Status::NotImplemented("Computing variance/stddev of data of type ", type);
-  }
-
-  Status Visit(const DataType& type) {
-    return Status::NotImplemented("Computing variance/stddev of data of type ", type);
-  }
-
-  static Result<HashAggregateKernel> Make(const std::shared_ptr<DataType>& type) {
-    GroupedVarStdFactory factory;
-    factory.argument_type = type->id();
-    RETURN_NOT_OK(VisitTypeInline(*type, &factory));
-    return std::move(factory.kernel);
-  }
-
-  HashAggregateKernel kernel;
-  InputType argument_type;
-};
-
-// ----------------------------------------------------------------------
-// TDigest implementation
-
-using arrow::internal::TDigest;
-
-template <typename Type>
-struct GroupedTDigestImpl : public GroupedAggregator {
-  using CType = typename TypeTraits<Type>::CType;
-
-  Status Init(ExecContext* ctx, const KernelInitArgs& args) override {
-    options_ = *checked_cast<const TDigestOptions*>(args.options);
-    if (is_decimal_type<Type>::value) {
-      decimal_scale_ = checked_cast<const DecimalType&>(*args.inputs[0].type).scale();
-    } else {
-      decimal_scale_ = 0;
-    }
-    ctx_ = ctx;
-    pool_ = ctx->memory_pool();
-    counts_ = TypedBufferBuilder<int64_t>(pool_);
-    no_nulls_ = TypedBufferBuilder<bool>(pool_);
-    return Status::OK();
-  }
-
-  Status Resize(int64_t new_num_groups) override {
-    const int64_t added_groups = new_num_groups - tdigests_.size();
-    tdigests_.reserve(new_num_groups);
-    for (int64_t i = 0; i < added_groups; i++) {
-      tdigests_.emplace_back(options_.delta, options_.buffer_size);
-    }
-    RETURN_NOT_OK(counts_.Append(new_num_groups, 0));
-    RETURN_NOT_OK(no_nulls_.Append(new_num_groups, true));
-    return Status::OK();
-  }
-
-  template <typename T>
-  double ToDouble(T value) const {
-    return static_cast<double>(value);
-  }
-  double ToDouble(const Decimal32& value) const { return value.ToDouble(decimal_scale_); }
-  double ToDouble(const Decimal64& value) const { return value.ToDouble(decimal_scale_); }
-  double ToDouble(const Decimal128& value) const {
-    return value.ToDouble(decimal_scale_);
-  }
-  double ToDouble(const Decimal256& value) const {
-    return value.ToDouble(decimal_scale_);
-  }
-
-  Status Consume(const ExecSpan& batch) override {
-    int64_t* counts = counts_.mutable_data();
-    uint8_t* no_nulls = no_nulls_.mutable_data();
-    VisitGroupedValues<Type>(
-        batch,
-        [&](uint32_t g, CType value) {
-          tdigests_[g].NanAdd(ToDouble(value));
-          counts[g]++;
-        },
-        [&](uint32_t g) { bit_util::SetBitTo(no_nulls, g, false); });
-    return Status::OK();
->>>>>>> 713fe996
-  }
-
-  Status Merge(GroupedAggregator&& raw_other,
-               const ArrayData& group_id_mapping) override {
-    auto other = checked_cast<GroupedCountImpl*>(&raw_other);
-
-    auto* counts = counts_.mutable_data_as<int64_t>();
-    const auto* other_counts = other->counts_.data_as<int64_t>();
-
-    auto* g = group_id_mapping.GetValues<uint32_t>(1);
-    for (int64_t other_g = 0; other_g < group_id_mapping.length; ++other_g, ++g) {
-      counts[*g] += other_counts[other_g];
-    }
-    return Status::OK();
-  }
-
-  template <bool count_valid>
-  struct RunEndEncodedCountImpl {
-    /// Count the number of valid or invalid values in a run-end-encoded array.
-    ///
-    /// \param[in] input the run-end-encoded array
-    /// \param[out] counts the counts being accumulated
-    /// \param[in] g the group ids of the values in the array
-    template <typename RunEndCType>
-    void DoCount(const ArraySpan& input, int64_t* counts, const uint32_t* g) {
-      ree_util::RunEndEncodedArraySpan<RunEndCType> ree_span(input);
-      const auto* physical_validity = ree_util::ValuesArray(input).GetValues<uint8_t>(0);
-      auto end = ree_span.end();
-      for (auto it = ree_span.begin(); it != end; ++it) {
-        const bool is_valid = bit_util::GetBit(physical_validity, it.index_into_array());
-        if (is_valid == count_valid) {
-          for (int64_t i = 0; i < it.run_length(); ++i, ++g) {
-            counts[*g] += 1;
-          }
-        } else {
-          g += it.run_length();
-        }
-      }
-    }
-
-    void operator()(const ArraySpan& input, int64_t* counts, const uint32_t* g) {
-      auto ree_type = checked_cast<const RunEndEncodedType*>(input.type);
-      switch (ree_type->run_end_type()->id()) {
-        case Type::INT16:
-          DoCount<int16_t>(input, counts, g);
-          break;
-        case Type::INT32:
-          DoCount<int32_t>(input, counts, g);
-          break;
-        default:
-          DoCount<int64_t>(input, counts, g);
-          break;
-      }
-    }
-  };
-
-  Status Consume(const ExecSpan& batch) override {
-    auto* counts = counts_.mutable_data_as<int64_t>();
-    auto* g_begin = batch[1].array.GetValues<uint32_t>(1);
-
-    if (options_.mode == CountOptions::ALL) {
-      for (int64_t i = 0; i < batch.length; ++i, ++g_begin) {
-        counts[*g_begin] += 1;
-      }
-    } else if (batch[0].is_array()) {
-      const ArraySpan& input = batch[0].array;
-      if (options_.mode == CountOptions::ONLY_VALID) {  // ONLY_VALID
-        if (input.type->id() != arrow::Type::NA) {
-          const uint8_t* bitmap = input.buffers[0].data;
-          if (bitmap) {
-            arrow::internal::VisitSetBitRunsVoid(
-                bitmap, input.offset, input.length, [&](int64_t offset, int64_t length) {
-                  auto g = g_begin + offset;
-                  for (int64_t i = 0; i < length; ++i, ++g) {
-                    counts[*g] += 1;
-                  }
-                });
-          } else {
-            // Array without validity bitmaps require special handling of nulls.
-            const bool all_valid = !input.MayHaveLogicalNulls();
-            if (all_valid) {
-              for (int64_t i = 0; i < input.length; ++i, ++g_begin) {
-                counts[*g_begin] += 1;
-              }
-            } else {
-              switch (input.type->id()) {
-                case Type::RUN_END_ENCODED:
-                  RunEndEncodedCountImpl<true>{}(input, counts, g_begin);
-                  break;
-                default:  // Generic and forward-compatible version.
-                  for (int64_t i = 0; i < input.length; ++i, ++g_begin) {
-                    counts[*g_begin] += input.IsValid(i);
-                  }
-                  break;
-              }
-            }
-          }
-        }
-      } else {  // ONLY_NULL
-        if (input.type->id() == arrow::Type::NA) {
-          for (int64_t i = 0; i < batch.length; ++i, ++g_begin) {
-            counts[*g_begin] += 1;
-          }
-        } else if (input.MayHaveLogicalNulls()) {
-          if (input.HasValidityBitmap()) {
-            auto end = input.offset + input.length;
-            for (int64_t i = input.offset; i < end; ++i, ++g_begin) {
-              counts[*g_begin] += !bit_util::GetBit(input.buffers[0].data, i);
-            }
-          } else {
-            // Arrays without validity bitmaps require special handling of nulls.
-            switch (input.type->id()) {
-              case Type::RUN_END_ENCODED:
-                RunEndEncodedCountImpl<false>{}(input, counts, g_begin);
-                break;
-              default:  // Generic and forward-compatible version.
-                for (int64_t i = 0; i < input.length; ++i, ++g_begin) {
-                  counts[*g_begin] += input.IsNull(i);
-                }
-                break;
-            }
-          }
-        }
-      }
-    } else {
-      const Scalar& input = *batch[0].scalar;
-      if (options_.mode == CountOptions::ONLY_VALID) {
-        for (int64_t i = 0; i < batch.length; ++i, ++g_begin) {
-          counts[*g_begin] += input.is_valid;
-        }
-      } else {  // ONLY_NULL
-        for (int64_t i = 0; i < batch.length; ++i, ++g_begin) {
-          counts[*g_begin] += !input.is_valid;
-        }
-      }
-    }
-    return Status::OK();
-  }
-
-  Result<Datum> Finalize() override {
-    ARROW_ASSIGN_OR_RAISE(auto counts, counts_.Finish());
-    return std::make_shared<Int64Array>(num_groups_, std::move(counts));
-  }
-
-  std::shared_ptr<DataType> out_type() const override { return int64(); }
-
-  int64_t num_groups_ = 0;
-  CountOptions options_;
-  BufferBuilder counts_;
-};
-
-// ----------------------------------------------------------------------
 // MinMax implementation
 
 template <typename CType>
