--- conflicted
+++ resolved
@@ -450,11 +450,7 @@
                          std::vector<uint8_t*>* key_buf_ptrs) const {
     offsets_batch->resize(batch.length + 1);
     for (int i = 0; i < batch.num_values(); ++i) {
-<<<<<<< HEAD
-      encoders_[i]->AddLength(*batch[i].array(), offsets_batch->data());
-=======
       encoders_[i]->AddLength(batch[i], batch.length, offsets_batch.data());
->>>>>>> 83e45913
     }
 
     int32_t total_length = 0;
@@ -472,11 +468,7 @@
     }
 
     for (int i = 0; i < batch.num_values(); ++i) {
-<<<<<<< HEAD
-      RETURN_NOT_OK(encoders_[i]->Encode(*batch[i].array(), key_buf_ptrs->data()));
-=======
       RETURN_NOT_OK(encoders_[i]->Encode(batch[i], batch.length, key_buf_ptrs.data()));
->>>>>>> 83e45913
     }
 
     return Status::OK();
