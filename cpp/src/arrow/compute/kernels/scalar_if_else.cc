// Licensed to the Apache Software Foundation (ASF) under one
// or more contributor license agreements.  See the NOTICE file
// distributed with this work for additional information
// regarding copyright ownership.  The ASF licenses this file
// to you under the Apache License, Version 2.0 (the
// "License"); you may not use this file except in compliance
// with the License.  You may obtain a copy of the License at
//
//   http://www.apache.org/licenses/LICENSE-2.0
//
// Unless required by applicable law or agreed to in writing,
// software distributed under the License is distributed on an
// "AS IS" BASIS, WITHOUT WARRANTIES OR CONDITIONS OF ANY
// KIND, either express or implied.  See the License for the
// specific language governing permissions and limitations
// under the License.

#include <arrow/compute/api.h>
#include <arrow/compute/kernels/codegen_internal.h>
#include <arrow/compute/util_internal.h>
#include <arrow/util/bit_block_counter.h>
#include <arrow/util/bitmap.h>
#include <arrow/util/bitmap_ops.h>
#include <arrow/util/bitmap_reader.h>

namespace arrow {
using internal::BitBlockCount;
using internal::BitBlockCounter;
using internal::Bitmap;
using internal::BitmapWordReader;

namespace compute {
namespace internal {

namespace {

constexpr uint64_t kAllNull = 0;
constexpr uint64_t kAllValid = ~kAllNull;

util::optional<uint64_t> GetConstantValidityWord(const Datum& data) {
  if (data.is_scalar()) {
    return data.scalar()->is_valid ? kAllValid : kAllNull;
  }

  if (data.array()->null_count == data.array()->length) return kAllNull;

  if (!data.array()->MayHaveNulls()) return kAllValid;

  // no constant validity word available
  return {};
}

inline Bitmap GetBitmap(const Datum& datum, int i) {
  if (datum.is_scalar()) return {};
  const ArrayData& a = *datum.array();
  return Bitmap{a.buffers[i], a.offset, a.length};
}

// if the condition is null then output is null otherwise we take validity from the
// selected argument
// ie. cond.valid & (cond.data & left.valid | ~cond.data & right.valid)
template <typename AllocateNullBitmap>
Status PromoteNullsVisitor(KernelContext* ctx, const Datum& cond_d, const Datum& left_d,
                           const Datum& right_d, ArrayData* output) {
  auto cond_const = GetConstantValidityWord(cond_d);
  auto left_const = GetConstantValidityWord(left_d);
  auto right_const = GetConstantValidityWord(right_d);

  enum { COND_CONST = 1, LEFT_CONST = 2, RIGHT_CONST = 4 };
  auto flag = COND_CONST * cond_const.has_value() | LEFT_CONST * left_const.has_value() |
              RIGHT_CONST * right_const.has_value();

  const ArrayData& cond = *cond_d.array();
  // cond.data will always be available
  Bitmap cond_data{cond.buffers[1], cond.offset, cond.length};
  Bitmap cond_valid{cond.buffers[0], cond.offset, cond.length};
  Bitmap left_valid = GetBitmap(left_d, 0);
  Bitmap right_valid = GetBitmap(right_d, 0);

  // cond.valid & (cond.data & left.valid | ~cond.data & right.valid)
  // In the following cases, we dont need to allocate out_valid bitmap

  // if cond & left & right all ones, then output is all valid.
  // if output validity buffer is already allocated (NullHandling::
  // COMPUTED_PREALLOCATE) -> set all bits
  // else, return nullptr
  if (cond_const == kAllValid && left_const == kAllValid && right_const == kAllValid) {
    if (AllocateNullBitmap::value) {  // NullHandling::COMPUTED_NO_PREALLOCATE
      output->buffers[0] = nullptr;
    } else {  // NullHandling::COMPUTED_PREALLOCATE
      BitUtil::SetBitmap(output->buffers[0]->mutable_data(), output->offset,
                         output->length);
    }
    return Status::OK();
  }

  if (left_const == kAllValid && right_const == kAllValid) {
    // if both left and right are valid, no need to calculate out_valid bitmap. Copy
    // cond validity buffer
    if (AllocateNullBitmap::value) {  // NullHandling::COMPUTED_NO_PREALLOCATE
      // if there's an offset, copy bitmap (cannot slice a bitmap)
      if (cond.offset) {
        ARROW_ASSIGN_OR_RAISE(
            output->buffers[0],
            arrow::internal::CopyBitmap(ctx->memory_pool(), cond.buffers[0]->data(),
                                        cond.offset, cond.length));
      } else {  // just copy assign cond validity buffer
        output->buffers[0] = cond.buffers[0];
      }
    } else {  // NullHandling::COMPUTED_PREALLOCATE
      arrow::internal::CopyBitmap(cond.buffers[0]->data(), cond.offset, cond.length,
                                  output->buffers[0]->mutable_data(), output->offset);
    }
    return Status::OK();
  }

  // lambda function that will be used inside the visitor
  auto apply = [&](uint64_t c_valid, uint64_t c_data, uint64_t l_valid,
                   uint64_t r_valid) {
    return c_valid & ((c_data & l_valid) | (~c_data & r_valid));
  };

  if (AllocateNullBitmap::value) {
    // following cases requires a separate out_valid buffer. COMPUTED_NO_PREALLOCATE
    // would not have allocated buffers for it.
    ARROW_ASSIGN_OR_RAISE(output->buffers[0], ctx->AllocateBitmap(cond.length));
  }

  std::array<Bitmap, 1> out_bitmaps{
      Bitmap{output->buffers[0], output->offset, output->length}};

  switch (flag) {
    case COND_CONST | LEFT_CONST | RIGHT_CONST: {
      std::array<Bitmap, 1> bitmaps{cond_data};
      Bitmap::VisitWordsAndWrite(bitmaps, &out_bitmaps,
                                 [&](const std::array<uint64_t, 1>& words_in,
                                     std::array<uint64_t, 1>* word_out) {
                                   word_out->at(0) = apply(*cond_const, words_in[0],
                                                           *left_const, *right_const);
                                 });
      break;
    }
    case LEFT_CONST | RIGHT_CONST: {
      std::array<Bitmap, 2> bitmaps{cond_valid, cond_data};
      Bitmap::VisitWordsAndWrite(bitmaps, &out_bitmaps,
                                 [&](const std::array<uint64_t, 2>& words_in,
                                     std::array<uint64_t, 1>* word_out) {
                                   word_out->at(0) = apply(words_in[0], words_in[1],
                                                           *left_const, *right_const);
                                 });
      break;
    }
    case COND_CONST | RIGHT_CONST: {
      // bitmaps[C_VALID], bitmaps[R_VALID] might be null; override to make it safe for
      // Visit()
      std::array<Bitmap, 2> bitmaps{cond_data, left_valid};
      Bitmap::VisitWordsAndWrite(bitmaps, &out_bitmaps,
                                 [&](const std::array<uint64_t, 2>& words_in,
                                     std::array<uint64_t, 1>* word_out) {
                                   word_out->at(0) = apply(*cond_const, words_in[0],
                                                           words_in[1], *right_const);
                                 });
      break;
    }
    case RIGHT_CONST: {
      // bitmaps[R_VALID] might be null; override to make it safe for Visit()
      std::array<Bitmap, 3> bitmaps{cond_valid, cond_data, left_valid};
      Bitmap::VisitWordsAndWrite(bitmaps, &out_bitmaps,
                                 [&](const std::array<uint64_t, 3>& words_in,
                                     std::array<uint64_t, 1>* word_out) {
                                   word_out->at(0) = apply(words_in[0], words_in[1],
                                                           words_in[2], *right_const);
                                 });
      break;
    }
    case COND_CONST | LEFT_CONST: {
      // bitmaps[C_VALID], bitmaps[L_VALID] might be null; override to make it safe for
      // Visit()
      std::array<Bitmap, 2> bitmaps{cond_data, right_valid};
      Bitmap::VisitWordsAndWrite(bitmaps, &out_bitmaps,
                                 [&](const std::array<uint64_t, 2>& words_in,
                                     std::array<uint64_t, 1>* word_out) {
                                   word_out->at(0) = apply(*cond_const, words_in[0],
                                                           *left_const, words_in[1]);
                                 });
      break;
    }
    case LEFT_CONST: {
      // bitmaps[L_VALID] might be null; override to make it safe for Visit()
      std::array<Bitmap, 3> bitmaps{cond_valid, cond_data, right_valid};
      Bitmap::VisitWordsAndWrite(bitmaps, &out_bitmaps,
                                 [&](const std::array<uint64_t, 3>& words_in,
                                     std::array<uint64_t, 1>* word_out) {
                                   word_out->at(0) = apply(words_in[0], words_in[1],
                                                           *left_const, words_in[2]);
                                 });
      break;
    }
    case COND_CONST: {
      // bitmaps[C_VALID] might be null; override to make it safe for Visit()
      std::array<Bitmap, 3> bitmaps{cond_data, left_valid, right_valid};
      Bitmap::VisitWordsAndWrite(bitmaps, &out_bitmaps,
                                 [&](const std::array<uint64_t, 3>& words_in,
                                     std::array<uint64_t, 1>* word_out) {
                                   word_out->at(0) = apply(*cond_const, words_in[0],
                                                           words_in[1], words_in[2]);
                                 });
      break;
    }
    case 0: {
      std::array<Bitmap, 4> bitmaps{cond_valid, cond_data, left_valid, right_valid};
      Bitmap::VisitWordsAndWrite(bitmaps, &out_bitmaps,
                                 [&](const std::array<uint64_t, 4>& words_in,
                                     std::array<uint64_t, 1>* word_out) {
                                   word_out->at(0) = apply(words_in[0], words_in[1],
                                                           words_in[2], words_in[3]);
                                 });
      break;
    }
  }
  return Status::OK();
}

using Word = uint64_t;
static constexpr int64_t word_len = sizeof(Word) * 8;

/// Runs the main if_else loop. Here, it is expected that the right data has already
/// been copied to the output.
/// If `invert` is meant to invert the cond.data. If is set to `true`, then the
/// buffer will be inverted before calling the handle_block or handle_each functions.
/// This is useful, when left is an array and right is scalar. Then rather than
/// copying data from the right to output, we can copy left data to the output and
/// invert the cond data to fill right values. Filling out with a scalar is presumed to
/// be more efficient than filling with an array
///
/// `HandleBlock` has the signature:
///     [](int64_t offset, int64_t length){...}
/// It should copy `length` number of elements from source array to output array with
/// `offset` offset in both arrays
template <typename HandleBlock, bool invert = false>
void RunIfElseLoop(const ArrayData& cond, const HandleBlock& handle_block) {
  int64_t data_offset = 0;
  int64_t bit_offset = cond.offset;
  const auto* cond_data = cond.buffers[1]->data();  // this is a BoolArray

  BitmapWordReader<Word> cond_reader(cond_data, cond.offset, cond.length);

  constexpr Word pickAll = invert ? 0 : UINT64_MAX;
  constexpr Word pickNone = ~pickAll;

  int64_t cnt = cond_reader.words();
  while (cnt--) {
    Word word = cond_reader.NextWord();

    if (word == pickAll) {
      handle_block(data_offset, word_len);
    } else if (word != pickNone) {
      for (int64_t i = 0; i < word_len; ++i) {
        if (BitUtil::GetBit(cond_data, bit_offset + i) != invert) {
          handle_block(data_offset + i, 1);
        }
      }
    }
    data_offset += word_len;
    bit_offset += word_len;
  }

  constexpr uint8_t pickAllByte = invert ? 0 : UINT8_MAX;
  // byte bit-wise inversion is int-wide. Hence XOR with 0xff
  constexpr uint8_t pickNoneByte = pickAllByte ^ 0xff;

  cnt = cond_reader.trailing_bytes();
  while (cnt--) {
    int valid_bits;
    uint8_t byte = cond_reader.NextTrailingByte(valid_bits);

    if (byte == pickAllByte && valid_bits == 8) {
      handle_block(data_offset, 8);
    } else if (byte != pickNoneByte) {
      for (int i = 0; i < valid_bits; ++i) {
        if (BitUtil::GetBit(cond_data, bit_offset + i) != invert) {
          handle_block(data_offset + i, 1);
        }
      }
    }
    data_offset += 8;
    bit_offset += 8;
  }
}

template <typename HandleBlock>
void RunIfElseLoopInverted(const ArrayData& cond, const HandleBlock& handle_block) {
  RunIfElseLoop<HandleBlock, true>(cond, handle_block);
}

/// Runs if-else when cond is a scalar. Two special functions are required,
/// 1.CopyArrayData, 2. BroadcastScalar
template <typename CopyArrayData, typename BroadcastScalar>
Status RunIfElseScalar(const BooleanScalar& cond, const Datum& left, const Datum& right,
                       Datum* out, const CopyArrayData& copy_array_data,
                       const BroadcastScalar& broadcast_scalar) {
  if (left.is_scalar() && right.is_scalar()) {  // output will be a scalar
    if (cond.is_valid) {
      *out = cond.value ? left.scalar() : right.scalar();
    } else {
      *out = MakeNullScalar(left.type());
    }
    return Status::OK();
  }

  // either left or right is an array. Output is always an array`
  const std::shared_ptr<ArrayData>& out_array = out->array();
  if (!cond.is_valid) {
    // cond is null; output is all null --> clear validity buffer
    BitUtil::ClearBitmap(out_array->buffers[0]->mutable_data(), out_array->offset,
                         out_array->length);
    return Status::OK();
  }

  // cond is a non-null scalar
  const auto& valid_data = cond.value ? left : right;
  if (valid_data.is_array()) {
    // valid_data is an array. Hence copy data to the output buffers
    const auto& valid_array = valid_data.array();
    if (valid_array->MayHaveNulls()) {
      arrow::internal::CopyBitmap(
          valid_array->buffers[0]->data(), valid_array->offset, valid_array->length,
          out_array->buffers[0]->mutable_data(), out_array->offset);
    } else {  // validity buffer is nullptr --> set all bits
      BitUtil::SetBitmap(out_array->buffers[0]->mutable_data(), out_array->offset,
                         out_array->length);
    }
    copy_array_data(*valid_array, out_array.get());
    return Status::OK();

  } else {  // valid data is scalar
    // valid data is a scalar that needs to be broadcasted
    const auto& valid_scalar = *valid_data.scalar();
    if (valid_scalar.is_valid) {  // if the scalar is non-null, broadcast
      BitUtil::SetBitmap(out_array->buffers[0]->mutable_data(), out_array->offset,
                         out_array->length);
      broadcast_scalar(*valid_data.scalar(), out_array.get());
    } else {  // scalar is null, clear the output validity buffer
      BitUtil::ClearBitmap(out_array->buffers[0]->mutable_data(), out_array->offset,
                           out_array->length);
    }
    return Status::OK();
  }
}

template <typename Type, typename Enable = void>
struct IfElseFunctor {};

// only number types needs to be handled for Fixed sized primitive data types because,
// internal::GenerateTypeAgnosticPrimitive forwards types to the corresponding unsigned
// int type
template <typename Type>
struct IfElseFunctor<Type, enable_if_number<Type>> {
  using T = typename TypeTraits<Type>::CType;
  // A - Array, S - Scalar, X = Array/Scalar

  // SXX
  static Status Call(KernelContext* ctx, const BooleanScalar& cond, const Datum& left,
                     const Datum& right, Datum* out) {
    return RunIfElseScalar(
        cond, left, right, out,
        /*CopyArrayData*/
        [&](const ArrayData& valid_array, ArrayData* out_array) {
          std::memcpy(out_array->GetMutableValues<T>(1), valid_array.GetValues<T>(1),
                      valid_array.length * sizeof(T));
        },
        /*BroadcastScalar*/
        [&](const Scalar& scalar, ArrayData* out_array) {
          T scalar_data = internal::UnboxScalar<Type>::Unbox(scalar);
          std::fill(out_array->GetMutableValues<T>(1),
                    out_array->GetMutableValues<T>(1) + out_array->length, scalar_data);
        });
  }

  //  AAA
  static Status Call(KernelContext* ctx, const ArrayData& cond, const ArrayData& left,
                     const ArrayData& right, ArrayData* out) {
    T* out_values = out->template GetMutableValues<T>(1);

    // copy right data to out_buff
    const T* right_data = right.GetValues<T>(1);
    std::memcpy(out_values, right_data, right.length * sizeof(T));

    // selectively copy values from left data
    const T* left_data = left.GetValues<T>(1);

    RunIfElseLoop(cond, [&](int64_t data_offset, int64_t num_elems) {
      std::memcpy(out_values + data_offset, left_data + data_offset,
                  num_elems * sizeof(T));
    });

    return Status::OK();
  }

  // ASA
  static Status Call(KernelContext* ctx, const ArrayData& cond, const Scalar& left,
                     const ArrayData& right, ArrayData* out) {
    T* out_values = out->template GetMutableValues<T>(1);

    // copy right data to out_buff
    const T* right_data = right.GetValues<T>(1);
    std::memcpy(out_values, right_data, right.length * sizeof(T));

    // selectively copy values from left data
    T left_data = internal::UnboxScalar<Type>::Unbox(left);

    RunIfElseLoop(cond, [&](int64_t data_offset, int64_t num_elems) {
      std::fill(out_values + data_offset, out_values + data_offset + num_elems,
                left_data);
    });

    return Status::OK();
  }

  // AAS
  static Status Call(KernelContext* ctx, const ArrayData& cond, const ArrayData& left,
                     const Scalar& right, ArrayData* out) {
    T* out_values = out->template GetMutableValues<T>(1);

    // copy left data to out_buff
    const T* left_data = left.GetValues<T>(1);
    std::memcpy(out_values, left_data, left.length * sizeof(T));

    T right_data = internal::UnboxScalar<Type>::Unbox(right);

    RunIfElseLoopInverted(cond, [&](int64_t data_offset, int64_t num_elems) {
      std::fill(out_values + data_offset, out_values + data_offset + num_elems,
                right_data);
    });

    return Status::OK();
  }

  // ASS
  static Status Call(KernelContext* ctx, const ArrayData& cond, const Scalar& left,
                     const Scalar& right, ArrayData* out) {
    T* out_values = out->template GetMutableValues<T>(1);

    // copy right data to out_buff
    T right_data = internal::UnboxScalar<Type>::Unbox(right);
    std::fill(out_values, out_values + cond.length, right_data);

    // selectively copy values from left data
    T left_data = internal::UnboxScalar<Type>::Unbox(left);
    RunIfElseLoop(cond, [&](int64_t data_offset, int64_t num_elems) {
      std::fill(out_values + data_offset, out_values + data_offset + num_elems,
                left_data);
    });

    return Status::OK();
  }
};

template <typename Type>
struct IfElseFunctor<Type, enable_if_boolean<Type>> {
  // A - Array, S - Scalar, X = Array/Scalar

  // SXX
  static Status Call(KernelContext* ctx, const BooleanScalar& cond, const Datum& left,
                     const Datum& right, Datum* out) {
    return RunIfElseScalar(
        cond, left, right, out,
        /*CopyArrayData*/
        [&](const ArrayData& valid_array, ArrayData* out_array) {
          arrow::internal::CopyBitmap(
              valid_array.buffers[1]->data(), valid_array.offset, valid_array.length,
              out_array->buffers[1]->mutable_data(), out_array->offset);
        },
        /*BroadcastScalar*/
        [&](const Scalar& scalar, ArrayData* out_array) {
          bool scalar_data = internal::UnboxScalar<Type>::Unbox(scalar);
          BitUtil::SetBitsTo(out_array->buffers[1]->mutable_data(), out_array->offset,
                             out_array->length, scalar_data);
        });
  }

  // AAA
  static Status Call(KernelContext* ctx, const ArrayData& cond, const ArrayData& left,
                     const ArrayData& right, ArrayData* out) {
    // out_buff = right & ~cond
    const auto& out_buf = out->buffers[1];
    arrow::internal::BitmapAndNot(right.buffers[1]->data(), right.offset,
                                  cond.buffers[1]->data(), cond.offset, cond.length,
                                  out->offset, out_buf->mutable_data());

    // out_buff = left & cond
    ARROW_ASSIGN_OR_RAISE(std::shared_ptr<Buffer> temp_buf,
                          arrow::internal::BitmapAnd(
                              ctx->memory_pool(), left.buffers[1]->data(), left.offset,
                              cond.buffers[1]->data(), cond.offset, cond.length, 0));

    arrow::internal::BitmapOr(out_buf->data(), out->offset, temp_buf->data(), 0,
                              cond.length, out->offset, out_buf->mutable_data());

    return Status::OK();
  }

  // ASA
  static Status Call(KernelContext* ctx, const ArrayData& cond, const Scalar& left,
                     const ArrayData& right, ArrayData* out) {
    // out_buff = right & ~cond
    const auto& out_buf = out->buffers[1];
    arrow::internal::BitmapAndNot(right.buffers[1]->data(), right.offset,
                                  cond.buffers[1]->data(), cond.offset, cond.length,
                                  out->offset, out_buf->mutable_data());

    // out_buff = left & cond
    bool left_data = internal::UnboxScalar<BooleanType>::Unbox(left);
    if (left_data) {
      arrow::internal::BitmapOr(out_buf->data(), out->offset, cond.buffers[1]->data(),
                                cond.offset, cond.length, out->offset,
                                out_buf->mutable_data());
    }

    return Status::OK();
  }

  // AAS
  static Status Call(KernelContext* ctx, const ArrayData& cond, const ArrayData& left,
                     const Scalar& right, ArrayData* out) {
    // out_buff = left & cond
    const auto& out_buf = out->buffers[1];
    arrow::internal::BitmapAnd(left.buffers[1]->data(), left.offset,
                               cond.buffers[1]->data(), cond.offset, cond.length,
                               out->offset, out_buf->mutable_data());

    bool right_data = internal::UnboxScalar<BooleanType>::Unbox(right);

    // out_buff = left & cond | right & ~cond
    if (right_data) {
      arrow::internal::BitmapOrNot(out_buf->data(), out->offset, cond.buffers[1]->data(),
                                   cond.offset, cond.length, out->offset,
                                   out_buf->mutable_data());
    }

    return Status::OK();
  }

  // ASS
  static Status Call(KernelContext* ctx, const ArrayData& cond, const Scalar& left,
                     const Scalar& right, ArrayData* out) {
    bool left_data = internal::UnboxScalar<BooleanType>::Unbox(left);
    bool right_data = internal::UnboxScalar<BooleanType>::Unbox(right);

    const auto& out_buf = out->buffers[1];

    // out_buf = left & cond | right & ~cond
    //    std::shared_ptr<Buffer> out_buf = nullptr;
    if (left_data) {
      if (right_data) {
        // out_buf = ones
        BitUtil::SetBitmap(out_buf->mutable_data(), out->offset, cond.length);
      } else {
        // out_buf = cond
        arrow::internal::CopyBitmap(cond.buffers[1]->data(), cond.offset, cond.length,
                                    out_buf->mutable_data(), out->offset);
      }
    } else {
      if (right_data) {
        // out_buf = ~cond
        arrow::internal::InvertBitmap(cond.buffers[1]->data(), cond.offset, cond.length,
                                      out_buf->mutable_data(), out->offset);
      } else {
        // out_buf = zeros
        BitUtil::ClearBitmap(out_buf->mutable_data(), out->offset, cond.length);
      }
    }

    return Status::OK();
  }
};

template <typename Type>
struct IfElseFunctor<Type, enable_if_base_binary<Type>> {
  using OffsetType = typename TypeTraits<Type>::OffsetType::c_type;
  using ArrayType = typename TypeTraits<Type>::ArrayType;
  using BuilderType = typename TypeTraits<Type>::BuilderType;

  // A - Array, S - Scalar, X = Array/Scalar

  // SXX
  static Status Call(KernelContext* ctx, const BooleanScalar& cond, const Datum& left,
                     const Datum& right, Datum* out) {
    if (left.is_scalar() && right.is_scalar()) {
      if (cond.is_valid) {
        *out = cond.value ? left.scalar() : right.scalar();
      } else {
        *out = MakeNullScalar(left.type());
      }
      return Status::OK();
    }
    // either left or right is an array. Output is always an array
    int64_t out_arr_len = std::max(left.length(), right.length());
    if (!cond.is_valid) {
      // cond is null; just create a null array
      ARROW_ASSIGN_OR_RAISE(*out,
                            MakeArrayOfNull(left.type(), out_arr_len, ctx->memory_pool()))
      return Status::OK();
    }

    const auto& valid_data = cond.value ? left : right;
    if (valid_data.is_array()) {
      *out = valid_data;
    } else {
      // valid data is a scalar that needs to be broadcasted
      ARROW_ASSIGN_OR_RAISE(*out, MakeArrayFromScalar(*valid_data.scalar(), out_arr_len,
                                                      ctx->memory_pool()));
    }
    return Status::OK();
  }

  //  AAA
  static Status Call(KernelContext* ctx, const ArrayData& cond, const ArrayData& left,
                     const ArrayData& right, ArrayData* out) {
    const auto* left_offsets = left.GetValues<OffsetType>(1);
    const uint8_t* left_data = left.buffers[2]->data();
    const auto* right_offsets = right.GetValues<OffsetType>(1);
    const uint8_t* right_data = right.buffers[2]->data();

    // allocate data buffer conservatively
    int64_t data_buff_alloc = left_offsets[left.length] - left_offsets[0] +
                              right_offsets[right.length] - right_offsets[0];

    BuilderType builder(ctx->memory_pool());
    ARROW_RETURN_NOT_OK(builder.Reserve(cond.length + 1));
    ARROW_RETURN_NOT_OK(builder.ReserveData(data_buff_alloc));

    RunLoop(
        cond, *out,
        [&](int64_t i) {
          builder.UnsafeAppend(left_data + left_offsets[i],
                               left_offsets[i + 1] - left_offsets[i]);
        },
        [&](int64_t i) {
          builder.UnsafeAppend(right_data + right_offsets[i],
                               right_offsets[i + 1] - right_offsets[i]);
        },
        [&]() { builder.UnsafeAppendNull(); });
    ARROW_ASSIGN_OR_RAISE(auto out_arr, builder.Finish());

    out->SetNullCount(out_arr->data()->null_count);
    out->buffers[0] = std::move(out_arr->data()->buffers[0]);
    out->buffers[1] = std::move(out_arr->data()->buffers[1]);
    out->buffers[2] = std::move(out_arr->data()->buffers[2]);
    return Status::OK();
  }

  // ASA
  static Status Call(KernelContext* ctx, const ArrayData& cond, const Scalar& left,
                     const ArrayData& right, ArrayData* out) {
    util::string_view left_data = internal::UnboxScalar<Type>::Unbox(left);
    auto left_size = static_cast<OffsetType>(left_data.size());

    const auto* right_offsets = right.GetValues<OffsetType>(1);
    const uint8_t* right_data = right.buffers[2]->data();

    // allocate data buffer conservatively
    int64_t data_buff_alloc =
        left_size * cond.length + right_offsets[right.length] - right_offsets[0];

    BuilderType builder(ctx->memory_pool());
    ARROW_RETURN_NOT_OK(builder.Reserve(cond.length + 1));
    ARROW_RETURN_NOT_OK(builder.ReserveData(data_buff_alloc));

    RunLoop(
        cond, *out, [&](int64_t i) { builder.UnsafeAppend(left_data.data(), left_size); },
        [&](int64_t i) {
          builder.UnsafeAppend(right_data + right_offsets[i],
                               right_offsets[i + 1] - right_offsets[i]);
        },
        [&]() { builder.UnsafeAppendNull(); });
    ARROW_ASSIGN_OR_RAISE(auto out_arr, builder.Finish());

    out->SetNullCount(out_arr->data()->null_count);
    out->buffers[0] = std::move(out_arr->data()->buffers[0]);
    out->buffers[1] = std::move(out_arr->data()->buffers[1]);
    out->buffers[2] = std::move(out_arr->data()->buffers[2]);
    return Status::OK();
  }

  // AAS
  static Status Call(KernelContext* ctx, const ArrayData& cond, const ArrayData& left,
                     const Scalar& right, ArrayData* out) {
    const auto* left_offsets = left.GetValues<OffsetType>(1);
    const uint8_t* left_data = left.buffers[2]->data();

    util::string_view right_data = internal::UnboxScalar<Type>::Unbox(right);
    auto right_size = static_cast<OffsetType>(right_data.size());

    // allocate data buffer conservatively
    int64_t data_buff_alloc =
        right_size * cond.length + left_offsets[left.length] - left_offsets[0];

    BuilderType builder(ctx->memory_pool());
    ARROW_RETURN_NOT_OK(builder.Reserve(cond.length + 1));
    ARROW_RETURN_NOT_OK(builder.ReserveData(data_buff_alloc));

    RunLoop(
        cond, *out,
        [&](int64_t i) {
          builder.UnsafeAppend(left_data + left_offsets[i],
                               left_offsets[i + 1] - left_offsets[i]);
        },
        [&](int64_t i) { builder.UnsafeAppend(right_data.data(), right_size); },
        [&]() { builder.UnsafeAppendNull(); });
    ARROW_ASSIGN_OR_RAISE(auto out_arr, builder.Finish());

    out->SetNullCount(out_arr->data()->null_count);
    out->buffers[0] = std::move(out_arr->data()->buffers[0]);
    out->buffers[1] = std::move(out_arr->data()->buffers[1]);
    out->buffers[2] = std::move(out_arr->data()->buffers[2]);
    return Status::OK();
  }

  // ASS
  static Status Call(KernelContext* ctx, const ArrayData& cond, const Scalar& left,
                     const Scalar& right, ArrayData* out) {
    util::string_view left_data = internal::UnboxScalar<Type>::Unbox(left);
    auto left_size = static_cast<OffsetType>(left_data.size());

    util::string_view right_data = internal::UnboxScalar<Type>::Unbox(right);
    auto right_size = static_cast<OffsetType>(right_data.size());

    // allocate data buffer conservatively
    int64_t data_buff_alloc = std::max(right_size, left_size) * cond.length;
    BuilderType builder(ctx->memory_pool());
    ARROW_RETURN_NOT_OK(builder.Reserve(cond.length + 1));
    ARROW_RETURN_NOT_OK(builder.ReserveData(data_buff_alloc));

    RunLoop(
        cond, *out, [&](int64_t i) { builder.UnsafeAppend(left_data.data(), left_size); },
        [&](int64_t i) { builder.UnsafeAppend(right_data.data(), right_size); },
        [&]() { builder.UnsafeAppendNull(); });
    ARROW_ASSIGN_OR_RAISE(auto out_arr, builder.Finish());

    out->SetNullCount(out_arr->data()->null_count);
    out->buffers[0] = std::move(out_arr->data()->buffers[0]);
    out->buffers[1] = std::move(out_arr->data()->buffers[1]);
    out->buffers[2] = std::move(out_arr->data()->buffers[2]);
    return Status::OK();
  }

  template <typename HandleLeft, typename HandleRight, typename HandleNull>
  static void RunLoop(const ArrayData& cond, const ArrayData& output,
                      HandleLeft&& handle_left, HandleRight&& handle_right,
                      HandleNull&& handle_null) {
    const auto* cond_data = cond.buffers[1]->data();

    if (output.buffers[0]) {  // output may have nulls
      // output validity buffer is allocated internally from the IfElseFunctor. Therefore
      // it is cond.length'd with 0 offset.
      const auto* out_valid = output.buffers[0]->data();

      for (int64_t i = 0; i < cond.length; i++) {
        if (BitUtil::GetBit(out_valid, i)) {
          BitUtil::GetBit(cond_data, cond.offset + i) ? handle_left(i) : handle_right(i);
        } else {
          handle_null();
        }
      }
    } else {  // output is all valid (no nulls)
      for (int64_t i = 0; i < cond.length; i++) {
        BitUtil::GetBit(cond_data, cond.offset + i) ? handle_left(i) : handle_right(i);
      }
    }
  }
};

template <typename Type>
struct IfElseFunctor<Type, enable_if_fixed_size_binary<Type>> {
  // A - Array, S - Scalar, X = Array/Scalar

  // SXX
  static Status Call(KernelContext* ctx, const BooleanScalar& cond, const Datum& left,
                     const Datum& right, Datum* out) {
    auto byte_width =
        std::static_pointer_cast<FixedSizeBinaryType>(left.type())->byte_width();
    return RunIfElseScalar(
        cond, left, right, out,
        /*CopyArrayData*/
        [&](const ArrayData& valid_array, ArrayData* out_array) {
          std::memcpy(
              out_array->buffers[1]->mutable_data() + out_array->offset * byte_width,
              valid_array.buffers[1]->mutable_data() + valid_array.offset * byte_width,
              valid_array.length * byte_width);
        },
        /*BroadcastScalar*/
        [&](const Scalar& scalar, ArrayData* out_array) {
          const util::string_view& scalar_data =
              internal::UnboxScalar<FixedSizeBinaryType>::Unbox(scalar);
          uint8_t* start =
              out_array->buffers[1]->mutable_data() + out_array->offset * byte_width;
          for (int64_t i = 0; i < out_array->length; i++) {
            std::memcpy(start + i * byte_width, scalar_data.data(), scalar_data.size());
          }
        });
  }

  //  AAA
  static Status Call(KernelContext* ctx, const ArrayData& cond, const ArrayData& left,
                     const ArrayData& right, ArrayData* out) {
    auto byte_width =
        std::static_pointer_cast<FixedSizeBinaryType>(left.type)->byte_width();
    auto* out_values = out->buffers[1]->mutable_data() + out->offset * byte_width;

    // copy right data to out_buff
    const uint8_t* right_data = right.buffers[1]->data() + right.offset * byte_width;
    std::memcpy(out_values, right_data, right.length * byte_width);

    // selectively copy values from left data
    const uint8_t* left_data = left.buffers[1]->data() + left.offset * byte_width;

    RunIfElseLoop(cond, [&](int64_t data_offset, int64_t num_elems) {
      std::memcpy(out_values + data_offset * byte_width,
                  left_data + data_offset * byte_width, num_elems * byte_width);
    });

    return Status::OK();
  }

  // ASA
  static Status Call(KernelContext* ctx, const ArrayData& cond, const Scalar& left,
                     const ArrayData& right, ArrayData* out) {
    auto byte_width =
        std::static_pointer_cast<FixedSizeBinaryType>(left.type)->byte_width();
    auto* out_values = out->buffers[1]->mutable_data() + out->offset * byte_width;

    // copy right data to out_buff
    const uint8_t* right_data = right.buffers[1]->data() + right.offset * byte_width;
    std::memcpy(out_values, right_data, right.length * byte_width);

    // selectively copy values from left data
    const util::string_view& left_data =
        internal::UnboxScalar<FixedSizeBinaryType>::Unbox(left);

    RunIfElseLoop(cond, [&](int64_t data_offset, int64_t num_elems) {
      if (left_data.data()) {
        for (int64_t i = 0; i < num_elems; i++) {
          std::memcpy(out_values + (data_offset + i) * byte_width, left_data.data(),
                      left_data.size());
        }
      }
    });

    return Status::OK();
  }

  // AAS
  static Status Call(KernelContext* ctx, const ArrayData& cond, const ArrayData& left,
                     const Scalar& right, ArrayData* out) {
    auto byte_width =
        std::static_pointer_cast<FixedSizeBinaryType>(left.type)->byte_width();
    auto* out_values = out->buffers[1]->mutable_data() + out->offset * byte_width;

    // copy left data to out_buff
    const uint8_t* left_data = left.buffers[1]->data() + left.offset * byte_width;
    std::memcpy(out_values, left_data, left.length * byte_width);

    const util::string_view& right_data =
        internal::UnboxScalar<FixedSizeBinaryType>::Unbox(right);

    RunIfElseLoopInverted(cond, [&](int64_t data_offset, int64_t num_elems) {
      if (right_data.data()) {
        for (int64_t i = 0; i < num_elems; i++) {
          std::memcpy(out_values + (data_offset + i) * byte_width, right_data.data(),
                      right_data.size());
        }
      }
    });

    return Status::OK();
  }

  // ASS
  static Status Call(KernelContext* ctx, const ArrayData& cond, const Scalar& left,
                     const Scalar& right, ArrayData* out) {
    auto byte_width =
        std::static_pointer_cast<FixedSizeBinaryType>(left.type)->byte_width();
    auto* out_values = out->buffers[1]->mutable_data() + out->offset * byte_width;

    // copy right data to out_buff
    const util::string_view& right_data =
        internal::UnboxScalar<FixedSizeBinaryType>::Unbox(right);
    if (right_data.data()) {
      for (int64_t i = 0; i < cond.length; i++) {
        std::memcpy(out_values + i * byte_width, right_data.data(), right_data.size());
      }
    }

    // selectively copy values from left data
    const util::string_view& left_data =
        internal::UnboxScalar<FixedSizeBinaryType>::Unbox(left);

    RunIfElseLoop(cond, [&](int64_t data_offset, int64_t num_elems) {
      if (left_data.data()) {
        for (int64_t i = 0; i < num_elems; i++) {
          std::memcpy(out_values + (data_offset + i) * byte_width, left_data.data(),
                      left_data.size());
        }
      }
    });

    return Status::OK();
  }
};

template <typename Type, typename AllocateMem>
struct ResolveIfElseExec {
  static Status Exec(KernelContext* ctx, const ExecBatch& batch, Datum* out) {
    // cond is scalar
    if (batch[0].is_scalar()) {
      const auto& cond = batch[0].scalar_as<BooleanScalar>();
      return IfElseFunctor<Type>::Call(ctx, cond, batch[1], batch[2], out);
    }

    // cond is array. Use functors to sort things out
    ARROW_RETURN_NOT_OK(PromoteNullsVisitor<AllocateMem>(ctx, batch[0], batch[1],
                                                         batch[2], out->mutable_array()));

    if (batch[1].kind() == Datum::ARRAY) {
      if (batch[2].kind() == Datum::ARRAY) {  // AAA
        return IfElseFunctor<Type>::Call(ctx, *batch[0].array(), *batch[1].array(),
                                         *batch[2].array(), out->mutable_array());
      } else {  // AAS
        return IfElseFunctor<Type>::Call(ctx, *batch[0].array(), *batch[1].array(),
                                         *batch[2].scalar(), out->mutable_array());
      }
    } else {
      if (batch[2].kind() == Datum::ARRAY) {  // ASA
        return IfElseFunctor<Type>::Call(ctx, *batch[0].array(), *batch[1].scalar(),
                                         *batch[2].array(), out->mutable_array());
      } else {  // ASS
        return IfElseFunctor<Type>::Call(ctx, *batch[0].array(), *batch[1].scalar(),
                                         *batch[2].scalar(), out->mutable_array());
      }
    }
  }
};

template <typename AllocateMem>
struct ResolveIfElseExec<NullType, AllocateMem> {
  static Status Exec(KernelContext* ctx, const ExecBatch& batch, Datum* out) {
    // if all are scalars, return a null scalar
    if (batch[0].is_scalar() && batch[1].is_scalar() && batch[2].is_scalar()) {
      *out = MakeNullScalar(null());
    } else {
      int64_t len =
          std::max(batch[0].length(), std::max(batch[1].length(), batch[2].length()));
      ARROW_ASSIGN_OR_RAISE(*out, MakeArrayOfNull(null(), len, ctx->memory_pool()));
    }
    return Status::OK();
  }
};

struct IfElseFunction : ScalarFunction {
  using ScalarFunction::ScalarFunction;

  Result<const Kernel*> DispatchBest(std::vector<ValueDescr>* values) const override {
    RETURN_NOT_OK(CheckArity(*values));

    using arrow::compute::detail::DispatchExactImpl;
    if (auto kernel = DispatchExactImpl(this, *values)) return kernel;

    // if 0th descriptor is null, replace with bool
    if (values->at(0).type->id() == Type::NA) {
      values->at(0).type = boolean();
    }

    // if-else 0'th descriptor is bool, so skip it
    std::vector<ValueDescr> values_copy(values->begin() + 1, values->end());
    internal::EnsureDictionaryDecoded(&values_copy);
    internal::ReplaceNullWithOtherType(&values_copy);

    if (auto type = internal::CommonNumeric(values_copy)) {
      internal::ReplaceTypes(type, &values_copy);
    }

    std::move(values_copy.begin(), values_copy.end(), values->begin() + 1);

    if (auto kernel = DispatchExactImpl(this, *values)) return kernel;

    return arrow::compute::detail::NoMatchingKernel(this, *values);
  }
};

void AddNullIfElseKernel(const std::shared_ptr<IfElseFunction>& scalar_function) {
  ScalarKernel kernel({boolean(), null(), null()}, null(),
                      ResolveIfElseExec<NullType,
                                        /*AllocateMem=*/std::true_type>::Exec);
  kernel.null_handling = NullHandling::COMPUTED_NO_PREALLOCATE;
  kernel.mem_allocation = MemAllocation::NO_PREALLOCATE;
  kernel.can_write_into_slices = false;

  DCHECK_OK(scalar_function->AddKernel(std::move(kernel)));
}

void AddPrimitiveIfElseKernels(const std::shared_ptr<ScalarFunction>& scalar_function,
                               const std::vector<std::shared_ptr<DataType>>& types) {
  for (auto&& type : types) {
    auto exec =
        internal::GenerateTypeAgnosticPrimitive<ResolveIfElseExec,
                                                /*AllocateMem=*/std::false_type>(*type);
    // cond array needs to be boolean always
    ScalarKernel kernel({boolean(), type, type}, type, exec);
    kernel.null_handling = NullHandling::COMPUTED_PREALLOCATE;
    kernel.mem_allocation = MemAllocation::PREALLOCATE;
    kernel.can_write_into_slices = true;

    DCHECK_OK(scalar_function->AddKernel(std::move(kernel)));
  }
}

<<<<<<< HEAD
void AddBinaryIfElseKernels(const std::shared_ptr<IfElseFunction>& scalar_function,
                            const std::vector<std::shared_ptr<DataType>>& types) {
  for (auto&& type : types) {
    auto exec =
        internal::GenerateTypeAgnosticVarBinaryBase<ResolveIfElseExec,
                                                    /*AllocateMem=*/std::true_type>(
            *type);
    // cond array needs to be boolean always
    ScalarKernel kernel({boolean(), type, type}, type, exec);
    kernel.null_handling = NullHandling::COMPUTED_NO_PREALLOCATE;
    kernel.mem_allocation = MemAllocation::NO_PREALLOCATE;
    kernel.can_write_into_slices = false;

    DCHECK_OK(scalar_function->AddKernel(std::move(kernel)));
  }
}

void AddFSBinaryIfElseKernel(const std::shared_ptr<IfElseFunction>& scalar_function) {
  // cond array needs to be boolean always
  ScalarKernel kernel(
      {boolean(), InputType(Type::FIXED_SIZE_BINARY), InputType(Type::FIXED_SIZE_BINARY)},
      OutputType([](KernelContext*, const std::vector<ValueDescr>& descrs) {
        return ValueDescr(descrs[1].type, ValueDescr::ANY);
      }),
      ResolveIfElseExec<FixedSizeBinaryType, /*AllocateMem=*/std::false_type>::Exec);
  kernel.null_handling = NullHandling::COMPUTED_PREALLOCATE;
  kernel.mem_allocation = MemAllocation::PREALLOCATE;
  kernel.can_write_into_slices = true;

  DCHECK_OK(scalar_function->AddKernel(std::move(kernel)));
}

}  // namespace
=======
// Helper to copy or broadcast fixed-width values between buffers.
template <typename Type, typename Enable = void>
struct CopyFixedWidth {};
template <>
struct CopyFixedWidth<BooleanType> {
  static void CopyScalar(const Scalar& scalar, const int64_t length,
                         uint8_t* raw_out_values, const int64_t out_offset) {
    const bool value = UnboxScalar<BooleanType>::Unbox(scalar);
    BitUtil::SetBitsTo(raw_out_values, out_offset, length, value);
  }
  static void CopyArray(const DataType&, const uint8_t* in_values,
                        const int64_t in_offset, const int64_t length,
                        uint8_t* raw_out_values, const int64_t out_offset) {
    arrow::internal::CopyBitmap(in_values, in_offset, length, raw_out_values, out_offset);
  }
};
template <typename Type>
struct CopyFixedWidth<Type, enable_if_number<Type>> {
  using CType = typename TypeTraits<Type>::CType;
  static void CopyScalar(const Scalar& scalar, const int64_t length,
                         uint8_t* raw_out_values, const int64_t out_offset) {
    CType* out_values = reinterpret_cast<CType*>(raw_out_values);
    const CType value = UnboxScalar<Type>::Unbox(scalar);
    std::fill(out_values + out_offset, out_values + out_offset + length, value);
  }
  static void CopyArray(const DataType&, const uint8_t* in_values,
                        const int64_t in_offset, const int64_t length,
                        uint8_t* raw_out_values, const int64_t out_offset) {
    std::memcpy(raw_out_values + out_offset * sizeof(CType),
                in_values + in_offset * sizeof(CType), length * sizeof(CType));
  }
};
template <typename Type>
struct CopyFixedWidth<Type, enable_if_same<Type, FixedSizeBinaryType>> {
  static void CopyScalar(const Scalar& values, const int64_t length,
                         uint8_t* raw_out_values, const int64_t out_offset) {
    const int32_t width =
        checked_cast<const FixedSizeBinaryType&>(*values.type).byte_width();
    uint8_t* next = raw_out_values + (width * out_offset);
    const auto& scalar = checked_cast<const FixedSizeBinaryScalar&>(values);
    // Scalar may have null value buffer
    if (!scalar.value) return;
    DCHECK_EQ(scalar.value->size(), width);
    for (int i = 0; i < length; i++) {
      std::memcpy(next, scalar.value->data(), width);
      next += width;
    }
  }
  static void CopyArray(const DataType& type, const uint8_t* in_values,
                        const int64_t in_offset, const int64_t length,
                        uint8_t* raw_out_values, const int64_t out_offset) {
    const int32_t width = checked_cast<const FixedSizeBinaryType&>(type).byte_width();
    uint8_t* next = raw_out_values + (width * out_offset);
    std::memcpy(next, in_values + in_offset * width, length * width);
  }
};
template <typename Type>
struct CopyFixedWidth<Type, enable_if_decimal<Type>> {
  using ScalarType = typename TypeTraits<Type>::ScalarType;
  static void CopyScalar(const Scalar& values, const int64_t length,
                         uint8_t* raw_out_values, const int64_t out_offset) {
    const int32_t width =
        checked_cast<const FixedSizeBinaryType&>(*values.type).byte_width();
    uint8_t* next = raw_out_values + (width * out_offset);
    const auto& scalar = checked_cast<const ScalarType&>(values);
    const auto value = scalar.value.ToBytes();
    for (int i = 0; i < length; i++) {
      std::memcpy(next, value.data(), width);
      next += width;
    }
  }
  static void CopyArray(const DataType& type, const uint8_t* in_values,
                        const int64_t in_offset, const int64_t length,
                        uint8_t* raw_out_values, const int64_t out_offset) {
    const int32_t width = checked_cast<const FixedSizeBinaryType&>(type).byte_width();
    uint8_t* next = raw_out_values + (width * out_offset);
    std::memcpy(next, in_values + in_offset * width, length * width);
  }
};
// Copy fixed-width values from a scalar/array datum into an output values buffer
template <typename Type>
void CopyValues(const Datum& in_values, const int64_t in_offset, const int64_t length,
                uint8_t* out_valid, uint8_t* out_values, const int64_t out_offset) {
  if (in_values.is_scalar()) {
    const auto& scalar = *in_values.scalar();
    if (out_valid) {
      BitUtil::SetBitsTo(out_valid, out_offset, length, scalar.is_valid);
    }
    CopyFixedWidth<Type>::CopyScalar(scalar, length, out_values, out_offset);
  } else {
    const ArrayData& array = *in_values.array();
    if (out_valid) {
      if (array.MayHaveNulls()) {
        if (length == 1) {
          // CopyBitmap is slow for short runs
          BitUtil::SetBitTo(
              out_valid, out_offset,
              BitUtil::GetBit(array.buffers[0]->data(), array.offset + in_offset));
        } else {
          arrow::internal::CopyBitmap(array.buffers[0]->data(), array.offset + in_offset,
                                      length, out_valid, out_offset);
        }
      } else {
        BitUtil::SetBitsTo(out_valid, out_offset, length, true);
      }
    }
    CopyFixedWidth<Type>::CopyArray(*array.type, array.buffers[1]->data(),
                                    array.offset + in_offset, length, out_values,
                                    out_offset);
  }
}

struct CaseWhenFunction : ScalarFunction {
  using ScalarFunction::ScalarFunction;

  Result<const Kernel*> DispatchBest(std::vector<ValueDescr>* values) const override {
    // The first function is a struct of booleans, where the number of fields in the
    // struct is either equal to the number of other arguments or is one less.
    RETURN_NOT_OK(CheckArity(*values));
    EnsureDictionaryDecoded(values);
    auto first_type = (*values)[0].type;
    if (first_type->id() != Type::STRUCT) {
      return Status::TypeError("case_when: first argument must be STRUCT, not ",
                               *first_type);
    }
    auto num_fields = static_cast<size_t>(first_type->num_fields());
    if (num_fields < values->size() - 2 || num_fields >= values->size()) {
      return Status::Invalid(
          "case_when: number of struct fields must be equal to or one less than count of "
          "remaining arguments (",
          values->size() - 1, "), got: ", first_type->num_fields());
    }
    for (const auto& field : first_type->fields()) {
      if (field->type()->id() != Type::BOOL) {
        return Status::TypeError(
            "case_when: all fields of first argument must be BOOL, but ", field->name(),
            " was of type: ", *field->type());
      }
    }

    if (auto type = CommonNumeric(values->data() + 1, values->size() - 1)) {
      for (auto it = values->begin() + 1; it != values->end(); it++) {
        it->type = type;
      }
    }
    if (auto kernel = DispatchExactImpl(this, *values)) return kernel;
    return arrow::compute::detail::NoMatchingKernel(this, *values);
  }
};

// Implement a 'case when' (SQL)/'select' (NumPy) function for any scalar conditions
template <typename Type>
Status ExecScalarCaseWhen(KernelContext* ctx, const ExecBatch& batch, Datum* out) {
  const auto& conds = checked_cast<const StructScalar&>(*batch.values[0].scalar());
  if (!conds.is_valid) {
    return Status::Invalid("cond struct must not be null");
  }
  Datum result;
  for (size_t i = 0; i < batch.values.size() - 1; i++) {
    if (i < conds.value.size()) {
      const Scalar& cond = *conds.value[i];
      if (cond.is_valid && internal::UnboxScalar<BooleanType>::Unbox(cond)) {
        result = batch[i + 1];
        break;
      }
    } else {
      // ELSE clause
      result = batch[i + 1];
      break;
    }
  }
  if (out->is_scalar()) {
    *out = result.is_scalar() ? result.scalar() : MakeNullScalar(out->type());
    return Status::OK();
  }
  ArrayData* output = out->mutable_array();
  if (!result.is_value()) {
    // All conditions false, no 'else' argument
    result = MakeNullScalar(out->type());
  }
  CopyValues<Type>(result, /*in_offset=*/0, batch.length,
                   output->GetMutableValues<uint8_t>(0, 0),
                   output->GetMutableValues<uint8_t>(1, 0), output->offset);
  return Status::OK();
}

// Implement 'case when' for any mix of scalar/array arguments for any fixed-width type,
// given helper functions to copy data from a source array to a target array
template <typename Type>
Status ExecArrayCaseWhen(KernelContext* ctx, const ExecBatch& batch, Datum* out) {
  const auto& conds_array = *batch.values[0].array();
  if (conds_array.GetNullCount() > 0) {
    return Status::Invalid("cond struct must not have top-level nulls");
  }
  ArrayData* output = out->mutable_array();
  const int64_t out_offset = output->offset;
  const auto num_value_args = batch.values.size() - 1;
  const bool have_else_arg =
      static_cast<size_t>(conds_array.type->num_fields()) < num_value_args;
  uint8_t* out_valid = output->buffers[0]->mutable_data();
  uint8_t* out_values = output->buffers[1]->mutable_data();
  if (have_else_arg) {
    // Copy 'else' value into output
    CopyValues<Type>(batch.values.back(), /*in_offset=*/0, batch.length, out_valid,
                     out_values, out_offset);
  } else {
    // There's no 'else' argument, so we should have an all-null validity bitmap
    BitUtil::SetBitsTo(out_valid, out_offset, batch.length, false);
  }

  // Allocate a temporary bitmap to determine which elements still need setting.
  ARROW_ASSIGN_OR_RAISE(auto mask_buffer, ctx->AllocateBitmap(batch.length));
  uint8_t* mask = mask_buffer->mutable_data();
  std::memset(mask, 0xFF, mask_buffer->size());

  // Then iterate through each argument in turn and set elements.
  for (size_t i = 0; i < batch.values.size() - (have_else_arg ? 2 : 1); i++) {
    const ArrayData& cond_array = *conds_array.child_data[i];
    const int64_t cond_offset = conds_array.offset + cond_array.offset;
    const uint8_t* cond_values = cond_array.buffers[1]->data();
    const Datum& values_datum = batch[i + 1];
    int64_t offset = 0;

    if (cond_array.GetNullCount() == 0) {
      // If no valid buffer, visit mask & cond bitmap simultaneously
      BinaryBitBlockCounter counter(mask, /*start_offset=*/0, cond_values, cond_offset,
                                    batch.length);
      while (offset < batch.length) {
        const auto block = counter.NextAndWord();
        if (block.AllSet()) {
          CopyValues<Type>(values_datum, offset, block.length, out_valid, out_values,
                           out_offset + offset);
          BitUtil::SetBitsTo(mask, offset, block.length, false);
        } else if (block.popcount) {
          for (int64_t j = 0; j < block.length; ++j) {
            if (BitUtil::GetBit(mask, offset + j) &&
                BitUtil::GetBit(cond_values, cond_offset + offset + j)) {
              CopyValues<Type>(values_datum, offset + j, /*length=*/1, out_valid,
                               out_values, out_offset + offset + j);
              BitUtil::SetBitTo(mask, offset + j, false);
            }
          }
        }
        offset += block.length;
      }
    } else {
      // Visit mask & cond bitmap & cond validity
      const uint8_t* cond_valid = cond_array.buffers[0]->data();
      Bitmap bitmaps[3] = {{mask, /*offset=*/0, batch.length},
                           {cond_values, cond_offset, batch.length},
                           {cond_valid, cond_offset, batch.length}};
      Bitmap::VisitWords(bitmaps, [&](std::array<uint64_t, 3> words) {
        const uint64_t word = words[0] & words[1] & words[2];
        const int64_t block_length = std::min<int64_t>(64, batch.length - offset);
        if (word == std::numeric_limits<uint64_t>::max()) {
          CopyValues<Type>(values_datum, offset, block_length, out_valid, out_values,
                           out_offset + offset);
          BitUtil::SetBitsTo(mask, offset, block_length, false);
        } else if (word) {
          for (int64_t j = 0; j < block_length; ++j) {
            if (BitUtil::GetBit(mask, offset + j) &&
                BitUtil::GetBit(cond_valid, cond_offset + offset + j) &&
                BitUtil::GetBit(cond_values, cond_offset + offset + j)) {
              CopyValues<Type>(values_datum, offset + j, /*length=*/1, out_valid,
                               out_values, out_offset + offset + j);
              BitUtil::SetBitTo(mask, offset + j, false);
            }
          }
        }
      });
    }
  }
  if (!have_else_arg) {
    // Need to initialize any remaining null slots (uninitialized memory)
    BitBlockCounter counter(mask, /*offset=*/0, batch.length);
    int64_t offset = 0;
    auto bit_width = checked_cast<const FixedWidthType&>(*out->type()).bit_width();
    auto byte_width = BitUtil::BytesForBits(bit_width);
    while (offset < batch.length) {
      const auto block = counter.NextWord();
      if (block.AllSet()) {
        if (bit_width == 1) {
          BitUtil::SetBitsTo(out_values, out_offset + offset, block.length, false);
        } else {
          std::memset(out_values + (out_offset + offset) * byte_width, 0x00,
                      byte_width * block.length);
        }
      } else if (!block.NoneSet()) {
        for (int64_t j = 0; j < block.length; ++j) {
          if (BitUtil::GetBit(out_valid, out_offset + offset + j)) continue;
          if (bit_width == 1) {
            BitUtil::ClearBit(out_values, out_offset + offset + j);
          } else {
            std::memset(out_values + (out_offset + offset + j) * byte_width, 0x00,
                        byte_width);
          }
        }
      }
      offset += block.length;
    }
  }
  return Status::OK();
}

template <typename Type, typename Enable = void>
struct CaseWhenFunctor {
  static Status Exec(KernelContext* ctx, const ExecBatch& batch, Datum* out) {
    if (batch.values[0].is_array()) {
      return ExecArrayCaseWhen<Type>(ctx, batch, out);
    }
    return ExecScalarCaseWhen<Type>(ctx, batch, out);
  }
};

template <>
struct CaseWhenFunctor<NullType> {
  static Status Exec(KernelContext* ctx, const ExecBatch& batch, Datum* out) {
    return Status::OK();
  }
};

Result<ValueDescr> LastType(KernelContext*, const std::vector<ValueDescr>& descrs) {
  ValueDescr result = descrs.back();
  result.shape = GetBroadcastShape(descrs);
  return result;
}

void AddCaseWhenKernel(const std::shared_ptr<CaseWhenFunction>& scalar_function,
                       detail::GetTypeId get_id, ArrayKernelExec exec) {
  ScalarKernel kernel(
      KernelSignature::Make({InputType(Type::STRUCT), InputType(get_id.id)},
                            OutputType(LastType),
                            /*is_varargs=*/true),
      exec);
  kernel.null_handling = NullHandling::COMPUTED_PREALLOCATE;
  kernel.mem_allocation = MemAllocation::PREALLOCATE;
  kernel.can_write_into_slices = is_fixed_width(get_id.id);
  DCHECK_OK(scalar_function->AddKernel(std::move(kernel)));
}

void AddPrimitiveCaseWhenKernels(const std::shared_ptr<CaseWhenFunction>& scalar_function,
                                 const std::vector<std::shared_ptr<DataType>>& types) {
  for (auto&& type : types) {
    auto exec = GenerateTypeAgnosticPrimitive<CaseWhenFunctor>(*type);
    AddCaseWhenKernel(scalar_function, type, std::move(exec));
  }
}
>>>>>>> dbeed527

const FunctionDoc if_else_doc{"Choose values based on a condition",
                              ("`cond` must be a Boolean scalar/ array. \n`left` or "
                               "`right` must be of the same type scalar/ array.\n"
                               "`null` values in `cond` will be promoted to the"
                               " output."),
                              {"cond", "left", "right"}};

const FunctionDoc case_when_doc{
    "Choose values based on multiple conditions",
    ("`cond` must be a struct of Boolean values. `cases` can be a mix "
     "of scalar and array arguments (of any type, but all must be the "
     "same type or castable to a common type), with either exactly one "
     "datum per child of `cond`, or one more `cases` than children of "
     "`cond` (in which case we have an \"else\" value).\n"
     "Each row of the output will be the corresponding value of the "
     "first datum in `cases` for which the corresponding child of `cond` "
     "is true, or otherwise the \"else\" value (if given), or null. "
     "Essentially, this implements a switch-case or if-else, if-else... "
     "statement."),
    {"cond", "*cases"}};
}  // namespace

void RegisterScalarIfElse(FunctionRegistry* registry) {
<<<<<<< HEAD
  ScalarKernel scalar_kernel;

  auto func = std::make_shared<IfElseFunction>("if_else", Arity::Ternary(), &if_else_doc);

  AddPrimitiveIfElseKernels(func, NumericTypes());
  AddPrimitiveIfElseKernels(func, TemporalTypes());
  AddPrimitiveIfElseKernels(func, {boolean()});
  AddNullIfElseKernel(func);
  AddBinaryIfElseKernels(func, BaseBinaryTypes());
  AddFSBinaryIfElseKernel(func);

  DCHECK_OK(registry->AddFunction(std::move(func)));
=======
  {
    auto func =
        std::make_shared<IfElseFunction>("if_else", Arity::Ternary(), &if_else_doc);

    AddPrimitiveIfElseKernels(func, NumericTypes());
    AddPrimitiveIfElseKernels(func, TemporalTypes());
    AddPrimitiveIfElseKernels(func, {boolean(), day_time_interval(), month_interval()});
    AddNullIfElseKernel(func);
    // todo add binary kernels
    DCHECK_OK(registry->AddFunction(std::move(func)));
  }
  {
    auto func = std::make_shared<CaseWhenFunction>(
        "case_when", Arity::VarArgs(/*min_args=*/1), &case_when_doc);
    AddPrimitiveCaseWhenKernels(func, NumericTypes());
    AddPrimitiveCaseWhenKernels(func, TemporalTypes());
    AddPrimitiveCaseWhenKernels(
        func, {boolean(), null(), day_time_interval(), month_interval()});
    AddCaseWhenKernel(func, Type::FIXED_SIZE_BINARY,
                      CaseWhenFunctor<FixedSizeBinaryType>::Exec);
    AddCaseWhenKernel(func, Type::DECIMAL128, CaseWhenFunctor<Decimal128Type>::Exec);
    AddCaseWhenKernel(func, Type::DECIMAL256, CaseWhenFunctor<Decimal256Type>::Exec);
    DCHECK_OK(registry->AddFunction(std::move(func)));
  }
>>>>>>> dbeed527
}

}  // namespace internal
}  // namespace compute
}  // namespace arrow<|MERGE_RESOLUTION|>--- conflicted
+++ resolved
@@ -1015,7 +1015,6 @@
   }
 }
 
-<<<<<<< HEAD
 void AddBinaryIfElseKernels(const std::shared_ptr<IfElseFunction>& scalar_function,
                             const std::vector<std::shared_ptr<DataType>>& types) {
   for (auto&& type : types) {
@@ -1048,8 +1047,6 @@
   DCHECK_OK(scalar_function->AddKernel(std::move(kernel)));
 }
 
-}  // namespace
-=======
 // Helper to copy or broadcast fixed-width values between buffers.
 template <typename Type, typename Enable = void>
 struct CopyFixedWidth {};
@@ -1397,7 +1394,6 @@
     AddCaseWhenKernel(scalar_function, type, std::move(exec));
   }
 }
->>>>>>> dbeed527
 
 const FunctionDoc if_else_doc{"Choose values based on a condition",
                               ("`cond` must be a Boolean scalar/ array. \n`left` or "
@@ -1422,20 +1418,6 @@
 }  // namespace
 
 void RegisterScalarIfElse(FunctionRegistry* registry) {
-<<<<<<< HEAD
-  ScalarKernel scalar_kernel;
-
-  auto func = std::make_shared<IfElseFunction>("if_else", Arity::Ternary(), &if_else_doc);
-
-  AddPrimitiveIfElseKernels(func, NumericTypes());
-  AddPrimitiveIfElseKernels(func, TemporalTypes());
-  AddPrimitiveIfElseKernels(func, {boolean()});
-  AddNullIfElseKernel(func);
-  AddBinaryIfElseKernels(func, BaseBinaryTypes());
-  AddFSBinaryIfElseKernel(func);
-
-  DCHECK_OK(registry->AddFunction(std::move(func)));
-=======
   {
     auto func =
         std::make_shared<IfElseFunction>("if_else", Arity::Ternary(), &if_else_doc);
@@ -1444,7 +1426,8 @@
     AddPrimitiveIfElseKernels(func, TemporalTypes());
     AddPrimitiveIfElseKernels(func, {boolean(), day_time_interval(), month_interval()});
     AddNullIfElseKernel(func);
-    // todo add binary kernels
+    AddBinaryIfElseKernels(func, BaseBinaryTypes());
+    AddFSBinaryIfElseKernel(func);
     DCHECK_OK(registry->AddFunction(std::move(func)));
   }
   {
@@ -1460,7 +1443,6 @@
     AddCaseWhenKernel(func, Type::DECIMAL256, CaseWhenFunctor<Decimal256Type>::Exec);
     DCHECK_OK(registry->AddFunction(std::move(func)));
   }
->>>>>>> dbeed527
 }
 
 }  // namespace internal
