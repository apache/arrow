#include "arrow/compute/api_vector.h"
#include "arrow/compute/kernels/common.h"
#include "arrow/util/checked_cast.h"

namespace arrow {
namespace compute {
namespace internal {

template <typename ArrowType, bool has_validity_buffer>
struct EncodeDecodeCommonExec {
  using CType = typename ArrowType::c_type;

  struct Element {
    bool valid;
    CType value;

    bool operator!=(const Element& other) const {
      return valid != other.valid || value != other.value;
    }
  };

  EncodeDecodeCommonExec(KernelContext* ctx, const ExecBatch& batch, Datum* output)
      : input_data{*batch.values[0].array()},
        pool{ctx->memory_pool()},
        output_datum{output} {
    ARROW_DCHECK(batch.num_values() == 1);
  }

  Element ReadValue() {
    Element result;
    if (input_validity != NULLPTR) {
      result.valid = bit_util::GetBit(input_validity, input_position);
    } else {
      result.valid = true;
    }
    result.value = (reinterpret_cast<const CType*>(input_values))[input_position];
    return result;
  }

  void WriteValue(Element element) {
    if (has_validity_buffer) {
      bit_util::SetBitTo(output_validity, output_position, element.valid);
    }
    (reinterpret_cast<CType*>(output_values))[output_position] = element.value;
  }

  const ArrayData& input_data;
  MemoryPool* pool;
  Datum* output_datum;
  const uint8_t* input_validity;
  const void* input_values;
  uint8_t* output_validity;
  void* output_values;
  int64_t input_position;
  size_t output_position;
};

template <>
EncodeDecodeCommonExec<BooleanType, true>::Element
EncodeDecodeCommonExec<BooleanType, true>::ReadValue() {
  Element result;
  result.valid = bit_util::GetBit(input_validity, input_position);
  if (result.valid) {
    result.value =
        bit_util::GetBit(reinterpret_cast<const uint8_t*>(input_values), input_position);
  }
  return result;
}

template <>
EncodeDecodeCommonExec<BooleanType, false>::Element
EncodeDecodeCommonExec<BooleanType, false>::ReadValue() {
  return {
      .valid = true,
      .value = bit_util::GetBit(reinterpret_cast<const uint8_t*>(input_values),
                                input_position),
  };
}

template <>
void EncodeDecodeCommonExec<BooleanType, true>::WriteValue(Element element) {
  bit_util::SetBitTo(output_validity, output_position, element.valid);
  if (element.valid) {
    bit_util::SetBitTo(reinterpret_cast<uint8_t*>(output_values), output_position,
                       element.value);
  }
}

template <>
void EncodeDecodeCommonExec<BooleanType, false>::WriteValue(Element element) {
  bit_util::SetBitTo(reinterpret_cast<uint8_t*>(output_values), output_position,
                     element.value);
}

template <typename ArrowType, bool has_validity_buffer>
struct RunLengthEncodeExec
    : public EncodeDecodeCommonExec<ArrowType, has_validity_buffer> {
  using EncodeDecodeCommonExec<ArrowType, has_validity_buffer>::EncodeDecodeCommonExec;
  using typename EncodeDecodeCommonExec<ArrowType, has_validity_buffer>::CType;
  using typename EncodeDecodeCommonExec<ArrowType, has_validity_buffer>::Element;

  Status Exec() {
    if (this->input_data.length == 0) {
      return Status::NotImplemented("TODO");
    }
    this->input_validity = this->input_data.template GetValues<uint8_t>(0);
    this->input_values = this->input_data.template GetValues<uint8_t>(1);

    this->input_position = 0;
    Element element = this->ReadValue();
    size_t num_values_output = 1;
    size_t output_null_count = element.valid ? 0 : 1;
    for (this->input_position = 1; this->input_position < this->input_data.length;
         this->input_position++) {
      Element previous_element = element;
      element = this->ReadValue();
      if (element != previous_element) {
        num_values_output++;
        if (!element.valid) {
          output_null_count++;
        }
      }
    }

    std::shared_ptr<Buffer> validity_buffer = NULLPTR;
    // in bytes
    int64_t validity_buffer_size = 0;
    if (has_validity_buffer) {
      validity_buffer_size = (num_values_output - 1) / 8 + 1;
      ARROW_ASSIGN_OR_RAISE(validity_buffer,
                            AllocateBuffer(validity_buffer_size, this->pool));
    }
    ARROW_ASSIGN_OR_RAISE(auto values_buffer,
                          AllocateBuffer(num_values_output * sizeof(CType), this->pool));
    ARROW_ASSIGN_OR_RAISE(
        auto run_lengths_buffer,
        AllocateBuffer(num_values_output * sizeof(int64_t), this->pool));

    auto output_type = std::make_shared<RunLengthEncodedType>(this->input_data.type);
    auto output_array_data =
        ArrayData::Make(std::move(output_type), this->input_data.length);
    auto child_array_data = ArrayData::Make(this->input_data.type, num_values_output);
    output_array_data->buffers.push_back(std::move(run_lengths_buffer));
    child_array_data->buffers.push_back(std::move(validity_buffer));
    child_array_data->buffers.push_back(std::move(values_buffer));

    output_array_data->null_count.store(this->input_data.null_count);
    child_array_data->null_count = output_null_count;

    this->output_validity = child_array_data->template GetMutableValues<uint8_t>(0);
    this->output_values = child_array_data->template GetMutableValues<uint8_t>(1);
    output_run_lengths = output_array_data->template GetMutableValues<int64_t>(0);
    output_array_data->child_data.push_back(std::move(child_array_data));

    if (has_validity_buffer) {
      // clear last byte in validity buffer, which won't completely be overwritten with
      // validity values
      this->output_validity[validity_buffer_size - 1] = 0;
    }

    this->input_position = 0;
    this->output_position = 0;
    element = this->ReadValue();
    this->WriteValue(element);
    this->output_position = 1;
    for (this->input_position = 1; this->input_position < this->input_data.length;
         this->input_position++) {
      Element previous_element = element;
      element = this->ReadValue();
      if (element != previous_element) {
        this->WriteValue(element);
        // run lengths buffer holds accumulated run length values
        output_run_lengths[this->output_position - 1] = this->input_position;
        this->output_position++;
      }
    }
    output_run_lengths[this->output_position - 1] = this->input_data.length;
    ARROW_DCHECK(this->output_position == num_values_output);

    *this->output_datum = Datum(output_array_data);
    return Status::OK();
  }

  int64_t* output_run_lengths;
};

template <typename Type>
struct RunLengthEncodeGenerator {
  static Status Exec(KernelContext* ctx, const ExecBatch& batch, Datum* output) {
    bool has_validity_buffer = batch.values[0].array()->null_count != 0;
    if (has_validity_buffer) {
      return RunLengthEncodeExec<Type, true>(ctx, batch, output).Exec();
    } else {
      return RunLengthEncodeExec<Type, false>(ctx, batch, output).Exec();
    }
  }
};

template <>
<<<<<<< HEAD
struct RunLengthEncodeGenerator<BooleanType> {
  using CType = bool;

  struct Element {
    bool valid;
    CType value;

    bool operator!=(const Element& other) const {
      return valid != other.valid || value != other.value;
    }

    Element(const uint8_t* validity_buffer, const uint8_t* value_buffer, size_t index) {
      if (validity_buffer != NULLPTR) {
        valid = bit_util::GetBit(validity_buffer, index);
      } else {
        valid = true;
      }
      value = bit_util::GetBit(value_buffer, index);
    }
  };

=======
struct RunLengthEncodeGenerator<NullType> {
>>>>>>> ed077f46
  static Status Exec(KernelContext* ctx, const ExecBatch& batch, Datum* output) {
    ARROW_DCHECK(batch.num_values() == 1);
    auto& input_data = batch.values[0].array();
    if (input_data->length == 0) {
      return Status::NotImplemented("TODO");
    }
    auto input_validity = input_data->GetValues<uint8_t>(0);
    auto input_values = input_data->GetValues<uint8_t>(1);
    bool has_validity_buffer = input_validity != NULLPTR;

    Element element = Element(input_validity, input_values, 0);
    size_t num_values_output = 1;
    size_t output_null_count = element.valid ? 0 : 1;
    for (int64_t index = 1; index < input_data->length; index++) {
      Element previous_element = element;
      element = Element(input_validity, input_values, index);
      if (element != previous_element) {
        num_values_output++;
        if (!element.valid) {
          output_null_count++;
        }
      }
    }

    auto pool = ctx->memory_pool();

    std::shared_ptr<Buffer> validity_buffer = NULLPTR;
    // in bytes
    int64_t validity_buffer_size = 0;
    if (has_validity_buffer) {
      validity_buffer_size = (num_values_output - 1) / 8 + 1;
      ARROW_ASSIGN_OR_RAISE(validity_buffer, AllocateBuffer(validity_buffer_size, pool));
    }
    ARROW_ASSIGN_OR_RAISE(auto values_buffer,
                          AllocateBuffer(num_values_output * sizeof(CType), pool));
    ARROW_ASSIGN_OR_RAISE(auto run_lengths_buffer,
                          AllocateBuffer(num_values_output * sizeof(int64_t), pool));

    auto output_type = std::make_shared<RunLengthEncodedType>(input_data->type);
    auto output_array_data = ArrayData::Make(std::move(output_type), input_data->length);
    auto child_array_data = ArrayData::Make(input_data->type, num_values_output);
    output_array_data->buffers.push_back(std::move(run_lengths_buffer));
    child_array_data->buffers.push_back(std::move(validity_buffer));
    child_array_data->buffers.push_back(std::move(values_buffer));

    output_array_data->null_count.store(input_data->null_count);
    child_array_data->null_count = output_null_count;

    auto output_validity = child_array_data->GetMutableValues<uint8_t>(0);
    auto output_values = child_array_data->GetMutableValues<uint8_t>(1);
    auto output_run_lengths = output_array_data->GetMutableValues<int64_t>(0);
    output_array_data->child_data.push_back(std::move(child_array_data));

    if (has_validity_buffer) {
      // clear last byte in validity buffer, which won't completely be overwritten with
      // validity values
      output_validity[validity_buffer_size - 1] = 0;
    }

    element = Element(input_validity, input_values, 0);
    if (has_validity_buffer) {
      bit_util::SetBitTo(output_validity, 0, element.valid);
    }
    size_t output_position = 1;
    output_values[0] = element.value;
    for (int64_t input_position = 1; input_position < input_data->length;
         input_position++) {
      Element previous_element = element;
      element = Element(input_validity, input_values, input_position);
      if (element != previous_element) {
        if (has_validity_buffer) {
          bit_util::SetBitTo(output_validity, output_position, element.valid);
        }
        bit_util::SetBitTo(output_values, output_position, element.value);
        // run lengths buffer holds accumulated run length values
        output_run_lengths[output_position - 1] = input_position;
        output_position++;
      }
    }
    output_run_lengths[output_position - 1] = input_data->length;
    ARROW_DCHECK(output_position == num_values_output);

    *output = Datum(output_array_data);
    return Status::OK();
  }
};

template <typename ArrowType, bool has_validity_buffer>
struct RunLengthDecodeExec
    : public EncodeDecodeCommonExec<ArrowType, has_validity_buffer> {
  using EncodeDecodeCommonExec<ArrowType, has_validity_buffer>::EncodeDecodeCommonExec;
  using typename EncodeDecodeCommonExec<ArrowType, has_validity_buffer>::CType;
  using typename EncodeDecodeCommonExec<ArrowType, has_validity_buffer>::Element;

  Status Exec() {
    this->input_validity =
        this->input_data->child_data[0]->template GetValues<uint8_t>(0);
    this->input_values = this->input_data->child_data[0]->template GetValues<CType>(1);
    input_accumulated_run_length = this->input_data->template GetValues<int64_t>(0);

    int64_t num_values_input = this->input_data->child_data[0]->length;
    int64_t num_values_output = this->input_data->length;

    std::shared_ptr<Buffer> validity_buffer = NULLPTR;
    // in bytes
    int64_t validity_buffer_size = 0;
    if (has_validity_buffer) {
      validity_buffer_size = (num_values_output - 1) / 8 + 1;
      ARROW_ASSIGN_OR_RAISE(validity_buffer,
                            AllocateBuffer(validity_buffer_size, this->pool));
    }
    ARROW_ASSIGN_OR_RAISE(auto values_buffer,
                          AllocateBuffer(num_values_output * sizeof(CType), this->pool));

    auto& input_type =
        checked_cast<arrow::RunLengthEncodedType&>(*this->input_data->type);
    auto output_type = input_type.encoded_type();
    auto output_array_data = ArrayData::Make(std::move(output_type), num_values_output);
    output_array_data->buffers.push_back(std::move(validity_buffer));
    output_array_data->buffers.push_back(std::move(values_buffer));
    output_array_data->null_count.store(this->input_data->null_count);

    this->output_validity = output_array_data->template GetMutableValues<uint8_t>(0);
    this->output_values = output_array_data->template GetMutableValues<CType>(1);

    if (has_validity_buffer) {
      // clear last byte in validity buffer, which won't completely be overwritten with
      // validity values
      this->output_validity[validity_buffer_size - 1] = 0;
    }

    int64_t output_position = 0;
    int64_t run_start = 0;
    for (int64_t input_position = 0; input_position < num_values_input;
         input_position++) {
      int64_t run_end = input_accumulated_run_length[input_position];
      int64_t run_length = run_end - run_start;
      run_start = run_end;

      Element element = this->ReadValue();
      if (element.valid) {
        for (int64_t run_element = 0; run_element < run_length; run_element++) {
          this->WriteValue(element);
          this->output_position++;
        }
      } else {  // !valid
        output_position += run_length;
      }
    }
    ARROW_DCHECK(output_position == num_values_output);

    *this->output_datum = Datum(output_array_data);
    return Status::OK();
  }

  const int64_t* input_accumulated_run_length;
};

template <typename Type>
struct RunLengthDecodeGenerator {
  static Status Exec(KernelContext* ctx, const ExecBatch& batch, Datum* output) {
    bool has_validity_buffer = batch.values[0].array()->null_count != 0;
    if (has_validity_buffer) {
      return RunLengthEncodeExec<Type, true>(ctx, batch, output).Exec();
    } else {
      return RunLengthEncodeExec<Type, false>(ctx, batch, output).Exec();
    }
  }
};

template <>
struct RunLengthDecodeGenerator<NullType> {
  static Status Exec(KernelContext* ctx, const ExecBatch& batch, Datum* output) {
    // TODO
    return Status::NotImplemented("TODO");
  }
};

static const FunctionDoc run_length_encode_doc(
    "Run-length array", ("Return a run-length-encoded version of the input array."),
    {"array"}, "RunLengthEncodeOptions");
static const FunctionDoc run_length_decode_doc(
    "Run-length array", ("Return a decoded version of a run-length-encoded input array."),
    {"array"}, "RunLengthDecodeOptions");

static Result<ValueDescr> ResolveEncodeOutput(KernelContext*,
                                              const std::vector<ValueDescr>& descrs) {
  auto output_type = std::make_shared<RunLengthEncodedType>(descrs[0].type);
  return ValueDescr(output_type, ValueDescr::ARRAY);
}

void RegisterVectorRunLengthEncode(FunctionRegistry* registry) {
  auto function = std::make_shared<VectorFunction>("run_length_encode", Arity::Unary(),
                                                   run_length_encode_doc);

  for (const auto& ty : NumericTypes()) {
    auto exec = GenerateTypeAgnosticPrimitive<RunLengthEncodeGenerator>(ty);
    auto sig = KernelSignature::Make({InputType(ty, ValueDescr::ARRAY)},
                                     OutputType(ResolveEncodeOutput));
    VectorKernel kernel(sig, exec);
    DCHECK_OK(function->AddKernel(std::move(kernel)));
  }
  {
<<<<<<< HEAD
    const auto& ty = boolean();
=======
    const auto ty = boolean();
>>>>>>> ed077f46
    auto exec = GenerateTypeAgnosticPrimitive<RunLengthEncodeGenerator>(ty);
    auto sig = KernelSignature::Make({InputType(ty, ValueDescr::ARRAY)},
                                     OutputType(ResolveEncodeOutput));
    VectorKernel kernel(sig, exec);
    DCHECK_OK(function->AddKernel(std::move(kernel)));
  }

  DCHECK_OK(registry->AddFunction(std::move(function)));
}

void RegisterVectorRunLengthDecode(FunctionRegistry* registry) {
  auto function = std::make_shared<VectorFunction>("run_length_decode", Arity::Unary(),
                                                   run_length_decode_doc);

  for (const auto& ty : NumericTypes()) {
    auto exec = GenerateTypeAgnosticPrimitive<RunLengthDecodeGenerator>(ty);
    auto input_type = std::make_shared<RunLengthEncodedType>(ty);
    auto sig = KernelSignature::Make({InputType(input_type, ValueDescr::ARRAY)},
                                     OutputType({ty, ValueDescr::ARRAY}));
    VectorKernel kernel(sig, exec);
    DCHECK_OK(function->AddKernel(std::move(kernel)));
  }
  {
    const auto ty = boolean();
    auto exec = GenerateTypeAgnosticPrimitive<RunLengthDecodeGenerator>(ty);
    auto input_type = std::make_shared<RunLengthEncodedType>(ty);
    auto sig = KernelSignature::Make({InputType(input_type, ValueDescr::ARRAY)},
                                     OutputType({ty, ValueDescr::ARRAY}));
    VectorKernel kernel(sig, exec);
    DCHECK_OK(function->AddKernel(std::move(kernel)));
  }

  DCHECK_OK(registry->AddFunction(std::move(function)));
}

}  // namespace internal
}  // namespace compute
}  // namespace arrow<|MERGE_RESOLUTION|>--- conflicted
+++ resolved
@@ -197,7 +197,6 @@
 };
 
 template <>
-<<<<<<< HEAD
 struct RunLengthEncodeGenerator<BooleanType> {
   using CType = bool;
 
@@ -219,9 +218,6 @@
     }
   };
 
-=======
-struct RunLengthEncodeGenerator<NullType> {
->>>>>>> ed077f46
   static Status Exec(KernelContext* ctx, const ExecBatch& batch, Datum* output) {
     ARROW_DCHECK(batch.num_values() == 1);
     auto& input_data = batch.values[0].array();
@@ -425,11 +421,7 @@
     DCHECK_OK(function->AddKernel(std::move(kernel)));
   }
   {
-<<<<<<< HEAD
-    const auto& ty = boolean();
-=======
     const auto ty = boolean();
->>>>>>> ed077f46
     auto exec = GenerateTypeAgnosticPrimitive<RunLengthEncodeGenerator>(ty);
     auto sig = KernelSignature::Make({InputType(ty, ValueDescr::ARRAY)},
                                      OutputType(ResolveEncodeOutput));
