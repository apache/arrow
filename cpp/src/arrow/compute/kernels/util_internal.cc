// Licensed to the Apache Software Foundation (ASF) under one
// or more contributor license agreements.  See the NOTICE file
// distributed with this work for additional information
// regarding copyright ownership.  The ASF licenses this file
// to you under the Apache License, Version 2.0 (the
// "License"); you may not use this file except in compliance
// with the License.  You may obtain a copy of the License at
//
//   http://www.apache.org/licenses/LICENSE-2.0
//
// Unless required by applicable law or agreed to in writing,
// software distributed under the License is distributed on an
// "AS IS" BASIS, WITHOUT WARRANTIES OR CONDITIONS OF ANY
// KIND, either express or implied.  See the License for the
// specific language governing permissions and limitations
// under the License.

#include "arrow/compute/kernels/util_internal.h"

#include <cstdint>

#include "arrow/array/data.h"
#include "arrow/type.h"
#include "arrow/util/checked_cast.h"

namespace arrow {

using internal::checked_cast;

namespace compute {
namespace internal {

<<<<<<< HEAD
const uint8_t* GetValidityBitmap(const ArrayData& data) {
  const uint8_t* bitmap = nullptr;
  if (data.buffers[0]) {
    bitmap = data.buffers[0]->data();
  }
  return bitmap;
}

int GetBitWidth(const DataType& type) {
  return checked_cast<const FixedWidthType&>(type).bit_width();
}

PrimitiveArg GetPrimitiveArg(const ArrayData& arr) {
  PrimitiveArg arg;
  const bool is_rle = arr.type->id() == Type::RUN_LENGTH_ENCODED;
  const ArrayData& values = is_rle ? *arr.child_data[0] : arr;
  arg.is_valid = GetValidityBitmap(values);
  arg.data = values.buffers[1]->data();
  arg.bit_width = GetBitWidth(*values.type);
  arg.offset = values.offset;
  arg.length = values.length;
  if (arg.bit_width > 1) {
    arg.data += values.offset * arg.bit_width / 8;
  }
  // This may be kUnknownNullCount
  arg.null_count = (arg.is_valid != nullptr) ? arr.null_count.load() : 0;
  arg.run_length = is_rle ? arr.GetValues<int64_t>(0) : NULLPTR;
  return arg;
}

ArrayKernelExec TrivialScalarUnaryAsArraysExec(ArrayKernelExec exec,
=======
// TODO(wesm): ARROW-16577: this will be unneeded later
ArrayKernelExec TrivialScalarUnaryAsArraysExec(ArrayKernelExec exec, bool use_array_span,
>>>>>>> 043c3d75
                                               NullHandling::type null_handling) {
  return [=](KernelContext* ctx, const ExecSpan& span, ExecResult* out) -> Status {
    if (!out->is_scalar()) {
      return exec(ctx, span, out);
    }

    if (null_handling == NullHandling::INTERSECTION && !span[0].scalar->is_valid) {
      out->scalar()->is_valid = false;
      return Status::OK();
    }

    ExecSpan span_with_arrays;
    ARROW_ASSIGN_OR_RAISE(std::shared_ptr<Array> array_in,
                          MakeArrayFromScalar(*span[0].scalar, 1));
    span_with_arrays.length = 1;
    span_with_arrays.values = {ExecValue(*array_in->data())};

    ARROW_ASSIGN_OR_RAISE(std::shared_ptr<Array> array_out,
                          MakeArrayFromScalar(*out->scalar(), 1));

    ExecResult array_result;

    // Send either ArraySpan or ArrayData depending on what modality the kernel
    // is expecting, which we have to specify manually for now
    if (!use_array_span) {
      array_result.value = array_out->data();
      RETURN_NOT_OK(exec(ctx, span_with_arrays, &array_result));
      ARROW_ASSIGN_OR_RAISE(out->value,
                            MakeArray(array_result.array_data())->GetScalar(0));
    } else {
      DCHECK(is_fixed_width(out->type()->id()));
      ArrayData* out_data = array_out->data().get();

      // the null count will be unknown after the kernel executes
      out_data->null_count = kUnknownNullCount;

      ArraySpan* span = array_result.array_span();

      // TODO(wesm): It isn't safe to write into the memory allocated by
      // MakeArrayFromScalar because MakeArrayOfNull reuses memory across
      // buffers. So to be able to write into an ArraySpan we need to allocate
      // some memory with the same structure as array_out
      //
      // Should probably implement a "make empty" array whose buffers are all
      // safe to modify
      if (out_data->buffers[0]) {
        ARROW_ASSIGN_OR_RAISE(out_data->buffers[0],
                              out_data->buffers[0]->CopySlice(0, 1));
      }
      ARROW_ASSIGN_OR_RAISE(out_data->buffers[1], out_data->buffers[1]->CopySlice(
                                                      0, out_data->buffers[1]->size()));
      span->SetMembers(*out_data);
      RETURN_NOT_OK(exec(ctx, span_with_arrays, &array_result));

      // XXX(wesm): have to rebox the array after mutating the buffers because
      // of the cached validity bitmap buffer
      ARROW_ASSIGN_OR_RAISE(out->value, MakeArray(array_out->data())->GetScalar(0));
    }
    return Status::OK();
  };
}

ExecValue GetExecValue(const Datum& value) {
  ExecValue result;
  if (value.is_array()) {
    result.SetArray(*value.array());
  } else {
    result.SetScalar(value.scalar().get());
  }
  return result;
}

int64_t GetTrueCount(const ArraySpan& mask) {
  if (mask.buffers[0].data != nullptr) {
    return CountAndSetBits(mask.buffers[0].data, mask.offset, mask.buffers[1].data,
                           mask.offset, mask.length);
  } else {
    return CountSetBits(mask.buffers[1].data, mask.offset, mask.length);
  }
}

}  // namespace internal
}  // namespace compute
}  // namespace arrow<|MERGE_RESOLUTION|>--- conflicted
+++ resolved
@@ -30,42 +30,8 @@
 namespace compute {
 namespace internal {
 
-<<<<<<< HEAD
-const uint8_t* GetValidityBitmap(const ArrayData& data) {
-  const uint8_t* bitmap = nullptr;
-  if (data.buffers[0]) {
-    bitmap = data.buffers[0]->data();
-  }
-  return bitmap;
-}
-
-int GetBitWidth(const DataType& type) {
-  return checked_cast<const FixedWidthType&>(type).bit_width();
-}
-
-PrimitiveArg GetPrimitiveArg(const ArrayData& arr) {
-  PrimitiveArg arg;
-  const bool is_rle = arr.type->id() == Type::RUN_LENGTH_ENCODED;
-  const ArrayData& values = is_rle ? *arr.child_data[0] : arr;
-  arg.is_valid = GetValidityBitmap(values);
-  arg.data = values.buffers[1]->data();
-  arg.bit_width = GetBitWidth(*values.type);
-  arg.offset = values.offset;
-  arg.length = values.length;
-  if (arg.bit_width > 1) {
-    arg.data += values.offset * arg.bit_width / 8;
-  }
-  // This may be kUnknownNullCount
-  arg.null_count = (arg.is_valid != nullptr) ? arr.null_count.load() : 0;
-  arg.run_length = is_rle ? arr.GetValues<int64_t>(0) : NULLPTR;
-  return arg;
-}
-
-ArrayKernelExec TrivialScalarUnaryAsArraysExec(ArrayKernelExec exec,
-=======
 // TODO(wesm): ARROW-16577: this will be unneeded later
 ArrayKernelExec TrivialScalarUnaryAsArraysExec(ArrayKernelExec exec, bool use_array_span,
->>>>>>> 043c3d75
                                                NullHandling::type null_handling) {
   return [=](KernelContext* ctx, const ExecSpan& span, ExecResult* out) -> Status {
     if (!out->is_scalar()) {
