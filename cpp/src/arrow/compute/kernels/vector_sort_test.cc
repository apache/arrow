// Licensed to the Apache Software Foundation (ASF) under one
// or more contributor license agreements.  See the NOTICE file
// distributed with this work for additional information
// regarding copyright ownership.  The ASF licenses this file
// to you under the Apache License, Version 2.0 (the
// "License"); you may not use this file except in compliance
// with the License.  You may obtain a copy of the License at
//
//   http://www.apache.org/licenses/LICENSE-2.0
//
// Unless required by applicable law or agreed to in writing,
// software distributed under the License is distributed on an
// "AS IS" BASIS, WITHOUT WARRANTIES OR CONDITIONS OF ANY
// KIND, either express or implied.  See the License for the
// specific language governing permissions and limitations
// under the License.

#include <algorithm>
#include <functional>
#include <limits>
#include <memory>
#include <ostream>
#include <sstream>
#include <string>
#include <vector>

#include <gmock/gmock-matchers.h>

#include "arrow/array/array_decimal.h"
#include "arrow/array/concatenate.h"
#include "arrow/compute/api_vector.h"
#include "arrow/compute/kernels/test_util_internal.h"
#include "arrow/compute/registry.h"
#include "arrow/result.h"
#include "arrow/table.h"
#include "arrow/testing/gtest_util.h"
#include "arrow/testing/random.h"
#include "arrow/testing/util.h"
#include "arrow/type_traits.h"
#include "arrow/util/logging_internal.h"

namespace arrow {

using internal::checked_cast;
using internal::checked_pointer_cast;

namespace compute {

#ifdef ARROW_VALGRIND
using RealArrowTypes = ::testing::Types<FloatType>;

using IntegralArrowTypes = ::testing::Types<UInt32Type>;
using TemporalArrowTypes = ::testing::Types<Date32Type, TimestampType, Time32Type>;

using DecimalArrowTypes = ::testing::Types<Decimal128Type>;
#endif

std::vector<SortOrder> AllOrders() {
  return {SortOrder::Ascending, SortOrder::Descending};
}

std::vector<NullPlacement> AllNullPlacements() {
  return {NullPlacement::AtEnd, NullPlacement::AtStart};
}

std::vector<RankOptions::Tiebreaker> AllTiebreakers() {
  return {RankOptions::Min, RankOptions::Max, RankOptions::First, RankOptions::Dense};
}

std::ostream& operator<<(std::ostream& os, NullPlacement null_placement) {
  os << (null_placement == NullPlacement::AtEnd ? "AtEnd" : "AtStart");
  return os;
}

// ----------------------------------------------------------------------
// Tests for NthToIndices

template <typename ArrayType>
auto GetLogicalValue(const ArrayType& array, uint64_t index)
    -> decltype(array.GetView(index)) {
  return array.GetView(index);
}

Decimal128 GetLogicalValue(const Decimal128Array& array, uint64_t index) {
  return Decimal128(array.Value(index));
}

Decimal256 GetLogicalValue(const Decimal256Array& array, uint64_t index) {
  return Decimal256(array.Value(index));
}

template <typename ArrayType>
struct ThreeWayComparator {
  SortOrder order;
  NullPlacement null_placement;

  int operator()(const ArrayType& array, uint64_t lhs, uint64_t rhs) const {
    return (*this)(array, array, lhs, rhs);
  }

  // Return -1 if L < R, 0 if L == R, 1 if L > R
  int operator()(const ArrayType& left, const ArrayType& right, uint64_t lhs,
                 uint64_t rhs) const {
    const bool lhs_is_null = left.IsNull(lhs);
    const bool rhs_is_null = right.IsNull(rhs);
    if (lhs_is_null && rhs_is_null) return 0;
    if (lhs_is_null) {
      return null_placement == NullPlacement::AtStart ? -1 : 1;
    }
    if (rhs_is_null) {
      return null_placement == NullPlacement::AtStart ? 1 : -1;
    }
    const auto lval = GetLogicalValue(left, lhs);
    const auto rval = GetLogicalValue(right, rhs);
    if (is_floating_type<typename ArrayType::TypeClass>::value) {
      const bool lhs_isnan = lval != lval;
      const bool rhs_isnan = rval != rval;
      if (lhs_isnan && rhs_isnan) return 0;
      if (lhs_isnan) {
        return null_placement == NullPlacement::AtStart ? -1 : 1;
      }
      if (rhs_isnan) {
        return null_placement == NullPlacement::AtStart ? 1 : -1;
      }
    }
    if (lval == rval) return 0;
    if (lval < rval) {
      return order == SortOrder::Ascending ? -1 : 1;
    } else {
      return order == SortOrder::Ascending ? 1 : -1;
    }
  }
};

template <typename ArrayType>
struct NthComparator {
  ThreeWayComparator<ArrayType> three_way;

  explicit NthComparator(NullPlacement null_placement)
      : three_way({SortOrder::Ascending, null_placement}) {}

  // Return true iff L <= R
  bool operator()(const ArrayType& array, uint64_t lhs, uint64_t rhs) const {
    // lhs <= rhs
    return three_way(array, lhs, rhs) <= 0;
  }
};

template <typename ArrayType>
struct SortComparator {
  ThreeWayComparator<ArrayType> three_way;

  explicit SortComparator(SortOrder order, NullPlacement null_placement)
      : three_way({order, null_placement}) {}

  bool operator()(const ArrayType& array, uint64_t lhs, uint64_t rhs) const {
    const int r = three_way(array, lhs, rhs);
    if (r != 0) return r < 0;
    return lhs < rhs;
  }
};

template <typename ArrowType>
class TestNthToIndicesBase : public ::testing::Test {
  using ArrayType = typename TypeTraits<ArrowType>::ArrayType;

 protected:
  void Validate(const ArrayType& array, int n, NullPlacement null_placement,
                UInt64Array& offsets) {
    if (n >= array.length()) {
      for (int i = 0; i < array.length(); ++i) {
        ASSERT_TRUE(offsets.Value(i) == static_cast<uint64_t>(i));
      }
    } else {
      NthComparator<ArrayType> compare{null_placement};
      uint64_t nth = offsets.Value(n);

      for (int i = 0; i < n; ++i) {
        uint64_t lhs = offsets.Value(i);
        ASSERT_TRUE(compare(array, lhs, nth));
      }
      for (int i = n + 1; i < array.length(); ++i) {
        uint64_t rhs = offsets.Value(i);
        ASSERT_TRUE(compare(array, nth, rhs));
      }
    }
  }

  void AssertNthToIndicesArray(const std::shared_ptr<Array>& values, int n,
                               NullPlacement null_placement) {
    ARROW_SCOPED_TRACE("n = ", n, ", null_placement = ", null_placement);
    ASSERT_OK_AND_ASSIGN(std::shared_ptr<Array> offsets,
                         NthToIndices(*values, PartitionNthOptions(n, null_placement)));
    // null_count field should have been initialized to 0, for convenience
    ASSERT_EQ(offsets->data()->null_count, 0);
    ValidateOutput(*offsets);
    Validate(*checked_pointer_cast<ArrayType>(values), n, null_placement,
             *checked_pointer_cast<UInt64Array>(offsets));
  }

  void AssertNthToIndicesArray(const std::shared_ptr<Array>& values, int n) {
    for (auto null_placement : AllNullPlacements()) {
      AssertNthToIndicesArray(values, n, null_placement);
    }
  }

  void AssertNthToIndicesJson(const std::string& values, int n) {
    AssertNthToIndicesArray(ArrayFromJSON(GetType(), values), n);
  }

  virtual std::shared_ptr<DataType> GetType() = 0;
};

template <typename ArrowType>
class TestNthToIndices : public TestNthToIndicesBase<ArrowType> {
 protected:
  std::shared_ptr<DataType> GetType() override {
    return default_type_instance<ArrowType>();
  }
};

template <typename ArrowType>
class TestNthToIndicesForReal : public TestNthToIndices<ArrowType> {};
TYPED_TEST_SUITE(TestNthToIndicesForReal, RealArrowTypes);

template <typename ArrowType>
class TestNthToIndicesForIntegral : public TestNthToIndices<ArrowType> {};
TYPED_TEST_SUITE(TestNthToIndicesForIntegral, IntegralArrowTypes);

template <typename ArrowType>
class TestNthToIndicesForBool : public TestNthToIndices<ArrowType> {};
TYPED_TEST_SUITE(TestNthToIndicesForBool, ::testing::Types<BooleanType>);

template <typename ArrowType>
class TestNthToIndicesForTemporal : public TestNthToIndices<ArrowType> {};
TYPED_TEST_SUITE(TestNthToIndicesForTemporal, TemporalArrowTypes);

template <typename ArrowType>
class TestNthToIndicesForDecimal : public TestNthToIndicesBase<ArrowType> {
  std::shared_ptr<DataType> GetType() override {
    return std::make_shared<ArrowType>(5, 2);
  }
};
TYPED_TEST_SUITE(TestNthToIndicesForDecimal, DecimalArrowTypes);

template <typename ArrowType>
class TestNthToIndicesForStrings : public TestNthToIndices<ArrowType> {};
TYPED_TEST_SUITE(TestNthToIndicesForStrings, testing::Types<StringType>);

TYPED_TEST(TestNthToIndicesForReal, NthToIndicesDoesNotProvideDefaultOptions) {
  auto input = ArrayFromJSON(this->GetType(), "[null, 1, 3.3, null, 2, 5.3]");
  ASSERT_RAISES(Invalid, CallFunction("partition_nth_indices", {input}));
}

TYPED_TEST(TestNthToIndicesForReal, Real) {
  this->AssertNthToIndicesJson("[null, 1, 3.3, null, 2, 5.3]", 0);
  this->AssertNthToIndicesJson("[null, 1, 3.3, null, 2, 5.3]", 2);
  this->AssertNthToIndicesJson("[null, 1, 3.3, null, 2, 5.3]", 5);
  this->AssertNthToIndicesJson("[null, 1, 3.3, null, 2, 5.3]", 6);

  this->AssertNthToIndicesJson("[null, 2, NaN, 3, 1]", 0);
  this->AssertNthToIndicesJson("[null, 2, NaN, 3, 1]", 1);
  this->AssertNthToIndicesJson("[null, 2, NaN, 3, 1]", 2);
  this->AssertNthToIndicesJson("[null, 2, NaN, 3, 1]", 3);
  this->AssertNthToIndicesJson("[null, 2, NaN, 3, 1]", 4);
  this->AssertNthToIndicesJson("[NaN, 2, null, 3, 1]", 3);
  this->AssertNthToIndicesJson("[NaN, 2, null, 3, 1]", 4);

  this->AssertNthToIndicesJson("[NaN, 2, NaN, 3, 1]", 0);
  this->AssertNthToIndicesJson("[NaN, 2, NaN, 3, 1]", 1);
  this->AssertNthToIndicesJson("[NaN, 2, NaN, 3, 1]", 2);
  this->AssertNthToIndicesJson("[NaN, 2, NaN, 3, 1]", 3);
  this->AssertNthToIndicesJson("[NaN, 2, NaN, 3, 1]", 4);
}

TYPED_TEST(TestNthToIndicesForIntegral, Integral) {
  this->AssertNthToIndicesJson("[null, 1, 3, null, 2, 5]", 0);
  this->AssertNthToIndicesJson("[null, 1, 3, null, 2, 5]", 2);
  this->AssertNthToIndicesJson("[null, 1, 3, null, 2, 5]", 5);
  this->AssertNthToIndicesJson("[null, 1, 3, null, 2, 5]", 6);
}

TYPED_TEST(TestNthToIndicesForBool, Bool) {
  this->AssertNthToIndicesJson("[null, false, true, null, false, true]", 0);
  this->AssertNthToIndicesJson("[null, false, true, null, false, true]", 2);
  this->AssertNthToIndicesJson("[null, false, true, null, false, true]", 5);
  this->AssertNthToIndicesJson("[null, false, true, null, false, true]", 6);
}

TYPED_TEST(TestNthToIndicesForTemporal, Temporal) {
  this->AssertNthToIndicesJson("[null, 1, 3, null, 2, 5]", 0);
  this->AssertNthToIndicesJson("[null, 1, 3, null, 2, 5]", 2);
  this->AssertNthToIndicesJson("[null, 1, 3, null, 2, 5]", 5);
  this->AssertNthToIndicesJson("[null, 1, 3, null, 2, 5]", 6);
}

TYPED_TEST(TestNthToIndicesForDecimal, Decimal) {
  const std::string values = R"(["123.45", null, "-123.45", "456.78", "-456.78"])";
  this->AssertNthToIndicesJson(values, 0);
  this->AssertNthToIndicesJson(values, 2);
  this->AssertNthToIndicesJson(values, 4);
  this->AssertNthToIndicesJson(values, 5);
}

TYPED_TEST(TestNthToIndicesForStrings, Strings) {
  this->AssertNthToIndicesJson(R"(["testing", null, "nth", "for", null, "strings"])", 0);
  this->AssertNthToIndicesJson(R"(["testing", null, "nth", "for", null, "strings"])", 2);
  this->AssertNthToIndicesJson(R"(["testing", null, "nth", "for", null, "strings"])", 5);
  this->AssertNthToIndicesJson(R"(["testing", null, "nth", "for", null, "strings"])", 6);
}

TEST(TestNthToIndices, Null) {
  ASSERT_OK_AND_ASSIGN(auto arr, MakeArrayOfNull(null(), 6));
  auto expected = ArrayFromJSON(uint64(), "[0, 1, 2, 3, 4, 5]");
  for (const auto null_placement : AllNullPlacements()) {
    for (const auto n : {0, 1, 2, 3, 4, 5, 6}) {
      ASSERT_OK_AND_ASSIGN(auto actual,
                           NthToIndices(*arr, PartitionNthOptions(n, null_placement)));
      AssertArraysEqual(*expected, *actual, /*verbose=*/true);
    }
  }
}

template <typename ArrowType>
class TestNthToIndicesRandom : public TestNthToIndicesBase<ArrowType> {
 public:
  std::shared_ptr<DataType> GetType() override {
    EXPECT_TRUE(0) << "shouldn't be used";
    return nullptr;
  }
};

#ifdef ARROW_VALGRIND
using NthToIndicesableTypes =
    ::testing::Types<Int16Type, FloatType, Decimal128Type, StringType>;
#else
using NthToIndicesableTypes =
    ::testing::Types<UInt8Type, UInt16Type, UInt32Type, UInt64Type, Int8Type, Int16Type,
                     Int32Type, Int64Type, FloatType, DoubleType, Decimal128Type,
                     StringType>;
#endif

TYPED_TEST_SUITE(TestNthToIndicesRandom, NthToIndicesableTypes);

TYPED_TEST(TestNthToIndicesRandom, RandomValues) {
  Random<TypeParam> rand(0x61549225);
  int length = 100;
  for (auto null_probability : {0.0, 0.1, 0.5, 1.0}) {
    // Try n from 0 to out of bound
    for (int n = 0; n <= length; ++n) {
      auto array = rand.Generate(length, null_probability);
      this->AssertNthToIndicesArray(array, n);
    }
  }
}

// ----------------------------------------------------------------------
// Basic tests for the "array_sort_indices" function

TEST(ArraySortIndicesFunction, Array) {
  auto arr = ArrayFromJSON(int16(), "[0, 1, null, -3, null, -42, 5]");
  auto expected = ArrayFromJSON(uint64(), "[5, 3, 0, 1, 6, 2, 4]");
  ASSERT_OK_AND_ASSIGN(auto actual, CallFunction("array_sort_indices", {arr}));
  AssertDatumsEqual(expected, actual, /*verbose=*/true);

  ArraySortOptions options{SortOrder::Descending, NullPlacement::AtStart};
  expected = ArrayFromJSON(uint64(), "[2, 4, 6, 1, 0, 3, 5]");
  ASSERT_OK_AND_ASSIGN(actual, CallFunction("array_sort_indices", {arr}, &options));
  AssertDatumsEqual(expected, actual, /*verbose=*/true);
}

TEST(ArraySortIndicesFunction, DictionaryArray) {
  // Decoded dictionary array:
  // (["b", "c", null, null, null, "b", "c", "c", "a"])

  std::vector<std::string> expected_str = {
      "[8, 0, 5, 1, 6, 7, 2, 3, 4]",  // SortOrder::Ascending NullPlacement::AtEnd
      "[2, 3, 4, 8, 0, 5, 1, 6, 7]",  // SortOrder::Ascending NullPlacement::AtStart
      "[1, 6, 7, 0, 5, 8, 2, 3, 4]",  // SortOrder::Descending NullPlacement::AtEnd
      "[2, 3, 4, 1, 6, 7, 0, 5, 8]"   // SortOrder::Descending NullPlacement::AtStart
  };

  for (const auto& index_type : all_dictionary_index_types()) {
    ARROW_SCOPED_TRACE("index_type = ", index_type->ToString());
    int i = 0;
    auto dict_arr = DictArrayFromJSON(dictionary(index_type, utf8()),
                                      "[0, 4, null, 1, null, 0, 4, 2, 3]",
                                      "[ \"b\", null, \"c\", \"a\", \"c\"]");
    for (auto order : AllOrders()) {
      for (auto null_placement : AllNullPlacements()) {
        ARROW_SCOPED_TRACE("i = ", i);
        ArraySortOptions options{order, null_placement};
        auto expected = ArrayFromJSON(uint64(), expected_str[i++]);
        ASSERT_OK_AND_ASSIGN(auto actual,
                             CallFunction("array_sort_indices", {dict_arr}, &options));
        ValidateOutput(actual);
        AssertDatumsEqual(expected, actual, /*verbose=*/true);
      }
    }
  }
}

TEST(ArraySortIndicesFunction, EmptyDictionaryArray) {
  auto expected = ArrayFromJSON(uint64(), "[]");
  auto dict_arr = DictArrayFromJSON(dictionary(int32(), utf8()), "[]", "[\"b\", \"a\"]");
  auto options = ArraySortOptions::Defaults();

  ASSERT_OK_AND_ASSIGN(auto actual,
                       CallFunction("array_sort_indices", {dict_arr}, &options));
  ValidateOutput(actual);
  AssertDatumsEqual(expected, actual, /*verbose=*/true);
}

TEST(ArraySortIndicesFunction, AllNullDictionaryArray) {
  auto expected = ArrayFromJSON(uint64(), "[0, 1, 2, 3]");
  auto dict_type = dictionary(int32(), utf8());
  ArrayVector dict_arrs = {
      DictArrayFromJSON(dict_type, "[null, 3, null, 1]", "[\"b\", null, \"a\", null]"),
      DictArrayFromJSON(dict_type, "[null, null, null, null]", "[\"c\", \"a\"]"),
      DictArrayFromJSON(dict_type, "[0, 1, 1, 0]", "[null, null]"),
  };

  int i = 0;
  for (auto order : AllOrders()) {
    for (auto null_placement : AllNullPlacements()) {
      ArraySortOptions options{order, null_placement};

      for (const auto& dict_arr : dict_arrs) {
        ARROW_SCOPED_TRACE("i = ", i);
        ASSERT_OK_AND_ASSIGN(auto actual,
                             CallFunction("array_sort_indices", {dict_arr}, &options));
        ValidateOutput(actual);
        AssertDatumsEqual(expected, actual, /*verbose=*/true);
        ++i;
      }
    }
  }
}

Result<std::shared_ptr<Array>> DecodeDictionary(const Array& array) {
  const auto& dict_array = checked_cast<const DictionaryArray&>(array);
  ARROW_ASSIGN_OR_RAISE(auto decoded_datum,
                        Take(dict_array.dictionary(), dict_array.indices()));
  return decoded_datum.make_array();
}

TEST(ArraySortIndicesFunction, RandomDictionaryArray) {
  ::arrow::random::RandomArrayGenerator rng(/*seed=*/1234);
  constexpr int64_t kLength = 200;
  constexpr int64_t kDictLength = 20;
  // Lengths of source arrays which each dictionary array's index and value arrays are
  // sliced from
  constexpr int64_t kNumIndices = kLength * 4;
  constexpr int64_t kNumValues = kDictLength * 8;

  // Ensure there are duplicates in the dictionary and the indices, and nulls in both as
  // well.
  auto source_values = rng.StringWithRepeats(kNumValues, /*unique=*/kNumValues / 2,
                                             /*min_length=*/1, /*max_length=*/10,
                                             /*null_probability=*/0.2);
  auto source_indices =
      rng.Int64(kNumIndices, 0, kDictLength - 1, /*null_probability = */ 0.2);

  auto get_test_array = [&](int64_t indices_offset,
                            int64_t values_offset) -> std::shared_ptr<Array> {
    auto out = *DictionaryArray::FromArrays(
        *source_indices->SliceSafe(indices_offset, kLength),
        *source_values->SliceSafe(values_offset, kDictLength));
    ARROW_CHECK_EQ(out->length(), kLength);
    ARROW_CHECK_EQ(checked_cast<const DictionaryArray&>(*out).dictionary()->length(),
                   kDictLength);
    return out;
  };

  // Test cases are sliced from the beginning/middle/end
  ArrayVector dict_arrays;
  dict_arrays.push_back(get_test_array(0, 0));
  dict_arrays.push_back(get_test_array(kNumIndices / 3, kNumValues / 3));
  dict_arrays.push_back(get_test_array(kNumIndices - kLength, kNumValues - kDictLength));

  for (size_t i = 0; i < dict_arrays.size(); ++i) {
    ARROW_SCOPED_TRACE("i = ", i);
    auto dict_array = dict_arrays[i];

    ASSERT_OK_AND_ASSIGN(auto decoded, DecodeDictionary(*dict_array));

    for (auto order : AllOrders()) {
      for (auto null_placement : AllNullPlacements()) {
        ArraySortOptions options{order, null_placement};
        // Sorting the dictionary array...
        ASSERT_OK_AND_ASSIGN(auto actual,
                             CallFunction("array_sort_indices", {dict_array}, &options));
        ValidateOutput(actual);

        // should give identical results to sorting the decoded array
        ASSERT_OK_AND_ASSIGN(auto expected,
                             CallFunction("array_sort_indices", {decoded}, &options));
        AssertDatumsEqual(expected, actual, /*verbose=*/true);
      }
    }
  }
}

TEST(ArraySortIndicesFunction, ChunkedArray) {
  auto arr = ChunkedArrayFromJSON(int16(), {"[0, 1]", "[null, -3, null, -42, 5]"});
  auto expected = ChunkedArrayFromJSON(uint64(), {"[5, 3, 0, 1, 6, 2, 4]"});
  ASSERT_OK_AND_ASSIGN(auto actual, CallFunction("array_sort_indices", {arr}));
  AssertDatumsEqual(expected, actual, /*verbose=*/true);

  ArraySortOptions options{SortOrder::Descending, NullPlacement::AtStart};
  expected = ChunkedArrayFromJSON(uint64(), {"[2, 4, 6, 1, 0, 3, 5]"});
  ASSERT_OK_AND_ASSIGN(actual, CallFunction("array_sort_indices", {arr}, &options));
  AssertDatumsEqual(expected, actual, /*verbose=*/true);
}

// ----------------------------------------------------------------------
// Tests for SortToIndices

void AssertSortIndices(const Datum& datum, const SortOptions& options,
                       const std::shared_ptr<Array>& expected) {
  ASSERT_OK_AND_ASSIGN(auto actual, SortIndices(datum, options));
  ValidateOutput(*actual);
  AssertArraysEqual(*expected, *actual, /*verbose=*/true);
}

void AssertSortIndices(const Datum& datum, const SortOptions& options,
                       const std::string& expected) {
  AssertSortIndices(datum, options, ArrayFromJSON(uint64(), expected));
}

template <typename T>
void AssertSortIndices(const std::shared_ptr<T>& input, SortOrder order,
                       NullPlacement null_placement,
                       const std::shared_ptr<Array>& expected) {
  ArraySortOptions options(order, null_placement);
  ASSERT_OK_AND_ASSIGN(auto actual, SortIndices(*input, options));
  ValidateOutput(*actual);
  AssertArraysEqual(*expected, *actual, /*verbose=*/true);
}

template <typename T>
void AssertSortIndices(const std::shared_ptr<T>& input, SortOrder order,
                       NullPlacement null_placement, const std::string& expected) {
  AssertSortIndices(input, order, null_placement, ArrayFromJSON(uint64(), expected));
}

void AssertSortIndices(const std::shared_ptr<DataType>& type, const std::string& values,
                       SortOrder order, NullPlacement null_placement,
                       const std::string& expected) {
  AssertSortIndices(ArrayFromJSON(type, values), order, null_placement,
                    ArrayFromJSON(uint64(), expected));
}

class TestArraySortIndicesBase : public ::testing::Test {
 public:
  virtual std::shared_ptr<DataType> type() = 0;

  virtual void AssertSortIndices(const std::string& values, SortOrder order,
                                 NullPlacement null_placement,
                                 const std::string& expected) {
    arrow::compute::AssertSortIndices(this->type(), values, order, null_placement,
                                      expected);
  }

  virtual void AssertSortIndices(const std::string& values, const std::string& expected) {
    AssertSortIndices(values, SortOrder::Ascending, NullPlacement::AtEnd, expected);
  }
};

template <typename ArrowType>
class TestArraySortIndices : public TestArraySortIndicesBase {
 public:
  std::shared_ptr<DataType> type() override {
    // Will choose default parameters for temporal types
    return std::make_shared<ArrowType>();
  }
};

template <typename ArrowType>
class TestArraySortIndicesForReal : public TestArraySortIndices<ArrowType> {};
TYPED_TEST_SUITE(TestArraySortIndicesForReal, RealArrowTypes);

template <typename ArrowType>
class TestArraySortIndicesForBool : public TestArraySortIndices<ArrowType> {};
TYPED_TEST_SUITE(TestArraySortIndicesForBool, ::testing::Types<BooleanType>);

template <typename ArrowType>
class TestArraySortIndicesForIntegral : public TestArraySortIndices<ArrowType> {};
TYPED_TEST_SUITE(TestArraySortIndicesForIntegral, IntegralArrowTypes);

template <typename ArrowType>
class TestArraySortIndicesForTemporal : public TestArraySortIndices<ArrowType> {};
TYPED_TEST_SUITE(TestArraySortIndicesForTemporal, TemporalArrowTypes);

using StringSortTestTypes = testing::Types<StringType, LargeStringType>;

template <typename ArrowType>
class TestArraySortIndicesForStrings : public TestArraySortIndices<ArrowType> {};
TYPED_TEST_SUITE(TestArraySortIndicesForStrings, StringSortTestTypes);

class TestArraySortIndicesForFixedSizeBinary : public TestArraySortIndicesBase {
 public:
  std::shared_ptr<DataType> type() override { return fixed_size_binary(3); }
};

TYPED_TEST(TestArraySortIndicesForReal, SortReal) {
  for (auto null_placement : AllNullPlacements()) {
    for (auto order : AllOrders()) {
      this->AssertSortIndices("[]", order, null_placement, "[]");
      this->AssertSortIndices("[null, null]", order, null_placement, "[0, 1]");
    }
    this->AssertSortIndices("[3.4, 2.6, 6.3]", SortOrder::Ascending, null_placement,
                            "[1, 0, 2]");
    this->AssertSortIndices("[1.1, 2.4, 3.5, 4.3, 5.1, 6.8, 7.3]", SortOrder::Ascending,
                            null_placement, "[0, 1, 2, 3, 4, 5, 6]");
    this->AssertSortIndices("[7, 6, 5, 4, 3, 2, 1]", SortOrder::Ascending, null_placement,
                            "[6, 5, 4, 3, 2, 1, 0]");
    this->AssertSortIndices("[10.4, 12, 4.2, 50, 50.3, 32, 11]", SortOrder::Ascending,
                            null_placement, "[2, 0, 6, 1, 5, 3, 4]");
  }

  this->AssertSortIndices("[null, 1, 3.3, null, 2, 5.3]", SortOrder::Ascending,
                          NullPlacement::AtEnd, "[1, 4, 2, 5, 0, 3]");
  this->AssertSortIndices("[null, 1, 3.3, null, 2, 5.3]", SortOrder::Ascending,
                          NullPlacement::AtStart, "[0, 3, 1, 4, 2, 5]");
  this->AssertSortIndices("[null, 1, 3.3, null, 2, 5.3]", SortOrder::Descending,
                          NullPlacement::AtEnd, "[5, 2, 4, 1, 0, 3]");
  this->AssertSortIndices("[null, 1, 3.3, null, 2, 5.3]", SortOrder::Descending,
                          NullPlacement::AtStart, "[0, 3, 5, 2, 4, 1]");

  this->AssertSortIndices("[3, 4, NaN, 1, 2, null]", SortOrder::Ascending,
                          NullPlacement::AtEnd, "[3, 4, 0, 1, 2, 5]");
  this->AssertSortIndices("[3, 4, NaN, 1, 2, null]", SortOrder::Ascending,
                          NullPlacement::AtStart, "[5, 2, 3, 4, 0, 1]");
  this->AssertSortIndices("[3, 4, NaN, 1, 2, null]", SortOrder::Descending,
                          NullPlacement::AtEnd, "[1, 0, 4, 3, 2, 5]");
  this->AssertSortIndices("[3, 4, NaN, 1, 2, null]", SortOrder::Descending,
                          NullPlacement::AtStart, "[5, 2, 1, 0, 4, 3]");

  this->AssertSortIndices("[NaN, 2, NaN, 3, 1]", SortOrder::Ascending,
                          NullPlacement::AtEnd, "[4, 1, 3, 0, 2]");
  this->AssertSortIndices("[NaN, 2, NaN, 3, 1]", SortOrder::Ascending,
                          NullPlacement::AtStart, "[0, 2, 4, 1, 3]");
  this->AssertSortIndices("[NaN, 2, NaN, 3, 1]", SortOrder::Descending,
                          NullPlacement::AtEnd, "[3, 1, 4, 0, 2]");
  this->AssertSortIndices("[NaN, 2, NaN, 3, 1]", SortOrder::Descending,
                          NullPlacement::AtStart, "[0, 2, 3, 1, 4]");

  this->AssertSortIndices("[null, NaN, NaN, null]", SortOrder::Ascending,
                          NullPlacement::AtEnd, "[1, 2, 0, 3]");
  this->AssertSortIndices("[null, NaN, NaN, null]", SortOrder::Ascending,
                          NullPlacement::AtStart, "[0, 3, 1, 2]");
  this->AssertSortIndices("[null, NaN, NaN, null]", SortOrder::Descending,
                          NullPlacement::AtEnd, "[1, 2, 0, 3]");
  this->AssertSortIndices("[null, NaN, NaN, null]", SortOrder::Descending,
                          NullPlacement::AtStart, "[0, 3, 1, 2]");
}

TYPED_TEST(TestArraySortIndicesForIntegral, SortIntegral) {
  for (auto null_placement : AllNullPlacements()) {
    for (auto order : AllOrders()) {
      this->AssertSortIndices("[]", order, null_placement, "[]");
      this->AssertSortIndices("[null, null]", order, null_placement, "[0, 1]");
    }
    this->AssertSortIndices("[1, 2, 3, 4, 5, 6, 7]", SortOrder::Ascending, null_placement,
                            "[0, 1, 2, 3, 4, 5, 6]");
    this->AssertSortIndices("[7, 6, 5, 4, 3, 2, 1]", SortOrder::Ascending, null_placement,
                            "[6, 5, 4, 3, 2, 1, 0]");

    this->AssertSortIndices("[10, 12, 4, 50, 50, 32, 11]", SortOrder::Ascending,
                            null_placement, "[2, 0, 6, 1, 5, 3, 4]");
    this->AssertSortIndices("[10, 12, 4, 50, 50, 32, 11]", SortOrder::Descending,
                            null_placement, "[3, 4, 5, 1, 6, 0, 2]");
  }

  // Values with a small range (use a counting sort)
  this->AssertSortIndices("[null, 1, 3, null, 2, 5]", SortOrder::Ascending,
                          NullPlacement::AtEnd, "[1, 4, 2, 5, 0, 3]");
  this->AssertSortIndices("[null, 1, 3, null, 2, 5]", SortOrder::Ascending,
                          NullPlacement::AtStart, "[0, 3, 1, 4, 2, 5]");
  this->AssertSortIndices("[null, 1, 3, null, 2, 5]", SortOrder::Descending,
                          NullPlacement::AtEnd, "[5, 2, 4, 1, 0, 3]");
  this->AssertSortIndices("[null, 1, 3, null, 2, 5]", SortOrder::Descending,
                          NullPlacement::AtStart, "[0, 3, 5, 2, 4, 1]");
}

TYPED_TEST(TestArraySortIndicesForBool, SortBool) {
  for (auto null_placement : AllNullPlacements()) {
    for (auto order : AllOrders()) {
      this->AssertSortIndices("[]", order, null_placement, "[]");
      this->AssertSortIndices("[null, null]", order, null_placement, "[0, 1]");
    }
    this->AssertSortIndices("[true, true, false]", SortOrder::Ascending, null_placement,
                            "[2, 0, 1]");
    this->AssertSortIndices("[false, false,  false, true, true, true, true]",
                            SortOrder::Ascending, null_placement,
                            "[0, 1, 2, 3, 4, 5, 6]");
    this->AssertSortIndices("[true, true, true, true, false, false, false]",
                            SortOrder::Ascending, null_placement,
                            "[4, 5, 6, 0, 1, 2, 3]");

    this->AssertSortIndices("[false, true, false, true, true, false, false]",
                            SortOrder::Ascending, null_placement,
                            "[0, 2, 5, 6, 1, 3, 4]");
    this->AssertSortIndices("[false, true, false, true, true, false, false]",
                            SortOrder::Descending, null_placement,
                            "[1, 3, 4, 0, 2, 5, 6]");
  }

  this->AssertSortIndices("[null, true, false, null, false, true]", SortOrder::Ascending,
                          NullPlacement::AtEnd, "[2, 4, 1, 5, 0, 3]");
  this->AssertSortIndices("[null, true, false, null, false, true]", SortOrder::Ascending,
                          NullPlacement::AtStart, "[0, 3, 2, 4, 1, 5]");
  this->AssertSortIndices("[null, true, false, null, false, true]", SortOrder::Descending,
                          NullPlacement::AtEnd, "[1, 5, 2, 4, 0, 3]");
  this->AssertSortIndices("[null, true, false, null, false, true]", SortOrder::Descending,
                          NullPlacement::AtStart, "[0, 3, 1, 5, 2, 4]");
}

TYPED_TEST(TestArraySortIndicesForTemporal, SortTemporal) {
  for (auto null_placement : AllNullPlacements()) {
    for (auto order : AllOrders()) {
      this->AssertSortIndices("[]", order, null_placement, "[]");
      this->AssertSortIndices("[null, null]", order, null_placement, "[0, 1]");
    }
    this->AssertSortIndices("[3, 2, 6]", SortOrder::Ascending, null_placement,
                            "[1, 0, 2]");
    this->AssertSortIndices("[1, 2, 3, 4, 5, 6, 7]", SortOrder::Ascending, null_placement,
                            "[0, 1, 2, 3, 4, 5, 6]");
    this->AssertSortIndices("[7, 6, 5, 4, 3, 2, 1]", SortOrder::Ascending, null_placement,
                            "[6, 5, 4, 3, 2, 1, 0]");

    this->AssertSortIndices("[10, 12, 4, 50, 50, 32, 11]", SortOrder::Ascending,
                            null_placement, "[2, 0, 6, 1, 5, 3, 4]");
    this->AssertSortIndices("[10, 12, 4, 50, 50, 32, 11]", SortOrder::Descending,
                            null_placement, "[3, 4, 5, 1, 6, 0, 2]");
  }

  this->AssertSortIndices("[null, 1, 3, null, 2, 5]", SortOrder::Ascending,
                          NullPlacement::AtEnd, "[1, 4, 2, 5, 0, 3]");
  this->AssertSortIndices("[null, 1, 3, null, 2, 5]", SortOrder::Ascending,
                          NullPlacement::AtStart, "[0, 3, 1, 4, 2, 5]");
  this->AssertSortIndices("[null, 1, 3, null, 2, 5]", SortOrder::Descending,
                          NullPlacement::AtEnd, "[5, 2, 4, 1, 0, 3]");
  this->AssertSortIndices("[null, 1, 3, null, 2, 5]", SortOrder::Descending,
                          NullPlacement::AtStart, "[0, 3, 5, 2, 4, 1]");
}

TYPED_TEST(TestArraySortIndicesForStrings, SortStrings) {
  for (auto null_placement : AllNullPlacements()) {
    for (auto order : AllOrders()) {
      this->AssertSortIndices("[]", order, null_placement, "[]");
      this->AssertSortIndices("[null, null]", order, null_placement, "[0, 1]");
    }
    this->AssertSortIndices(R"(["a", "b", "c"])", SortOrder::Ascending, null_placement,
                            "[0, 1, 2]");
    this->AssertSortIndices(R"(["foo", "bar", "baz"])", SortOrder::Ascending,
                            null_placement, "[1, 2, 0]");
    this->AssertSortIndices(R"(["testing", "sort", "for", "strings"])",
                            SortOrder::Ascending, null_placement, "[2, 1, 3, 0]");
  }

  const char* input = R"([null, "c", "b", null, "a", "b"])";
  this->AssertSortIndices(input, SortOrder::Ascending, NullPlacement::AtEnd,
                          "[4, 2, 5, 1, 0, 3]");
  this->AssertSortIndices(input, SortOrder::Ascending, NullPlacement::AtStart,
                          "[0, 3, 4, 2, 5, 1]");
  this->AssertSortIndices(input, SortOrder::Descending, NullPlacement::AtEnd,
                          "[1, 2, 5, 4, 0, 3]");
  this->AssertSortIndices(input, SortOrder::Descending, NullPlacement::AtStart,
                          "[0, 3, 1, 2, 5, 4]");
}

TEST_F(TestArraySortIndicesForFixedSizeBinary, SortFixedSizeBinary) {
  for (auto null_placement : AllNullPlacements()) {
    for (auto order : AllOrders()) {
      this->AssertSortIndices("[]", order, null_placement, "[]");
      this->AssertSortIndices("[null, null]", order, null_placement, "[0, 1]");
    }
    this->AssertSortIndices(R"(["def", "abc", "ghi"])", SortOrder::Ascending,
                            null_placement, "[1, 0, 2]");
    this->AssertSortIndices(R"(["def", "abc", "ghi"])", SortOrder::Descending,
                            null_placement, "[2, 0, 1]");
  }

  const char* input = R"([null, "ccc", "bbb", null, "aaa", "bbb"])";
  this->AssertSortIndices(input, SortOrder::Ascending, NullPlacement::AtEnd,
                          "[4, 2, 5, 1, 0, 3]");
  this->AssertSortIndices(input, SortOrder::Ascending, NullPlacement::AtStart,
                          "[0, 3, 4, 2, 5, 1]");
  this->AssertSortIndices(input, SortOrder::Descending, NullPlacement::AtEnd,
                          "[1, 2, 5, 4, 0, 3]");
  this->AssertSortIndices(input, SortOrder::Descending, NullPlacement::AtStart,
                          "[0, 3, 1, 2, 5, 4]");
}

template <typename ArrowType>
class TestArraySortIndicesForUInt8 : public TestArraySortIndices<ArrowType> {};
TYPED_TEST_SUITE(TestArraySortIndicesForUInt8, UInt8Type);

template <typename ArrowType>
class TestArraySortIndicesForInt8 : public TestArraySortIndices<ArrowType> {};
TYPED_TEST_SUITE(TestArraySortIndicesForInt8, Int8Type);

TYPED_TEST(TestArraySortIndicesForUInt8, SortUInt8) {
  const char* input = "[255, null, 0, 255, 10, null, 128, 0]";
  this->AssertSortIndices(input, SortOrder::Ascending, NullPlacement::AtEnd,
                          "[2, 7, 4, 6, 0, 3, 1, 5]");
  this->AssertSortIndices(input, SortOrder::Ascending, NullPlacement::AtStart,
                          "[1, 5, 2, 7, 4, 6, 0, 3]");
  this->AssertSortIndices(input, SortOrder::Descending, NullPlacement::AtEnd,
                          "[0, 3, 6, 4, 2, 7, 1, 5]");
  this->AssertSortIndices(input, SortOrder::Descending, NullPlacement::AtStart,
                          "[1, 5, 0, 3, 6, 4, 2, 7]");
}

TYPED_TEST(TestArraySortIndicesForInt8, SortInt8) {
  const char* input = "[127, null, -128, 127, 0, null, 10, -128]";
  this->AssertSortIndices(input, SortOrder::Ascending, NullPlacement::AtEnd,
                          "[2, 7, 4, 6, 0, 3, 1, 5]");
  this->AssertSortIndices(input, SortOrder::Ascending, NullPlacement::AtStart,
                          "[1, 5, 2, 7, 4, 6, 0, 3]");
  this->AssertSortIndices(input, SortOrder::Descending, NullPlacement::AtEnd,
                          "[0, 3, 6, 4, 2, 7, 1, 5]");
  this->AssertSortIndices(input, SortOrder::Descending, NullPlacement::AtStart,
                          "[1, 5, 0, 3, 6, 4, 2, 7]");
}

template <typename ArrowType>
class TestArraySortIndicesForInt64 : public TestArraySortIndices<ArrowType> {};
TYPED_TEST_SUITE(TestArraySortIndicesForInt64, Int64Type);

TYPED_TEST(TestArraySortIndicesForInt64, SortInt64) {
  // Values with a large range (use a comparison-based sort)
  const char* input =
      "[null, -2000000000000000, 3000000000000000,"
      " null, -1000000000000000, 5000000000000000]";
  this->AssertSortIndices(input, SortOrder::Ascending, NullPlacement::AtEnd,
                          "[1, 4, 2, 5, 0, 3]");
  this->AssertSortIndices(input, SortOrder::Ascending, NullPlacement::AtStart,
                          "[0, 3, 1, 4, 2, 5]");
  this->AssertSortIndices(input, SortOrder::Descending, NullPlacement::AtEnd,
                          "[5, 2, 4, 1, 0, 3]");
  this->AssertSortIndices(input, SortOrder::Descending, NullPlacement::AtStart,
                          "[0, 3, 5, 2, 4, 1]");
}

template <typename ArrowType>
class TestArraySortIndicesForDecimal : public TestArraySortIndicesBase {
 public:
  std::shared_ptr<DataType> type() override { return std::make_shared<ArrowType>(5, 2); }
};
TYPED_TEST_SUITE(TestArraySortIndicesForDecimal, DecimalArrowTypes);

TYPED_TEST(TestArraySortIndicesForDecimal, DecimalSortTestTypes) {
  const char* input = R"(["123.45", null, "-123.45", "456.78", "-456.78", null])";
  this->AssertSortIndices(input, SortOrder::Ascending, NullPlacement::AtEnd,
                          "[4, 2, 0, 3, 1, 5]");
  this->AssertSortIndices(input, SortOrder::Ascending, NullPlacement::AtStart,
                          "[1, 5, 4, 2, 0, 3]");
  this->AssertSortIndices(input, SortOrder::Descending, NullPlacement::AtEnd,
                          "[3, 0, 2, 4, 1, 5]");
  this->AssertSortIndices(input, SortOrder::Descending, NullPlacement::AtStart,
                          "[1, 5, 3, 0, 2, 4]");
}

TEST(TestArraySortIndices, NullType) {
  auto chunked = ChunkedArrayFromJSON(null(), {"[null, null]", "[]", "[null]", "[null]"});
  for (const auto null_placement : AllNullPlacements()) {
    for (const auto order : AllOrders()) {
      AssertSortIndices(null(), "[null, null, null, null]", order, null_placement,
                        "[0, 1, 2, 3]");
      AssertSortIndices(chunked, order, null_placement, "[0, 1, 2, 3]");
    }
  }
}

TEST(TestArraySortIndices, TemporalTypeParameters) {
  std::vector<std::shared_ptr<DataType>> types;
  for (auto unit : {TimeUnit::NANO, TimeUnit::MICRO, TimeUnit::MILLI, TimeUnit::SECOND}) {
    types.push_back(duration(unit));
    types.push_back(timestamp(unit));
    types.push_back(timestamp(unit, "America/Phoenix"));
  }
  types.push_back(time64(TimeUnit::NANO));
  types.push_back(time64(TimeUnit::MICRO));
  types.push_back(time32(TimeUnit::MILLI));
  types.push_back(time32(TimeUnit::SECOND));
  for (const auto& ty : types) {
    for (auto null_placement : AllNullPlacements()) {
      for (auto order : AllOrders()) {
        AssertSortIndices(ty, "[]", order, null_placement, "[]");
        AssertSortIndices(ty, "[null, null]", order, null_placement, "[0, 1]");
      }
      AssertSortIndices(ty, "[3, 2, 6]", SortOrder::Ascending, null_placement,
                        "[1, 0, 2]");
      AssertSortIndices(ty, "[1, 2, 3, 4, 5, 6, 7]", SortOrder::Ascending, null_placement,
                        "[0, 1, 2, 3, 4, 5, 6]");
      AssertSortIndices(ty, "[7, 6, 5, 4, 3, 2, 1]", SortOrder::Ascending, null_placement,
                        "[6, 5, 4, 3, 2, 1, 0]");

      AssertSortIndices(ty, "[10, 12, 4, 50, 50, 32, 11]", SortOrder::Ascending,
                        null_placement, "[2, 0, 6, 1, 5, 3, 4]");
      AssertSortIndices(ty, "[10, 12, 4, 50, 50, 32, 11]", SortOrder::Descending,
                        null_placement, "[3, 4, 5, 1, 6, 0, 2]");
    }
    AssertSortIndices(ty, "[null, 1, 3, null, 2, 5]", SortOrder::Ascending,
                      NullPlacement::AtEnd, "[1, 4, 2, 5, 0, 3]");
    AssertSortIndices(ty, "[null, 1, 3, null, 2, 5]", SortOrder::Ascending,
                      NullPlacement::AtStart, "[0, 3, 1, 4, 2, 5]");
    AssertSortIndices(ty, "[null, 1, 3, null, 2, 5]", SortOrder::Descending,
                      NullPlacement::AtEnd, "[5, 2, 4, 1, 0, 3]");
    AssertSortIndices(ty, "[null, 1, 3, null, 2, 5]", SortOrder::Descending,
                      NullPlacement::AtStart, "[0, 3, 5, 2, 4, 1]");
  }
}

template <typename ArrowType>
class TestArraySortIndicesRandom : public ::testing::Test {};

template <typename ArrowType>
class TestArraySortIndicesRandomCount : public ::testing::Test {};

template <typename ArrowType>
class TestArraySortIndicesRandomCompare : public ::testing::Test {};

#ifdef ARROW_VALGRIND
using SortIndicesableTypes = ::testing::Types<UInt32Type, FloatType, DoubleType,
                                              StringType, Decimal128Type, BooleanType>;
#else
using SortIndicesableTypes =
    ::testing::Types<UInt8Type, UInt16Type, UInt32Type, UInt64Type, Int8Type, Int16Type,
                     Int32Type, Int64Type, FloatType, DoubleType, StringType,
                     Decimal128Type, BooleanType>;
#endif

template <typename ArrayType>
void ValidateSorted(const ArrayType& array, UInt64Array& offsets, SortOrder order,
                    NullPlacement null_placement) {
  ValidateOutput(array);
  SortComparator<ArrayType> compare{order, null_placement};
  for (int i = 1; i < array.length(); i++) {
    uint64_t lhs = offsets.Value(i - 1);
    uint64_t rhs = offsets.Value(i);
    ASSERT_TRUE(compare(array, lhs, rhs));
  }
}

TYPED_TEST_SUITE(TestArraySortIndicesRandom, SortIndicesableTypes);

TYPED_TEST(TestArraySortIndicesRandom, SortRandomValues) {
  using ArrayType = typename TypeTraits<TypeParam>::ArrayType;

  Random<TypeParam> rand(0x5487655);
  int times = 5;
  int length = 100;
  for (int test = 0; test < times; test++) {
    for (auto null_probability : {0.0, 0.1, 0.5, 1.0}) {
      auto array = rand.Generate(length, null_probability);
      for (auto order : AllOrders()) {
        for (auto null_placement : AllNullPlacements()) {
          ArraySortOptions options(order, null_placement);
          ASSERT_OK_AND_ASSIGN(std::shared_ptr<Array> offsets,
                               SortIndices(*array, options));
          ValidateSorted<ArrayType>(*checked_pointer_cast<ArrayType>(array),
                                    *checked_pointer_cast<UInt64Array>(offsets), order,
                                    null_placement);
        }
      }
    }
  }
}

// Long array with small value range: counting sort
// - length >= 1024(CountCompareSorter::countsort_min_len_)
// - range  <= 4096(CountCompareSorter::countsort_max_range_)
TYPED_TEST_SUITE(TestArraySortIndicesRandomCount, IntegralArrowTypes);

TYPED_TEST(TestArraySortIndicesRandomCount, SortRandomValuesCount) {
  using ArrayType = typename TypeTraits<TypeParam>::ArrayType;

  RandomRange<TypeParam> rand(0x5487656);
  int times = 5;
  int length = 100;
  int range = 2000;
  for (int test = 0; test < times; test++) {
    for (auto null_probability : {0.0, 0.1, 0.5, 1.0}) {
      auto array = rand.Generate(length, range, null_probability);
      for (auto order : AllOrders()) {
        for (auto null_placement : AllNullPlacements()) {
          ArraySortOptions options(order, null_placement);
          ASSERT_OK_AND_ASSIGN(std::shared_ptr<Array> offsets,
                               SortIndices(*array, options));
          ValidateSorted<ArrayType>(*checked_pointer_cast<ArrayType>(array),
                                    *checked_pointer_cast<UInt64Array>(offsets), order,
                                    null_placement);
        }
      }
    }
  }
}

// Long array with big value range: std::stable_sort
TYPED_TEST_SUITE(TestArraySortIndicesRandomCompare, IntegralArrowTypes);

TYPED_TEST(TestArraySortIndicesRandomCompare, SortRandomValuesCompare) {
  using ArrayType = typename TypeTraits<TypeParam>::ArrayType;

  Random<TypeParam> rand(0x5487657);
  int times = 5;
  int length = 100;
  for (int test = 0; test < times; test++) {
    for (auto null_probability : {0.0, 0.1, 0.5, 1.0}) {
      auto array = rand.Generate(length, null_probability);
      for (auto order : AllOrders()) {
        for (auto null_placement : AllNullPlacements()) {
          ArraySortOptions options(order, null_placement);
          ASSERT_OK_AND_ASSIGN(std::shared_ptr<Array> offsets,
                               SortIndices(*array, options));
          ValidateSorted<ArrayType>(*checked_pointer_cast<ArrayType>(array),
                                    *checked_pointer_cast<UInt64Array>(offsets), order,
                                    null_placement);
        }
      }
    }
  }
}

// Test basic cases for chunked array.
class TestChunkedArraySortIndices : public ::testing::Test {};

TEST_F(TestChunkedArraySortIndices, Null) {
  auto chunked_array = ChunkedArrayFromJSON(uint8(), {
                                                         "[null, 1]",
                                                         "[3, null, 2]",
                                                         "[1]",
                                                     });
  AssertSortIndices(chunked_array, SortOrder::Ascending, NullPlacement::AtEnd,
                    "[1, 5, 4, 2, 0, 3]");
  AssertSortIndices(chunked_array, SortOrder::Ascending, NullPlacement::AtStart,
                    "[0, 3, 1, 5, 4, 2]");
  AssertSortIndices(chunked_array, SortOrder::Descending, NullPlacement::AtEnd,
                    "[2, 4, 1, 5, 0, 3]");
  AssertSortIndices(chunked_array, SortOrder::Descending, NullPlacement::AtStart,
                    "[0, 3, 2, 4, 1, 5]");
}

TEST_F(TestChunkedArraySortIndices, NaN) {
  auto chunked_array = ChunkedArrayFromJSON(float32(), {
                                                           "[null, 1]",
                                                           "[3, null, NaN]",
                                                           "[NaN, 1]",
                                                       });
  AssertSortIndices(chunked_array, SortOrder::Ascending, NullPlacement::AtEnd,
                    "[1, 6, 2, 4, 5, 0, 3]");
  AssertSortIndices(chunked_array, SortOrder::Ascending, NullPlacement::AtStart,
                    "[0, 3, 4, 5, 1, 6, 2]");
  AssertSortIndices(chunked_array, SortOrder::Descending, NullPlacement::AtEnd,
                    "[2, 1, 6, 4, 5, 0, 3]");
  AssertSortIndices(chunked_array, SortOrder::Descending, NullPlacement::AtStart,
                    "[0, 3, 4, 5, 2, 1, 6]");
}

// Tests for temporal types
template <typename ArrowType>
class TestChunkedArraySortIndicesForTemporal : public TestChunkedArraySortIndices {
 protected:
  std::shared_ptr<DataType> GetType() { return default_type_instance<ArrowType>(); }
};
TYPED_TEST_SUITE(TestChunkedArraySortIndicesForTemporal, TemporalArrowTypes);

TYPED_TEST(TestChunkedArraySortIndicesForTemporal, NoNull) {
  auto type = this->GetType();
  auto chunked_array = ChunkedArrayFromJSON(type, {
                                                      "[0, 1]",
                                                      "[3, 2, 1]",
                                                      "[5, 0]",
                                                  });
  for (auto null_placement : AllNullPlacements()) {
    AssertSortIndices(chunked_array, SortOrder::Ascending, null_placement,
                      "[0, 6, 1, 4, 3, 2, 5]");
    AssertSortIndices(chunked_array, SortOrder::Descending, null_placement,
                      "[5, 2, 3, 1, 4, 0, 6]");
  }
}

// Tests for decimal types
template <typename ArrowType>
class TestChunkedArraySortIndicesForDecimal : public TestChunkedArraySortIndices {
 protected:
  std::shared_ptr<DataType> GetType() { return std::make_shared<ArrowType>(5, 2); }
};
TYPED_TEST_SUITE(TestChunkedArraySortIndicesForDecimal, DecimalArrowTypes);

TYPED_TEST(TestChunkedArraySortIndicesForDecimal, Basics) {
  auto type = this->GetType();
  auto chunked_array = ChunkedArrayFromJSON(
      type, {R"(["123.45", "-123.45"])", R"([null, "456.78"])", R"(["-456.78", null])"});
  AssertSortIndices(chunked_array, SortOrder::Ascending, NullPlacement::AtEnd,
                    "[4, 1, 0, 3, 2, 5]");
  AssertSortIndices(chunked_array, SortOrder::Ascending, NullPlacement::AtStart,
                    "[2, 5, 4, 1, 0, 3]");
  AssertSortIndices(chunked_array, SortOrder::Descending, NullPlacement::AtEnd,
                    "[3, 0, 1, 4, 2, 5]");
  AssertSortIndices(chunked_array, SortOrder::Descending, NullPlacement::AtStart,
                    "[2, 5, 3, 0, 1, 4]");
}

// Base class for testing against random chunked array.
template <typename Type>
class TestChunkedArrayRandomBase : public ::testing::Test {
 protected:
  // Generates a chunk. This should be implemented in subclasses.
  virtual std::shared_ptr<Array> GenerateArray(int length, double null_probability) = 0;

  // All tests uses this.
  void TestSortIndices(int length) {
    using ArrayType = typename TypeTraits<Type>::ArrayType;

    for (auto null_probability : {0.0, 0.1, 0.5, 0.9, 1.0}) {
      for (auto num_chunks : {1, 2, 5, 10, 40}) {
        std::vector<std::shared_ptr<Array>> arrays;
        for (int i = 0; i < num_chunks; ++i) {
          auto array = this->GenerateArray(length / num_chunks, null_probability);
          arrays.push_back(array);
        }
        ASSERT_OK_AND_ASSIGN(auto chunked_array, ChunkedArray::Make(arrays));
        // Concatenate chunks to use existing ValidateSorted() for array.
        ASSERT_OK_AND_ASSIGN(auto concatenated_array, Concatenate(arrays));

        for (auto order : AllOrders()) {
          for (auto null_placement : AllNullPlacements()) {
            ArraySortOptions options(order, null_placement);
            ASSERT_OK_AND_ASSIGN(auto offsets, SortIndices(*chunked_array, options));
            ValidateSorted<ArrayType>(
                *checked_pointer_cast<ArrayType>(concatenated_array),
                *checked_pointer_cast<UInt64Array>(offsets), order, null_placement);
          }
        }
      }
    }
  }
};

// Long array with big value range: std::stable_sort
template <typename Type>
class TestChunkedArrayRandom : public TestChunkedArrayRandomBase<Type> {
 public:
  void SetUp() override { rand_ = new Random<Type>(0x5487655); }

  void TearDown() override { delete rand_; }

 protected:
  std::shared_ptr<Array> GenerateArray(int length, double null_probability) override {
    return rand_->Generate(length, null_probability);
  }

 private:
  Random<Type>* rand_;
};
TYPED_TEST_SUITE(TestChunkedArrayRandom, SortIndicesableTypes);

TYPED_TEST(TestChunkedArrayRandom, SortIndices) { this->TestSortIndices(1000); }

// Long array with small value range: counting sort
// - length >= 1024(CountCompareSorter::countsort_min_len_)
// - range  <= 4096(CountCompareSorter::countsort_max_range_)
template <typename Type>
class TestChunkedArrayRandomNarrow : public TestChunkedArrayRandomBase<Type> {
 public:
  void SetUp() override {
    range_ = 2000;
    rand_ = new RandomRange<Type>(0x5487655);
  }

  void TearDown() override { delete rand_; }

 protected:
  std::shared_ptr<Array> GenerateArray(int length, double null_probability) override {
    return rand_->Generate(length, range_, null_probability);
  }

 private:
  int range_;
  RandomRange<Type>* rand_;
};
TYPED_TEST_SUITE(TestChunkedArrayRandomNarrow, IntegralArrowTypes);
TYPED_TEST(TestChunkedArrayRandomNarrow, SortIndices) { this->TestSortIndices(1000); }

// Test basic cases for record batch.
class TestRecordBatchSortIndices : public ::testing::Test {};

TEST_F(TestRecordBatchSortIndices, NoNull) {
  auto schema = ::arrow::schema({
      {field("a", uint8())},
      {field("b", uint32())},
  });
  auto batch = RecordBatchFromJSON(schema,
                                   R"([{"a": 3,    "b": 5},
                                       {"a": 1,    "b": 3},
                                       {"a": 3,    "b": 4},
                                       {"a": 0,    "b": 6},
                                       {"a": 2,    "b": 5},
                                       {"a": 1,    "b": 5},
                                       {"a": 1,    "b": 3}
                                       ])");

  for (auto null_placement : AllNullPlacements()) {
<<<<<<< HEAD
    SortOptions options({SortKey("a", SortOrder::Ascending, null_placement),
                         SortKey("b", SortOrder::Descending, null_placement)});
=======
    SortOptions options(
        {SortKey("a", SortOrder::Ascending, null_placement), SortKey("b", SortOrder::Descending, null_placement)},
        null_placement);
>>>>>>> 25984c54

    AssertSortIndices(batch, options, "[3, 5, 1, 6, 4, 0, 2]");
  }
}

TEST_F(TestRecordBatchSortIndices, Null) {
  auto schema = ::arrow::schema({
      {field("a", uint8())},
      {field("b", uint32())},
  });
  auto batch = RecordBatchFromJSON(schema,
                                   R"([{"a": null, "b": 5},
                                       {"a": 1,    "b": 3},
                                       {"a": 3,    "b": null},
                                       {"a": null, "b": null},
                                       {"a": 2,    "b": 5},
                                       {"a": 1,    "b": 5},
                                       {"a": 3,    "b": 5}
                                       ])");
  const std::vector<SortKey> sort_keys{SortKey("a", SortOrder::Ascending),
                                       SortKey("b", SortOrder::Descending)};

  SortOptions options(sort_keys);
  AssertSortIndices(batch, options, "[5, 1, 4, 6, 2, 0, 3]");
  options.sort_keys[0].null_placement = NullPlacement::AtStart;
  AssertSortIndices(batch, options, "[0, 3, 5, 1, 4, 6, 2]");
  options.sort_keys[1].null_placement = NullPlacement::AtStart;
  AssertSortIndices(batch, options, "[3, 0, 5, 1, 4, 2, 6]");
}

TEST_F(TestRecordBatchSortIndices, MixedNullOrdering) {
  auto schema = ::arrow::schema({
      {field("a", uint8())},
      {field("b", uint32())},
  });
  auto batch = RecordBatchFromJSON(schema,
                                   R"([{"a": null, "b": 5},
                                       {"a": 1,    "b": 3},
                                       {"a": 3,    "b": null},
                                       {"a": null, "b": null},
                                       {"a": 2,    "b": 5},
                                       {"a": 1,    "b": 5},
                                       {"a": 3,    "b": 5}
                                       ])");
  const std::vector<SortKey> sort_keys{SortKey("a", SortOrder::Ascending, NullPlacement::AtEnd),
                                       SortKey("b", SortOrder::Descending, NullPlacement::AtEnd)};

  SortOptions options(sort_keys, std::nullopt);
  AssertSortIndices(batch, options, "[5, 1, 4, 6, 2, 0, 3]");

  options.sort_keys_.at(0).null_placement = NullPlacement::AtStart;
  AssertSortIndices(batch, options, "[0, 3, 5, 1, 4, 6, 2]");

  options.sort_keys_.at(1).null_placement = NullPlacement::AtStart;
  AssertSortIndices(batch, options, "[3, 0, 5, 1, 4, 2, 6]");
}

TEST_F(TestRecordBatchSortIndices, NaN) {
  auto schema = ::arrow::schema({
      {field("a", float32())},
      {field("b", float64())},
  });
  auto batch = RecordBatchFromJSON(schema,
                                   R"([{"a": 3,    "b": 5},
                                       {"a": 1,    "b": NaN},
                                       {"a": 3,    "b": 4},
                                       {"a": 0,    "b": 6},
                                       {"a": NaN,  "b": 5},
                                       {"a": NaN,  "b": NaN},
                                       {"a": NaN,  "b": 5},
                                       {"a": 1,    "b": 5}
                                      ])");
  std::vector<SortKey> sort_keys{SortKey("a", SortOrder::Ascending),
                                 SortKey("b", SortOrder::Descending)};

  SortOptions options(sort_keys);
  AssertSortIndices(batch, options, "[3, 7, 1, 0, 2, 4, 6, 5]");
  options.sort_keys[0].null_placement = NullPlacement::AtStart;
  AssertSortIndices(batch, options, "[4, 6, 5, 3, 7, 1, 0, 2]");
  options.sort_keys[1].null_placement = NullPlacement::AtStart;
  AssertSortIndices(batch, options, "[5, 4, 6, 3, 1, 7, 0, 2]");
}

TEST_F(TestRecordBatchSortIndices, NaNAndNull) {
  auto schema = ::arrow::schema({
      {field("a", float32())},
      {field("b", float64())},
  });
  auto batch = RecordBatchFromJSON(schema,
                                   R"([{"a": null, "b": 5},
                                       {"a": 1,    "b": 3},
                                       {"a": 3,    "b": null},
                                       {"a": null, "b": null},
                                       {"a": NaN,  "b": null},
                                       {"a": NaN,  "b": NaN},
                                       {"a": NaN,  "b": 5},
                                       {"a": 1,    "b": 5}
                                      ])");
  std::vector<SortKey> sort_keys{SortKey("a", SortOrder::Ascending),
                                 SortKey("b", SortOrder::Descending)};

  SortOptions options(sort_keys);
  AssertSortIndices(batch, options, "[7, 1, 2, 6, 5, 4, 0, 3]");
  options.sort_keys[0].null_placement = NullPlacement::AtStart;
  AssertSortIndices(batch, options, "[0, 3, 6, 5, 4, 7, 1, 2]");
  options.sort_keys[1].null_placement = NullPlacement::AtStart;
  AssertSortIndices(batch, options, "[3, 0, 4, 5, 6, 7, 1, 2]");
}

TEST_F(TestRecordBatchSortIndices, Boolean) {
  auto schema = ::arrow::schema({
      {field("a", boolean())},
      {field("b", boolean())},
  });
  auto batch = RecordBatchFromJSON(schema,
                                   R"([{"a": true,    "b": null},
                                       {"a": false,   "b": null},
                                       {"a": true,    "b": true},
                                       {"a": false,   "b": true},
                                       {"a": true,    "b": false},
                                       {"a": null,    "b": false},
                                       {"a": false,   "b": null},
                                       {"a": null,    "b": true}
                                       ])");
  std::vector<SortKey> sort_keys{SortKey("a", SortOrder::Ascending),
                                 SortKey("b", SortOrder::Descending)};

  SortOptions options(sort_keys);
  AssertSortIndices(batch, options, "[3, 1, 6, 2, 4, 0, 7, 5]");
  options.sort_keys[0].null_placement = NullPlacement::AtStart;
  AssertSortIndices(batch, options, "[7, 5, 3, 1, 6, 2, 4, 0]");
  options.sort_keys[1].null_placement = NullPlacement::AtStart;
  AssertSortIndices(batch, options, "[7, 5, 1, 6, 3, 0, 2, 4]");
}

TEST_F(TestRecordBatchSortIndices, MoreTypes) {
  auto schema = ::arrow::schema({
      {field("a", timestamp(TimeUnit::MICRO))},
      {field("b", large_utf8())},
      {field("c", fixed_size_binary(3))},
  });
  auto batch = RecordBatchFromJSON(schema,
                                   R"([{"a": 3, "b": "05",   "c": "aaa"},
                                       {"a": 1, "b": "031",  "c": "bbb"},
                                       {"a": 3, "b": "05",   "c": "bbb"},
                                       {"a": 0, "b": "0666", "c": "aaa"},
                                       {"a": 2, "b": "05",   "c": "aaa"},
                                       {"a": 1, "b": "05",   "c": "bbb"}
                                       ])");
  std::vector<SortKey> sort_keys{SortKey("a", SortOrder::Ascending),
                                 SortKey("b", SortOrder::Descending),
                                 SortKey("c", SortOrder::Ascending)};

  for (auto null_placement : AllNullPlacements()) {
    SortOptions options(sort_keys);
    for (size_t i = 0; i < sort_keys.size(); i++) {
      options.sort_keys[i].null_placement = null_placement;
    }
    AssertSortIndices(batch, options, "[3, 5, 1, 4, 0, 2]");
  }
}

TEST_F(TestRecordBatchSortIndices, Decimal) {
  auto schema = ::arrow::schema({
      {field("a", decimal128(3, 1))},
      {field("b", decimal256(4, 2))},
  });
  auto batch = RecordBatchFromJSON(schema,
                                   R"([{"a": "12.3", "b": "12.34"},
                                       {"a": "45.6", "b": "12.34"},
                                       {"a": "12.3", "b": "-12.34"},
                                       {"a": "-12.3", "b": null},
                                       {"a": "-12.3", "b": "-45.67"}
                                       ])");
  std::vector<SortKey> sort_keys{SortKey("a", SortOrder::Ascending),
                                 SortKey("b", SortOrder::Descending)};

  SortOptions options(sort_keys);
  AssertSortIndices(batch, options, "[4, 3, 0, 2, 1]");
  options.sort_keys[0].null_placement = NullPlacement::AtStart;
  AssertSortIndices(batch, options, "[4, 3, 0, 2, 1]");
  options.sort_keys[1].null_placement = NullPlacement::AtStart;
  AssertSortIndices(batch, options, "[3, 4, 0, 2, 1]");
}

TEST_F(TestRecordBatchSortIndices, NullType) {
  auto schema = arrow::schema({
      field("a", null()),
      field("b", int32()),
      field("c", int32()),
      field("d", int32()),
      field("e", int32()),
      field("f", int32()),
      field("g", int32()),
      field("h", int32()),
      field("i", null()),
  });
  auto batch = RecordBatchFromJSON(schema, R"([
    {"a": null, "b": 5, "c": 0, "d": 0, "e": 1, "f": 2, "g": 3, "h": 4, "i": null},
    {"a": null, "b": 5, "c": 1, "d": 0, "e": 1, "f": 2, "g": 3, "h": 4, "i": null},
    {"a": null, "b": 2, "c": 2, "d": 0, "e": 1, "f": 2, "g": 3, "h": 4, "i": null},
    {"a": null, "b": 4, "c": 3, "d": 0, "e": 1, "f": 2, "g": 3, "h": 4, "i": null}
])");
  for (const auto null_placement : AllNullPlacements()) {
    for (const auto order : AllOrders()) {
      // Uses radix sorter
      AssertSortIndices(batch,
                        SortOptions({
                            SortKey("a", order, null_placement),
                            SortKey("i", order, null_placement),
                        }),
                        "[0, 1, 2, 3]");
      AssertSortIndices(batch,
                        SortOptions({
                            SortKey("a", order, null_placement),
                            SortKey("b", SortOrder::Ascending, null_placement),
                            SortKey("i", order, null_placement),
                        }),
                        "[2, 3, 0, 1]");
      // Uses multiple-key sorter
      AssertSortIndices(batch,
                        SortOptions({
                            SortKey("a", order, null_placement),
                            SortKey("b", SortOrder::Ascending, null_placement),
                            SortKey("c", SortOrder::Ascending, null_placement),
                            SortKey("d", SortOrder::Ascending, null_placement),
                            SortKey("e", SortOrder::Ascending, null_placement),
                            SortKey("f", SortOrder::Ascending, null_placement),
                            SortKey("g", SortOrder::Ascending, null_placement),
                            SortKey("h", SortOrder::Ascending, null_placement),
                            SortKey("i", order),
                        }),
                        "[2, 3, 0, 1]");
    }
  }
}

TEST_F(TestRecordBatchSortIndices, DuplicateSortKeys) {
  // ARROW-14073: only the first occurrence of a given sort column is taken
  // into account.
  auto schema = ::arrow::schema({
      {field("a", float32())},
      {field("b", float64())},
  });
  auto batch = RecordBatchFromJSON(schema,
                                   R"([{"a": null, "b": 5},
                                       {"a": 1,    "b": 3},
                                       {"a": 3,    "b": null},
                                       {"a": null, "b": null},
                                       {"a": NaN,  "b": null},
                                       {"a": NaN,  "b": NaN},
                                       {"a": NaN,  "b": 5},
                                       {"a": 1,    "b": 5}
                                      ])");
  std::vector<SortKey> sort_keys{
      SortKey("a", SortOrder::Ascending), SortKey("b", SortOrder::Descending),
      SortKey("a", SortOrder::Ascending), SortKey("b", SortOrder::Ascending),
      SortKey("a", SortOrder::Descending)};

  SortOptions options(sort_keys);
  AssertSortIndices(batch, options, "[7, 1, 2, 6, 5, 4, 0, 3]");
  options.sort_keys[0].null_placement = NullPlacement::AtStart;
  AssertSortIndices(batch, options, "[0, 3, 6, 5, 4, 7, 1, 2]");
  options.sort_keys[1].null_placement = NullPlacement::AtStart;
  AssertSortIndices(batch, options, "[3, 0, 4, 5, 6, 7, 1, 2]");
}

// Test basic cases for table.
class TestTableSortIndices : public ::testing::Test {};

TEST_F(TestTableSortIndices, EmptyTable) {
  auto schema = ::arrow::schema({
      {field("a", uint8())},
      {field("b", uint32())},
  });
  std::vector<SortKey> sort_keys{SortKey("a", SortOrder::Ascending),
                                 SortKey("b", SortOrder::Descending)};

  auto table = TableFromJSON(schema, {"[]"});
  auto chunked_table = TableFromJSON(schema, {"[]", "[]"});

  SortOptions options(sort_keys);
  AssertSortIndices(table, options, "[]");
  AssertSortIndices(chunked_table, options, "[]");
  options.sort_keys[0].null_placement = NullPlacement::AtStart;
  AssertSortIndices(table, options, "[]");
  AssertSortIndices(chunked_table, options, "[]");
  options.sort_keys[1].null_placement = NullPlacement::AtStart;
  AssertSortIndices(table, options, "[]");
  AssertSortIndices(chunked_table, options, "[]");
}

TEST_F(TestTableSortIndices, EmptySortKeys) {
  auto schema = ::arrow::schema({
      {field("a", uint8())},
      {field("b", uint32())},
  });
  const std::vector<SortKey> sort_keys{};
  const SortOptions options(sort_keys);

  auto table = TableFromJSON(schema, {R"([{"a": null, "b": 5}])"});
  EXPECT_RAISES_WITH_MESSAGE_THAT(
      Invalid, testing::HasSubstr("Must specify one or more sort keys"),
      CallFunction("sort_indices", {table}, &options));

  // Several chunks
  table = TableFromJSON(schema, {R"([{"a": null, "b": 5}])", R"([{"a": 0, "b": 6}])"});
  EXPECT_RAISES_WITH_MESSAGE_THAT(
      Invalid, testing::HasSubstr("Must specify one or more sort keys"),
      CallFunction("sort_indices", {table}, &options));
}

TEST_F(TestTableSortIndices, Null) {
  auto schema = ::arrow::schema({
      {field("a", uint8())},
      {field("b", uint32())},
  });
  std::vector<SortKey> sort_keys{SortKey("a", SortOrder::Ascending),
                                 SortKey("b", SortOrder::Descending)};
  std::shared_ptr<Table> table;

  table = TableFromJSON(schema, {R"([{"a": null, "b": 5},
                                     {"a": 1,    "b": 3},
                                     {"a": 3,    "b": null},
                                     {"a": null, "b": null},
                                     {"a": 2,    "b": 5},
                                     {"a": 1,    "b": 5},
                                     {"a": 3,    "b": 5}
                                    ])"});
  SortOptions options(sort_keys);
  AssertSortIndices(table, options, "[5, 1, 4, 6, 2, 0, 3]");
  options.sort_keys[0].null_placement = NullPlacement::AtStart;
  AssertSortIndices(table, options, "[0, 3, 5, 1, 4, 6, 2]");
  options.sort_keys[1].null_placement = NullPlacement::AtStart;
  AssertSortIndices(table, options, "[3, 0, 5, 1, 4, 2, 6]");

  // Same data, several chunks
  table = TableFromJSON(schema, {R"([{"a": null, "b": 5},
                                     {"a": 1,    "b": 3},
                                     {"a": 3,    "b": null}
                                    ])",
                                 R"([{"a": null, "b": null},
                                     {"a": 2,    "b": 5},
                                     {"a": 1,    "b": 5},
                                     {"a": 3,    "b": 5}
                                    ])"});
  options.sort_keys[0].null_placement = NullPlacement::AtEnd;
  options.sort_keys[1].null_placement = NullPlacement::AtEnd;
  AssertSortIndices(table, options, "[5, 1, 4, 6, 2, 0, 3]");
  options.sort_keys[0].null_placement = NullPlacement::AtStart;
  AssertSortIndices(table, options, "[0, 3, 5, 1, 4, 6, 2]");
  options.sort_keys[1].null_placement = NullPlacement::AtStart;
  AssertSortIndices(table, options, "[3, 0, 5, 1, 4, 2, 6]");
}

TEST_F(TestTableSortIndices, NaN) {
  auto schema = ::arrow::schema({
      {field("a", float32())},
      {field("b", float64())},
  });
  std::vector<SortKey> sort_keys{SortKey("a", SortOrder::Ascending),
                                 SortKey("b", SortOrder::Descending)};
  std::shared_ptr<Table> table;

  table = TableFromJSON(schema, {R"([{"a": 3,    "b": 5},
                                     {"a": 1,    "b": NaN},
                                     {"a": 3,    "b": 4},
                                     {"a": 0,    "b": 6},
                                     {"a": NaN,  "b": 5},
                                     {"a": NaN,  "b": NaN},
                                     {"a": NaN,  "b": 5},
                                     {"a": 1,    "b": 5}
                                    ])"});
  SortOptions options(sort_keys);
  AssertSortIndices(table, options, "[3, 7, 1, 0, 2, 4, 6, 5]");
  options.sort_keys[0].null_placement = NullPlacement::AtStart;
  AssertSortIndices(table, options, "[4, 6, 5, 3, 7, 1, 0, 2]");
  options.sort_keys[1].null_placement = NullPlacement::AtStart;
  AssertSortIndices(table, options, "[5, 4, 6, 3, 1, 7, 0, 2]");

  // Same data, several chunks
  table = TableFromJSON(schema, {R"([{"a": 3,    "b": 5},
                                     {"a": 1,    "b": NaN},
                                     {"a": 3,    "b": 4},
                                     {"a": 0,    "b": 6}
                                    ])",
                                 R"([{"a": NaN,  "b": 5},
                                     {"a": NaN,  "b": NaN},
                                     {"a": NaN,  "b": 5},
                                     {"a": 1,    "b": 5}
                                    ])"});
  options.sort_keys[0].null_placement = NullPlacement::AtEnd;
  options.sort_keys[1].null_placement = NullPlacement::AtEnd;
  AssertSortIndices(table, options, "[3, 7, 1, 0, 2, 4, 6, 5]");
  options.sort_keys[0].null_placement = NullPlacement::AtStart;
  AssertSortIndices(table, options, "[4, 6, 5, 3, 7, 1, 0, 2]");
  options.sort_keys[1].null_placement = NullPlacement::AtStart;
  AssertSortIndices(table, options, "[5, 4, 6, 3, 1, 7, 0, 2]");
}

TEST_F(TestTableSortIndices, NaNAndNull) {
  auto schema = ::arrow::schema({
      {field("a", float32())},
      {field("b", float64())},
  });
  std::vector<SortKey> sort_keys{SortKey("a", SortOrder::Ascending),
                                 SortKey("b", SortOrder::Descending)};
  std::shared_ptr<Table> table;

  table = TableFromJSON(schema, {R"([{"a": null, "b": 5},
                                     {"a": 1,    "b": 3},
                                     {"a": 3,    "b": null},
                                     {"a": null, "b": null},
                                     {"a": NaN,  "b": null},
                                     {"a": NaN,  "b": NaN},
                                     {"a": NaN,  "b": 5},
                                     {"a": 1,    "b": 5}
                                    ])"});
  SortOptions options(sort_keys);
  AssertSortIndices(table, options, "[7, 1, 2, 6, 5, 4, 0, 3]");
  options.sort_keys[0].null_placement = NullPlacement::AtStart;
  AssertSortIndices(table, options, "[0, 3, 6, 5, 4, 7, 1, 2]");
  options.sort_keys[1].null_placement = NullPlacement::AtStart;
  AssertSortIndices(table, options, "[3, 0, 4, 5, 6, 7, 1, 2]");

  // Same data, several chunks
  table = TableFromJSON(schema, {R"([{"a": null, "b": 5},
                                     {"a": 1,    "b": 3},
                                     {"a": 3,    "b": null},
                                     {"a": null, "b": null}
                                    ])",
                                 R"([{"a": NaN,  "b": null},
                                     {"a": NaN,  "b": NaN},
                                     {"a": NaN,  "b": 5},
                                     {"a": 1,    "b": 5}
                                    ])"});
  options.sort_keys[0].null_placement = NullPlacement::AtEnd;
  options.sort_keys[1].null_placement = NullPlacement::AtEnd;
  AssertSortIndices(table, options, "[7, 1, 2, 6, 5, 4, 0, 3]");
  options.sort_keys[0].null_placement = NullPlacement::AtStart;
  AssertSortIndices(table, options, "[0, 3, 6, 5, 4, 7, 1, 2]");
  options.sort_keys[1].null_placement = NullPlacement::AtStart;
  AssertSortIndices(table, options, "[3, 0, 4, 5, 6, 7, 1, 2]");
}

TEST_F(TestTableSortIndices, Boolean) {
  auto schema = ::arrow::schema({
      {field("a", boolean())},
      {field("b", boolean())},
  });
  std::vector<SortKey> sort_keys{SortKey("a", SortOrder::Ascending),
                                 SortKey("b", SortOrder::Descending)};

  auto table = TableFromJSON(schema, {R"([{"a": true,    "b": null},
                                          {"a": false,   "b": null},
                                          {"a": true,    "b": true},
                                          {"a": false,   "b": true}
                                         ])",
                                      R"([{"a": true,    "b": false},
                                          {"a": null,    "b": false},
                                          {"a": false,   "b": null},
                                          {"a": null,    "b": true}
                                         ])"});
  SortOptions options(sort_keys);
  AssertSortIndices(table, options, "[3, 1, 6, 2, 4, 0, 7, 5]");
  options.sort_keys[0].null_placement = NullPlacement::AtStart;
  AssertSortIndices(table, options, "[7, 5, 3, 1, 6, 2, 4, 0]");
  options.sort_keys[1].null_placement = NullPlacement::AtStart;
  AssertSortIndices(table, options, "[7, 5, 1, 6, 3, 0, 2, 4]");
}

TEST_F(TestTableSortIndices, BinaryLike) {
  auto schema = ::arrow::schema({
      {field("a", large_utf8())},
      {field("b", fixed_size_binary(3))},
  });
  std::vector<SortKey> sort_keys{SortKey("a", SortOrder::Descending),
                                 SortKey("b", SortOrder::Ascending)};

  auto table = TableFromJSON(schema, {R"([{"a": "one", "b": null},
                                          {"a": "two", "b": "aaa"},
                                          {"a": "three", "b": "bbb"},
                                          {"a": "four", "b": "ccc"}
                                         ])",
                                      R"([{"a": "one", "b": "ddd"},
                                          {"a": "two", "b": "ccc"},
                                          {"a": "three", "b": "bbb"},
                                          {"a": "four", "b": "aaa"}
                                         ])"});
  SortOptions options(sort_keys);
  AssertSortIndices(table, options, "[1, 5, 2, 6, 4, 0, 7, 3]");
  options.sort_keys[0].null_placement = NullPlacement::AtStart;
  options.sort_keys[1].null_placement = NullPlacement::AtStart;
  AssertSortIndices(table, options, "[1, 5, 2, 6, 0, 4, 7, 3]");
}

TEST_F(TestTableSortIndices, Decimal) {
  auto schema = ::arrow::schema({
      {field("a", decimal128(3, 1))},
      {field("b", decimal256(4, 2))},
  });
  std::vector<SortKey> sort_keys{SortKey("a", SortOrder::Ascending),
                                 SortKey("b", SortOrder::Descending)};

  auto table = TableFromJSON(schema, {R"([{"a": "12.3", "b": "12.34"},
                                          {"a": "45.6", "b": "12.34"},
                                          {"a": "12.3", "b": "-12.34"}
                                          ])",
                                      R"([{"a": "-12.3", "b": null},
                                          {"a": "-12.3", "b": "-45.67"}
                                          ])"});
  SortOptions options(sort_keys);
  AssertSortIndices(table, options, "[4, 3, 0, 2, 1]");
  options.sort_keys[0].null_placement = NullPlacement::AtStart;
  AssertSortIndices(table, options, "[4, 3, 0, 2, 1]");
  options.sort_keys[1].null_placement = NullPlacement::AtStart;
  AssertSortIndices(table, options, "[3, 4, 0, 2, 1]");
}

TEST_F(TestTableSortIndices, NullType) {
  auto schema = arrow::schema({
      field("a", null()),
      field("b", int32()),
      field("c", int32()),
      field("d", null()),
  });
  auto table = TableFromJSON(schema, {
                                         R"([
                                             {"a": null, "b": 5, "c": 0, "d": null},
                                             {"a": null, "b": 5, "c": 1, "d": null},
                                             {"a": null, "b": 2, "c": 2, "d": null}
                                         ])",
                                         R"([])",
                                         R"([{"a": null, "b": 4, "c": 3, "d": null}])",
                                     });
  for (const auto null_placement : AllNullPlacements()) {
    for (const auto order : AllOrders()) {
      AssertSortIndices(table,
                        SortOptions({
                            SortKey("a", order, null_placement),
                            SortKey("d", order, null_placement),
                        }),
                        "[0, 1, 2, 3]");
      AssertSortIndices(table,
                        SortOptions({
                            SortKey("a", order, null_placement),
                            SortKey("b", SortOrder::Ascending, null_placement),
                            SortKey("d", order, null_placement),
                        }),
                        "[2, 3, 0, 1]");
    }
  }
}

TEST_F(TestTableSortIndices, DuplicateSortKeys) {
  // ARROW-14073: only the first occurrence of a given sort column is taken
  // into account.
  auto schema = ::arrow::schema({
      {field("a", float32())},
      {field("b", float64())},
  });
  std::vector<SortKey> sort_keys{
      SortKey("a", SortOrder::Ascending), SortKey("b", SortOrder::Descending),
      SortKey("a", SortOrder::Ascending), SortKey("b", SortOrder::Ascending),
      SortKey("a", SortOrder::Descending)};
  std::shared_ptr<Table> table;

  table = TableFromJSON(schema, {R"([{"a": null, "b": 5},
                                     {"a": 1,    "b": 3},
                                     {"a": 3,    "b": null},
                                     {"a": null, "b": null}
                                    ])",
                                 R"([{"a": NaN,  "b": null},
                                     {"a": NaN,  "b": NaN},
                                     {"a": NaN,  "b": 5},
                                     {"a": 1,    "b": 5}
                                    ])"});
  SortOptions options(sort_keys);
  AssertSortIndices(table, options, "[7, 1, 2, 6, 5, 4, 0, 3]");
  options.sort_keys[0].null_placement = NullPlacement::AtStart;
  AssertSortIndices(table, options, "[0, 3, 6, 5, 4, 7, 1, 2]");
  options.sort_keys[1].null_placement = NullPlacement::AtStart;
  AssertSortIndices(table, options, "[3, 0, 4, 5, 6, 7, 1, 2]");
}

TEST_F(TestTableSortIndices, HeterogenousChunking) {
  auto schema = ::arrow::schema({
      {field("a", float32())},
      {field("b", float64())},
  });

  // Same logical data as in "NaNAndNull" test above
  auto col_a =
      ChunkedArrayFromJSON(float32(), {"[null, 1]", "[]", "[3, null, NaN, NaN, NaN, 1]"});
  auto col_b = ChunkedArrayFromJSON(float64(),
                                    {"[5]", "[3, null, null]", "[null, NaN, 5]", "[5]"});
  auto table = Table::Make(schema, {col_a, col_b});

  SortOptions options(
      {SortKey("a", SortOrder::Ascending), SortKey("b", SortOrder::Descending)});
  AssertSortIndices(table, options, "[7, 1, 2, 6, 5, 4, 0, 3]");
  options.sort_keys[0].null_placement = NullPlacement::AtStart;
  AssertSortIndices(table, options, "[0, 3, 6, 5, 4, 7, 1, 2]");
  options.sort_keys[1].null_placement = NullPlacement::AtStart;
  AssertSortIndices(table, options, "[3, 0, 4, 5, 6, 7, 1, 2]");

  options = SortOptions(
      {SortKey("b", SortOrder::Ascending), SortKey("a", SortOrder::Descending)});
  AssertSortIndices(table, options, "[1, 7, 6, 0, 5, 2, 4, 3]");
  options.sort_keys[0].null_placement = NullPlacement::AtStart;
  AssertSortIndices(table, options, "[2, 4, 3, 5, 1, 7, 6, 0]");
  options.sort_keys[1].null_placement = NullPlacement::AtStart;
  AssertSortIndices(table, options, "[3, 4, 2, 5, 1, 0, 6, 7]");
}

// Tests for temporal types
template <typename ArrowType>
class TestTableSortIndicesForTemporal : public TestTableSortIndices {
 protected:
  std::shared_ptr<DataType> GetType() { return default_type_instance<ArrowType>(); }
};
TYPED_TEST_SUITE(TestTableSortIndicesForTemporal, TemporalArrowTypes);

TYPED_TEST(TestTableSortIndicesForTemporal, NoNull) {
  auto type = this->GetType();
  std::vector<SortKey> sort_keys{SortKey("a", SortOrder::Ascending),
                                 SortKey("b", SortOrder::Descending)};
  auto table = TableFromJSON(schema({
                                 {field("a", type)},
                                 {field("b", type)},
                             }),
                             {R"([{"a": 0, "b": 5},
                                  {"a": 1, "b": 3},
                                  {"a": 3, "b": 0},
                                  {"a": 2, "b": 1},
                                  {"a": 1, "b": 3},
                                  {"a": 5, "b": 0},
                                  {"a": 0, "b": 4},
                                  {"a": 1, "b": 2}
                                 ])"});
  for (auto null_placement : AllNullPlacements()) {
    SortOptions options(sort_keys);
    for (size_t i = 0; i < sort_keys.size(); i++) {
      options.sort_keys[i].null_placement = null_placement;
    }
    AssertSortIndices(table, options, "[0, 6, 1, 4, 7, 3, 2, 5]");
  }
}

// For random table tests.
using RandomParam = std::tuple<std::string, int, double>;

class TestTableSortIndicesRandom : public testing::TestWithParam<RandomParam> {
  // Compares two records in a column
  class ColumnComparator : public TypeVisitor {
   public:
    ColumnComparator(SortOrder order, NullPlacement null_placement)
        : order_(order), null_placement_(null_placement) {}

    int operator()(const Array& left, const Array& right, uint64_t lhs, uint64_t rhs) {
      left_ = &left;
      right_ = &right;
      lhs_ = lhs;
      rhs_ = rhs;
      ARROW_CHECK_OK(left.type()->Accept(this));
      return compared_;
    }

#define VISIT(TYPE)                               \
  Status Visit(const TYPE##Type& type) override { \
    compared_ = CompareType<TYPE##Type>();        \
    return Status::OK();                          \
  }

    VISIT(Boolean)
    VISIT(Int8)
    VISIT(Int16)
    VISIT(Int32)
    VISIT(Int64)
    VISIT(UInt8)
    VISIT(UInt16)
    VISIT(UInt32)
    VISIT(UInt64)
    VISIT(Float)
    VISIT(Double)
    VISIT(String)
    VISIT(LargeString)
    VISIT(Decimal128)
    VISIT(Decimal256)

#undef VISIT

    template <typename Type>
    int CompareType() {
      using ArrayType = typename TypeTraits<Type>::ArrayType;
      ThreeWayComparator<ArrayType> three_way{order_, null_placement_};
      return three_way(checked_cast<const ArrayType&>(*left_),
                       checked_cast<const ArrayType&>(*right_), lhs_, rhs_);
    }

    const SortOrder order_;
    const NullPlacement null_placement_;
    const Array* left_;
    const Array* right_;
    uint64_t lhs_;
    uint64_t rhs_;
    int compared_;
  };

  // Compares two records in the same table.
  class Comparator {
   public:
    Comparator(const Table& table, const SortOptions& options) : options_(options) {
      for (const auto& sort_key : options_.GetSortKeys()) {
        DCHECK(!sort_key.target.IsNested());

        if (auto name = sort_key.target.name()) {
<<<<<<< HEAD
          sort_columns_.emplace_back(table.GetColumnByName(*name).get(), sort_key);
=======
          sort_columns_.emplace_back(table.GetColumnByName(*name).get(), sort_key.order, sort_key.null_placement);
>>>>>>> 25984c54
          continue;
        }

        auto index = sort_key.target.field_path()->indices()[0];
<<<<<<< HEAD
        sort_columns_.emplace_back(table.column(index).get(), sort_key);
=======
        sort_columns_.emplace_back(table.column(index).get(), sort_key.order, sort_key.null_placement);
>>>>>>> 25984c54
      }
    }

    // Return true if the left record is less or equals to the right record,
    // false otherwise.
    bool operator()(uint64_t lhs, uint64_t rhs) {
<<<<<<< HEAD
      for (const auto& pair : sort_columns_) {
        ColumnComparator comparator(pair.second.order, pair.second.null_placement);
        const auto& chunked_array = *pair.first;
=======
      for (const auto& tuple : sort_columns_) {
        ColumnComparator comparator(std::get<1>(tuple), std::get<2>(tuple));
        const auto& chunked_array = *std::get<0>(tuple);
>>>>>>> 25984c54
        int64_t lhs_index = 0, rhs_index = 0;
        const Array* lhs_array = FindTargetArray(chunked_array, lhs, &lhs_index);
        const Array* rhs_array = FindTargetArray(chunked_array, rhs, &rhs_index);
        int compared = comparator(*lhs_array, *rhs_array, lhs_index, rhs_index);
        if (compared != 0) {
          return compared < 0;
        }
      }
      return lhs < rhs;
    }

    // Find the target chunk and index in the target chunk from an
    // index in chunked array.
    const Array* FindTargetArray(const ChunkedArray& chunked_array, int64_t i,
                                 int64_t* chunk_index) {
      int64_t offset = 0;
      for (const auto& chunk : chunked_array.chunks()) {
        if (i < offset + chunk->length()) {
          *chunk_index = i - offset;
          return chunk.get();
        }
        offset += chunk->length();
      }
      return nullptr;
    }

    const SortOptions& options_;
<<<<<<< HEAD
    std::vector<std::pair<const ChunkedArray*, SortKey>> sort_columns_;
=======
    std::vector<std::tuple<const ChunkedArray*, SortOrder, NullPlacement>> sort_columns_;
>>>>>>> 25984c54
  };

 public:
  // Validates the sorted indices are really sorted.
  void Validate(const Table& table, const SortOptions& options, UInt64Array& offsets) {
    ValidateOutput(offsets);
    Comparator comparator{table, options};
    for (int i = 1; i < table.num_rows(); i++) {
      uint64_t lhs = offsets.Value(i - 1);
      uint64_t rhs = offsets.Value(i);
      if (!comparator(lhs, rhs)) {
        std::stringstream ss;
        ss << "Rows not ordered at consecutive sort indices:";
        ss << "\nFirst row (index = " << lhs << "): ";
        PrintRow(table, lhs, &ss);
        ss << "\nSecond row (index = " << rhs << "): ";
        PrintRow(table, rhs, &ss);
        FAIL() << ss.str();
      }
    }
  }

  void PrintRow(const Table& table, uint64_t index, std::ostream* os) {
    *os << "{";
    const auto& columns = table.columns();
    for (size_t i = 0; i < columns.size(); ++i) {
      if (i != 0) {
        *os << ", ";
      }
      ASSERT_OK_AND_ASSIGN(auto scal, columns[i]->GetScalar(index));
      *os << scal->ToString();
    }
    *os << "}";
  }
};

TEST_P(TestTableSortIndicesRandom, Sort) {
  const auto first_sort_key_name = std::get<0>(GetParam());
  const auto n_sort_keys = std::get<1>(GetParam());
  const auto null_probability = std::get<2>(GetParam());
  const auto nan_probability = (1.0 - null_probability) / 4;
  const auto seed = 0x61549225;

  ARROW_SCOPED_TRACE("n_sort_keys = ", n_sort_keys);
  ARROW_SCOPED_TRACE("null_probability = ", null_probability);

  ::arrow::random::RandomArrayGenerator rng(seed);

  // Of these, "uint8", "boolean" and "string" should have many duplicates
  const FieldVector fields = {
      {field("uint8", uint8())},
      {field("int16", int16())},
      {field("int32", int32())},
      {field("uint64", uint64())},
      {field("float", float32())},
      {field("boolean", boolean())},
      {field("string", utf8())},
      {field("large_string", large_utf8())},
      {field("decimal128", decimal128(25, 3))},
      {field("decimal256", decimal256(42, 6))},
  };
  const auto schema = ::arrow::schema(fields);
  const int64_t length = 80;

  using ArrayFactory = std::function<std::shared_ptr<Array>(int64_t length)>;

  std::vector<ArrayFactory> column_factories{
      [&](int64_t length) { return rng.UInt8(length, 0, 10, null_probability); },
      [&](int64_t length) {
        return rng.Int16(length, -1000, 12000, /*null_probability=*/0.0);
      },
      [&](int64_t length) {
        return rng.Int32(length, -123456789, 987654321, null_probability);
      },
      [&](int64_t length) {
        return rng.UInt64(length, 1, 1234567890123456789ULL, /*null_probability=*/0.0);
      },
      [&](int64_t length) {
        return rng.Float32(length, -1.0f, 1.0f, null_probability, nan_probability);
      },
      [&](int64_t length) {
        return rng.Boolean(length, /*true_probability=*/0.3, null_probability);
      },
      [&](int64_t length) {
        if (length > 0) {
          return rng.StringWithRepeats(length, /*unique=*/1 + length / 10,
                                       /*min_length=*/5,
                                       /*max_length=*/15, null_probability);
        } else {
          return *MakeArrayOfNull(utf8(), 0);
        }
      },
      [&](int64_t length) {
        return rng.LargeString(length, /*min_length=*/5, /*max_length=*/15,
                               /*null_probability=*/0.0);
      },
      [&](int64_t length) {
        return rng.Decimal128(fields[8]->type(), length, null_probability);
      },
      [&](int64_t length) {
        return rng.Decimal256(fields[9]->type(), length, /*null_probability=*/0.0);
      },
  };

  // Generate random sort keys, making sure no column is included twice
  std::default_random_engine engine(seed);
  std::uniform_int_distribution<> distribution(0);

  auto generate_order = [&]() {
    return (distribution(engine) & 1) ? SortOrder::Ascending : SortOrder::Descending;
  };

  std::vector<SortKey> sort_keys;
  sort_keys.reserve(fields.size());
  for (const auto& field : fields) {
    if (field->name() != first_sort_key_name) {
      sort_keys.emplace_back(field->name(), generate_order());
    }
  }
  std::shuffle(sort_keys.begin(), sort_keys.end(), engine);
  sort_keys.emplace(sort_keys.begin(), first_sort_key_name, generate_order());
  sort_keys.erase(sort_keys.begin() + n_sort_keys, sort_keys.end());
  ASSERT_EQ(sort_keys.size(), n_sort_keys);

  std::stringstream ss;
  for (const auto& sort_key : sort_keys) {
    ss << sort_key.target.ToString()
       << (sort_key.order == SortOrder::Ascending ? " ASC" : " DESC");
    ss << ", ";
  }
  ARROW_SCOPED_TRACE("sort_keys = ", ss.str());

  SortOptions options(sort_keys);

  // Test with different, heterogenous table chunkings
  for (const int64_t max_num_chunks : {1, 3, 15}) {
    ARROW_SCOPED_TRACE("Table sorting: max chunks per column = ", max_num_chunks);
    std::uniform_int_distribution<int64_t> num_chunk_dist(1 + max_num_chunks / 2,
                                                          max_num_chunks);
    ChunkedArrayVector columns;
    columns.reserve(fields.size());

    // Chunk each column independently, and make sure they consist of
    // physically non-contiguous chunks.
    for (const auto& factory : column_factories) {
      const int64_t num_chunks = num_chunk_dist(engine);
      ArrayVector chunks(num_chunks);
      const auto offsets =
          checked_pointer_cast<Int32Array>(rng.Offsets(num_chunks + 1, 0, length));
      for (int64_t i = 0; i < num_chunks; ++i) {
        const auto chunk_len = offsets->Value(i + 1) - offsets->Value(i);
        chunks[i] = factory(chunk_len);
      }
      columns.push_back(std::make_shared<ChunkedArray>(std::move(chunks)));
      ASSERT_EQ(columns.back()->length(), length);
    }

    auto table = Table::Make(schema, std::move(columns));
    for (auto null_placement : AllNullPlacements()) {
      ARROW_SCOPED_TRACE("null_placement = ", null_placement);
      for (auto& sort_key : sort_keys) {
        sort_key.null_placement = null_placement;
      }
      ASSERT_OK_AND_ASSIGN(auto offsets, SortIndices(Datum(*table), options));
      Validate(*table, options, *checked_pointer_cast<UInt64Array>(offsets));
    }
  }

  // Also validate RecordBatch sorting
  ARROW_SCOPED_TRACE("Record batch sorting");
  ArrayVector columns;
  columns.reserve(fields.size());
  for (const auto& factory : column_factories) {
    columns.push_back(factory(length));
  }
  auto batch = RecordBatch::Make(schema, length, std::move(columns));
  ASSERT_OK(batch->ValidateFull());
  ASSERT_OK_AND_ASSIGN(auto table, Table::FromRecordBatches(schema, {batch}));

  for (auto null_placement : AllNullPlacements()) {
    ARROW_SCOPED_TRACE("null_placement = ", null_placement);
    for (auto& sort_key : sort_keys) {
      sort_key.null_placement = null_placement;
    }
    ASSERT_OK_AND_ASSIGN(auto offsets, SortIndices(Datum(batch), options));
    Validate(*table, options, *checked_pointer_cast<UInt64Array>(offsets));
  }
}

#ifdef ARROW_VALGRIND
static const auto first_sort_keys = testing::Values("uint64");
static const auto num_sort_keys = testing::Values(3);
#else
// Some first keys will have duplicates, others not
static const auto first_sort_keys = testing::Values("uint8", "int16", "uint64", "float",
                                                    "boolean", "string", "decimal128");

// Different numbers of sort keys may trigger different algorithms
static const auto num_sort_keys = testing::Values(1, 3, 7, 9);
#endif

INSTANTIATE_TEST_SUITE_P(NoNull, TestTableSortIndicesRandom,
                         testing::Combine(first_sort_keys, num_sort_keys,
                                          testing::Values(0.0)));

INSTANTIATE_TEST_SUITE_P(SomeNulls, TestTableSortIndicesRandom,
                         testing::Combine(first_sort_keys, num_sort_keys,
                                          testing::Values(0.1, 0.5)));

INSTANTIATE_TEST_SUITE_P(AllNull, TestTableSortIndicesRandom,
                         testing::Combine(first_sort_keys, num_sort_keys,
                                          testing::Values(1.0)));

class TestNestedSortIndices : public ::testing::Test {
 protected:
  static std::shared_ptr<Array> GetArray() {
    auto struct_type = struct_({field(
        "a",
        struct_({field("a", uint8()),
                 field("b", struct_({field("a", int32()), field("b", uint32())}))}))});
    auto struct_array = checked_pointer_cast<StructArray>(
        ArrayFromJSON(struct_type,
                      R"([{"a": {"a": 5,    "b": {"a": null, "b": 8   }}},
                          {"a": {"a": null, "b": {"a": 8,    "b": null}}},
                          {"a": {"a": null, "b": {"a": 9,    "b": 0   }}},
                          {"a": {"a": 2,    "b": {"a": 4,    "b": null}}},
                          {"a": {"a": 5,    "b": {"a": 1,    "b": 8   }}},
                          {"a": {"a": 3,    "b": {"a": null, "b": 0   }}},
                          {"a": {"a": 2,    "b": {"a": 4,    "b": 2   }}},
                          {"a": {"a": 2,    "b": {"a": 4,    "b": 4   }}},
                          {"a": {"a": null, "b": {"a": 7,    "b": 7   }}}])"));

    // The top-level validity bitmap is created independently to test null inheritance for
    // child fields.
    std::shared_ptr<Buffer> parent_bitmap;
    ARROW_CHECK_OK(
        GetBitmapFromVector<bool>({1, 1, 1, 1, 1, 0, 1, 1, 1}, &parent_bitmap));

    auto array =
        *StructArray::Make(struct_array->fields(), struct_type->fields(), parent_bitmap);
    ARROW_CHECK_OK(array->ValidateFull());
    return array;
  }

  static std::shared_ptr<RecordBatch> GetRecordBatch() {
    auto batch = *RecordBatch::FromStructArray(GetArray());
    ARROW_CHECK_OK(batch->ValidateFull());
    return batch;
  }

  static std::shared_ptr<ChunkedArray> GetChunkedArray() {
    auto array = GetArray();
    ArrayVector chunks(2);
    chunks[0] = *array->SliceSafe(0, 3);
    chunks[1] = *array->SliceSafe(3);
    auto chunked = *ChunkedArray::Make(std::move(chunks));
    ARROW_CHECK_OK(chunked->ValidateFull());
    return chunked;
  }

  static std::shared_ptr<Table> GetTable() {
    auto chunked = GetChunkedArray();
    auto columns = *chunked->Flatten();
    auto table =
        Table::Make(arrow::schema(chunked->type()->fields()), std::move(columns));
    ARROW_CHECK_OK(table->ValidateFull());
    return table;
  }

  void TestSort(const Datum& datum) const {
    std::vector<SortKey> sort_keys = {SortKey(FieldRef("a", "a"), SortOrder::Ascending),
                                      SortKey(FieldRef("a", "b"), SortOrder::Descending)};

    SortOptions options(sort_keys);
    AssertSortIndices(datum, options, "[7, 6, 3, 4, 0, 2, 1, 8, 5]");
    options.sort_keys[0].null_placement = NullPlacement::AtStart;
    options.sort_keys[1].null_placement = NullPlacement::AtStart;
    AssertSortIndices(datum, options, "[5, 2, 1, 8, 3, 7, 6, 0, 4]");

    // Implementations may have an optimized path for cases with one sort key.
    // Additionally, this key references a struct containing another struct, which should
    // work recursively
<<<<<<< HEAD
    options.sort_keys = {SortKey(FieldRef("a"), SortOrder::Ascending)};
    options.sort_keys[0].null_placement = NullPlacement::AtEnd;
=======
    options.sort_keys_ = {SortKey(FieldRef("a"), SortOrder::Ascending)};
    options.null_placement = NullPlacement::AtEnd;
>>>>>>> 25984c54
    AssertSortIndices(datum, options, "[6, 7, 3, 4, 0, 8, 1, 2, 5]");
    options.sort_keys[0].null_placement = NullPlacement::AtStart;
    AssertSortIndices(datum, options, "[5, 8, 1, 2, 3, 6, 7, 0, 4]");
  }

  void TestArraySort() const {
    auto array = GetArray();
    AssertSortIndices(array, SortOrder::Ascending, NullPlacement::AtEnd,
                      "[6, 7, 3, 4, 0, 8, 1, 2, 5]");
    AssertSortIndices(array, SortOrder::Ascending, NullPlacement::AtStart,
                      "[5, 8, 1, 2, 3, 6, 7, 0, 4]");
  }
};

TEST_F(TestNestedSortIndices, ArraySort) { TestArraySort(); }

TEST_F(TestNestedSortIndices, SortStructArray) { TestSort(GetArray()); }
TEST_F(TestNestedSortIndices, SortChunkedArray) { TestSort(GetChunkedArray()); }
TEST_F(TestNestedSortIndices, SortRecordBatch) { TestSort(GetRecordBatch()); }
TEST_F(TestNestedSortIndices, SortTable) { TestSort(GetTable()); }

// ----------------------------------------------------------------------
// Tests for Rank, Quantile Rank and Normal Rank

class BaseTestRank : public ::testing::Test {
 protected:
  // Create several test datums from `array`. One of which is the unmodified Array
  // while the rest are chunked variants based on it.
  void SetInput(const std::shared_ptr<Array>& array) {
    datums_ = {array};
    const int64_t length = array->length();
    for (int64_t num_chunks : {1, 2, 3}) {
      if (num_chunks > length) continue;
      ArrayVector chunks;
      int64_t offset = 0;
      for (int64_t i = 0; i < num_chunks; ++i) {
        auto next_offset = offset + length / num_chunks;
        if (i + 1 == num_chunks) {
          next_offset = length;
        }
        chunks.push_back(array->Slice(offset, next_offset - offset));
        offset = next_offset;
      }
      auto chunked = ChunkedArray::Make(std::move(chunks), array->type()).ValueOrDie();
      DCHECK_EQ(chunked->num_chunks(), num_chunks);
      datums_.push_back(std::move(chunked));
    }
  }

  void SetInput(const std::shared_ptr<ChunkedArray>& chunked_array) {
    datums_ = {chunked_array};
  }

  DatumVector datums_;
};

class TestRank : public BaseTestRank {
 protected:
  static void AssertRank(const DatumVector& datums, SortOrder order,
                         NullPlacement null_placement, RankOptions::Tiebreaker tiebreaker,
                         const std::shared_ptr<Array>& expected) {
    const std::vector<SortKey> sort_keys{SortKey("foo", order, null_placement)};
    RankOptions options(sort_keys, tiebreaker);
    ARROW_SCOPED_TRACE("options = ", options.ToString());
    for (const auto& datum : datums) {
      ASSERT_OK_AND_ASSIGN(auto actual, CallFunction("rank", {datum}, &options));
      ValidateOutput(actual);
      AssertDatumsEqual(expected, actual, /*verbose=*/true);
    }
  }

  void AssertRank(SortOrder order, NullPlacement null_placement,
                  RankOptions::Tiebreaker tiebreaker,
                  const std::shared_ptr<Array>& expected) const {
    AssertRank(datums_, order, null_placement, tiebreaker, expected);
  }

  static void AssertRankEmpty(std::shared_ptr<DataType> type, SortOrder order,
                              NullPlacement null_placement,
                              RankOptions::Tiebreaker tiebreaker) {
    AssertRank({ArrayFromJSON(type, "[]")}, order, null_placement, tiebreaker,
               ArrayFromJSON(uint64(), "[]"));
    AssertRank({ArrayFromJSON(type, "[null]")}, order, null_placement, tiebreaker,
               ArrayFromJSON(uint64(), "[1]"));
  }

  void AssertRankSimple(NullPlacement null_placement,
                        RankOptions::Tiebreaker tiebreaker) const {
    auto expected_asc = ArrayFromJSON(uint64(), "[3, 4, 2, 1, 5]");
    AssertRank(SortOrder::Ascending, null_placement, tiebreaker, expected_asc);

    auto expected_desc = ArrayFromJSON(uint64(), "[3, 2, 4, 5, 1]");
    AssertRank(SortOrder::Descending, null_placement, tiebreaker, expected_desc);
  }

  void AssertRankAllTiebreakers() const {
    AssertRank(SortOrder::Ascending, NullPlacement::AtEnd, RankOptions::Min,
               ArrayFromJSON(uint64(), "[3, 1, 4, 6, 4, 6, 1]"));
    AssertRank(SortOrder::Ascending, NullPlacement::AtEnd, RankOptions::Max,
               ArrayFromJSON(uint64(), "[3, 2, 5, 7, 5, 7, 2]"));
    AssertRank(SortOrder::Ascending, NullPlacement::AtEnd, RankOptions::First,
               ArrayFromJSON(uint64(), "[3, 1, 4, 6, 5, 7, 2]"));
    AssertRank(SortOrder::Ascending, NullPlacement::AtEnd, RankOptions::Dense,
               ArrayFromJSON(uint64(), "[2, 1, 3, 4, 3, 4, 1]"));

    AssertRank(SortOrder::Ascending, NullPlacement::AtStart, RankOptions::Min,
               ArrayFromJSON(uint64(), "[5, 3, 6, 1, 6, 1, 3]"));
    AssertRank(SortOrder::Ascending, NullPlacement::AtStart, RankOptions::Max,
               ArrayFromJSON(uint64(), "[5, 4, 7, 2, 7, 2, 4]"));
    AssertRank(SortOrder::Ascending, NullPlacement::AtStart, RankOptions::First,
               ArrayFromJSON(uint64(), "[5, 3, 6, 1, 7, 2, 4]"));
    AssertRank(SortOrder::Ascending, NullPlacement::AtStart, RankOptions::Dense,
               ArrayFromJSON(uint64(), "[3, 2, 4, 1, 4, 1, 2]"));

    AssertRank(SortOrder::Descending, NullPlacement::AtEnd, RankOptions::Min,
               ArrayFromJSON(uint64(), "[3, 4, 1, 6, 1, 6, 4]"));
    AssertRank(SortOrder::Descending, NullPlacement::AtEnd, RankOptions::Max,
               ArrayFromJSON(uint64(), "[3, 5, 2, 7, 2, 7, 5]"));
    AssertRank(SortOrder::Descending, NullPlacement::AtEnd, RankOptions::First,
               ArrayFromJSON(uint64(), "[3, 4, 1, 6, 2, 7, 5]"));
    AssertRank(SortOrder::Descending, NullPlacement::AtEnd, RankOptions::Dense,
               ArrayFromJSON(uint64(), "[2, 3, 1, 4, 1, 4, 3]"));

    AssertRank(SortOrder::Descending, NullPlacement::AtStart, RankOptions::Min,
               ArrayFromJSON(uint64(), "[5, 6, 3, 1, 3, 1, 6]"));
    AssertRank(SortOrder::Descending, NullPlacement::AtStart, RankOptions::Max,
               ArrayFromJSON(uint64(), "[5, 7, 4, 2, 4, 2, 7]"));
    AssertRank(SortOrder::Descending, NullPlacement::AtStart, RankOptions::First,
               ArrayFromJSON(uint64(), "[5, 6, 3, 1, 4, 2, 7]"));
    AssertRank(SortOrder::Descending, NullPlacement::AtStart, RankOptions::Dense,
               ArrayFromJSON(uint64(), "[3, 4, 2, 1, 2, 1, 4]"));
  }
};

TEST_F(TestRank, DefaultOptions) {
  ASSERT_OK_AND_ASSIGN(auto function, GetFunctionRegistry()->GetFunction("rank"));
  ASSERT_STREQ(function->default_options()->type_name(), "RankOptions");
}

TEST_F(TestRank, Real) {
  for (auto real_type : ::arrow::FloatingPointTypes()) {
    SetInput(ArrayFromJSON(real_type, "[2.1, 3.2, 1.0, 0.0, 5.5]"));
    for (auto null_placement : AllNullPlacements()) {
      for (auto tiebreaker : AllTiebreakers()) {
        for (auto order : AllOrders()) {
          AssertRankEmpty(real_type, order, null_placement, tiebreaker);
        }

        AssertRankSimple(null_placement, tiebreaker);
      }
    }

    SetInput(ArrayFromJSON(real_type, "[1.2, 0.0, 5.3, null, 5.3, null, 0.0]"));
    AssertRankAllTiebreakers();
  }
}

TEST_F(TestRank, Integral) {
  for (auto integer_type : ::arrow::IntTypes()) {
    SetInput(ArrayFromJSON(integer_type, "[2, 3, 1, 0, 5]"));
    for (auto null_placement : AllNullPlacements()) {
      for (auto tiebreaker : AllTiebreakers()) {
        for (auto order : AllOrders()) {
          AssertRankEmpty(integer_type, order, null_placement, tiebreaker);
        }

        AssertRankSimple(null_placement, tiebreaker);
      }
    }

    SetInput(ArrayFromJSON(integer_type, "[1, 0, 5, null, 5, null, 0]"));
    AssertRankAllTiebreakers();
  }
}

TEST_F(TestRank, Bool) {
  SetInput(ArrayFromJSON(boolean(), "[false, true]"));
  for (auto null_placement : AllNullPlacements()) {
    for (auto tiebreaker : AllTiebreakers()) {
      for (auto order : AllOrders()) {
        AssertRankEmpty(boolean(), order, null_placement, tiebreaker);
      }

      AssertRank(SortOrder::Ascending, null_placement, tiebreaker,
                 ArrayFromJSON(uint64(), "[1, 2]"));
      AssertRank(SortOrder::Descending, null_placement, tiebreaker,
                 ArrayFromJSON(uint64(), "[2, 1]"));
    }
  }

  SetInput(ArrayFromJSON(boolean(), "[true, false, true, null, true, null, false]"));
  AssertRank(SortOrder::Ascending, NullPlacement::AtEnd, RankOptions::Min,
             ArrayFromJSON(uint64(), "[3, 1, 3, 6, 3, 6, 1]"));
  AssertRank(SortOrder::Ascending, NullPlacement::AtEnd, RankOptions::Max,
             ArrayFromJSON(uint64(), "[5, 2, 5, 7, 5, 7, 2]"));
  AssertRank(SortOrder::Ascending, NullPlacement::AtEnd, RankOptions::First,
             ArrayFromJSON(uint64(), "[3, 1, 4, 6, 5, 7, 2]"));
  AssertRank(SortOrder::Ascending, NullPlacement::AtEnd, RankOptions::Dense,
             ArrayFromJSON(uint64(), "[2, 1, 2, 3, 2, 3, 1]"));

  AssertRank(SortOrder::Ascending, NullPlacement::AtStart, RankOptions::Min,
             ArrayFromJSON(uint64(), "[5, 3, 5, 1, 5, 1, 3]"));
  AssertRank(SortOrder::Ascending, NullPlacement::AtStart, RankOptions::Max,
             ArrayFromJSON(uint64(), "[7, 4, 7, 2, 7, 2, 4]"));
  AssertRank(SortOrder::Ascending, NullPlacement::AtStart, RankOptions::First,
             ArrayFromJSON(uint64(), "[5, 3, 6, 1, 7, 2, 4]"));
  AssertRank(SortOrder::Ascending, NullPlacement::AtStart, RankOptions::Dense,
             ArrayFromJSON(uint64(), "[3, 2, 3, 1, 3, 1, 2]"));

  AssertRank(SortOrder::Descending, NullPlacement::AtEnd, RankOptions::Min,
             ArrayFromJSON(uint64(), "[1, 4, 1, 6, 1, 6, 4]"));
  AssertRank(SortOrder::Descending, NullPlacement::AtEnd, RankOptions::Max,
             ArrayFromJSON(uint64(), "[3, 5, 3, 7, 3, 7, 5]"));
  AssertRank(SortOrder::Descending, NullPlacement::AtEnd, RankOptions::First,
             ArrayFromJSON(uint64(), "[1, 4, 2, 6, 3, 7, 5]"));
  AssertRank(SortOrder::Descending, NullPlacement::AtEnd, RankOptions::Dense,
             ArrayFromJSON(uint64(), "[1, 2, 1, 3, 1, 3, 2]"));

  AssertRank(SortOrder::Descending, NullPlacement::AtStart, RankOptions::Min,
             ArrayFromJSON(uint64(), "[3, 6, 3, 1, 3, 1, 6]"));
  AssertRank(SortOrder::Descending, NullPlacement::AtStart, RankOptions::Max,
             ArrayFromJSON(uint64(), "[5, 7, 5, 2, 5, 2, 7]"));
  AssertRank(SortOrder::Descending, NullPlacement::AtStart, RankOptions::First,
             ArrayFromJSON(uint64(), "[3, 6, 4, 1, 5, 2, 7]"));
  AssertRank(SortOrder::Descending, NullPlacement::AtStart, RankOptions::Dense,
             ArrayFromJSON(uint64(), "[2, 3, 2, 1, 2, 1, 3]"));
}

TEST_F(TestRank, Temporal) {
  for (auto temporal_type : ::arrow::TemporalTypes()) {
    SetInput(ArrayFromJSON(temporal_type, "[2, 3, 1, 0, 5]"));
    for (auto null_placement : AllNullPlacements()) {
      for (auto tiebreaker : AllTiebreakers()) {
        for (auto order : AllOrders()) {
          AssertRankEmpty(temporal_type, order, null_placement, tiebreaker);
        }

        AssertRankSimple(null_placement, tiebreaker);
      }
    }

    SetInput(ArrayFromJSON(temporal_type, "[1, 0, 5, null, 5, null, 0]"));
    AssertRankAllTiebreakers();
  }
}

TEST_F(TestRank, String) {
  for (auto string_type : ::arrow::StringTypes()) {
    SetInput(ArrayFromJSON(string_type, R"(["b", "c", "a", "", "d"])"));
    for (auto null_placement : AllNullPlacements()) {
      for (auto tiebreaker : AllTiebreakers()) {
        for (auto order : AllOrders()) {
          AssertRankEmpty(string_type, order, null_placement, tiebreaker);
        }

        AssertRankSimple(null_placement, tiebreaker);
      }
    }

    SetInput(ArrayFromJSON(string_type, R"(["a", "", "e", null, "e", null, ""])"));
    AssertRankAllTiebreakers();
  }
}

TEST_F(TestRank, FixedSizeBinary) {
  auto binary_type = fixed_size_binary(3);
  SetInput(ArrayFromJSON(binary_type, R"(["bbb", "ccc", "aaa", "   ", "ddd"])"));
  for (auto null_placement : AllNullPlacements()) {
    for (auto tiebreaker : AllTiebreakers()) {
      for (auto order : AllOrders()) {
        AssertRankEmpty(binary_type, order, null_placement, tiebreaker);
      }

      AssertRankSimple(null_placement, tiebreaker);
    }
  }

  SetInput(
      ArrayFromJSON(binary_type, R"(["aaa", "   ", "eee", null, "eee", null, "   "])"));
  AssertRankAllTiebreakers();
}

TEST_F(TestRank, EmptyChunks) {
  SetInput(ChunkedArrayFromJSON(int32(), {"[2, 3]", "[]", "[1, 0]", "[]", "[5]"}));
  for (auto null_placement : AllNullPlacements()) {
    for (auto tiebreaker : AllTiebreakers()) {
      AssertRankSimple(null_placement, tiebreaker);
    }
  }
}

class TestRankQuantile : public BaseTestRank {
 public:
  void AssertRankQuantileGeneric(const std::string& function_name,
                                 const DatumVector& datums, SortOrder order,
                                 NullPlacement null_placement,
                                 const std::shared_ptr<Array>& expected) {
    ARROW_SCOPED_TRACE("function = ", function_name);
    const std::vector<SortKey> sort_keys{SortKey("foo", order)};
    RankQuantileOptions options(sort_keys, null_placement);
    ARROW_SCOPED_TRACE("options = ", options.ToString());
    for (const auto& datum : datums) {
      ASSERT_OK_AND_ASSIGN(auto actual, CallFunction(function_name, {datum}, &options));
      ValidateOutput(actual);
      if (function_name == "rank_normal") {
        // Normal PPF results can only be approximate
        auto equal_options = EqualOptions().atol(1e-8);
        AssertDatumsApproxEqual(expected, actual, /*verbose=*/true, equal_options);
      } else {
        AssertDatumsEqual(expected, actual, /*verbose=*/true);
      }
    }
  }

  void AssertRankQuantileGeneric(const std::string& function_name, const Datum& datum,
                                 SortOrder order, NullPlacement null_placement,
                                 const std::shared_ptr<Array>& expected) {
    AssertRankQuantileGeneric(function_name, DatumVector{datum}, order, null_placement,
                              expected);
  }

  void AssertRankQuantileGeneric(const std::string& function_name,
                                 const DatumVector& datums, SortOrder order,
                                 NullPlacement null_placement,
                                 const std::string& expected) {
    AssertRankQuantileGeneric(function_name, datums, order, null_placement,
                              ArrayFromJSON(float64(), expected));
  }

  void AssertRankQuantileGeneric(const std::string& function_name, const Datum& datum,
                                 SortOrder order, NullPlacement null_placement,
                                 const std::string& expected) {
    AssertRankQuantileGeneric(function_name, DatumVector{datum}, order, null_placement,
                              ArrayFromJSON(float64(), expected));
  }

  void AssertRankQuantileGeneric(const std::string& function_name, SortOrder order,
                                 NullPlacement null_placement,
                                 const std::shared_ptr<Array>& expected) {
    AssertRankQuantileGeneric(function_name, datums_, order, null_placement, expected);
  }

  void AssertRankQuantileGeneric(const std::string& function_name, SortOrder order,
                                 NullPlacement null_placement,
                                 const std::string& expected) {
    AssertRankQuantileGeneric(function_name, datums_, order, null_placement,
                              ArrayFromJSON(float64(), expected));
  }

  template <typename... Args>
  void AssertRankQuantile(Args&&... args) {
    AssertRankQuantileGeneric("rank_quantile", std::forward<Args>(args)...);
  }

  template <typename... Args>
  void AssertRankNormal(Args&&... args) {
    AssertRankQuantileGeneric("rank_normal", std::forward<Args>(args)...);
  }

  void AssertRankQuantileEmpty(std::shared_ptr<DataType> type) {
    for (auto null_placement : AllNullPlacements()) {
      for (auto order : AllOrders()) {
        AssertRankQuantile(ArrayFromJSON(type, "[]"), order, null_placement, "[]");
        AssertRankQuantile(ArrayFromJSON(type, "[null]"), order, null_placement, "[0.5]");
        AssertRankQuantile(ArrayFromJSON(type, "[null, null, null]"), order,
                           null_placement, "[0.5, 0.5, 0.5]");

        AssertRankNormal(ArrayFromJSON(type, "[]"), order, null_placement, "[]");
        AssertRankNormal(ArrayFromJSON(type, "[null]"), order, null_placement, "[0.0]");
        AssertRankNormal(ArrayFromJSON(type, "[null, null, null]"), order, null_placement,
                         "[0.0, 0.0, 0.0]");
      }
    }
  }

  // Expecting an input ordered like [1, 2, 1, 2, 1]
  void AssertRankQuantile_12121() {
    for (auto null_placement : AllNullPlacements()) {
      AssertRankQuantile(SortOrder::Ascending, null_placement,
                         "[0.3, 0.8, 0.3, 0.8, 0.3]");
      AssertRankQuantile(SortOrder::Descending, null_placement,
                         "[0.7, 0.2, 0.7, 0.2, 0.7]");
      AssertRankNormal(SortOrder::Ascending, null_placement,
                       "[-0.5244005127080409, 0.8416212335729143, -0.5244005127080409, "
                       "0.8416212335729143, -0.5244005127080409]");
      AssertRankNormal(SortOrder::Descending, null_placement,
                       "[0.5244005127080407, -0.8416212335729142, 0.5244005127080407, "
                       "-0.8416212335729142, 0.5244005127080407]");
    }
  }

  // Expecting an input ordered like [null, 1, null, 2, null]
  void AssertRankQuantile_N1N2N() {
    AssertRankQuantile(SortOrder::Ascending, NullPlacement::AtStart,
                       "[0.3, 0.7, 0.3, 0.9, 0.3]");
    AssertRankQuantile(SortOrder::Ascending, NullPlacement::AtEnd,
                       "[0.7, 0.1, 0.7, 0.3, 0.7]");
    AssertRankQuantile(SortOrder::Descending, NullPlacement::AtStart,
                       "[0.3, 0.9, 0.3, 0.7, 0.3]");
    AssertRankQuantile(SortOrder::Descending, NullPlacement::AtEnd,
                       "[0.7, 0.3, 0.7, 0.1, 0.7]");

    AssertRankNormal(SortOrder::Ascending, NullPlacement::AtStart,
                     "[-0.5244005127080409, 0.5244005127080407, -0.5244005127080409, "
                     "1.2815515655446004, -0.5244005127080409]");
    AssertRankNormal(SortOrder::Ascending, NullPlacement::AtEnd,
                     "[0.5244005127080407, -1.2815515655446004, 0.5244005127080407, "
                     "-0.5244005127080409, 0.5244005127080407]");
    AssertRankNormal(SortOrder::Descending, NullPlacement::AtStart,
                     "[-0.5244005127080409, 1.2815515655446004, -0.5244005127080409, "
                     "0.5244005127080407, -0.5244005127080409]");
    AssertRankNormal(SortOrder::Descending, NullPlacement::AtEnd,
                     "[0.5244005127080407, -0.5244005127080409, 0.5244005127080407, "
                     "-1.2815515655446004, 0.5244005127080407]");
  }

  void AssertRankQuantileNumeric(std::shared_ptr<DataType> type) {
    ARROW_SCOPED_TRACE("type = ", type->ToString());
    AssertRankQuantileEmpty(type);

    // Reproduce the example from https://en.wikipedia.org/wiki/Percentile_rank
    SetInput(ArrayFromJSON(type, "[7, 5, 5, 4, 4, 3, 3, 3, 2, 1]"));
    for (auto null_placement : AllNullPlacements()) {
      AssertRankQuantile(SortOrder::Ascending, null_placement,
                         "[0.95, 0.8, 0.8, 0.6, 0.6, 0.35, 0.35, 0.35, 0.15, 0.05]");
      AssertRankQuantile(SortOrder::Descending, null_placement,
                         "[0.05, 0.2, 0.2, 0.4, 0.4, 0.65, 0.65, 0.65, 0.85, 0.95]");

      AssertRankNormal(SortOrder::Ascending, null_placement,
                       "[1.6448536269514722, 0.8416212335729143, 0.8416212335729143, "
                       "0.2533471031357997, 0.2533471031357997, -0.38532046640756773, "
                       "-0.38532046640756773, -0.38532046640756773, -1.0364333894937898, "
                       "-1.6448536269514729]");
      AssertRankNormal(SortOrder::Descending, null_placement,
                       "[-1.6448536269514729, -0.8416212335729142, -0.8416212335729142, "
                       "-0.2533471031357997, -0.2533471031357997, 0.38532046640756773, "
                       "0.38532046640756773, 0.38532046640756773, 1.0364333894937898, "
                       "1.6448536269514722]");
    }

    // With nulls
    SetInput(ArrayFromJSON(type, "[null, 1, null, 2, null]"));
    AssertRankQuantile_N1N2N();
  }

  void AssertRankQuantileBinaryLike(std::shared_ptr<DataType> type) {
    ARROW_SCOPED_TRACE("type = ", type->ToString());
    AssertRankQuantileEmpty(type);

    SetInput(ArrayFromJSON(type, R"(["", "ab", "", "ab", ""])"));
    AssertRankQuantile_12121();
    // With nulls
    SetInput(ArrayFromJSON(type, R"([null, "", null, "ab", null])"));
    AssertRankQuantile_N1N2N();
  }
};

TEST_F(TestRankQuantile, DefaultOptions) {
  ASSERT_OK_AND_ASSIGN(auto function,
                       GetFunctionRegistry()->GetFunction("rank_quantile"));
  ASSERT_STREQ(function->default_options()->type_name(), "RankQuantileOptions");
}

TEST_F(TestRankQuantile, Real) {
  for (auto type : ::arrow::FloatingPointTypes()) {
    AssertRankQuantileNumeric(type);
  }
}

TEST_F(TestRankQuantile, Integral) {
  for (auto type : ::arrow::IntTypes()) {
    AssertRankQuantileNumeric(type);
  }
}

TEST_F(TestRankQuantile, Boolean) {
  auto type = boolean();
  AssertRankQuantileEmpty(type);

  SetInput(ArrayFromJSON(type, "[false, true, false, true, false]"));
  AssertRankQuantile_12121();
  // With nulls
  SetInput(ArrayFromJSON(type, "[null, false, null, true, null]"));
  AssertRankQuantile_N1N2N();
}

TEST_F(TestRankQuantile, BinaryLike) {
  for (auto type : BaseBinaryTypes()) {
    AssertRankQuantileBinaryLike(type);
  }
}

TEST_F(TestRankQuantile, FixedSizeBinary) {
  auto type = fixed_size_binary(3);
  AssertRankQuantileEmpty(type);

  SetInput(ArrayFromJSON(type, R"(["abc", "def", "abc", "def", "abc"])"));
  AssertRankQuantile_12121();
  // With nulls
  SetInput(ArrayFromJSON(type, R"([null, "abc", null, "def", null])"));
  AssertRankQuantile_N1N2N();
}

class TestRankNormal : public BaseTestRank {};

TEST_F(TestRankNormal, DefaultOptions) {
  ASSERT_OK_AND_ASSIGN(auto function, GetFunctionRegistry()->GetFunction("rank_normal"));
  ASSERT_STREQ(function->default_options()->type_name(), "RankQuantileOptions");
}

}  // namespace compute
}  // namespace arrow<|MERGE_RESOLUTION|>--- conflicted
+++ resolved
@@ -1206,14 +1206,9 @@
                                        ])");
 
   for (auto null_placement : AllNullPlacements()) {
-<<<<<<< HEAD
-    SortOptions options({SortKey("a", SortOrder::Ascending, null_placement),
-                         SortKey("b", SortOrder::Descending, null_placement)});
-=======
     SortOptions options(
         {SortKey("a", SortOrder::Ascending, null_placement), SortKey("b", SortOrder::Descending, null_placement)},
         null_placement);
->>>>>>> 25984c54
 
     AssertSortIndices(batch, options, "[3, 5, 1, 6, 4, 0, 2]");
   }
@@ -1238,9 +1233,9 @@
 
   SortOptions options(sort_keys);
   AssertSortIndices(batch, options, "[5, 1, 4, 6, 2, 0, 3]");
-  options.sort_keys[0].null_placement = NullPlacement::AtStart;
+  options.sort_keys_[0].null_placement = NullPlacement::AtStart;
   AssertSortIndices(batch, options, "[0, 3, 5, 1, 4, 6, 2]");
-  options.sort_keys[1].null_placement = NullPlacement::AtStart;
+  options.sort_keys_[1].null_placement = NullPlacement::AtStart;
   AssertSortIndices(batch, options, "[3, 0, 5, 1, 4, 2, 6]");
 }
 
@@ -1291,9 +1286,9 @@
 
   SortOptions options(sort_keys);
   AssertSortIndices(batch, options, "[3, 7, 1, 0, 2, 4, 6, 5]");
-  options.sort_keys[0].null_placement = NullPlacement::AtStart;
+  options.sort_keys_[0].null_placement = NullPlacement::AtStart;
   AssertSortIndices(batch, options, "[4, 6, 5, 3, 7, 1, 0, 2]");
-  options.sort_keys[1].null_placement = NullPlacement::AtStart;
+  options.sort_keys_[1].null_placement = NullPlacement::AtStart;
   AssertSortIndices(batch, options, "[5, 4, 6, 3, 1, 7, 0, 2]");
 }
 
@@ -1317,9 +1312,9 @@
 
   SortOptions options(sort_keys);
   AssertSortIndices(batch, options, "[7, 1, 2, 6, 5, 4, 0, 3]");
-  options.sort_keys[0].null_placement = NullPlacement::AtStart;
+  options.sort_keys_[0].null_placement = NullPlacement::AtStart;
   AssertSortIndices(batch, options, "[0, 3, 6, 5, 4, 7, 1, 2]");
-  options.sort_keys[1].null_placement = NullPlacement::AtStart;
+  options.sort_keys_[1].null_placement = NullPlacement::AtStart;
   AssertSortIndices(batch, options, "[3, 0, 4, 5, 6, 7, 1, 2]");
 }
 
@@ -1343,9 +1338,9 @@
 
   SortOptions options(sort_keys);
   AssertSortIndices(batch, options, "[3, 1, 6, 2, 4, 0, 7, 5]");
-  options.sort_keys[0].null_placement = NullPlacement::AtStart;
+  options.sort_keys_[0].null_placement = NullPlacement::AtStart;
   AssertSortIndices(batch, options, "[7, 5, 3, 1, 6, 2, 4, 0]");
-  options.sort_keys[1].null_placement = NullPlacement::AtStart;
+  options.sort_keys_[1].null_placement = NullPlacement::AtStart;
   AssertSortIndices(batch, options, "[7, 5, 1, 6, 3, 0, 2, 4]");
 }
 
@@ -1370,7 +1365,7 @@
   for (auto null_placement : AllNullPlacements()) {
     SortOptions options(sort_keys);
     for (size_t i = 0; i < sort_keys.size(); i++) {
-      options.sort_keys[i].null_placement = null_placement;
+      options.sort_keys_[i].null_placement = null_placement;
     }
     AssertSortIndices(batch, options, "[3, 5, 1, 4, 0, 2]");
   }
@@ -1393,9 +1388,9 @@
 
   SortOptions options(sort_keys);
   AssertSortIndices(batch, options, "[4, 3, 0, 2, 1]");
-  options.sort_keys[0].null_placement = NullPlacement::AtStart;
+  options.sort_keys_[0].null_placement = NullPlacement::AtStart;
   AssertSortIndices(batch, options, "[4, 3, 0, 2, 1]");
-  options.sort_keys[1].null_placement = NullPlacement::AtStart;
+  options.sort_keys_[1].null_placement = NullPlacement::AtStart;
   AssertSortIndices(batch, options, "[3, 4, 0, 2, 1]");
 }
 
@@ -1475,9 +1470,9 @@
 
   SortOptions options(sort_keys);
   AssertSortIndices(batch, options, "[7, 1, 2, 6, 5, 4, 0, 3]");
-  options.sort_keys[0].null_placement = NullPlacement::AtStart;
+  options.sort_keys_[0].null_placement = NullPlacement::AtStart;
   AssertSortIndices(batch, options, "[0, 3, 6, 5, 4, 7, 1, 2]");
-  options.sort_keys[1].null_placement = NullPlacement::AtStart;
+  options.sort_keys_[1].null_placement = NullPlacement::AtStart;
   AssertSortIndices(batch, options, "[3, 0, 4, 5, 6, 7, 1, 2]");
 }
 
@@ -1498,10 +1493,10 @@
   SortOptions options(sort_keys);
   AssertSortIndices(table, options, "[]");
   AssertSortIndices(chunked_table, options, "[]");
-  options.sort_keys[0].null_placement = NullPlacement::AtStart;
+  options.sort_keys_[0].null_placement = NullPlacement::AtStart;
   AssertSortIndices(table, options, "[]");
   AssertSortIndices(chunked_table, options, "[]");
-  options.sort_keys[1].null_placement = NullPlacement::AtStart;
+  options.sort_keys_[1].null_placement = NullPlacement::AtStart;
   AssertSortIndices(table, options, "[]");
   AssertSortIndices(chunked_table, options, "[]");
 }
@@ -1545,9 +1540,9 @@
                                     ])"});
   SortOptions options(sort_keys);
   AssertSortIndices(table, options, "[5, 1, 4, 6, 2, 0, 3]");
-  options.sort_keys[0].null_placement = NullPlacement::AtStart;
+  options.sort_keys_[0].null_placement = NullPlacement::AtStart;
   AssertSortIndices(table, options, "[0, 3, 5, 1, 4, 6, 2]");
-  options.sort_keys[1].null_placement = NullPlacement::AtStart;
+  options.sort_keys_[1].null_placement = NullPlacement::AtStart;
   AssertSortIndices(table, options, "[3, 0, 5, 1, 4, 2, 6]");
 
   // Same data, several chunks
@@ -1560,12 +1555,12 @@
                                      {"a": 1,    "b": 5},
                                      {"a": 3,    "b": 5}
                                     ])"});
-  options.sort_keys[0].null_placement = NullPlacement::AtEnd;
-  options.sort_keys[1].null_placement = NullPlacement::AtEnd;
+  options.sort_keys_[0].null_placement = NullPlacement::AtEnd;
+  options.sort_keys_[1].null_placement = NullPlacement::AtEnd;
   AssertSortIndices(table, options, "[5, 1, 4, 6, 2, 0, 3]");
-  options.sort_keys[0].null_placement = NullPlacement::AtStart;
+  options.sort_keys_[0].null_placement = NullPlacement::AtStart;
   AssertSortIndices(table, options, "[0, 3, 5, 1, 4, 6, 2]");
-  options.sort_keys[1].null_placement = NullPlacement::AtStart;
+  options.sort_keys_[1].null_placement = NullPlacement::AtStart;
   AssertSortIndices(table, options, "[3, 0, 5, 1, 4, 2, 6]");
 }
 
@@ -1589,9 +1584,9 @@
                                     ])"});
   SortOptions options(sort_keys);
   AssertSortIndices(table, options, "[3, 7, 1, 0, 2, 4, 6, 5]");
-  options.sort_keys[0].null_placement = NullPlacement::AtStart;
+  options.sort_keys_[0].null_placement = NullPlacement::AtStart;
   AssertSortIndices(table, options, "[4, 6, 5, 3, 7, 1, 0, 2]");
-  options.sort_keys[1].null_placement = NullPlacement::AtStart;
+  options.sort_keys_[1].null_placement = NullPlacement::AtStart;
   AssertSortIndices(table, options, "[5, 4, 6, 3, 1, 7, 0, 2]");
 
   // Same data, several chunks
@@ -1605,12 +1600,12 @@
                                      {"a": NaN,  "b": 5},
                                      {"a": 1,    "b": 5}
                                     ])"});
-  options.sort_keys[0].null_placement = NullPlacement::AtEnd;
-  options.sort_keys[1].null_placement = NullPlacement::AtEnd;
+  options.sort_keys_[0].null_placement = NullPlacement::AtEnd;
+  options.sort_keys_[1].null_placement = NullPlacement::AtEnd;
   AssertSortIndices(table, options, "[3, 7, 1, 0, 2, 4, 6, 5]");
-  options.sort_keys[0].null_placement = NullPlacement::AtStart;
+  options.sort_keys_[0].null_placement = NullPlacement::AtStart;
   AssertSortIndices(table, options, "[4, 6, 5, 3, 7, 1, 0, 2]");
-  options.sort_keys[1].null_placement = NullPlacement::AtStart;
+  options.sort_keys_[1].null_placement = NullPlacement::AtStart;
   AssertSortIndices(table, options, "[5, 4, 6, 3, 1, 7, 0, 2]");
 }
 
@@ -1634,9 +1629,9 @@
                                     ])"});
   SortOptions options(sort_keys);
   AssertSortIndices(table, options, "[7, 1, 2, 6, 5, 4, 0, 3]");
-  options.sort_keys[0].null_placement = NullPlacement::AtStart;
+  options.sort_keys_[0].null_placement = NullPlacement::AtStart;
   AssertSortIndices(table, options, "[0, 3, 6, 5, 4, 7, 1, 2]");
-  options.sort_keys[1].null_placement = NullPlacement::AtStart;
+  options.sort_keys_[1].null_placement = NullPlacement::AtStart;
   AssertSortIndices(table, options, "[3, 0, 4, 5, 6, 7, 1, 2]");
 
   // Same data, several chunks
@@ -1650,12 +1645,12 @@
                                      {"a": NaN,  "b": 5},
                                      {"a": 1,    "b": 5}
                                     ])"});
-  options.sort_keys[0].null_placement = NullPlacement::AtEnd;
-  options.sort_keys[1].null_placement = NullPlacement::AtEnd;
+  options.sort_keys_[0].null_placement = NullPlacement::AtEnd;
+  options.sort_keys_[1].null_placement = NullPlacement::AtEnd;
   AssertSortIndices(table, options, "[7, 1, 2, 6, 5, 4, 0, 3]");
-  options.sort_keys[0].null_placement = NullPlacement::AtStart;
+  options.sort_keys_[0].null_placement = NullPlacement::AtStart;
   AssertSortIndices(table, options, "[0, 3, 6, 5, 4, 7, 1, 2]");
-  options.sort_keys[1].null_placement = NullPlacement::AtStart;
+  options.sort_keys_[1].null_placement = NullPlacement::AtStart;
   AssertSortIndices(table, options, "[3, 0, 4, 5, 6, 7, 1, 2]");
 }
 
@@ -1679,9 +1674,9 @@
                                          ])"});
   SortOptions options(sort_keys);
   AssertSortIndices(table, options, "[3, 1, 6, 2, 4, 0, 7, 5]");
-  options.sort_keys[0].null_placement = NullPlacement::AtStart;
+  options.sort_keys_[0].null_placement = NullPlacement::AtStart;
   AssertSortIndices(table, options, "[7, 5, 3, 1, 6, 2, 4, 0]");
-  options.sort_keys[1].null_placement = NullPlacement::AtStart;
+  options.sort_keys_[1].null_placement = NullPlacement::AtStart;
   AssertSortIndices(table, options, "[7, 5, 1, 6, 3, 0, 2, 4]");
 }
 
@@ -1705,8 +1700,8 @@
                                          ])"});
   SortOptions options(sort_keys);
   AssertSortIndices(table, options, "[1, 5, 2, 6, 4, 0, 7, 3]");
-  options.sort_keys[0].null_placement = NullPlacement::AtStart;
-  options.sort_keys[1].null_placement = NullPlacement::AtStart;
+  options.sort_keys_[0].null_placement = NullPlacement::AtStart;
+  options.sort_keys_[1].null_placement = NullPlacement::AtStart;
   AssertSortIndices(table, options, "[1, 5, 2, 6, 0, 4, 7, 3]");
 }
 
@@ -1727,9 +1722,9 @@
                                           ])"});
   SortOptions options(sort_keys);
   AssertSortIndices(table, options, "[4, 3, 0, 2, 1]");
-  options.sort_keys[0].null_placement = NullPlacement::AtStart;
+  options.sort_keys_[0].null_placement = NullPlacement::AtStart;
   AssertSortIndices(table, options, "[4, 3, 0, 2, 1]");
-  options.sort_keys[1].null_placement = NullPlacement::AtStart;
+  options.sort_keys_[1].null_placement = NullPlacement::AtStart;
   AssertSortIndices(table, options, "[3, 4, 0, 2, 1]");
 }
 
@@ -1793,9 +1788,9 @@
                                     ])"});
   SortOptions options(sort_keys);
   AssertSortIndices(table, options, "[7, 1, 2, 6, 5, 4, 0, 3]");
-  options.sort_keys[0].null_placement = NullPlacement::AtStart;
+  options.sort_keys_[0].null_placement = NullPlacement::AtStart;
   AssertSortIndices(table, options, "[0, 3, 6, 5, 4, 7, 1, 2]");
-  options.sort_keys[1].null_placement = NullPlacement::AtStart;
+  options.sort_keys_[1].null_placement = NullPlacement::AtStart;
   AssertSortIndices(table, options, "[3, 0, 4, 5, 6, 7, 1, 2]");
 }
 
@@ -1815,17 +1810,17 @@
   SortOptions options(
       {SortKey("a", SortOrder::Ascending), SortKey("b", SortOrder::Descending)});
   AssertSortIndices(table, options, "[7, 1, 2, 6, 5, 4, 0, 3]");
-  options.sort_keys[0].null_placement = NullPlacement::AtStart;
+  options.sort_keys_[0].null_placement = NullPlacement::AtStart;
   AssertSortIndices(table, options, "[0, 3, 6, 5, 4, 7, 1, 2]");
-  options.sort_keys[1].null_placement = NullPlacement::AtStart;
+  options.sort_keys_[1].null_placement = NullPlacement::AtStart;
   AssertSortIndices(table, options, "[3, 0, 4, 5, 6, 7, 1, 2]");
 
   options = SortOptions(
       {SortKey("b", SortOrder::Ascending), SortKey("a", SortOrder::Descending)});
   AssertSortIndices(table, options, "[1, 7, 6, 0, 5, 2, 4, 3]");
-  options.sort_keys[0].null_placement = NullPlacement::AtStart;
+  options.sort_keys_[0].null_placement = NullPlacement::AtStart;
   AssertSortIndices(table, options, "[2, 4, 3, 5, 1, 7, 6, 0]");
-  options.sort_keys[1].null_placement = NullPlacement::AtStart;
+  options.sort_keys_[1].null_placement = NullPlacement::AtStart;
   AssertSortIndices(table, options, "[3, 4, 2, 5, 1, 0, 6, 7]");
 }
 
@@ -1857,7 +1852,7 @@
   for (auto null_placement : AllNullPlacements()) {
     SortOptions options(sort_keys);
     for (size_t i = 0; i < sort_keys.size(); i++) {
-      options.sort_keys[i].null_placement = null_placement;
+      options.sort_keys_[i].null_placement = null_placement;
     }
     AssertSortIndices(table, options, "[0, 6, 1, 4, 7, 3, 2, 5]");
   }
@@ -1931,35 +1926,21 @@
         DCHECK(!sort_key.target.IsNested());
 
         if (auto name = sort_key.target.name()) {
-<<<<<<< HEAD
           sort_columns_.emplace_back(table.GetColumnByName(*name).get(), sort_key);
-=======
-          sort_columns_.emplace_back(table.GetColumnByName(*name).get(), sort_key.order, sort_key.null_placement);
->>>>>>> 25984c54
           continue;
         }
 
         auto index = sort_key.target.field_path()->indices()[0];
-<<<<<<< HEAD
         sort_columns_.emplace_back(table.column(index).get(), sort_key);
-=======
-        sort_columns_.emplace_back(table.column(index).get(), sort_key.order, sort_key.null_placement);
->>>>>>> 25984c54
       }
     }
 
     // Return true if the left record is less or equals to the right record,
     // false otherwise.
     bool operator()(uint64_t lhs, uint64_t rhs) {
-<<<<<<< HEAD
       for (const auto& pair : sort_columns_) {
         ColumnComparator comparator(pair.second.order, pair.second.null_placement);
         const auto& chunked_array = *pair.first;
-=======
-      for (const auto& tuple : sort_columns_) {
-        ColumnComparator comparator(std::get<1>(tuple), std::get<2>(tuple));
-        const auto& chunked_array = *std::get<0>(tuple);
->>>>>>> 25984c54
         int64_t lhs_index = 0, rhs_index = 0;
         const Array* lhs_array = FindTargetArray(chunked_array, lhs, &lhs_index);
         const Array* rhs_array = FindTargetArray(chunked_array, rhs, &rhs_index);
@@ -1987,11 +1968,7 @@
     }
 
     const SortOptions& options_;
-<<<<<<< HEAD
     std::vector<std::pair<const ChunkedArray*, SortKey>> sort_columns_;
-=======
-    std::vector<std::tuple<const ChunkedArray*, SortOrder, NullPlacement>> sort_columns_;
->>>>>>> 25984c54
   };
 
  public:
@@ -2267,22 +2244,17 @@
 
     SortOptions options(sort_keys);
     AssertSortIndices(datum, options, "[7, 6, 3, 4, 0, 2, 1, 8, 5]");
-    options.sort_keys[0].null_placement = NullPlacement::AtStart;
-    options.sort_keys[1].null_placement = NullPlacement::AtStart;
+    options.sort_keys_[0].null_placement = NullPlacement::AtStart;
+    options.sort_keys_[1].null_placement = NullPlacement::AtStart;
     AssertSortIndices(datum, options, "[5, 2, 1, 8, 3, 7, 6, 0, 4]");
 
     // Implementations may have an optimized path for cases with one sort key.
     // Additionally, this key references a struct containing another struct, which should
     // work recursively
-<<<<<<< HEAD
-    options.sort_keys = {SortKey(FieldRef("a"), SortOrder::Ascending)};
-    options.sort_keys[0].null_placement = NullPlacement::AtEnd;
-=======
     options.sort_keys_ = {SortKey(FieldRef("a"), SortOrder::Ascending)};
-    options.null_placement = NullPlacement::AtEnd;
->>>>>>> 25984c54
+    options.sort_keys_[0].null_placement = NullPlacement::AtEnd;
     AssertSortIndices(datum, options, "[6, 7, 3, 4, 0, 8, 1, 2, 5]");
-    options.sort_keys[0].null_placement = NullPlacement::AtStart;
+    options.sort_keys_[0].null_placement = NullPlacement::AtStart;
     AssertSortIndices(datum, options, "[5, 8, 1, 2, 3, 6, 7, 0, 4]");
   }
 
