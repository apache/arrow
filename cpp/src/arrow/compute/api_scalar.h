--- conflicted
+++ resolved
@@ -270,7 +270,7 @@
  public:
   /// How to handle null values.
   enum NullMatchingBehavior {
-    /// Match, any null in `value_set` is successfully matched in
+    /// MATCH, any null in `value_set` is successfully matched in
     /// the input.
     MATCH,
     /// SKIP, any null in `value_set` is ignored and nulls in the input
@@ -279,7 +279,7 @@
     /// EMIT_NULL, any null in `value_set` is ignored and nulls in the
     /// input produce null (IndexIn and IsIn) values in the output.
     EMIT_NULL,
-    /// INCONCLUSIVE, null values are regard as unknown values, which is
+    /// INCONCLUSIVE, null values are regarded as unknown values, which is
     /// sql-compatible. nulls in the input produce null (IndexIn and IsIn)
     /// values in the output. Besides, if `value_set` contains a null,
     /// non-null unmatched values in the input also produce null values
@@ -298,22 +298,6 @@
   /// The set of values to look up input values into.
   Datum value_set;
 
-<<<<<<< HEAD
-=======
-  /// How to match null values.
-  ///
-  /// MATCH, any null in `value_set` is successfully matched in
-  /// the input.
-  /// SKIP, any null in `value_set` is ignored and nulls in the input
-  /// produce null (IndexIn) or false (IsIn) values in the output.
-  /// EMIT_NULL, any null in `value_set` is ignored and nulls in the
-  /// input produce null (IndexIn and IsIn) values in the output.
-  /// INCONCLUSIVE, null values are regarded as unknown values, which is
-  /// sql-compatible. nulls in the input produce null (IndexIn and IsIn)
-  /// values in the output. Besides, if `value_set` contains a null,
-  /// non-null unmatched values in the input also produce null values
-  /// (IndexIn and IsIn) in the output.
->>>>>>> 9628bf22
   NullMatchingBehavior null_matching_behavior;
 
   // DEPRECATED(will be removed after removing of skip_nulls)
