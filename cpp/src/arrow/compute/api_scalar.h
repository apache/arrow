--- conflicted
+++ resolved
@@ -691,6 +691,22 @@
     ElementWiseAggregateOptions options = ElementWiseAggregateOptions::Defaults(),
     ExecContext* ctx = NULLPTR);
 
+/// \brief Between compares each element in `values`
+/// with `left` as a lower bound and 'right' as an upperbound
+///
+/// \param[in] values input to compare between left and right
+/// \param[in] left used as the lower bound for comparison
+/// \param[in] right used as the upper bound for comparison
+/// \param[in] ctx the function execution context, optional
+///
+/// \return the resulting datum
+///
+/// \note Bounds are not inclusive
+/// \note API not yet finalized
+ARROW_EXPORT
+Result<Datum> Between(const Datum& values, const Datum& left, const Datum& right,
+                      ExecContext* ctx = NULLPTR);
+
 /// \brief Get the sign of a value. Array values can be of arbitrary length. If argument
 /// is null the result will be null.
 ///
@@ -958,7 +974,6 @@
 Result<Datum> CaseWhen(const Datum& cond, const std::vector<Datum>& cases,
                        ExecContext* ctx = NULLPTR);
 
-<<<<<<< HEAD
 /// \brief Year returns year for each element of `values`
 ///
 /// \param[in] values input to extract year from
@@ -1208,23 +1223,6 @@
 ARROW_EXPORT Result<Datum> AssumeTimezone(const Datum& values,
                                           AssumeTimezoneOptions options,
                                           ExecContext* ctx = NULLPTR);
-=======
-/// \brief Between compares each element in `values`
-/// with `left` as a lower bound and 'right' as an upperbound
-///
-/// \param[in] values input to compare between left and right
-/// \param[in] left used as the lower bound for comparison
-/// \param[in] right used as the upper bound for comparison
-/// \param[in] ctx the function execution context, optional
-///
-/// \return the resulting datum
-///
-/// \note Bounds are not inclusive
-/// \note API not yet finalized
-ARROW_EXPORT
-Result<Datum> Between(const Datum& values, const Datum& left, const Datum& right,
-                      ExecContext* ctx = NULLPTR);
->>>>>>> 5a1ba455
 
 }  // namespace compute
 }  // namespace arrow
