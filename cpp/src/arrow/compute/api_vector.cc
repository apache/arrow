--- conflicted
+++ resolved
@@ -137,14 +137,9 @@
 static auto kArraySortOptionsType = GetFunctionOptionsType<ArraySortOptions>(
     DataMember("order", &ArraySortOptions::order),
     DataMember("null_placement", &ArraySortOptions::null_placement));
-<<<<<<< HEAD
-static auto kSortOptionsType =
-    GetFunctionOptionsType<SortOptions>(DataMember("sort_keys", &SortOptions::sort_keys));
-=======
 static auto kSortOptionsType = GetFunctionOptionsType<SortOptions>(
     CoercedDataMember("sort_keys", &SortOptions::sort_keys_,
                       &SortOptions::GetSortKeys));
->>>>>>> 25984c54
 static auto kPartitionNthOptionsType = GetFunctionOptionsType<PartitionNthOptions>(
     DataMember("pivot", &PartitionNthOptions::pivot),
     DataMember("null_placement", &PartitionNthOptions::null_placement));
@@ -158,12 +153,8 @@
     DataMember("start", &CumulativeOptions::start),
     DataMember("skip_nulls", &CumulativeOptions::skip_nulls));
 static auto kRankOptionsType = GetFunctionOptionsType<RankOptions>(
-<<<<<<< HEAD
-    DataMember("sort_keys", &RankOptions::sort_keys),
-=======
     CoercedDataMember("sort_keys", &RankOptions::sort_keys_,
                       &RankOptions::GetSortKeys),
->>>>>>> 25984c54
     DataMember("tiebreaker", &RankOptions::tiebreaker));
 static auto kRankQuantileOptionsType = GetFunctionOptionsType<RankQuantileOptions>(
     CoercedDataMember("sort_keys", &RankQuantileOptions::sort_keys_,
@@ -205,12 +196,6 @@
       null_placement(null_placement) {}
 constexpr char ArraySortOptions::kTypeName[];
 
-<<<<<<< HEAD
-SortOptions::SortOptions(std::vector<SortKey> sort_keys)
-    : FunctionOptions(internal::kSortOptionsType), sort_keys(std::move(sort_keys)) {}
-SortOptions::SortOptions(const Ordering& ordering)
-    : FunctionOptions(internal::kSortOptionsType), sort_keys(ordering.sort_keys()) {}
-=======
 SortOptions::SortOptions(std::vector<SortKey> sort_keys, std::optional<NullPlacement> null_placement)
     : FunctionOptions(internal::kSortOptionsType),
       sort_keys_(std::move(sort_keys)),
@@ -219,7 +204,6 @@
     : FunctionOptions(internal::kSortOptionsType),
       sort_keys_(ordering.sort_keys()),
       null_placement(ordering.null_placement()) {}
->>>>>>> 25984c54
 constexpr char SortOptions::kTypeName[];
 
 PartitionNthOptions::PartitionNthOptions(int64_t pivot, NullPlacement null_placement)
@@ -249,18 +233,11 @@
       skip_nulls(skip_nulls) {}
 constexpr char CumulativeOptions::kTypeName[];
 
-<<<<<<< HEAD
-RankOptions::RankOptions(std::vector<SortKey> sort_keys,
-                         RankOptions::Tiebreaker tiebreaker)
-    : FunctionOptions(internal::kRankOptionsType),
-      sort_keys(std::move(sort_keys)),
-=======
 RankOptions::RankOptions(std::vector<SortKey> sort_keys, std::optional<NullPlacement> null_placement,
                          RankOptions::Tiebreaker tiebreaker)
     : FunctionOptions(internal::kRankOptionsType),
       sort_keys_(std::move(sort_keys)),
       null_placement(null_placement),
->>>>>>> 25984c54
       tiebreaker(tiebreaker) {}
 constexpr char RankOptions::kTypeName[];
 
