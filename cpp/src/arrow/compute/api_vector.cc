// Licensed to the Apache Software Foundation (ASF) under one
// or more contributor license agreements.  See the NOTICE file
// distributed with this work for additional information
// regarding copyright ownership.  The ASF licenses this file
// to you under the Apache License, Version 2.0 (the
// "License"); you may not use this file except in compliance
// with the License.  You may obtain a copy of the License at
//
//   http://www.apache.org/licenses/LICENSE-2.0
//
// Unless required by applicable law or agreed to in writing,
// software distributed under the License is distributed on an
// "AS IS" BASIS, WITHOUT WARRANTIES OR CONDITIONS OF ANY
// KIND, either express or implied.  See the License for the
// specific language governing permissions and limitations
// under the License.

#include "arrow/compute/api_vector.h"

#include <memory>
#include <sstream>
#include <utility>
#include <vector>

#include "arrow/array/array_nested.h"
#include "arrow/array/builder_primitive.h"
#include "arrow/compute/exec.h"
#include "arrow/compute/function_internal.h"
#include "arrow/compute/registry.h"
#include "arrow/datum.h"
#include "arrow/record_batch.h"
#include "arrow/result.h"
#include "arrow/util/checked_cast.h"
#include "arrow/util/logging.h"

namespace arrow {

using internal::checked_cast;
using internal::checked_pointer_cast;

namespace internal {

using compute::DictionaryEncodeOptions;
using compute::FilterOptions;
using compute::NullPlacement;
using compute::RankOptions;

template <>
struct EnumTraits<FilterOptions::NullSelectionBehavior>
    : BasicEnumTraits<FilterOptions::NullSelectionBehavior, FilterOptions::DROP,
                      FilterOptions::EMIT_NULL> {
  static std::string name() { return "FilterOptions::NullSelectionBehavior"; }
  static std::string value_name(FilterOptions::NullSelectionBehavior value) {
    switch (value) {
      case FilterOptions::DROP:
        return "DROP";
      case FilterOptions::EMIT_NULL:
        return "EMIT_NULL";
    }
    return "<INVALID>";
  }
};
template <>
struct EnumTraits<DictionaryEncodeOptions::NullEncodingBehavior>
    : BasicEnumTraits<DictionaryEncodeOptions::NullEncodingBehavior,
                      DictionaryEncodeOptions::ENCODE, DictionaryEncodeOptions::MASK> {
  static std::string name() { return "DictionaryEncodeOptions::NullEncodingBehavior"; }
  static std::string value_name(DictionaryEncodeOptions::NullEncodingBehavior value) {
    switch (value) {
      case DictionaryEncodeOptions::ENCODE:
        return "ENCODE";
      case DictionaryEncodeOptions::MASK:
        return "MASK";
    }
    return "<INVALID>";
  }
};
template <>
struct EnumTraits<NullPlacement>
    : BasicEnumTraits<NullPlacement, NullPlacement::AtStart, NullPlacement::AtEnd> {
  static std::string name() { return "NullPlacement"; }
  static std::string value_name(NullPlacement value) {
    switch (value) {
      case NullPlacement::AtStart:
        return "AtStart";
      case NullPlacement::AtEnd:
        return "AtEnd";
    }
    return "<INVALID>";
  }
};
template <>
struct EnumTraits<RankOptions::Tiebreaker>
    : BasicEnumTraits<RankOptions::Tiebreaker, RankOptions::Min, RankOptions::Max,
                      RankOptions::First, RankOptions::Dense> {
  static std::string name() { return "Tiebreaker"; }
  static std::string value_name(RankOptions::Tiebreaker value) {
    switch (value) {
      case RankOptions::Min:
        return "Min";
      case RankOptions::Max:
        return "Max";
      case RankOptions::First:
        return "First";
      case RankOptions::Dense:
        return "Dense";
    }
    return "<INVALID>";
  }
};

}  // namespace internal

namespace compute {

// ----------------------------------------------------------------------
// Function options

bool SortKey::Equals(const SortKey& other) const {
  return target == other.target && order == other.order;
}
std::string SortKey::ToString() const {
  std::stringstream ss;
  ss << target.ToString() << ' ';
  switch (order) {
    case SortOrder::Ascending:
      ss << "ASC";
      break;
    case SortOrder::Descending:
      ss << "DESC";
      break;
  }
  return ss.str();
}

namespace internal {
namespace {
using ::arrow::internal::DataMember;
static auto kFilterOptionsType = GetFunctionOptionsType<FilterOptions>(
    DataMember("null_selection_behavior", &FilterOptions::null_selection_behavior));
static auto kTakeOptionsType = GetFunctionOptionsType<TakeOptions>(
    DataMember("boundscheck", &TakeOptions::boundscheck));
static auto kDictionaryEncodeOptionsType =
    GetFunctionOptionsType<DictionaryEncodeOptions>(DataMember(
        "null_encoding_behavior", &DictionaryEncodeOptions::null_encoding_behavior));
static auto kArraySortOptionsType = GetFunctionOptionsType<ArraySortOptions>(
    DataMember("order", &ArraySortOptions::order),
    DataMember("null_placement", &ArraySortOptions::null_placement));
static auto kSortOptionsType = GetFunctionOptionsType<SortOptions>(
    DataMember("sort_keys", &SortOptions::sort_keys),
    DataMember("null_placement", &SortOptions::null_placement));
static auto kPartitionNthOptionsType = GetFunctionOptionsType<PartitionNthOptions>(
    DataMember("pivot", &PartitionNthOptions::pivot),
    DataMember("null_placement", &PartitionNthOptions::null_placement));
static auto kSelectKOptionsType = GetFunctionOptionsType<SelectKOptions>(
    DataMember("k", &SelectKOptions::k),
    DataMember("sort_keys", &SelectKOptions::sort_keys));
<<<<<<< HEAD
static auto kRunLengthEncodeOptionsType =
    GetFunctionOptionsType<RunLengthEncodeOptions>();
=======
static auto kCumulativeSumOptionsType = GetFunctionOptionsType<CumulativeSumOptions>(
    DataMember("start", &CumulativeSumOptions::start),
    DataMember("skip_nulls", &CumulativeSumOptions::skip_nulls),
    DataMember("check_overflow", &CumulativeSumOptions::check_overflow));
static auto kRankOptionsType = GetFunctionOptionsType<RankOptions>(
    DataMember("sort_keys", &RankOptions::sort_keys),
    DataMember("null_placement", &RankOptions::null_placement),
    DataMember("tiebreaker", &RankOptions::tiebreaker));
>>>>>>> 83278076
}  // namespace
}  // namespace internal

FilterOptions::FilterOptions(NullSelectionBehavior null_selection)
    : FunctionOptions(internal::kFilterOptionsType),
      null_selection_behavior(null_selection) {}
constexpr char FilterOptions::kTypeName[];

TakeOptions::TakeOptions(bool boundscheck)
    : FunctionOptions(internal::kTakeOptionsType), boundscheck(boundscheck) {}
constexpr char TakeOptions::kTypeName[];

DictionaryEncodeOptions::DictionaryEncodeOptions(NullEncodingBehavior null_encoding)
    : FunctionOptions(internal::kDictionaryEncodeOptionsType),
      null_encoding_behavior(null_encoding) {}
constexpr char DictionaryEncodeOptions::kTypeName[];

ArraySortOptions::ArraySortOptions(SortOrder order, NullPlacement null_placement)
    : FunctionOptions(internal::kArraySortOptionsType),
      order(order),
      null_placement(null_placement) {}
constexpr char ArraySortOptions::kTypeName[];

SortOptions::SortOptions(std::vector<SortKey> sort_keys, NullPlacement null_placement)
    : FunctionOptions(internal::kSortOptionsType),
      sort_keys(std::move(sort_keys)),
      null_placement(null_placement) {}
constexpr char SortOptions::kTypeName[];

PartitionNthOptions::PartitionNthOptions(int64_t pivot, NullPlacement null_placement)
    : FunctionOptions(internal::kPartitionNthOptionsType),
      pivot(pivot),
      null_placement(null_placement) {}
constexpr char PartitionNthOptions::kTypeName[];

SelectKOptions::SelectKOptions(int64_t k, std::vector<SortKey> sort_keys)
    : FunctionOptions(internal::kSelectKOptionsType),
      k(k),
      sort_keys(std::move(sort_keys)) {}
constexpr char SelectKOptions::kTypeName[];

<<<<<<< HEAD
RunLengthEncodeOptions::RunLengthEncodeOptions()
    : FunctionOptions(internal::kRunLengthEncodeOptionsType) {}
constexpr char RunLengthEncodeOptions::kTypeName[];
=======
CumulativeSumOptions::CumulativeSumOptions(double start, bool skip_nulls,
                                           bool check_overflow)
    : CumulativeSumOptions(std::make_shared<DoubleScalar>(start), skip_nulls,
                           check_overflow) {}
CumulativeSumOptions::CumulativeSumOptions(std::shared_ptr<Scalar> start, bool skip_nulls,
                                           bool check_overflow)
    : FunctionOptions(internal::kCumulativeSumOptionsType),
      start(std::move(start)),
      skip_nulls(skip_nulls),
      check_overflow(check_overflow) {}
constexpr char CumulativeSumOptions::kTypeName[];

RankOptions::RankOptions(std::vector<SortKey> sort_keys, NullPlacement null_placement,
                         RankOptions::Tiebreaker tiebreaker)
    : FunctionOptions(internal::kRankOptionsType),
      sort_keys(std::move(sort_keys)),
      null_placement(null_placement),
      tiebreaker(tiebreaker) {}
constexpr char RankOptions::kTypeName[];
>>>>>>> 83278076

namespace internal {
void RegisterVectorOptions(FunctionRegistry* registry) {
  DCHECK_OK(registry->AddFunctionOptionsType(kFilterOptionsType));
  DCHECK_OK(registry->AddFunctionOptionsType(kTakeOptionsType));
  DCHECK_OK(registry->AddFunctionOptionsType(kDictionaryEncodeOptionsType));
  DCHECK_OK(registry->AddFunctionOptionsType(kArraySortOptionsType));
  DCHECK_OK(registry->AddFunctionOptionsType(kSortOptionsType));
  DCHECK_OK(registry->AddFunctionOptionsType(kPartitionNthOptionsType));
  DCHECK_OK(registry->AddFunctionOptionsType(kSelectKOptionsType));
<<<<<<< HEAD
  DCHECK_OK(registry->AddFunctionOptionsType(kRunLengthEncodeOptionsType));
=======
  DCHECK_OK(registry->AddFunctionOptionsType(kCumulativeSumOptionsType));
  DCHECK_OK(registry->AddFunctionOptionsType(kRankOptionsType));
>>>>>>> 83278076
}
}  // namespace internal

// ----------------------------------------------------------------------
// Direct exec interface to kernels

Result<std::shared_ptr<Array>> NthToIndices(const Array& values,
                                            const PartitionNthOptions& options,
                                            ExecContext* ctx) {
  ARROW_ASSIGN_OR_RAISE(Datum result, CallFunction("partition_nth_indices",
                                                   {Datum(values)}, &options, ctx));
  return result.make_array();
}

Result<std::shared_ptr<Array>> NthToIndices(const Array& values, int64_t n,
                                            ExecContext* ctx) {
  PartitionNthOptions options(/*pivot=*/n);
  ARROW_ASSIGN_OR_RAISE(Datum result, CallFunction("partition_nth_indices",
                                                   {Datum(values)}, &options, ctx));
  return result.make_array();
}

Result<std::shared_ptr<Array>> SelectKUnstable(const Datum& datum,
                                               const SelectKOptions& options,
                                               ExecContext* ctx) {
  ARROW_ASSIGN_OR_RAISE(Datum result,
                        CallFunction("select_k_unstable", {datum}, &options, ctx));
  return result.make_array();
}

Result<Datum> ReplaceWithMask(const Datum& values, const Datum& mask,
                              const Datum& replacements, ExecContext* ctx) {
  return CallFunction("replace_with_mask", {values, mask, replacements}, ctx);
}

Result<Datum> FillNullForward(const Datum& values, ExecContext* ctx) {
  return CallFunction("fill_null_forward", {values}, ctx);
}

Result<Datum> FillNullBackward(const Datum& values, ExecContext* ctx) {
  return CallFunction("fill_null_backward", {values}, ctx);
}

Result<std::shared_ptr<Array>> SortIndices(const Array& values,
                                           const ArraySortOptions& options,
                                           ExecContext* ctx) {
  ARROW_ASSIGN_OR_RAISE(
      Datum result, CallFunction("array_sort_indices", {Datum(values)}, &options, ctx));
  return result.make_array();
}

Result<std::shared_ptr<Array>> SortIndices(const Array& values, SortOrder order,
                                           ExecContext* ctx) {
  ArraySortOptions options(order);
  ARROW_ASSIGN_OR_RAISE(
      Datum result, CallFunction("array_sort_indices", {Datum(values)}, &options, ctx));
  return result.make_array();
}

Result<std::shared_ptr<Array>> SortIndices(const ChunkedArray& chunked_array,
                                           const ArraySortOptions& array_options,
                                           ExecContext* ctx) {
  SortOptions options({SortKey("", array_options.order)}, array_options.null_placement);
  ARROW_ASSIGN_OR_RAISE(
      Datum result, CallFunction("sort_indices", {Datum(chunked_array)}, &options, ctx));
  return result.make_array();
}

Result<std::shared_ptr<Array>> SortIndices(const ChunkedArray& chunked_array,
                                           SortOrder order, ExecContext* ctx) {
  SortOptions options({SortKey("not-used", order)});
  ARROW_ASSIGN_OR_RAISE(
      Datum result, CallFunction("sort_indices", {Datum(chunked_array)}, &options, ctx));
  return result.make_array();
}

Result<std::shared_ptr<Array>> SortIndices(const Datum& datum, const SortOptions& options,
                                           ExecContext* ctx) {
  ARROW_ASSIGN_OR_RAISE(Datum result,
                        CallFunction("sort_indices", {datum}, &options, ctx));
  return result.make_array();
}

Result<std::shared_ptr<Array>> Unique(const Datum& value, ExecContext* ctx) {
  ARROW_ASSIGN_OR_RAISE(Datum result, CallFunction("unique", {value}, ctx));
  return result.make_array();
}

Result<Datum> DictionaryEncode(const Datum& value, const DictionaryEncodeOptions& options,
                               ExecContext* ctx) {
  return CallFunction("dictionary_encode", {value}, &options, ctx);
}

Result<Datum> RunLengthEncode(const Datum& value, ExecContext* ctx) {
  RunLengthEncodeOptions options{};
  return CallFunction("run_length_encode", {value}, &options, ctx);
}

const char kValuesFieldName[] = "values";
const char kCountsFieldName[] = "counts";
const int32_t kValuesFieldIndex = 0;
const int32_t kCountsFieldIndex = 1;

Result<std::shared_ptr<StructArray>> ValueCounts(const Datum& value, ExecContext* ctx) {
  ARROW_ASSIGN_OR_RAISE(Datum result, CallFunction("value_counts", {value}, ctx));
  return checked_pointer_cast<StructArray>(result.make_array());
}

// ----------------------------------------------------------------------
// Filter- and take-related selection functions

Result<Datum> Filter(const Datum& values, const Datum& filter,
                     const FilterOptions& options, ExecContext* ctx) {
  // Invoke metafunction which deals with Datum kinds other than just Array,
  // ChunkedArray.
  return CallFunction("filter", {values, filter}, &options, ctx);
}

Result<Datum> Take(const Datum& values, const Datum& filter, const TakeOptions& options,
                   ExecContext* ctx) {
  // Invoke metafunction which deals with Datum kinds other than just Array,
  // ChunkedArray.
  return CallFunction("take", {values, filter}, &options, ctx);
}

Result<std::shared_ptr<Array>> Take(const Array& values, const Array& indices,
                                    const TakeOptions& options, ExecContext* ctx) {
  ARROW_ASSIGN_OR_RAISE(Datum out, Take(Datum(values), Datum(indices), options, ctx));
  return out.make_array();
}

// ----------------------------------------------------------------------
// Dropnull functions

Result<Datum> DropNull(const Datum& values, ExecContext* ctx) {
  // Invoke metafunction which deals with Datum kinds other than just Array,
  // ChunkedArray.
  return CallFunction("drop_null", {values}, ctx);
}

Result<std::shared_ptr<Array>> DropNull(const Array& values, ExecContext* ctx) {
  ARROW_ASSIGN_OR_RAISE(Datum out, DropNull(Datum(values), ctx));
  return out.make_array();
}

// ----------------------------------------------------------------------
// Cumulative functions

Result<Datum> CumulativeSum(const Datum& values, const CumulativeSumOptions& options,
                            ExecContext* ctx) {
  auto func_name = (options.check_overflow) ? "cumulative_sum_checked" : "cumulative_sum";
  return CallFunction(func_name, {Datum(values)}, &options, ctx);
}

// ----------------------------------------------------------------------
// Deprecated functions

Result<std::shared_ptr<Array>> SortToIndices(const Array& values, ExecContext* ctx) {
  return SortIndices(values, SortOrder::Ascending, ctx);
}

}  // namespace compute
}  // namespace arrow<|MERGE_RESOLUTION|>--- conflicted
+++ resolved
@@ -155,10 +155,6 @@
 static auto kSelectKOptionsType = GetFunctionOptionsType<SelectKOptions>(
     DataMember("k", &SelectKOptions::k),
     DataMember("sort_keys", &SelectKOptions::sort_keys));
-<<<<<<< HEAD
-static auto kRunLengthEncodeOptionsType =
-    GetFunctionOptionsType<RunLengthEncodeOptions>();
-=======
 static auto kCumulativeSumOptionsType = GetFunctionOptionsType<CumulativeSumOptions>(
     DataMember("start", &CumulativeSumOptions::start),
     DataMember("skip_nulls", &CumulativeSumOptions::skip_nulls),
@@ -167,7 +163,8 @@
     DataMember("sort_keys", &RankOptions::sort_keys),
     DataMember("null_placement", &RankOptions::null_placement),
     DataMember("tiebreaker", &RankOptions::tiebreaker));
->>>>>>> 83278076
+static auto kRunLengthEncodeOptionsType =
+    GetFunctionOptionsType<RunLengthEncodeOptions>();
 }  // namespace
 }  // namespace internal
 
@@ -209,11 +206,6 @@
       sort_keys(std::move(sort_keys)) {}
 constexpr char SelectKOptions::kTypeName[];
 
-<<<<<<< HEAD
-RunLengthEncodeOptions::RunLengthEncodeOptions()
-    : FunctionOptions(internal::kRunLengthEncodeOptionsType) {}
-constexpr char RunLengthEncodeOptions::kTypeName[];
-=======
 CumulativeSumOptions::CumulativeSumOptions(double start, bool skip_nulls,
                                            bool check_overflow)
     : CumulativeSumOptions(std::make_shared<DoubleScalar>(start), skip_nulls,
@@ -233,7 +225,10 @@
       null_placement(null_placement),
       tiebreaker(tiebreaker) {}
 constexpr char RankOptions::kTypeName[];
->>>>>>> 83278076
+
+RunLengthEncodeOptions::RunLengthEncodeOptions()
+    : FunctionOptions(internal::kRunLengthEncodeOptionsType) {}
+constexpr char RunLengthEncodeOptions::kTypeName[];
 
 namespace internal {
 void RegisterVectorOptions(FunctionRegistry* registry) {
@@ -244,12 +239,9 @@
   DCHECK_OK(registry->AddFunctionOptionsType(kSortOptionsType));
   DCHECK_OK(registry->AddFunctionOptionsType(kPartitionNthOptionsType));
   DCHECK_OK(registry->AddFunctionOptionsType(kSelectKOptionsType));
-<<<<<<< HEAD
-  DCHECK_OK(registry->AddFunctionOptionsType(kRunLengthEncodeOptionsType));
-=======
   DCHECK_OK(registry->AddFunctionOptionsType(kCumulativeSumOptionsType));
   DCHECK_OK(registry->AddFunctionOptionsType(kRankOptionsType));
->>>>>>> 83278076
+  DCHECK_OK(registry->AddFunctionOptionsType(kRunLengthEncodeOptionsType));
 }
 }  // namespace internal
 
