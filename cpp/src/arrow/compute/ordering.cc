// Licensed to the Apache Software Foundation (ASF) under one
// or more contributor license agreements.  See the NOTICE file
// distributed with this work for additional information
// regarding copyright ownership.  The ASF licenses this file
// to you under the Apache License, Version 2.0 (the
// "License"); you may not use this file except in compliance
// with the License.  You may obtain a copy of the License at
//
//   http://www.apache.org/licenses/LICENSE-2.0
//
// Unless required by applicable law or agreed to in writing,
// software distributed under the License is distributed on an
// "AS IS" BASIS, WITHOUT WARRANTIES OR CONDITIONS OF ANY
// KIND, either express or implied.  See the License for the
// specific language governing permissions and limitations
// under the License.

#include <sstream>

#include "arrow/compute/ordering.h"
#include "arrow/util/unreachable.h"

namespace arrow {
namespace compute {

bool SortKey::Equals(const SortKey& other) const {
  return target == other.target && order == other.order &&
         null_placement == other.null_placement;
}

std::string SortKey::ToString() const {
  std::stringstream ss;
  ss << target.ToString() << ' ';
  switch (order) {
    case SortOrder::Ascending:
      ss << "ASC";
      break;
    case SortOrder::Descending:
      ss << "DESC";
      break;
  }
<<<<<<< HEAD

  switch (null_placement) {
    case NullPlacement::AtStart:
      ss << " AtStart";
      break;
    case NullPlacement::AtEnd:
      ss << " AtEnd";
=======
  switch (null_placement) {
    case NullPlacement::AtStart:
      ss << " NULLS FIRST";
      break;
    case NullPlacement::AtEnd:
      ss << " NULLS LAST";
>>>>>>> 25984c54
      break;
  }
  return ss.str();
}

bool Ordering::IsSuborderOf(const Ordering& other) const {
  if (sort_keys_.empty()) {
    // The implicit ordering is a subordering of nothing.  The unordered ordering
    // is a subordering of everything
    return !is_implicit_;
  }
  if (sort_keys_.size() > other.sort_keys_.size()) {
    return false;
  }
  for (std::size_t key_idx = 0; key_idx < sort_keys_.size(); key_idx++) {
    if (!sort_keys_[key_idx].Equals(other.sort_keys_[key_idx])) {
      return false;
    }
  }
  return true;
}

bool Ordering::Equals(const Ordering& other) const {
  return sort_keys_ == other.sort_keys_;
}

std::string Ordering::ToString() const {
  std::stringstream ss;
  ss << "[";
  bool first = true;
  for (const auto& key : sort_keys_) {
    if (first) {
      first = false;
    } else {
      ss << ", ";
    }
    ss << key.ToString();
  }
  ss << "]";
<<<<<<< HEAD
=======
  if(null_placement_.has_value()){
    switch (null_placement_.value()) {
      case NullPlacement::AtEnd:
        ss << " nulls last";
        break;
      case NullPlacement::AtStart:
        ss << " nulls first";
        break;
      default:
        Unreachable();
    }
  }
>>>>>>> 25984c54
  return ss.str();
}

}  // namespace compute
}  // namespace arrow<|MERGE_RESOLUTION|>--- conflicted
+++ resolved
@@ -39,22 +39,12 @@
       ss << "DESC";
       break;
   }
-<<<<<<< HEAD
-
-  switch (null_placement) {
-    case NullPlacement::AtStart:
-      ss << " AtStart";
-      break;
-    case NullPlacement::AtEnd:
-      ss << " AtEnd";
-=======
   switch (null_placement) {
     case NullPlacement::AtStart:
       ss << " NULLS FIRST";
       break;
     case NullPlacement::AtEnd:
       ss << " NULLS LAST";
->>>>>>> 25984c54
       break;
   }
   return ss.str();
@@ -65,6 +55,9 @@
     // The implicit ordering is a subordering of nothing.  The unordered ordering
     // is a subordering of everything
     return !is_implicit_;
+  }
+  if (null_placement_ != other.null_placement_) {
+    return false;
   }
   if (sort_keys_.size() > other.sort_keys_.size()) {
     return false;
@@ -78,7 +71,7 @@
 }
 
 bool Ordering::Equals(const Ordering& other) const {
-  return sort_keys_ == other.sort_keys_;
+  return null_placement_ == other.null_placement_ && sort_keys_ == other.sort_keys_;
 }
 
 std::string Ordering::ToString() const {
@@ -94,8 +87,6 @@
     ss << key.ToString();
   }
   ss << "]";
-<<<<<<< HEAD
-=======
   if(null_placement_.has_value()){
     switch (null_placement_.value()) {
       case NullPlacement::AtEnd:
@@ -108,7 +99,6 @@
         Unreachable();
     }
   }
->>>>>>> 25984c54
   return ss.str();
 }
 
