// Licensed to the Apache Software Foundation (ASF) under one
// or more contributor license agreements.  See the NOTICE file
// distributed with this work for additional information
// regarding copyright ownership.  The ASF licenses this file
// to you under the Apache License, Version 2.0 (the
// "License"); you may not use this file except in compliance
// with the License.  You may obtain a copy of the License at
//
//   http://www.apache.org/licenses/LICENSE-2.0
//
// Unless required by applicable law or agreed to in writing,
// software distributed under the License is distributed on an
// "AS IS" BASIS, WITHOUT WARRANTIES OR CONDITIONS OF ANY
// KIND, either express or implied.  See the License for the
// specific language governing permissions and limitations
// under the License.

#pragma once

#include <functional>
#include <memory>
#include <optional>
#include <string>
#include <vector>

#include "arrow/compute/api_aggregate.h"
#include "arrow/compute/api_vector.h"
#include "arrow/compute/exec.h"
#include "arrow/compute/exec/expression.h"
#include "arrow/record_batch.h"
#include "arrow/result.h"
#include "arrow/util/async_generator.h"
#include "arrow/util/async_util.h"
#include "arrow/util/visibility.h"

namespace arrow {

namespace internal {

class Executor;

}  // namespace internal

namespace compute {

using AsyncExecBatchGenerator = AsyncGenerator<std::optional<ExecBatch>>;

/// \addtogroup execnode-options
/// @{
class ARROW_EXPORT ExecNodeOptions {
 public:
  virtual ~ExecNodeOptions() = default;
};

/// \brief Adapt an AsyncGenerator<ExecBatch> as a source node
///
/// plan->exec_context()->executor() will be used to parallelize pushing to
/// outputs, if provided.
class ARROW_EXPORT SourceNodeOptions : public ExecNodeOptions {
 public:
  SourceNodeOptions(std::shared_ptr<Schema> output_schema,
                    std::function<Future<std::optional<ExecBatch>>()> generator)
      : output_schema(std::move(output_schema)), generator(std::move(generator)) {}

  static Result<std::shared_ptr<SourceNodeOptions>> FromTable(const Table& table,
                                                              arrow::internal::Executor*);

  static Result<std::shared_ptr<SourceNodeOptions>> FromRecordBatchReader(
      std::shared_ptr<RecordBatchReader> reader, std::shared_ptr<Schema> schema,
      arrow::internal::Executor*);

  std::shared_ptr<Schema> output_schema;
  std::function<Future<std::optional<ExecBatch>>()> generator;
};

/// \brief An extended Source node which accepts a table
class ARROW_EXPORT TableSourceNodeOptions : public ExecNodeOptions {
 public:
  static constexpr int64_t kDefaultMaxBatchSize = 1 << 20;
  TableSourceNodeOptions(std::shared_ptr<Table> table,
                         int64_t max_batch_size = kDefaultMaxBatchSize)
      : table(table), max_batch_size(max_batch_size) {}

  // arrow table which acts as the data source
  std::shared_ptr<Table> table;
  // Size of batches to emit from this node
  // If the table is larger the node will emit multiple batches from the
  // the table to be processed in parallel.
  int64_t max_batch_size;
};

/// \brief Define a lazy resolved Arrow table.
///
/// The table uniquely identified by the names can typically be resolved at the time when
/// the plan is to be consumed.
///
/// This node is for serialization purposes only and can never be executed.
class ARROW_EXPORT NamedTableNodeOptions : public ExecNodeOptions {
 public:
  NamedTableNodeOptions(std::vector<std::string> names, std::shared_ptr<Schema> schema)
      : names(std::move(names)), schema(schema) {}

  std::vector<std::string> names;
  std::shared_ptr<Schema> schema;
};

/// \brief An extended Source node which accepts a schema
///
/// ItMaker is a maker of an iterator of tabular data.
template <typename ItMaker>
class ARROW_EXPORT SchemaSourceNodeOptions : public ExecNodeOptions {
 public:
  SchemaSourceNodeOptions(std::shared_ptr<Schema> schema, ItMaker it_maker,
                          arrow::internal::Executor* io_executor = NULLPTR)
      : schema(schema), it_maker(std::move(it_maker)), io_executor(io_executor) {}

  /// \brief The schema of the record batches from the iterator
  std::shared_ptr<Schema> schema;

  /// \brief A maker of an iterator which acts as the data source
  ItMaker it_maker;

  /// \brief The executor to use for scanning the iterator
  ///
  /// Defaults to the default I/O executor.
  arrow::internal::Executor* io_executor;
};

class ARROW_EXPORT RecordBatchReaderSourceNodeOptions : public ExecNodeOptions {
 public:
  RecordBatchReaderSourceNodeOptions(std::shared_ptr<RecordBatchReader> reader,
                                     arrow::internal::Executor* io_executor = NULLPTR)
      : reader(std::move(reader)), io_executor(io_executor) {}

  /// \brief The RecordBatchReader which acts as the data source
  std::shared_ptr<RecordBatchReader> reader;

  /// \brief The executor to use for the reader
  ///
  /// Defaults to the default I/O executor.
  arrow::internal::Executor* io_executor;
};

using ArrayVectorIteratorMaker = std::function<Iterator<std::shared_ptr<ArrayVector>>()>;
/// \brief An extended Source node which accepts a schema and array-vectors
class ARROW_EXPORT ArrayVectorSourceNodeOptions
    : public SchemaSourceNodeOptions<ArrayVectorIteratorMaker> {
  using SchemaSourceNodeOptions::SchemaSourceNodeOptions;
};

using ExecBatchIteratorMaker = std::function<Iterator<std::shared_ptr<ExecBatch>>()>;
/// \brief An extended Source node which accepts a schema and exec-batches
class ARROW_EXPORT ExecBatchSourceNodeOptions
    : public SchemaSourceNodeOptions<ExecBatchIteratorMaker> {
  using SchemaSourceNodeOptions::SchemaSourceNodeOptions;
};

using RecordBatchIteratorMaker = std::function<Iterator<std::shared_ptr<RecordBatch>>()>;
/// \brief An extended Source node which accepts a schema and record-batches
class ARROW_EXPORT RecordBatchSourceNodeOptions
    : public SchemaSourceNodeOptions<RecordBatchIteratorMaker> {
  using SchemaSourceNodeOptions::SchemaSourceNodeOptions;
};

/// \brief Make a node which excludes some rows from batches passed through it
///
/// filter_expression will be evaluated against each batch which is pushed to
/// this node. Any rows for which filter_expression does not evaluate to `true` will be
/// excluded in the batch emitted by this node.
class ARROW_EXPORT FilterNodeOptions : public ExecNodeOptions {
 public:
  explicit FilterNodeOptions(Expression filter_expression)
      : filter_expression(std::move(filter_expression)) {}

  Expression filter_expression;
};

/// \brief Make a node which executes expressions on input batches, producing new batches.
///
/// Each expression will be evaluated against each batch which is pushed to
/// this node to produce a corresponding output column.
///
/// If names are not provided, the string representations of exprs will be used.
class ARROW_EXPORT ProjectNodeOptions : public ExecNodeOptions {
 public:
  explicit ProjectNodeOptions(std::vector<Expression> expressions,
                              std::vector<std::string> names = {})
      : expressions(std::move(expressions)), names(std::move(names)) {}

  std::vector<Expression> expressions;
  std::vector<std::string> names;
};

/// \brief Make a node which aggregates input batches, optionally grouped by keys.
///
/// If the keys attribute is a non-empty vector, then each aggregate in `aggregates` is
/// expected to be a HashAggregate function. If the keys attribute is an empty vector,
/// then each aggregate is assumed to be a ScalarAggregate function.
class ARROW_EXPORT AggregateNodeOptions : public ExecNodeOptions {
 public:
  explicit AggregateNodeOptions(std::vector<Aggregate> aggregates,
                                std::vector<FieldRef> keys = {})
      : aggregates(std::move(aggregates)), keys(std::move(keys)) {}

  // aggregations which will be applied to the targetted fields
  std::vector<Aggregate> aggregates;
  // keys by which aggregations will be grouped
  std::vector<FieldRef> keys;
};

constexpr int32_t kDefaultBackpressureHighBytes = 1 << 30;  // 1GiB
constexpr int32_t kDefaultBackpressureLowBytes = 1 << 28;   // 256MiB

class ARROW_EXPORT BackpressureMonitor {
 public:
  virtual ~BackpressureMonitor() = default;
  virtual uint64_t bytes_in_use() = 0;
  virtual bool is_paused() = 0;
};

/// \brief Options to control backpressure behavior
struct ARROW_EXPORT BackpressureOptions {
  /// \brief Create default options that perform no backpressure
  BackpressureOptions() : resume_if_below(0), pause_if_above(0) {}
  /// \brief Create options that will perform backpressure
  ///
  /// \param resume_if_below The producer should resume producing if the backpressure
  ///                        queue has fewer than resume_if_below items.
  /// \param pause_if_above The producer should pause producing if the backpressure
  ///                       queue has more than pause_if_above items
  BackpressureOptions(uint64_t resume_if_below, uint64_t pause_if_above)
      : resume_if_below(resume_if_below), pause_if_above(pause_if_above) {}

  static BackpressureOptions DefaultBackpressure() {
    return BackpressureOptions(kDefaultBackpressureLowBytes,
                               kDefaultBackpressureHighBytes);
  }

  bool should_apply_backpressure() const { return pause_if_above > 0; }

  uint64_t resume_if_below;
  uint64_t pause_if_above;
};

/// \brief Add a sink node which forwards to an AsyncGenerator<ExecBatch>
///
/// Emitted batches will not be ordered.
class ARROW_EXPORT SinkNodeOptions : public ExecNodeOptions {
 public:
  explicit SinkNodeOptions(std::function<Future<std::optional<ExecBatch>>()>* generator,
                           std::shared_ptr<Schema>* schema,
                           BackpressureOptions backpressure = {},
                           BackpressureMonitor** backpressure_monitor = NULLPTR)
      : generator(generator),
        schema(schema),
        backpressure(backpressure),
        backpressure_monitor(backpressure_monitor) {}

  explicit SinkNodeOptions(std::function<Future<std::optional<ExecBatch>>()>* generator,
                           BackpressureOptions backpressure = {},
                           BackpressureMonitor** backpressure_monitor = NULLPTR)
      : generator(generator),
        schema(NULLPTR),
        backpressure(std::move(backpressure)),
        backpressure_monitor(backpressure_monitor) {}

  /// \brief A pointer to a generator of batches.
  ///
  /// This will be set when the node is added to the plan and should be used to consume
  /// data from the plan.  If this function is not called frequently enough then the sink
  /// node will start to accumulate data and may apply backpressure.
  std::function<Future<std::optional<ExecBatch>>()>* generator;
  /// \brief A pointer which will be set to the schema of the generated batches
  ///
  /// This is optional, if nullptr is passed in then it will be ignored.
  /// This will be set when the node is added to the plan, before StartProducing is called
  std::shared_ptr<Schema>* schema;
  /// \brief Options to control when to apply backpressure
  ///
  /// This is optional, the default is to never apply backpressure.  If the plan is not
  /// consumed quickly enough the system may eventually run out of memory.
  BackpressureOptions backpressure;
  /// \brief A pointer to a backpressure monitor
  ///
  /// This will be set when the node is added to the plan.  This can be used to inspect
  /// the amount of data currently queued in the sink node.  This is an optional utility
  /// and backpressure can be applied even if this is not used.
  BackpressureMonitor** backpressure_monitor;
};

/// \brief Control used by a SinkNodeConsumer to pause & resume
///
/// Callers should ensure that they do not call Pause and Resume simultaneously and they
/// should sequence things so that a call to Pause() is always followed by an eventual
/// call to Resume()
class ARROW_EXPORT BackpressureControl {
 public:
  virtual ~BackpressureControl() = default;
  /// \brief Ask the input to pause
  ///
  /// This is best effort, batches may continue to arrive
  /// Must eventually be followed by a call to Resume() or deadlock will occur
  virtual void Pause() = 0;
  /// \brief Ask the input to resume
  virtual void Resume() = 0;
};

class ARROW_EXPORT SinkNodeConsumer {
 public:
  virtual ~SinkNodeConsumer() = default;
  /// \brief Prepare any consumer state
  ///
  /// This will be run once the schema is finalized as the plan is starting and
  /// before any calls to Consume.  A common use is to save off the schema so that
  /// batches can be interpreted.
  /// TODO(ARROW-17837) Move ExecPlan* plan to query context
  virtual Status Init(const std::shared_ptr<Schema>& schema,
                      BackpressureControl* backpressure_control, ExecPlan* plan) = 0;
  /// \brief Consume a batch of data
  virtual Status Consume(ExecBatch batch) = 0;
  /// \brief Signal to the consumer that the last batch has been delivered
  ///
  /// The returned future should only finish when all outstanding tasks have completed
  virtual Future<> Finish() = 0;
};

/// \brief Add a sink node which consumes data within the exec plan run
class ARROW_EXPORT ConsumingSinkNodeOptions : public ExecNodeOptions {
 public:
  explicit ConsumingSinkNodeOptions(std::shared_ptr<SinkNodeConsumer> consumer,
                                    std::vector<std::string> names = {})
      : consumer(std::move(consumer)), names(std::move(names)) {}

  std::shared_ptr<SinkNodeConsumer> consumer;
  /// \brief Names to rename the sink's schema fields to
  ///
  /// If specified then names must be provided for all fields. Currently, only a flat
  /// schema is supported (see ARROW-15901).
  std::vector<std::string> names;
};

/// \brief Make a node which sorts rows passed through it
///
/// All batches pushed to this node will be accumulated, then sorted, by the given
/// fields. Then sorted batches will be forwarded to the generator in sorted order.
class ARROW_EXPORT OrderBySinkNodeOptions : public SinkNodeOptions {
 public:
  explicit OrderBySinkNodeOptions(
      SortOptions sort_options,
      std::function<Future<std::optional<ExecBatch>>()>* generator)
      : SinkNodeOptions(generator), sort_options(std::move(sort_options)) {}

  SortOptions sort_options;
};

/// @}

enum class JoinType {
  LEFT_SEMI,
  RIGHT_SEMI,
  LEFT_ANTI,
  RIGHT_ANTI,
  INNER,
  LEFT_OUTER,
  RIGHT_OUTER,
  FULL_OUTER
};

std::string ToString(JoinType t);

enum class JoinKeyCmp { EQ, IS };

/// \addtogroup execnode-options
/// @{

/// \brief Make a node which implements join operation using hash join strategy.
class ARROW_EXPORT HashJoinNodeOptions : public ExecNodeOptions {
 public:
  static constexpr const char* default_output_suffix_for_left = "";
  static constexpr const char* default_output_suffix_for_right = "";
  HashJoinNodeOptions(
      JoinType in_join_type, std::vector<FieldRef> in_left_keys,
      std::vector<FieldRef> in_right_keys, Expression filter = literal(true),
      std::string output_suffix_for_left = default_output_suffix_for_left,
      std::string output_suffix_for_right = default_output_suffix_for_right,
      bool disable_bloom_filter = false)
      : join_type(in_join_type),
        left_keys(std::move(in_left_keys)),
        right_keys(std::move(in_right_keys)),
        output_all(true),
        output_suffix_for_left(std::move(output_suffix_for_left)),
        output_suffix_for_right(std::move(output_suffix_for_right)),
        filter(std::move(filter)),
        disable_bloom_filter(disable_bloom_filter) {
    this->key_cmp.resize(this->left_keys.size());
    for (size_t i = 0; i < this->left_keys.size(); ++i) {
      this->key_cmp[i] = JoinKeyCmp::EQ;
    }
  }
  HashJoinNodeOptions(std::vector<FieldRef> in_left_keys,
                      std::vector<FieldRef> in_right_keys)
      : left_keys(std::move(in_left_keys)), right_keys(std::move(in_right_keys)) {
    this->join_type = JoinType::INNER;
    this->output_all = true;
    this->output_suffix_for_left = default_output_suffix_for_left;
    this->output_suffix_for_right = default_output_suffix_for_right;
    this->key_cmp.resize(this->left_keys.size());
    for (size_t i = 0; i < this->left_keys.size(); ++i) {
      this->key_cmp[i] = JoinKeyCmp::EQ;
    }
    this->filter = literal(true);
  }
  HashJoinNodeOptions(
      JoinType join_type, std::vector<FieldRef> left_keys,
      std::vector<FieldRef> right_keys, std::vector<FieldRef> left_output,
      std::vector<FieldRef> right_output, Expression filter = literal(true),
      std::string output_suffix_for_left = default_output_suffix_for_left,
      std::string output_suffix_for_right = default_output_suffix_for_right,
      bool disable_bloom_filter = false)
      : join_type(join_type),
        left_keys(std::move(left_keys)),
        right_keys(std::move(right_keys)),
        output_all(false),
        left_output(std::move(left_output)),
        right_output(std::move(right_output)),
        output_suffix_for_left(std::move(output_suffix_for_left)),
        output_suffix_for_right(std::move(output_suffix_for_right)),
        filter(std::move(filter)),
        disable_bloom_filter(disable_bloom_filter) {
    this->key_cmp.resize(this->left_keys.size());
    for (size_t i = 0; i < this->left_keys.size(); ++i) {
      this->key_cmp[i] = JoinKeyCmp::EQ;
    }
  }
  HashJoinNodeOptions(
      JoinType join_type, std::vector<FieldRef> left_keys,
      std::vector<FieldRef> right_keys, std::vector<FieldRef> left_output,
      std::vector<FieldRef> right_output, std::vector<JoinKeyCmp> key_cmp,
      Expression filter = literal(true),
      std::string output_suffix_for_left = default_output_suffix_for_left,
      std::string output_suffix_for_right = default_output_suffix_for_right,
      bool disable_bloom_filter = false)
      : join_type(join_type),
        left_keys(std::move(left_keys)),
        right_keys(std::move(right_keys)),
        output_all(false),
        left_output(std::move(left_output)),
        right_output(std::move(right_output)),
        key_cmp(std::move(key_cmp)),
        output_suffix_for_left(std::move(output_suffix_for_left)),
        output_suffix_for_right(std::move(output_suffix_for_right)),
        filter(std::move(filter)),
        disable_bloom_filter(disable_bloom_filter) {}

  HashJoinNodeOptions() = default;

  // type of join (inner, left, semi...)
  JoinType join_type = JoinType::INNER;
  // key fields from left input
  std::vector<FieldRef> left_keys;
  // key fields from right input
  std::vector<FieldRef> right_keys;
  // if set all valid fields from both left and right input will be output
  // (and field ref vectors for output fields will be ignored)
  bool output_all = false;
  // output fields passed from left input
  std::vector<FieldRef> left_output;
  // output fields passed from right input
  std::vector<FieldRef> right_output;
  // key comparison function (determines whether a null key is equal another null
  // key or not)
  std::vector<JoinKeyCmp> key_cmp;
  // suffix added to names of output fields coming from left input (used to distinguish,
  // if necessary, between fields of the same name in left and right input and can be left
  // empty if there are no name collisions)
  std::string output_suffix_for_left;
  // suffix added to names of output fields coming from right input
  std::string output_suffix_for_right;
  // residual filter which is applied to matching rows.  Rows that do not match
  // the filter are not included.  The filter is applied against the
  // concatenated input schema (left fields then right fields) and can reference
  // fields that are not included in the output.
  Expression filter = literal(true);
  // whether or not to disable Bloom filters in this join
  bool disable_bloom_filter = false;
};

/// \brief Make a node which implements asof join operation
///
/// Note, this API is experimental and will change in the future
///
/// This node takes one left table and any number of right tables, and asof joins them
/// together. Batches produced by each input must be ordered by the "on" key.
/// This node will output one row for each row in the left table.
class ARROW_EXPORT AsofJoinNodeOptions : public ExecNodeOptions {
 public:
  /// \brief Keys for one input table of the AsofJoin operation
  ///
  /// The keys must be consistent across the input tables:
  /// Each "on" key must refer to a field of the same type and units across the tables.
  /// Each "by" key must refer to a list of fields of the same types across the tables.
  struct Keys {
    /// \brief "on" key for the join.
    ///
    /// The input table must be sorted by the "on" key. Must be a single field of a common
<<<<<<< HEAD
    /// type. Inexact match is used on the "on" key. i.e., a row is considered match iff
=======
    /// type. Inexact match is used on the "on" key. i.e., a row is considered a match iff
>>>>>>> a49b0f8f
    /// left_on - tolerance <= right_on <= left_on.
    /// Currently, the "on" key must be of an integer, date, or timestamp type.
    FieldRef on_key;
    /// \brief "by" key for the join.
    ///
<<<<<<< HEAD
    /// The input table must have each field of the "by" key.  Exact equality is used for
=======
    /// Each input table must have each field of the "by" key.  Exact equality is used for
>>>>>>> a49b0f8f
    /// each field of the "by" key.
    /// Currently, each field of the "by" key must be of an integer, date, timestamp, or
    /// base-binary type.
    std::vector<FieldRef> by_key;
  };

  AsofJoinNodeOptions(std::vector<Keys> input_keys, int64_t tolerance)
      : input_keys(std::move(input_keys)), tolerance(tolerance) {}

  /// \brief AsofJoin keys per input table.
  ///
<<<<<<< HEAD
  /// See `Keys` for details.
=======
  /// \see `Keys` for details.
>>>>>>> a49b0f8f
  std::vector<Keys> input_keys;
  /// \brief Tolerance for inexact "on" key matching.  Must be non-negative.
  ///
  /// The tolerance is interpreted in the same units as the "on" key.
  int64_t tolerance;
};

/// \brief Make a node which select top_k/bottom_k rows passed through it
///
/// All batches pushed to this node will be accumulated, then selected, by the given
/// fields. Then sorted batches will be forwarded to the generator in sorted order.
class ARROW_EXPORT SelectKSinkNodeOptions : public SinkNodeOptions {
 public:
  explicit SelectKSinkNodeOptions(
      SelectKOptions select_k_options,
      std::function<Future<std::optional<ExecBatch>>()>* generator)
      : SinkNodeOptions(generator), select_k_options(std::move(select_k_options)) {}

  /// SelectK options
  SelectKOptions select_k_options;
};

/// \brief Adapt a Table as a sink node
///
/// obtains the output of an execution plan to
/// a table pointer.
class ARROW_EXPORT TableSinkNodeOptions : public ExecNodeOptions {
 public:
  explicit TableSinkNodeOptions(std::shared_ptr<Table>* output_table)
      : output_table(output_table) {}

  std::shared_ptr<Table>* output_table;
};

/// @}

}  // namespace compute
}  // namespace arrow<|MERGE_RESOLUTION|>--- conflicted
+++ resolved
@@ -503,21 +503,13 @@
     /// \brief "on" key for the join.
     ///
     /// The input table must be sorted by the "on" key. Must be a single field of a common
-<<<<<<< HEAD
-    /// type. Inexact match is used on the "on" key. i.e., a row is considered match iff
-=======
     /// type. Inexact match is used on the "on" key. i.e., a row is considered a match iff
->>>>>>> a49b0f8f
     /// left_on - tolerance <= right_on <= left_on.
     /// Currently, the "on" key must be of an integer, date, or timestamp type.
     FieldRef on_key;
     /// \brief "by" key for the join.
     ///
-<<<<<<< HEAD
-    /// The input table must have each field of the "by" key.  Exact equality is used for
-=======
     /// Each input table must have each field of the "by" key.  Exact equality is used for
->>>>>>> a49b0f8f
     /// each field of the "by" key.
     /// Currently, each field of the "by" key must be of an integer, date, timestamp, or
     /// base-binary type.
@@ -529,11 +521,7 @@
 
   /// \brief AsofJoin keys per input table.
   ///
-<<<<<<< HEAD
-  /// See `Keys` for details.
-=======
   /// \see `Keys` for details.
->>>>>>> a49b0f8f
   std::vector<Keys> input_keys;
   /// \brief Tolerance for inexact "on" key matching.  Must be non-negative.
   ///
