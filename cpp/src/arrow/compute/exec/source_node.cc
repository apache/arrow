--- conflicted
+++ resolved
@@ -111,15 +111,9 @@
                         return Break(total_batches);
                       },
                       options);
-<<<<<<< HEAD
                 })
                     .Then([&](int seq) { outputs_[0]->InputFinished(this, seq); },
                           [](const Status& err) { return err; }, options);
-=======
-                }).Then([&](int total_batches) {
-      outputs_[0]->InputFinished(this, total_batches);
-    });
->>>>>>> d991419c
 
     return Status::OK();
   }
