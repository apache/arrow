--- conflicted
+++ resolved
@@ -70,15 +70,10 @@
   /// Bind this expression to the given input type, looking up Kernels and field types.
   /// Some expression simplification may be performed and implicit casts will be inserted.
   /// Any state necessary for execution will be initialized and returned.
-<<<<<<< HEAD
   /// The exec_ctx provides the function registry used to lookup kernels and may also
   /// be used during expression simplification to evaluate constant functions.
-  Result<Expression> Bind(const ValueDescr& in, ExecContext* exec_ctx) const;
+  Result<Expression> Bind(const TypeHolder& in, ExecContext* exec_ctx) const;
   Result<Expression> Bind(const Schema& in_schema, ExecContext* exec_ctx) const;
-=======
-  Result<Expression> Bind(const TypeHolder& in, ExecContext* = NULLPTR) const;
-  Result<Expression> Bind(const Schema& in_schema, ExecContext* = NULLPTR) const;
->>>>>>> 2cac16b7
 
   // XXX someday
   // Clone all KernelState in this bound expression. If any function referenced by this
