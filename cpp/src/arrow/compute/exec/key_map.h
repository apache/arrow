--- conflicted
+++ resolved
@@ -86,10 +86,6 @@
   ///
   inline uint64_t extract_group_id(const uint8_t* block_ptr, int slot,
                                    uint64_t group_id_mask) const;
-<<<<<<< HEAD
-
-=======
->>>>>>> 392a84db
   void extract_group_ids(const int num_keys, const uint16_t* optional_selection,
                          const uint32_t* hashes, const uint8_t* local_slots,
                          uint32_t* out_group_ids) const;
@@ -106,19 +102,11 @@
   inline uint64_t num_groups_for_resize() const;
 
   inline uint64_t wrap_global_slot_id(uint64_t global_slot_id) const;
-<<<<<<< HEAD
 
   void init_slot_ids(const int num_keys, const uint16_t* selection,
                      const uint32_t* hashes, const uint8_t* local_slots,
                      const uint8_t* match_bitvector, uint32_t* out_slot_ids) const;
 
-=======
-
-  void init_slot_ids(const int num_keys, const uint16_t* selection,
-                     const uint32_t* hashes, const uint8_t* local_slots,
-                     const uint8_t* match_bitvector, uint32_t* out_slot_ids) const;
-
->>>>>>> 392a84db
   void init_slot_ids_for_new_keys(uint32_t num_ids, const uint16_t* ids,
                                   const uint32_t* hashes, uint32_t* slot_ids) const;
 
