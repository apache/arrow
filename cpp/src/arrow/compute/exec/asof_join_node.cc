// Licensed to the Apache Software Foundation (ASF) under one
// or more contributor license agreements.  See the NOTICE file
// distributed with this work for additional information
// regarding copyright ownership.  The ASF licenses this file
// to you under the Apache License, Version 2.0 (the
// "License"); you may not use this file except in compliance
// with the License.  You may obtain a copy of the License at
//
//   http://www.apache.org/licenses/LICENSE-2.0
//
// Unless required by applicable law or agreed to in writing,
// software distributed under the License is distributed on an
// "AS IS" BASIS, WITHOUT WARRANTIES OR CONDITIONS OF ANY
// KIND, either express or implied.  See the License for the
// specific language governing permissions and limitations
// under the License.

#include "arrow/compute/exec/asof_join_node.h"

#include <condition_variable>
#include <limits>
#include <memory>
#include <mutex>
#include <optional>
#include <string_view>
#include <thread>
#include <unordered_map>
#include <unordered_set>

#include "arrow/array/builder_binary.h"
#include "arrow/array/builder_primitive.h"
#include "arrow/compute/exec/exec_plan.h"
#include "arrow/compute/exec/key_hash.h"
#include "arrow/compute/exec/options.h"
#include "arrow/compute/exec/query_context.h"
#include "arrow/compute/exec/schema_util.h"
#include "arrow/compute/exec/util.h"
#include "arrow/compute/light_array.h"
#include "arrow/record_batch.h"
#include "arrow/result.h"
#include "arrow/status.h"
#include "arrow/type_traits.h"
#include "arrow/util/bit_util.h"
#include "arrow/util/checked_cast.h"
#include "arrow/util/future.h"
#include "arrow/util/string.h"

namespace arrow {

using internal::ToChars;

namespace compute {

template <typename T, typename V = typename T::value_type>
inline typename T::const_iterator std_find(const T& container, const V& val) {
  return std::find(container.begin(), container.end(), val);
}

template <typename T, typename V = typename T::value_type>
inline bool std_has(const T& container, const V& val) {
  return container.end() != std_find(container, val);
}

typedef uint64_t ByType;
typedef uint64_t OnType;
typedef uint64_t HashType;

/// A tolerance type with overflow-avoiding operations
struct TolType {
  constexpr static OnType kMinValue = std::numeric_limits<OnType>::lowest();
  constexpr static OnType kMaxValue = std::numeric_limits<OnType>::max();

  explicit TolType(int64_t tol)
      : value(static_cast<uint64_t>(tol < 0 ? -tol : tol)), negative(tol < 0) {}

  OnType value;
  bool negative;

  // an entry with a time below this threshold expires
  inline OnType Expiry(OnType left_value) {
    return negative ? left_value
                    : (left_value < kMinValue + value ? kMinValue : left_value - value);
  }

  // an entry with a time after this threshold is distant
  inline OnType Horizon(OnType left_value) {
    return negative ? (left_value > kMaxValue - value ? kMaxValue : left_value + value)
                    : left_value;
  }

  // true when the tolerance accepts the RHS time given the LHS one
  inline bool Accepts(OnType left_value, OnType right_value) {
    return negative
               ? (left_value > right_value ? false : right_value - left_value <= value)
               : (left_value < right_value ? false : left_value - right_value <= value);
  }
};

// Maximum number of tables that can be joined
#define MAX_JOIN_TABLES 64
typedef uint64_t row_index_t;
typedef int col_index_t;

// normalize the value to 64-bits while preserving ordering of values
template <typename T, enable_if_t<std::is_integral<T>::value, bool> = true>
static inline uint64_t time_value(T t) {
  uint64_t bias = std::is_signed<T>::value ? (uint64_t)1 << (8 * sizeof(T) - 1) : 0;
  return t < 0 ? static_cast<uint64_t>(t + bias) : static_cast<uint64_t>(t);
}

// indicates normalization of a key value
template <typename T, enable_if_t<std::is_integral<T>::value, bool> = true>
static inline uint64_t key_value(T t) {
  return static_cast<uint64_t>(t);
}

/**
 * Simple implementation for an unbound concurrent queue
 */
template <class T>
class ConcurrentQueue {
 public:
  T Pop() {
    std::unique_lock<std::mutex> lock(mutex_);
    cond_.wait(lock, [&] { return !queue_.empty(); });
    auto item = queue_.front();
    queue_.pop();
    return item;
  }

  void Push(const T& item) {
    std::unique_lock<std::mutex> lock(mutex_);
    queue_.push(item);
    cond_.notify_one();
  }

  void Clear() {
    std::unique_lock<std::mutex> lock(mutex_);
    queue_ = std::queue<T>();
  }

  std::optional<T> TryPop() {
    // Try to pop the oldest value from the queue (or return nullopt if none)
    std::unique_lock<std::mutex> lock(mutex_);
    if (queue_.empty()) {
      return std::nullopt;
    } else {
      auto item = queue_.front();
      queue_.pop();
      return item;
    }
  }

  bool Empty() const {
    std::unique_lock<std::mutex> lock(mutex_);
    return queue_.empty();
  }

  // Un-synchronized access to front
  // For this to be "safe":
  // 1) the caller logically guarantees that queue is not empty
  // 2) pop/try_pop cannot be called concurrently with this
  const T& UnsyncFront() const { return queue_.front(); }

 private:
  std::queue<T> queue_;
  mutable std::mutex mutex_;
  std::condition_variable cond_;
};

struct MemoStore {
  // Stores last known values for all the keys

  struct Entry {
    Entry() = default;

    Entry(OnType time, std::shared_ptr<arrow::RecordBatch> batch, row_index_t row)
        : time(time), batch(batch), row(row) {}

    void swap(Entry& other) {
      std::swap(time, other.time);
      std::swap(batch, other.batch);
      std::swap(row, other.row);
    }

    // Timestamp associated with the entry
    OnType time;

    // Batch associated with the entry (perf is probably OK for this; batches change
    // rarely)
    std::shared_ptr<arrow::RecordBatch> batch;

    // Row associated with the entry
    row_index_t row;
  };

  explicit MemoStore(bool no_future)
      : no_future_(no_future), current_time_(std::numeric_limits<OnType>::lowest()) {}

  // true when there are no future entries, which is the case for the LHS table and the
  // case for when the tolerance is positive. A regular non-negative-tolerance as-of-join
  // operation requires memorizing only the most recently observed entry per key. OTOH, a
  // negative-tolerance (future) as-of-join operation requires memorizing per-key queues
  // of entries up to the tolerance's horizon and in particular distinguishes between the
  // current (front-of-queue) and latest (back-of-queue) entries per key.
  bool no_future_;
  // the time of the current entry, defaulting to 0.
  // when entries with a time less than T are removed, the current time is updated to the
  // time of the next (by-time) and now-current entry or to T if no such entry exists.
  OnType current_time_;
  // current entry per key
  std::unordered_map<ByType, Entry> entries_;
  // future entries per key
  std::unordered_map<ByType, std::queue<Entry>> future_entries_;
  // current and future (distinct) times of existing entries
  std::deque<OnType> times_;

  void swap(MemoStore& memo) {
    std::swap(no_future_, memo.no_future_);
    std::swap(current_time_, memo.current_time_);
    entries_.swap(memo.entries_);
    future_entries_.swap(memo.future_entries_);
    times_.swap(memo.times_);
  }

  void Store(OnType for_time, const std::shared_ptr<RecordBatch>& batch, row_index_t row,
             OnType time, ByType key) {
    if (no_future_ || entries_.count(key) == 0) {
      auto& e = entries_[key];
      // that we can do this assignment optionally, is why we
      // can get away with using shared_ptr above (the batch
      // shouldn't change that often)
      if (e.batch != batch) e.batch = batch;
      e.row = row;
      e.time = time;
    } else {
      future_entries_[key].emplace(time, batch, row);
    }
    if (!no_future_ || times_.empty() || times_.front() != time) {
      times_.push_back(time);
    } else {
      times_.front() = time;
    }
  }

  std::optional<const Entry*> GetEntryForKey(ByType key) const {
    auto e = entries_.find(key);
    return entries_.end() == e ? std::nullopt : std::optional<const Entry*>(&e->second);
  }

  bool RemoveEntriesWithLesserTime(OnType ts) {
    for (auto fe = future_entries_.begin(); fe != future_entries_.end();) {
      auto& queue = fe->second;
      while (!queue.empty() && queue.front().time < ts) queue.pop();
      if (queue.empty()) {
        fe = future_entries_.erase(fe);
      } else {
        ++fe;
      }
    }
    for (auto e = entries_.begin(); e != entries_.end();) {
      if (e->second.time < ts) {
        auto fe = future_entries_.find(e->first);
        if (fe != future_entries_.end() && !fe->second.empty()) {
          auto& queue = fe->second;
          e->second.swap(queue.front());
          queue.pop();
          ++e;
        } else {
          e = entries_.erase(e);
        }
      } else {
        ++e;
      }
    }
    bool updated = false;
    while (!times_.empty() && times_.front() < ts) {
      current_time_ = times_.front();
      times_.pop_front();
      updated = true;
    }
    for (auto times_it = times_.begin(); times_it != times_.end(); times_it++) {
      if (current_time_ < *times_it) {
        current_time_ = *times_it;
        updated = true;
      }
      if (*times_it > ts) break;
    }
    if (current_time_ < ts) {
      current_time_ = ts;
      updated = true;
    }
    return updated;
  }
};

// a specialized higher-performance variation of Hashing64 logic from hash_join_node
// the code here avoids recreating objects that are independent of each batch processed
class KeyHasher {
  static constexpr int kMiniBatchLength = util::MiniBatch::kMiniBatchLength;

 public:
  explicit KeyHasher(const std::vector<col_index_t>& indices)
      : indices_(indices),
        metadata_(indices.size()),
        batch_(NULLPTR),
        hashes_(),
        ctx_(),
        column_arrays_(),
        stack_() {
    ctx_.stack = &stack_;
    column_arrays_.resize(indices.size());
  }

  Status Init(ExecContext* exec_context, const std::shared_ptr<arrow::Schema>& schema) {
    ctx_.hardware_flags = exec_context->cpu_info()->hardware_flags();
    const auto& fields = schema->fields();
    for (size_t k = 0; k < metadata_.size(); k++) {
      ARROW_ASSIGN_OR_RAISE(metadata_[k],
                            ColumnMetadataFromDataType(fields[indices_[k]]->type()));
    }
    return stack_.Init(exec_context->memory_pool(),
                       4 * kMiniBatchLength * sizeof(uint32_t));
  }

  const std::vector<HashType>& HashesFor(const RecordBatch* batch) {
    if (batch_ == batch) {
      return hashes_;
    }
    batch_ = NULLPTR;  // invalidate cached hashes for batch
    size_t batch_length = batch->num_rows();
    hashes_.resize(batch_length);
    for (int64_t i = 0; i < static_cast<int64_t>(batch_length); i += kMiniBatchLength) {
      int64_t length = std::min(static_cast<int64_t>(batch_length - i),
                                static_cast<int64_t>(kMiniBatchLength));
      for (size_t k = 0; k < indices_.size(); k++) {
        auto array_data = batch->column_data(indices_[k]);
        column_arrays_[k] =
            ColumnArrayFromArrayDataAndMetadata(array_data, metadata_[k], i, length);
      }
      Hashing64::HashMultiColumn(column_arrays_, &ctx_, hashes_.data() + i);
    }
    batch_ = batch;
    return hashes_;
  }

 private:
  std::vector<col_index_t> indices_;
  std::vector<KeyColumnMetadata> metadata_;
  const RecordBatch* batch_;
  std::vector<HashType> hashes_;
  LightContext ctx_;
  std::vector<KeyColumnArray> column_arrays_;
  util::TempVectorStack stack_;
};

class InputState {
  // InputState correponds to an input
  // Input record batches are queued up in InputState until processed and
  // turned into output record batches.

 public:
  InputState(size_t index, TolType tolerance, bool must_hash, bool may_rehash,
             KeyHasher* key_hasher, const std::shared_ptr<arrow::Schema>& schema,
             const col_index_t time_col_index,
             const std::vector<col_index_t>& key_col_index)
      : queue_(),
        schema_(schema),
        time_col_index_(time_col_index),
        key_col_index_(key_col_index),
        time_type_id_(schema_->fields()[time_col_index_]->type()->id()),
        key_type_id_(key_col_index.size()),
        key_hasher_(key_hasher),
        must_hash_(must_hash),
        may_rehash_(may_rehash),
        tolerance_(tolerance),
        memo_(/*no_future=*/index == 0 || !tolerance.negative) {
    for (size_t k = 0; k < key_col_index_.size(); k++) {
      key_type_id_[k] = schema_->fields()[key_col_index_[k]]->type()->id();
    }
  }

  col_index_t InitSrcToDstMapping(col_index_t dst_offset, bool skip_time_and_key_fields) {
    src_to_dst_.resize(schema_->num_fields());
    for (int i = 0; i < schema_->num_fields(); ++i)
      if (!(skip_time_and_key_fields && IsTimeOrKeyColumn(i)))
        src_to_dst_[i] = dst_offset++;
    return dst_offset;
  }

  const std::optional<col_index_t>& MapSrcToDst(col_index_t src) const {
    return src_to_dst_[src];
  }

  bool IsTimeOrKeyColumn(col_index_t i) const {
    DCHECK_LT(i, schema_->num_fields());
    return (i == time_col_index_) || std_has(key_col_index_, i);
  }

  // Gets the latest row index,  assuming the queue isn't empty
  row_index_t GetLatestRow() const { return latest_ref_row_; }

  bool Empty() const {
    // cannot be empty if ref row is >0 -- can avoid slow queue lock
    // below
    if (latest_ref_row_ > 0) return false;
    return queue_.Empty();
  }

  // true when the queue is empty and, when memo may have future entries (the case of a
  // negative tolerance), when the memo is empty.
  // used when checking whether RHS is up to date with LHS.
  bool CurrentEmpty() const {
    return memo_.no_future_ ? Empty() : memo_.times_.empty() && Empty();
  }

  // in case memo may not have future entries (the case of a non-negative tolerance),
  // returns the latest time (which is current); otherwise, returns the current time.
  // used when checking whether RHS is up to date with LHS.
  OnType GetCurrentTime() const {
    return memo_.no_future_ ? GetLatestTime() : memo_.current_time_;
  }

  int total_batches() const { return total_batches_; }

  // Gets latest batch (precondition: must not be empty)
  const std::shared_ptr<arrow::RecordBatch>& GetLatestBatch() const {
    return queue_.UnsyncFront();
  }

#define LATEST_VAL_CASE(id, val)                     \
  case Type::id: {                                   \
    using T = typename TypeIdTraits<Type::id>::Type; \
    using CType = typename TypeTraits<T>::CType;     \
    return val(data->GetValues<CType>(1)[row]);      \
  }

  inline ByType GetLatestKey() const {
    return GetKey(GetLatestBatch().get(), latest_ref_row_);
  }

  inline ByType GetKey(const RecordBatch* batch, row_index_t row) const {
    if (must_hash_) {
      return key_hasher_->HashesFor(batch)[row];
    }
    if (key_col_index_.size() == 0) {
      return 0;
    }
    auto data = batch->column_data(key_col_index_[0]);
    switch (key_type_id_[0]) {
      LATEST_VAL_CASE(INT8, key_value)
      LATEST_VAL_CASE(INT16, key_value)
      LATEST_VAL_CASE(INT32, key_value)
      LATEST_VAL_CASE(INT64, key_value)
      LATEST_VAL_CASE(UINT8, key_value)
      LATEST_VAL_CASE(UINT16, key_value)
      LATEST_VAL_CASE(UINT32, key_value)
      LATEST_VAL_CASE(UINT64, key_value)
      LATEST_VAL_CASE(DATE32, key_value)
      LATEST_VAL_CASE(DATE64, key_value)
      LATEST_VAL_CASE(TIME32, key_value)
      LATEST_VAL_CASE(TIME64, key_value)
      LATEST_VAL_CASE(TIMESTAMP, key_value)
      default:
        DCHECK(false);
        return 0;  // cannot happen
    }
  }

  inline OnType GetLatestTime() const {
    return GetTime(GetLatestBatch().get(), latest_ref_row_);
  }

  inline ByType GetTime(const RecordBatch* batch, row_index_t row) const {
    auto data = batch->column_data(time_col_index_);
    switch (time_type_id_) {
      LATEST_VAL_CASE(INT8, time_value)
      LATEST_VAL_CASE(INT16, time_value)
      LATEST_VAL_CASE(INT32, time_value)
      LATEST_VAL_CASE(INT64, time_value)
      LATEST_VAL_CASE(UINT8, time_value)
      LATEST_VAL_CASE(UINT16, time_value)
      LATEST_VAL_CASE(UINT32, time_value)
      LATEST_VAL_CASE(UINT64, time_value)
      LATEST_VAL_CASE(DATE32, time_value)
      LATEST_VAL_CASE(DATE64, time_value)
      LATEST_VAL_CASE(TIME32, time_value)
      LATEST_VAL_CASE(TIME64, time_value)
      LATEST_VAL_CASE(TIMESTAMP, time_value)
      default:
        DCHECK(false);
        return 0;  // cannot happen
    }
  }

#undef LATEST_VAL_CASE

  bool Finished() const { return batches_processed_ == total_batches_; }

  Result<bool> Advance() {
    // Try advancing to the next row and update latest_ref_row_
    // Returns true if able to advance, false if not.
    bool have_active_batch =
        (latest_ref_row_ > 0 /*short circuit the lock on the queue*/) || !queue_.Empty();

    if (have_active_batch) {
      OnType next_time = GetLatestTime();
      if (latest_time_ > next_time) {
        return Status::Invalid("AsofJoin does not allow out-of-order on-key values");
      }
      latest_time_ = next_time;
      // If we have an active batch
      if (++latest_ref_row_ >= (row_index_t)queue_.UnsyncFront()->num_rows()) {
        // hit the end of the batch, need to get the next batch if possible.
        ++batches_processed_;
        latest_ref_row_ = 0;
        have_active_batch &= !queue_.TryPop();
        if (have_active_batch)
          DCHECK_GT(queue_.UnsyncFront()->num_rows(), 0);  // empty batches disallowed
      }
    }
    return have_active_batch;
  }

  // Advance the data to be immediately past the tolerance's horizon for the specified
  // timestamp, update latest_time and latest_ref_row to the value that immediately pass
  // the horizon. Update the memo-store with any entries or future entries so observed.
  // Returns true if updates were made, false if not.
  Result<bool> AdvanceAndMemoize(OnType ts) {
    // Advance the right side row index until we reach the latest right row (for each key)
    // for the given left timestamp.

    // Check if already updated for TS (or if there is no latest)
    if (Empty()) {  // can't advance if empty and no future entries
      return memo_.no_future_ ? false : memo_.RemoveEntriesWithLesserTime(ts);
    }

    // Not updated.  Try to update and possibly advance.
    bool advanced, updated = false;
    do {
      auto latest_time = GetLatestTime();
      // if Advance() returns true, then the latest_ts must also be valid
      // Keep advancing right table until we hit the latest row that has
      // timestamp <= ts. This is because we only need the latest row for the
      // match given a left ts.
      if (latest_time > tolerance_.Horizon(ts)) {              // hit a distant timestamp
        if (memo_.no_future_ || !memo_.times_.empty()) break;  // no future entries
      }
      auto rb = GetLatestBatch();
      if (may_rehash_ && rb->column_data(key_col_index_[0])->GetNullCount() > 0) {
        must_hash_ = true;
        may_rehash_ = false;
        Rehash();
      }
      memo_.Store(ts, rb, latest_ref_row_, latest_time, GetLatestKey());
      updated = memo_.no_future_;
      ARROW_ASSIGN_OR_RAISE(advanced, Advance());
    } while (advanced);
    if (!memo_.no_future_) {  // "updated" was not modified in the loop; set it here
      updated = memo_.RemoveEntriesWithLesserTime(ts);
    }
    return updated;
  }

  void Rehash() {
    MemoStore new_memo(memo_.no_future_);
    new_memo.current_time_ = memo_.current_time_;
    for (auto e = memo_.entries_.begin(); e != memo_.entries_.end(); ++e) {
      auto& entry = e->second;
      auto new_key = GetKey(entry.batch.get(), entry.row);
      new_memo.entries_[new_key].swap(entry);
      auto fe = memo_.future_entries_.find(e->first);
      if (fe != memo_.future_entries_.end()) {
        new_memo.future_entries_[new_key].swap(fe->second);
      }
    }
    memo_.times_.swap(new_memo.times_);
    memo_.swap(new_memo);
  }

  Status Push(const std::shared_ptr<arrow::RecordBatch>& rb) {
    if (rb->num_rows() > 0) {
      queue_.Push(rb);
    } else {
      ++batches_processed_;  // don't enqueue empty batches, just record as processed
    }
    return Status::OK();
  }

  std::optional<const MemoStore::Entry*> GetMemoEntryForKey(ByType key) {
    return memo_.GetEntryForKey(key);
  }

  std::optional<OnType> GetMemoTimeForKey(ByType key) {
    auto r = GetMemoEntryForKey(key);
    if (r.has_value()) {
      return (*r)->time;
    } else {
      return std::nullopt;
    }
  }

  void RemoveMemoEntriesWithLesserTime(OnType ts) {
    memo_.RemoveEntriesWithLesserTime(ts);
  }

  const std::shared_ptr<Schema>& get_schema() const { return schema_; }

  void set_total_batches(int n) {
    DCHECK_GE(n, 0);
    DCHECK_EQ(total_batches_, -1) << "Set total batch more than once";
    total_batches_ = n;
  }

 private:
  // Pending record batches. The latest is the front. Batches cannot be empty.
  ConcurrentQueue<std::shared_ptr<RecordBatch>> queue_;
  // Schema associated with the input
  std::shared_ptr<Schema> schema_;
  // Total number of batches (only int because InputFinished uses int)
  std::atomic<int> total_batches_{-1};
  // Number of batches processed so far (only int because InputFinished uses int)
  std::atomic<int> batches_processed_{0};
  // Index of the time col
  col_index_t time_col_index_;
  // Index of the key col
  std::vector<col_index_t> key_col_index_;
  // Type id of the time column
  Type::type time_type_id_;
  // Type id of the key column
  std::vector<Type::type> key_type_id_;
  // Hasher for key elements
  mutable KeyHasher* key_hasher_;
  // True if hashing is mandatory
  bool must_hash_;
  // True if by-key values may be rehashed
  bool may_rehash_;
  // Tolerance
  TolType tolerance_;
  // Index of the latest row reference within; if >0 then queue_ cannot be empty
  // Must be < queue_.front()->num_rows() if queue_ is non-empty
  row_index_t latest_ref_row_ = 0;
  // Time of latest row
  OnType latest_time_ = std::numeric_limits<OnType>::lowest();
  // Stores latest known values for the various keys
  MemoStore memo_;
  // Mapping of source columns to destination columns
  std::vector<std::optional<col_index_t>> src_to_dst_;
};

template <size_t MAX_TABLES>
struct CompositeReferenceRow {
  struct Entry {
    arrow::RecordBatch* batch;  // can be NULL if there's no value
    row_index_t row;
  };
  Entry refs[MAX_TABLES];
};

// A table of composite reference rows.  Rows maintain pointers to the
// constituent record batches, but the overall table retains shared_ptr
// references to ensure memory remains resident while the table is live.
//
// The main reason for this is that, especially for wide tables, joins
// are effectively row-oriented, rather than column-oriented.  Separating
// the join part from the columnar materialization part simplifies the
// logic around data types and increases efficiency.
//
// We don't put the shared_ptr's into the rows for efficiency reasons.
template <size_t MAX_TABLES>
class CompositeReferenceTable {
 public:
  explicit CompositeReferenceTable(size_t n_tables) : n_tables_(n_tables) {
    DCHECK_GE(n_tables_, 1);
    DCHECK_LE(n_tables_, MAX_TABLES);
  }

  size_t n_rows() const { return rows_.size(); }

  // Adds the latest row from the input state as a new composite reference row
  // - LHS must have a valid key,timestep,and latest rows
  // - RHS must have valid data memo'ed for the key
  void Emplace(std::vector<std::unique_ptr<InputState>>& in, TolType tolerance) {
    DCHECK_EQ(in.size(), n_tables_);

    // Get the LHS key
    ByType key = in[0]->GetLatestKey();

    // Add row and setup LHS
    // (the LHS state comes just from the latest row of the LHS table)
    DCHECK(!in[0]->Empty());
    const std::shared_ptr<arrow::RecordBatch>& lhs_latest_batch = in[0]->GetLatestBatch();
    row_index_t lhs_latest_row = in[0]->GetLatestRow();
    OnType lhs_latest_time = in[0]->GetLatestTime();
    if (0 == lhs_latest_row) {
      // On the first row of the batch, we resize the destination.
      // The destination size is dictated by the size of the LHS batch.
      row_index_t new_batch_size = lhs_latest_batch->num_rows();
      row_index_t new_capacity = rows_.size() + new_batch_size;
      if (rows_.capacity() < new_capacity) rows_.reserve(new_capacity);
    }
    rows_.resize(rows_.size() + 1);
    auto& row = rows_.back();
    row.refs[0].batch = lhs_latest_batch.get();
    row.refs[0].row = lhs_latest_row;
    AddRecordBatchRef(lhs_latest_batch);

    // Get the state for that key from all on the RHS -- assumes it's up to date
    // (the RHS state comes from the memoized row references)
    for (size_t i = 1; i < in.size(); ++i) {
      std::optional<const MemoStore::Entry*> opt_entry = in[i]->GetMemoEntryForKey(key);
      if (opt_entry.has_value()) {
        DCHECK(*opt_entry);
        if (tolerance.Accepts(lhs_latest_time, (*opt_entry)->time)) {
          // Have a valid entry
          const MemoStore::Entry* entry = *opt_entry;
          row.refs[i].batch = entry->batch.get();
          row.refs[i].row = entry->row;
          AddRecordBatchRef(entry->batch);
          continue;
        }
      }
      row.refs[i].batch = NULL;
      row.refs[i].row = 0;
    }
  }

  // Materializes the current reference table into a target record batch
  Result<std::shared_ptr<RecordBatch>> Materialize(
      MemoryPool* memory_pool, const std::shared_ptr<arrow::Schema>& output_schema,
      const std::vector<std::unique_ptr<InputState>>& state) {
    DCHECK_EQ(state.size(), n_tables_);

    // Don't build empty batches
    size_t n_rows = rows_.size();
    if (!n_rows) return NULLPTR;

    // Build the arrays column-by-column from the rows
    std::vector<std::shared_ptr<arrow::Array>> arrays(output_schema->num_fields());
    for (size_t i_table = 0; i_table < n_tables_; ++i_table) {
      int n_src_cols = state.at(i_table)->get_schema()->num_fields();
      {
        for (col_index_t i_src_col = 0; i_src_col < n_src_cols; ++i_src_col) {
          std::optional<col_index_t> i_dst_col_opt =
              state[i_table]->MapSrcToDst(i_src_col);
          if (!i_dst_col_opt) continue;
          col_index_t i_dst_col = *i_dst_col_opt;
          const auto& src_field = state[i_table]->get_schema()->field(i_src_col);
          const auto& dst_field = output_schema->field(i_dst_col);
          DCHECK(src_field->type()->Equals(dst_field->type()));
          DCHECK_EQ(src_field->name(), dst_field->name());
          const auto& field_type = src_field->type();

#define ASOFJOIN_MATERIALIZE_CASE(id)                                       \
  case Type::id: {                                                          \
    using T = typename TypeIdTraits<Type::id>::Type;                        \
    ARROW_ASSIGN_OR_RAISE(                                                  \
        arrays.at(i_dst_col),                                               \
        MaterializeColumn<T>(memory_pool, field_type, i_table, i_src_col)); \
    break;                                                                  \
  }

          switch (field_type->id()) {
            ASOFJOIN_MATERIALIZE_CASE(BOOL)
            ASOFJOIN_MATERIALIZE_CASE(INT8)
            ASOFJOIN_MATERIALIZE_CASE(INT16)
            ASOFJOIN_MATERIALIZE_CASE(INT32)
            ASOFJOIN_MATERIALIZE_CASE(INT64)
            ASOFJOIN_MATERIALIZE_CASE(UINT8)
            ASOFJOIN_MATERIALIZE_CASE(UINT16)
            ASOFJOIN_MATERIALIZE_CASE(UINT32)
            ASOFJOIN_MATERIALIZE_CASE(UINT64)
            ASOFJOIN_MATERIALIZE_CASE(FLOAT)
            ASOFJOIN_MATERIALIZE_CASE(DOUBLE)
            ASOFJOIN_MATERIALIZE_CASE(DATE32)
            ASOFJOIN_MATERIALIZE_CASE(DATE64)
            ASOFJOIN_MATERIALIZE_CASE(TIME32)
            ASOFJOIN_MATERIALIZE_CASE(TIME64)
            ASOFJOIN_MATERIALIZE_CASE(TIMESTAMP)
            ASOFJOIN_MATERIALIZE_CASE(STRING)
            ASOFJOIN_MATERIALIZE_CASE(LARGE_STRING)
            ASOFJOIN_MATERIALIZE_CASE(BINARY)
            ASOFJOIN_MATERIALIZE_CASE(LARGE_BINARY)
            default:
              return Status::Invalid("Unsupported data type ",
                                     src_field->type()->ToString(), " for field ",
                                     src_field->name());
          }

#undef ASOFJOIN_MATERIALIZE_CASE
        }
      }
    }

    // Build the result
    DCHECK_LE(n_rows, (uint64_t)std::numeric_limits<int64_t>::max());
    std::shared_ptr<arrow::RecordBatch> r =
        arrow::RecordBatch::Make(output_schema, (int64_t)n_rows, arrays);
    return r;
  }

  // Returns true if there are no rows
  bool empty() const { return rows_.empty(); }

 private:
  // Contains shared_ptr refs for all RecordBatches referred to by the contents of rows_
  std::unordered_map<uintptr_t, std::shared_ptr<RecordBatch>> _ptr2ref;

  // Row table references
  std::vector<CompositeReferenceRow<MAX_TABLES>> rows_;

  // Total number of tables in the composite table
  size_t n_tables_;

  // Adds a RecordBatch ref to the mapping, if needed
  void AddRecordBatchRef(const std::shared_ptr<RecordBatch>& ref) {
    if (!_ptr2ref.count((uintptr_t)ref.get())) _ptr2ref[(uintptr_t)ref.get()] = ref;
  }
  template <class Type, class Builder = typename TypeTraits<Type>::BuilderType>
  enable_if_fixed_width_type<Type, Status> static BuilderAppend(
      Builder& builder, const std::shared_ptr<ArrayData>& source, row_index_t row) {
    if (source->IsNull(row)) {
      builder.UnsafeAppendNull();
      return Status::OK();
    }

    if constexpr (is_boolean_type<Type>::value) {
      builder.UnsafeAppend(bit_util::GetBit(source->template GetValues<uint8_t>(1), row));
    } else {
      using CType = typename TypeTraits<Type>::CType;
      builder.UnsafeAppend(source->template GetValues<CType>(1)[row]);
    }
    return Status::OK();
  }

  template <class Type, class Builder = typename TypeTraits<Type>::BuilderType>
  enable_if_base_binary<Type, Status> static BuilderAppend(
      Builder& builder, const std::shared_ptr<ArrayData>& source, row_index_t row) {
    if (source->IsNull(row)) {
      return builder.AppendNull();
    }
    using offset_type = typename Type::offset_type;
    const uint8_t* data = source->buffers[2]->data();
    const offset_type* offsets = source->GetValues<offset_type>(1);
    const offset_type offset0 = offsets[row];
    const offset_type offset1 = offsets[row + 1];
    return builder.Append(data + offset0, offset1 - offset0);
  }

  template <class Type, class Builder = typename TypeTraits<Type>::BuilderType>
  Result<std::shared_ptr<Array>> MaterializeColumn(MemoryPool* memory_pool,
                                                   const std::shared_ptr<DataType>& type,
                                                   size_t i_table, col_index_t i_col) {
    ARROW_ASSIGN_OR_RAISE(auto a_builder, MakeBuilder(type, memory_pool));
    Builder& builder = *checked_cast<Builder*>(a_builder.get());
    ARROW_RETURN_NOT_OK(builder.Reserve(rows_.size()));
    for (row_index_t i_row = 0; i_row < rows_.size(); ++i_row) {
      const auto& ref = rows_[i_row].refs[i_table];
      if (ref.batch) {
        Status st =
            BuilderAppend<Type, Builder>(builder, ref.batch->column_data(i_col), ref.row);
        ARROW_RETURN_NOT_OK(st);
      } else {
        builder.UnsafeAppendNull();
      }
    }
    std::shared_ptr<Array> result;
    ARROW_RETURN_NOT_OK(builder.Finish(&result));
    return result;
  }
};

// TODO: Currently, AsofJoinNode uses 64-bit hashing which leads to a non-negligible
// probability of collision, which can cause incorrect results when many different by-key
// values are processed. Thus, AsofJoinNode is currently limited to about 100k by-keys for
// guaranteeing this probability is below 1 in a billion. The fix is 128-bit hashing.
// See ARROW-17653
class AsofJoinNode : public ExecNode {
  // Advances the RHS as far as possible to be up to date for the current LHS timestamp
  Result<bool> UpdateRhs() {
    auto& lhs = *state_.at(0);
    auto lhs_latest_time = lhs.GetLatestTime();
    bool any_updated = false;
    for (size_t i = 1; i < state_.size(); ++i) {
      ARROW_ASSIGN_OR_RAISE(bool advanced, state_[i]->AdvanceAndMemoize(lhs_latest_time));
      any_updated |= advanced;
    }
    return any_updated;
  }

  // Returns false if RHS not up to date for LHS
  bool IsUpToDateWithLhsRow() const {
    auto& lhs = *state_[0];
    if (lhs.Empty()) return false;  // can't proceed if nothing on the LHS
    OnType lhs_ts = lhs.GetLatestTime();
    for (size_t i = 1; i < state_.size(); ++i) {
      auto& rhs = *state_[i];
      if (!rhs.Finished()) {
        // If RHS is finished, then we know it's up to date
        if (rhs.CurrentEmpty())
          return false;  // RHS isn't finished, but is empty --> not up to date
        if (lhs_ts >= rhs.GetCurrentTime())
          return false;  // RHS isn't up to date (and not finished)
      }
    }
    return true;
  }

  Result<std::shared_ptr<RecordBatch>> ProcessInner() {
    DCHECK(!state_.empty());
    auto& lhs = *state_.at(0);

    // Construct new target table if needed
    CompositeReferenceTable<MAX_JOIN_TABLES> dst(state_.size());

    // Generate rows into the dst table until we either run out of data or hit the row
    // limit, or run out of input
    for (;;) {
      // If LHS is finished or empty then there's nothing we can do here
      if (lhs.Finished() || lhs.Empty()) break;

      // Advance each of the RHS as far as possible to be up to date for the LHS timestamp
      ARROW_ASSIGN_OR_RAISE(bool any_rhs_advanced, UpdateRhs());

      // If we have received enough inputs to produce the next output batch
      // (decided by IsUpToDateWithLhsRow), we will perform the join and
      // materialize the output batch. The join is done by advancing through
      // the LHS and adding joined row to rows_ (done by Emplace). Finally,
      // input batches that are no longer needed are removed to free up memory.
      if (IsUpToDateWithLhsRow()) {
        dst.Emplace(state_, tolerance_);
        ARROW_ASSIGN_OR_RAISE(bool advanced, lhs.Advance());
        if (!advanced) break;  // if we can't advance LHS, we're done for this batch
      } else {
        if (!any_rhs_advanced) break;  // need to wait for new data
      }
    }

    // Prune memo entries that have expired (to bound memory consumption)
    if (!lhs.Empty()) {
      for (size_t i = 1; i < state_.size(); ++i) {
        OnType ts = tolerance_.Expiry(lhs.GetLatestTime());
        if (ts != TolType::kMinValue) {
          state_[i]->RemoveMemoEntriesWithLesserTime(ts);
        }
      }
    }

    // Emit the batch
    if (dst.empty()) {
      return NULLPTR;
    } else {
      return dst.Materialize(plan()->query_context()->memory_pool(), output_schema(),
                             state_);
    }
  }

  template <typename Callable>
  struct Defer {
    Callable callable;
    explicit Defer(Callable callable) : callable(std::move(callable)) {}
    ~Defer() noexcept { callable(); }
  };

  void EndFromProcessThread() {
    // We must spawn a new task to transfer off the process thread when
    // marking this finished.  Otherwise there is a chance that doing so could
    // mark the plan finished which may destroy the plan which will destroy this
    // node which will cause us to join on ourselves.
    ErrorIfNotOk(plan_->query_context()->executor()->Spawn([this] {
      Defer cleanup([this]() { finished_.MarkFinished(); });
      outputs_[0]->InputFinished(this, batches_produced_);
    }));
  }

  bool CheckEnded() {
    if (state_.at(0)->Finished()) {
      EndFromProcessThread();
      return false;
    }
    return true;
  }

  bool Process() {
    std::lock_guard<std::mutex> guard(gate_);
    if (!CheckEnded()) {
      return false;
    }

    // Process batches while we have data
    for (;;) {
      Result<std::shared_ptr<RecordBatch>> result = ProcessInner();

      if (result.ok()) {
        auto out_rb = *result;
        if (!out_rb) break;
        ++batches_produced_;
        ExecBatch out_b(*out_rb);
        outputs_[0]->InputReceived(this, std::move(out_b));
      } else {
        ErrorIfNotOk(result.status());
        EndFromProcessThread();
        return false;
      }
    }

    // Report to the output the total batch count, if we've already finished everything
    // (there are two places where this can happen: here and InputFinished)
    //
    // It may happen here in cases where InputFinished was called before we were finished
    // producing results (so we didn't know the output size at that time)
    if (!CheckEnded()) {
      return false;
    }

    // There is no more we can do now but there is still work remaining for later when
    // more data arrives.
    return true;
  }

  void ProcessThread() {
    for (;;) {
      if (!process_.Pop()) {
        EndFromProcessThread();
        return;
      }
      if (!Process()) {
        return;
      }
    }
  }

  static void ProcessThreadWrapper(AsofJoinNode* node) { node->ProcessThread(); }

 public:
  AsofJoinNode(ExecPlan* plan, NodeVector inputs, std::vector<std::string> input_labels,
               const std::vector<col_index_t>& indices_of_on_key,
               const std::vector<std::vector<col_index_t>>& indices_of_by_key,
               TolType tolerance, std::shared_ptr<Schema> output_schema,
               std::vector<std::unique_ptr<KeyHasher>> key_hashers, bool must_hash,
               bool may_rehash);

  Status Init() override {
    auto inputs = this->inputs();
    for (size_t i = 0; i < inputs.size(); i++) {
      RETURN_NOT_OK(key_hashers_[i]->Init(plan()->query_context()->exec_context(),
                                          output_schema()));
      state_.push_back(std::make_unique<InputState>(
          i, tolerance_, must_hash_, may_rehash_, key_hashers_[i].get(),
          inputs[i]->output_schema(), indices_of_on_key_[i], indices_of_by_key_[i]));
    }

    col_index_t dst_offset = 0;
    for (auto& state : state_)
      dst_offset = state->InitSrcToDstMapping(dst_offset, !!dst_offset);

    return Status::OK();
  }

  virtual ~AsofJoinNode() {
    process_.Push(false);  // poison pill
    process_thread_.join();
  }

  const std::vector<col_index_t>& indices_of_on_key() { return indices_of_on_key_; }
  const std::vector<std::vector<col_index_t>>& indices_of_by_key() {
    return indices_of_by_key_;
  }

  static Status is_valid_on_field(const std::shared_ptr<Field>& field) {
    switch (field->type()->id()) {
      case Type::INT8:
      case Type::INT16:
      case Type::INT32:
      case Type::INT64:
      case Type::UINT8:
      case Type::UINT16:
      case Type::UINT32:
      case Type::UINT64:
      case Type::DATE32:
      case Type::DATE64:
      case Type::TIME32:
      case Type::TIME64:
      case Type::TIMESTAMP:
        return Status::OK();
      default:
        return Status::Invalid("Unsupported type for on-key ", field->name(), " : ",
                               field->type()->ToString());
    }
  }

  static Status is_valid_by_field(const std::shared_ptr<Field>& field) {
    switch (field->type()->id()) {
      case Type::INT8:
      case Type::INT16:
      case Type::INT32:
      case Type::INT64:
      case Type::UINT8:
      case Type::UINT16:
      case Type::UINT32:
      case Type::UINT64:
      case Type::DATE32:
      case Type::DATE64:
      case Type::TIME32:
      case Type::TIME64:
      case Type::TIMESTAMP:
      case Type::STRING:
      case Type::LARGE_STRING:
      case Type::BINARY:
      case Type::LARGE_BINARY:
        return Status::OK();
      default:
        return Status::Invalid("Unsupported type for by-key ", field->name(), " : ",
                               field->type()->ToString());
    }
  }

  static Status is_valid_data_field(const std::shared_ptr<Field>& field) {
    switch (field->type()->id()) {
      case Type::BOOL:
      case Type::INT8:
      case Type::INT16:
      case Type::INT32:
      case Type::INT64:
      case Type::UINT8:
      case Type::UINT16:
      case Type::UINT32:
      case Type::UINT64:
      case Type::FLOAT:
      case Type::DOUBLE:
      case Type::DATE32:
      case Type::DATE64:
      case Type::TIME32:
      case Type::TIME64:
      case Type::TIMESTAMP:
      case Type::STRING:
      case Type::LARGE_STRING:
      case Type::BINARY:
      case Type::LARGE_BINARY:
        return Status::OK();
      default:
        return Status::Invalid("Unsupported type for data field ", field->name(), " : ",
                               field->type()->ToString());
    }
  }

  static arrow::Result<std::shared_ptr<Schema>> MakeOutputSchema(
      const std::vector<std::shared_ptr<Schema>> input_schema,
      const std::vector<col_index_t>& indices_of_on_key,
      const std::vector<std::vector<col_index_t>>& indices_of_by_key) {
    std::vector<std::shared_ptr<arrow::Field>> fields;

    size_t n_by = indices_of_by_key.size() == 0 ? 0 : indices_of_by_key[0].size();
    const DataType* on_key_type = NULLPTR;
    std::vector<const DataType*> by_key_type(n_by, NULLPTR);
    // Take all non-key, non-time RHS fields
    for (size_t j = 0; j < input_schema.size(); ++j) {
      const auto& on_field_ix = indices_of_on_key[j];
      const auto& by_field_ix = indices_of_by_key[j];

      if ((on_field_ix == -1) || std_has(by_field_ix, -1)) {
        return Status::Invalid("Missing join key on table ", j);
      }

      const auto& on_field = input_schema[j]->fields()[on_field_ix];
      std::vector<const Field*> by_field(n_by);
      for (size_t k = 0; k < n_by; k++) {
        by_field[k] = input_schema[j]->fields()[by_field_ix[k]].get();
      }

      if (on_key_type == NULLPTR) {
        on_key_type = on_field->type().get();
      } else if (*on_key_type != *on_field->type()) {
        return Status::Invalid("Expected on-key type ", *on_key_type, " but got ",
                               *on_field->type(), " for field ", on_field->name(),
                               " in input ", j);
      }
      for (size_t k = 0; k < n_by; k++) {
        if (by_key_type[k] == NULLPTR) {
          by_key_type[k] = by_field[k]->type().get();
        } else if (*by_key_type[k] != *by_field[k]->type()) {
          return Status::Invalid("Expected on-key type ", *by_key_type[k], " but got ",
                                 *by_field[k]->type(), " for field ", by_field[k]->name(),
                                 " in input ", j);
        }
      }

      for (int i = 0; i < input_schema[j]->num_fields(); ++i) {
        const auto field = input_schema[j]->field(i);
        if (i == on_field_ix) {
          ARROW_RETURN_NOT_OK(is_valid_on_field(field));
          // Only add on field from the left table
          if (j == 0) {
            fields.push_back(field);
          }
        } else if (std_has(by_field_ix, i)) {
          ARROW_RETURN_NOT_OK(is_valid_by_field(field));
          // Only add by field from the left table
          if (j == 0) {
            fields.push_back(field);
          }
        } else {
          ARROW_RETURN_NOT_OK(is_valid_data_field(field));
          fields.push_back(field);
        }
      }
    }
    return std::make_shared<arrow::Schema>(fields);
  }

  static inline Result<col_index_t> FindColIndex(const Schema& schema,
                                                 const FieldRef& field_ref,
                                                 std::string_view key_kind) {
    auto match_res = field_ref.FindOne(schema);
    if (!match_res.ok()) {
      return Status::Invalid("Bad join key on table : ", match_res.status().message());
    }
    ARROW_ASSIGN_OR_RAISE(auto match, match_res);
    if (match.indices().size() != 1) {
      return Status::Invalid("AsOfJoinNode does not support a nested ", key_kind, "-key ",
                             field_ref.ToString());
    }
    return match.indices()[0];
  }

  static Result<size_t> GetByKeySize(
      const std::vector<asofjoin::AsofJoinKeys>& input_keys) {
    size_t n_by = 0;
    for (size_t i = 0; i < input_keys.size(); ++i) {
      const auto& by_key = input_keys[i].by_key;
      if (i == 0) {
        n_by = by_key.size();
      } else if (n_by != by_key.size()) {
        return Status::Invalid("inconsistent size of by-key across inputs");
      }
    }
    return n_by;
  }

  static Result<std::vector<col_index_t>> GetIndicesOfOnKey(
      const std::vector<std::shared_ptr<Schema>>& input_schema,
      const std::vector<asofjoin::AsofJoinKeys>& input_keys) {
    if (input_schema.size() != input_keys.size()) {
      return Status::Invalid("mismatching number of input schema and keys");
    }
    size_t n_input = input_schema.size();
    std::vector<col_index_t> indices_of_on_key(n_input);
    for (size_t i = 0; i < n_input; ++i) {
      const auto& on_key = input_keys[i].on_key;
      ARROW_ASSIGN_OR_RAISE(indices_of_on_key[i],
                            FindColIndex(*input_schema[i], on_key, "on"));
    }
    return indices_of_on_key;
  }

  static Result<std::vector<std::vector<col_index_t>>> GetIndicesOfByKey(
      const std::vector<std::shared_ptr<Schema>>& input_schema,
      const std::vector<asofjoin::AsofJoinKeys>& input_keys) {
    if (input_schema.size() != input_keys.size()) {
      return Status::Invalid("mismatching number of input schema and keys");
    }
    ARROW_ASSIGN_OR_RAISE(size_t n_by, GetByKeySize(input_keys));
    size_t n_input = input_schema.size();
    std::vector<std::vector<col_index_t>> indices_of_by_key(
        n_input, std::vector<col_index_t>(n_by));
    for (size_t i = 0; i < n_input; ++i) {
      for (size_t k = 0; k < n_by; k++) {
        const auto& by_key = input_keys[i].by_key;
        ARROW_ASSIGN_OR_RAISE(indices_of_by_key[i][k],
                              FindColIndex(*input_schema[i], by_key[k], "by"));
      }
    }
    return indices_of_by_key;
  }

  static arrow::Result<ExecNode*> Make(ExecPlan* plan, std::vector<ExecNode*> inputs,
                                       const ExecNodeOptions& options) {
    DCHECK_GE(inputs.size(), 2) << "Must have at least two inputs";
    const auto& join_options = checked_cast<const AsofJoinNodeOptions&>(options);
<<<<<<< HEAD
    size_t n_input = inputs.size(), n_by = join_options.by_key.size();
=======
    if (join_options.tolerance < 0) {
      return Status::Invalid("AsOfJoin tolerance must be non-negative but is ",
                             join_options.tolerance);
    }

    ARROW_ASSIGN_OR_RAISE(size_t n_by, GetByKeySize(join_options.input_keys));
    size_t n_input = inputs.size();
>>>>>>> 5a57e6dd
    std::vector<std::string> input_labels(n_input);
    std::vector<std::shared_ptr<Schema>> input_schema(n_input);
    for (size_t i = 0; i < n_input; ++i) {
      input_labels[i] = i == 0 ? "left" : "right_" + ToChars(i);
      input_schema[i] = inputs[i]->output_schema();
    }
    ARROW_ASSIGN_OR_RAISE(std::vector<col_index_t> indices_of_on_key,
                          GetIndicesOfOnKey(input_schema, join_options.input_keys));
    ARROW_ASSIGN_OR_RAISE(std::vector<std::vector<col_index_t>> indices_of_by_key,
                          GetIndicesOfByKey(input_schema, join_options.input_keys));
    ARROW_ASSIGN_OR_RAISE(
        std::shared_ptr<Schema> output_schema,
        MakeOutputSchema(input_schema, indices_of_on_key, indices_of_by_key));

    std::vector<std::unique_ptr<KeyHasher>> key_hashers;
    for (size_t i = 0; i < n_input; i++) {
      key_hashers.push_back(std::make_unique<KeyHasher>(indices_of_by_key[i]));
    }
    bool must_hash =
        n_by > 1 ||
        (n_by == 1 &&
         !is_primitive(
             inputs[0]->output_schema()->field(indices_of_by_key[0][0])->type()->id()));
    bool may_rehash = n_by == 1 && !must_hash;
    return plan->EmplaceNode<AsofJoinNode>(
        plan, inputs, std::move(input_labels), std::move(indices_of_on_key),
        std::move(indices_of_by_key), TolType(join_options.tolerance),
        std::move(output_schema), std::move(key_hashers), must_hash, may_rehash);
  }

  const char* kind_name() const override { return "AsofJoinNode"; }

  void InputReceived(ExecNode* input, ExecBatch batch) override {
    // Get the input
    ARROW_DCHECK(std_has(inputs_, input));
    size_t k = std_find(inputs_, input) - inputs_.begin();

    // Put into the queue
    auto rb = *batch.ToRecordBatch(input->output_schema());
    Status st = state_.at(k)->Push(rb);
    if (!st.ok()) {
      ErrorReceived(input, st);
      return;
    }
    process_.Push(true);
  }
  void ErrorReceived(ExecNode* input, Status error) override {
    outputs_[0]->ErrorReceived(this, std::move(error));
  }
  void InputFinished(ExecNode* input, int total_batches) override {
    {
      std::lock_guard<std::mutex> guard(gate_);
      ARROW_DCHECK(std_has(inputs_, input));
      size_t k = std_find(inputs_, input) - inputs_.begin();
      state_.at(k)->set_total_batches(total_batches);
    }
    // Trigger a process call
    // The reason for this is that there are cases at the end of a table where we don't
    // know whether the RHS of the join is up-to-date until we know that the table is
    // finished.
    process_.Push(true);
  }
  Status StartProducing() override { return Status::OK(); }
  void PauseProducing(ExecNode* output, int32_t counter) override {}
  void ResumeProducing(ExecNode* output, int32_t counter) override {}
  void StopProducing(ExecNode* output) override {
    DCHECK_EQ(output, outputs_[0]);
    StopProducing();
  }
  void StopProducing() override {
    process_.Clear();
    process_.Push(false);
  }
  arrow::Future<> finished() override { return finished_; }

 private:
  std::vector<col_index_t> indices_of_on_key_;
  std::vector<std::vector<col_index_t>> indices_of_by_key_;
  std::vector<std::unique_ptr<KeyHasher>> key_hashers_;
  bool must_hash_;
  bool may_rehash_;
  // InputStates
  // Each input state correponds to an input table
  std::vector<std::unique_ptr<InputState>> state_;
  std::mutex gate_;
  TolType tolerance_;

  // Queue for triggering processing of a given input
  // (a false value is a poison pill)
  ConcurrentQueue<bool> process_;
  // Worker thread
  std::thread process_thread_;

  // In-progress batches produced
  int batches_produced_ = 0;
};

AsofJoinNode::AsofJoinNode(ExecPlan* plan, NodeVector inputs,
                           std::vector<std::string> input_labels,
                           const std::vector<col_index_t>& indices_of_on_key,
                           const std::vector<std::vector<col_index_t>>& indices_of_by_key,
                           TolType tolerance, std::shared_ptr<Schema> output_schema,
                           std::vector<std::unique_ptr<KeyHasher>> key_hashers,
                           bool must_hash, bool may_rehash)
    : ExecNode(plan, inputs, input_labels,
               /*output_schema=*/std::move(output_schema),
               /*num_outputs=*/1),
      indices_of_on_key_(std::move(indices_of_on_key)),
      indices_of_by_key_(std::move(indices_of_by_key)),
      key_hashers_(std::move(key_hashers)),
      must_hash_(must_hash),
      may_rehash_(may_rehash),
      tolerance_(tolerance),
      process_(),
      process_thread_(&AsofJoinNode::ProcessThreadWrapper, this) {}

namespace internal {
void RegisterAsofJoinNode(ExecFactoryRegistry* registry) {
  DCHECK_OK(registry->AddFactory("asofjoin", AsofJoinNode::Make));
}
}  // namespace internal

namespace asofjoin {

Result<std::shared_ptr<Schema>> MakeOutputSchema(
    const std::vector<std::shared_ptr<Schema>>& input_schema,
    const std::vector<AsofJoinKeys>& input_keys) {
  ARROW_ASSIGN_OR_RAISE(std::vector<col_index_t> indices_of_on_key,
                        AsofJoinNode::GetIndicesOfOnKey(input_schema, input_keys));
  ARROW_ASSIGN_OR_RAISE(std::vector<std::vector<col_index_t>> indices_of_by_key,
                        AsofJoinNode::GetIndicesOfByKey(input_schema, input_keys));
  return AsofJoinNode::MakeOutputSchema(input_schema, indices_of_on_key,
                                        indices_of_by_key);
}

}  // namespace asofjoin

}  // namespace compute
}  // namespace arrow<|MERGE_RESOLUTION|>--- conflicted
+++ resolved
@@ -1277,17 +1277,8 @@
                                        const ExecNodeOptions& options) {
     DCHECK_GE(inputs.size(), 2) << "Must have at least two inputs";
     const auto& join_options = checked_cast<const AsofJoinNodeOptions&>(options);
-<<<<<<< HEAD
-    size_t n_input = inputs.size(), n_by = join_options.by_key.size();
-=======
-    if (join_options.tolerance < 0) {
-      return Status::Invalid("AsOfJoin tolerance must be non-negative but is ",
-                             join_options.tolerance);
-    }
-
     ARROW_ASSIGN_OR_RAISE(size_t n_by, GetByKeySize(join_options.input_keys));
     size_t n_input = inputs.size();
->>>>>>> 5a57e6dd
     std::vector<std::string> input_labels(n_input);
     std::vector<std::shared_ptr<Schema>> input_schema(n_input);
     for (size_t i = 0; i < n_input; ++i) {
