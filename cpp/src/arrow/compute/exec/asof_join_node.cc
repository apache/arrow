--- conflicted
+++ resolved
@@ -51,13 +51,8 @@
   return container.end() != std_find(container, val);
 }
 
-<<<<<<< HEAD
-typedef uint64_t KeyType;
-typedef uint64_t TimeType;
-=======
 typedef uint64_t ByType;
 typedef uint64_t OnType;
->>>>>>> f37b3c65
 typedef uint64_t HashType;
 
 // Maximum number of tables that can be joined
@@ -66,29 +61,20 @@
 typedef int col_index_t;
 typedef std::vector<col_index_t> vec_col_index_t;
 
-<<<<<<< HEAD
-=======
 // normalize the value to 64-bits while preserving ordering of values
->>>>>>> f37b3c65
 template <typename T, enable_if_t<std::is_integral<T>::value, bool> = true>
 static inline uint64_t norm_value(T t) {
   uint64_t bias = std::is_signed<T>::value ? (uint64_t)1 << (8 * sizeof(T) - 1) : 0;
   return t < 0 ? static_cast<uint64_t>(t + bias) : static_cast<uint64_t>(t);
 }
 
-<<<<<<< HEAD
-=======
 // indicates normalization of a time value
->>>>>>> f37b3c65
 template <typename T, enable_if_t<std::is_integral<T>::value, bool> = true>
 static inline uint64_t time_value(T t) {
   return norm_value(t);
 }
 
-<<<<<<< HEAD
-=======
 // indicates normalization of a key value
->>>>>>> f37b3c65
 template <typename T, enable_if_t<std::is_integral<T>::value, bool> = true>
 static inline uint64_t key_value(T t) {
   return norm_value(t);
@@ -148,11 +134,7 @@
 
   struct Entry {
     // Timestamp associated with the entry
-<<<<<<< HEAD
-    TimeType time;
-=======
     OnType time;
->>>>>>> f37b3c65
 
     // Batch associated with the entry (perf is probably OK for this; batches change
     // rarely)
@@ -164,13 +146,8 @@
 
   std::unordered_map<ByType, Entry> entries_;
 
-<<<<<<< HEAD
-  void Store(const std::shared_ptr<RecordBatch>& batch, row_index_t row, TimeType time,
-             KeyType key) {
-=======
   void Store(const std::shared_ptr<RecordBatch>& batch, row_index_t row, OnType time,
              ByType key) {
->>>>>>> f37b3c65
     auto& e = entries_[key];
     // that we can do this assignment optionally, is why we
     // can get array with using shared_ptr above (the batch
@@ -186,11 +163,7 @@
     return util::optional<const Entry*>(&e->second);
   }
 
-<<<<<<< HEAD
-  void RemoveEntriesWithLesserTime(TimeType ts) {
-=======
   void RemoveEntriesWithLesserTime(OnType ts) {
->>>>>>> f37b3c65
     for (auto e = entries_.begin(); e != entries_.end();)
       if (e->second.time < ts)
         e = entries_.erase(e);
@@ -199,12 +172,8 @@
   }
 };
 
-<<<<<<< HEAD
-// a specialized higher-performance variation of Hashing64 logic
-=======
 // a specialized higher-performance variation of Hashing64 logic from hash_join_node
 // the code here avoids recreating objects that are independent of each batch processed
->>>>>>> f37b3c65
 class KeyHasher {
   static constexpr int kMiniBatchLength = util::MiniBatch::kMiniBatchLength;
 
@@ -324,11 +293,7 @@
     return val(data->GetValues<CType>(1)[latest_ref_row_]); \
   }
 
-<<<<<<< HEAD
-  KeyType GetLatestKey() const {
-=======
   ByType GetLatestKey() const {
->>>>>>> f37b3c65
     if (key_hasher_ != NULLPTR) {
       return key_hasher_->HashesFor(queue_.UnsyncFront().get())[latest_ref_row_];
     }
@@ -342,23 +307,16 @@
       LATEST_VAL_CASE(UINT16, key_value)
       LATEST_VAL_CASE(UINT32, key_value)
       LATEST_VAL_CASE(UINT64, key_value)
-<<<<<<< HEAD
-=======
       LATEST_VAL_CASE(DATE32, key_value)
       LATEST_VAL_CASE(DATE64, key_value)
       LATEST_VAL_CASE(TIME32, key_value)
       LATEST_VAL_CASE(TIME64, key_value)
->>>>>>> f37b3c65
       default:
         return 0;  // cannot happen
     }
   }
 
-<<<<<<< HEAD
-  TimeType GetLatestTime() const {
-=======
   OnType GetLatestTime() const {
->>>>>>> f37b3c65
     auto data = queue_.UnsyncFront()->column_data(time_col_index_);
     switch (time_type_id_) {
       LATEST_VAL_CASE(INT8, time_value)
@@ -369,13 +327,10 @@
       LATEST_VAL_CASE(UINT16, time_value)
       LATEST_VAL_CASE(UINT32, time_value)
       LATEST_VAL_CASE(UINT64, time_value)
-<<<<<<< HEAD
-=======
       LATEST_VAL_CASE(DATE32, time_value)
       LATEST_VAL_CASE(DATE64, time_value)
       LATEST_VAL_CASE(TIME32, time_value)
       LATEST_VAL_CASE(TIME64, time_value)
->>>>>>> f37b3c65
       LATEST_VAL_CASE(TIMESTAMP, time_value)
       default:
         return 0;  // cannot happen
@@ -410,11 +365,7 @@
   // latest_time and latest_ref_row to the value that immediately pass the
   // specified timestamp.
   // Returns true if updates were made, false if not.
-<<<<<<< HEAD
-  bool AdvanceAndMemoize(TimeType ts) {
-=======
   bool AdvanceAndMemoize(OnType ts) {
->>>>>>> f37b3c65
     // Advance the right side row index until we reach the latest right row (for each key)
     // for the given left timestamp.
 
@@ -450,11 +401,7 @@
     return memo_.GetEntryForKey(key);
   }
 
-<<<<<<< HEAD
-  util::optional<TimeType> GetMemoTimeForKey(KeyType key) {
-=======
   util::optional<OnType> GetMemoTimeForKey(ByType key) {
->>>>>>> f37b3c65
     auto r = GetMemoEntryForKey(key);
     if (r.has_value()) {
       return (*r)->time;
@@ -463,11 +410,7 @@
     }
   }
 
-<<<<<<< HEAD
-  void RemoveMemoEntriesWithLesserTime(TimeType ts) {
-=======
   void RemoveMemoEntriesWithLesserTime(OnType ts) {
->>>>>>> f37b3c65
     memo_.RemoveEntriesWithLesserTime(ts);
   }
 
@@ -539,11 +482,7 @@
   // Adds the latest row from the input state as a new composite reference row
   // - LHS must have a valid key,timestep,and latest rows
   // - RHS must have valid data memo'ed for the key
-<<<<<<< HEAD
-  void Emplace(std::vector<std::unique_ptr<InputState>>& in, TimeType tolerance) {
-=======
   void Emplace(std::vector<std::unique_ptr<InputState>>& in, OnType tolerance) {
->>>>>>> f37b3c65
     DCHECK_EQ(in.size(), n_tables_);
 
     // Get the LHS key
@@ -554,11 +493,7 @@
     DCHECK(!in[0]->Empty());
     const std::shared_ptr<arrow::RecordBatch>& lhs_latest_batch = in[0]->GetLatestBatch();
     row_index_t lhs_latest_row = in[0]->GetLatestRow();
-<<<<<<< HEAD
-    TimeType lhs_latest_time = in[0]->GetLatestTime();
-=======
     OnType lhs_latest_time = in[0]->GetLatestTime();
->>>>>>> f37b3c65
     if (0 == lhs_latest_row) {
       // On the first row of the batch, we resize the destination.
       // The destination size is dictated by the size of the LHS batch.
@@ -638,13 +573,10 @@
             ASOFJOIN_MATERIALIZE_CASE(UINT64)
             ASOFJOIN_MATERIALIZE_CASE(FLOAT)
             ASOFJOIN_MATERIALIZE_CASE(DOUBLE)
-<<<<<<< HEAD
-=======
             ASOFJOIN_MATERIALIZE_CASE(DATE32)
             ASOFJOIN_MATERIALIZE_CASE(DATE64)
             ASOFJOIN_MATERIALIZE_CASE(TIME32)
             ASOFJOIN_MATERIALIZE_CASE(TIME64)
->>>>>>> f37b3c65
             ASOFJOIN_MATERIALIZE_CASE(TIMESTAMP)
             default:
               return Status::Invalid("Unsupported data type ",
@@ -720,11 +652,7 @@
   bool IsUpToDateWithLhsRow() const {
     auto& lhs = *state_[0];
     if (lhs.Empty()) return false;  // can't proceed if nothing on the LHS
-<<<<<<< HEAD
-    TimeType lhs_ts = lhs.GetLatestTime();
-=======
     OnType lhs_ts = lhs.GetLatestTime();
->>>>>>> f37b3c65
     for (size_t i = 1; i < state_.size(); ++i) {
       auto& rhs = *state_[i];
       if (!rhs.Finished()) {
@@ -831,28 +759,16 @@
  public:
   AsofJoinNode(ExecPlan* plan, NodeVector inputs, std::vector<std::string> input_labels,
                const vec_col_index_t& indices_of_on_key,
-<<<<<<< HEAD
-               const std::vector<vec_col_index_t>& indices_of_by_key, TimeType tolerance,
-=======
                const std::vector<vec_col_index_t>& indices_of_by_key, OnType tolerance,
->>>>>>> f37b3c65
                std::shared_ptr<Schema> output_schema);
 
   Status InternalInit(std::vector<std::unique_ptr<KeyHasher>> key_hashers) {
     key_hashers_.swap(key_hashers);
-<<<<<<< HEAD
-    bool has_kp = key_hashers_.size() > 0;
-    auto inputs = this->inputs();
-    for (size_t i = 0; i < inputs.size(); ++i) {
-      state_.push_back(::arrow::internal::make_unique<InputState>(
-          has_kp ? key_hashers_[i].get() : NULLPTR, inputs[i]->output_schema(),
-=======
     bool has_hashers = key_hashers_.size() > 0;
     auto inputs = this->inputs();
     for (size_t i = 0; i < inputs.size(); ++i) {
       state_.push_back(::arrow::internal::make_unique<InputState>(
           has_hashers ? key_hashers_[i].get() : NULLPTR, inputs[i]->output_schema(),
->>>>>>> f37b3c65
           indices_of_on_key_[i], indices_of_by_key_[i]));
     }
 
@@ -975,46 +891,13 @@
     DCHECK_GE(inputs.size(), 2) << "Must have at least two inputs";
 
     const auto& join_options = checked_cast<const AsofJoinNodeOptions&>(options);
-<<<<<<< HEAD
-=======
     if (join_options.by_key.size() == 0) {
       return Status::Invalid("AsOfJoin by_key must not be empty");
     }
->>>>>>> f37b3c65
     if (join_options.tolerance < 0) {
       return Status::Invalid("AsOfJoin tolerance must be non-negative but is ",
                              join_options.tolerance);
     }
-<<<<<<< HEAD
-
-    size_t n_input = inputs.size(), n_by = join_options.by_key.size();
-    std::vector<std::string> input_labels(n_input);
-    vec_col_index_t indices_of_on_key(n_input);
-    std::vector<vec_col_index_t> indices_of_by_key(n_input, vec_col_index_t(n_by));
-    for (size_t i = 0; i < n_input; ++i) {
-      input_labels[i] = i == 0 ? "left" : "right_" + std::to_string(i);
-      const auto& input_schema = inputs[i]->output_schema();
-
-#define ASOFJOIN_KEY_MATCH(kopt, kacc)                                              \
-  auto kopt##_match_res = (join_options.kopt)kacc.FindOne(*input_schema);           \
-  if (!kopt##_match_res.ok()) {                                                     \
-    return Status::Invalid("Bad join key on table : ",                              \
-                           kopt##_match_res.status().message());                    \
-  }                                                                                 \
-  auto kopt##_match = kopt##_match_res.ValueOrDie();                                \
-  if (kopt##_match.indices().size() != 1) {                                         \
-    return Status::Invalid("AsOfJoinNode does not support a nested " #kopt "-key ", \
-                           (join_options.kopt)kacc.ToString());                     \
-  }                                                                                 \
-  (indices_of_##kopt[i]) kacc = kopt##_match.indices()[0];
-
-      ASOFJOIN_KEY_MATCH(on_key, )
-      for (size_t k = 0; k < n_by; k++) {
-        ASOFJOIN_KEY_MATCH(by_key, [k])
-      }
-
-#undef ASOFJOIN_KEY_MATCH
-=======
 
     size_t n_input = inputs.size(), n_by = join_options.by_key.size();
     std::vector<std::string> input_labels(n_input);
@@ -1029,7 +912,6 @@
         ARROW_ASSIGN_OR_RAISE(indices_of_by_key[i][k],
                               FindColIndex(input_schema, join_options.by_key[k], "by"));
       }
->>>>>>> f37b3c65
     }
 
     ARROW_ASSIGN_OR_RAISE(std::shared_ptr<Schema> output_schema,
@@ -1041,14 +923,9 @@
         std::move(output_schema));
     auto node_output_schema = node->output_schema();
     auto node_indices_of_by_key = checked_cast<AsofJoinNode*>(node)->indices_of_by_key();
-<<<<<<< HEAD
-    std::vector<std::unique_ptr<KeyHasher>> key_hashers;
-    if (n_by > 1) {
-=======
     auto single_key_field = inputs[0]->output_schema()->field(indices_of_by_key[0][0]);
     std::vector<std::unique_ptr<KeyHasher>> key_hashers;
     if (n_by > 1 || is_primitive(single_key_field->type()->id())) {
->>>>>>> f37b3c65
       for (size_t i = 0; i < n_input; i++) {
         key_hashers.push_back(
             ::arrow::internal::make_unique<KeyHasher>(node_indices_of_by_key[i]));
@@ -1114,11 +991,7 @@
   // Each input state correponds to an input table
   std::vector<std::unique_ptr<InputState>> state_;
   std::mutex gate_;
-<<<<<<< HEAD
-  TimeType tolerance_;
-=======
   OnType tolerance_;
->>>>>>> f37b3c65
 
   // Queue for triggering processing of a given input
   // (a false value is a poison pill)
@@ -1134,11 +1007,7 @@
                            std::vector<std::string> input_labels,
                            const vec_col_index_t& indices_of_on_key,
                            const std::vector<vec_col_index_t>& indices_of_by_key,
-<<<<<<< HEAD
-                           TimeType tolerance, std::shared_ptr<Schema> output_schema)
-=======
                            OnType tolerance, std::shared_ptr<Schema> output_schema)
->>>>>>> f37b3c65
     : ExecNode(plan, inputs, input_labels,
                /*output_schema=*/std::move(output_schema),
                /*num_outputs=*/1),
@@ -1160,15 +1029,12 @@
     uint16(),
     uint32(),
     uint64(),
-<<<<<<< HEAD
-=======
     date32(),
     date64(),
     time32(TimeUnit::MILLI),
     time32(TimeUnit::SECOND),
     time64(TimeUnit::NANO),
     time64(TimeUnit::MICRO),
->>>>>>> f37b3c65
     timestamp(TimeUnit::NANO, "UTC"),
     timestamp(TimeUnit::MICRO, "UTC"),
     timestamp(TimeUnit::MILLI, "UTC"),
@@ -1182,15 +1048,12 @@
     uint16(),
     uint32(),
     uint64(),
-<<<<<<< HEAD
-=======
     date32(),
     date64(),
     time32(TimeUnit::MILLI),
     time32(TimeUnit::SECOND),
     time64(TimeUnit::NANO),
     time64(TimeUnit::MICRO),
->>>>>>> f37b3c65
     timestamp(TimeUnit::NANO, "UTC"),
     timestamp(TimeUnit::MICRO, "UTC"),
     timestamp(TimeUnit::MILLI, "UTC"),
@@ -1204,15 +1067,12 @@
     uint16(),
     uint32(),
     uint64(),
-<<<<<<< HEAD
-=======
     date32(),
     date64(),
     time32(TimeUnit::MILLI),
     time32(TimeUnit::SECOND),
     time64(TimeUnit::NANO),
     time64(TimeUnit::MICRO),
->>>>>>> f37b3c65
     timestamp(TimeUnit::NANO, "UTC"),
     timestamp(TimeUnit::MICRO, "UTC"),
     timestamp(TimeUnit::MILLI, "UTC"),
