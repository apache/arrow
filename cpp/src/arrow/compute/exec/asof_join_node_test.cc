// Licensed to the Apache Software Foundation (ASF) under one
// or more contributor license agreements.  See the NOTICE file
// distributed with this work for additional information
// regarding copyright ownership.  The ASF licenses this file
// to you under the Apache License, Version 2.0 (the
// "License"); you may not use this file except in compliance
// with the License.  You may obtain a copy of the License at
//
//   http://www.apache.org/licenses/LICENSE-2.0
//
// Unless required by applicable law or agreed to in writing,
// software distributed under the License is distributed on an
// "AS IS" BASIS, WITHOUT WARRANTIES OR CONDITIONS OF ANY
// KIND, either express or implied.  See the License for the
// specific language governing permissions and limitations
// under the License.

#include <gmock/gmock-matchers.h>

#include <numeric>
#include <random>
#include <unordered_set>

#include "arrow/api.h"
#include "arrow/compute/api_scalar.h"
#include "arrow/compute/exec/options.h"
#include "arrow/compute/exec/test_util.h"
#include "arrow/compute/exec/util.h"
#include "arrow/compute/kernels/row_encoder.h"
#include "arrow/compute/kernels/test_util.h"
#include "arrow/testing/gtest_util.h"
#include "arrow/testing/matchers.h"
#include "arrow/testing/random.h"
#include "arrow/util/checked_cast.h"
#include "arrow/util/make_unique.h"
#include "arrow/util/string_view.h"
#include "arrow/util/thread_pool.h"

using testing::UnorderedElementsAreArray;

namespace arrow {
namespace compute {

<<<<<<< HEAD
// mutates by copying from_key into to_key and changing from_key to zero
BatchesWithSchema MutateByKey(const BatchesWithSchema& batches, std::string from_key,
                              std::string to_key, bool replace_key = false) {
  int from_index = batches.schema->GetFieldIndex(from_key);
  int n_fields = batches.schema->num_fields();
=======
bool is_temporal_primitive(Type::type type_id) {
  switch (type_id) {
    case Type::TIME32:
    case Type::TIME64:
    case Type::DATE32:
    case Type::DATE64:
    case Type::TIMESTAMP:
      return true;
    default:
      return false;
  }
}

void BuildZeroPrimitiveArray(std::shared_ptr<Array>& empty,
                             std::shared_ptr<DataType> type, int64_t length) {
  ASSERT_OK_AND_ASSIGN(auto builder, MakeBuilder(type, default_memory_pool()));
  ASSERT_OK(builder->Reserve(length));
  ASSERT_OK_AND_ASSIGN(auto scalar, MakeScalar(type, 0));
  ASSERT_OK(builder->AppendScalar(*scalar, length));
  ASSERT_OK(builder->Finish(&empty));
}

// mutates by copying from_key into to_key and changing from_key to zero
BatchesWithSchema MutateByKey(BatchesWithSchema& batches, std::string from_key,
                              std::string to_key, bool replace_key = false) {
  int from_index = batches.schema->GetFieldIndex(from_key);
  int n_fields = batches.schema->num_fields();
  auto fields = batches.schema->fields();
>>>>>>> f37b3c65
  BatchesWithSchema new_batches;
  auto new_field = batches.schema->field(from_index)->WithName(to_key);
  new_batches.schema = (replace_key ? batches.schema->SetField(from_index, new_field)
                                    : batches.schema->AddField(from_index, new_field))
                           .ValueOrDie();
  for (const ExecBatch& batch : batches.batches) {
    std::vector<Datum> new_values;
    for (int i = 0; i < n_fields; i++) {
      const Datum& value = batch.values[i];
      if (i == from_index) {
<<<<<<< HEAD
        new_values.push_back(Subtract(value, value).ValueOrDie());
=======
        auto type = fields[i]->type();
        if (is_primitive(type->id())) {
          std::shared_ptr<Array> empty;
          BuildZeroPrimitiveArray(empty, type, batch.length);
          new_values.push_back(empty);
        } else {
          new_values.push_back(Subtract(value, value).ValueOrDie());
        }
>>>>>>> f37b3c65
        if (replace_key) {
          continue;
        }
      }
      new_values.push_back(value);
    }
    new_batches.batches.emplace_back(new_values, batch.length);
  }
  return new_batches;
}

// code generation for the by_key types supported by AsofJoinNodeOptions constructors
// which cannot be directly done using templates because of failure to deduce the template
// argument for an invocation with a string- or initializer_list-typed keys-argument
#define EXPAND_BY_KEY_TYPE(macro) \
  macro(const FieldRef);          \
  macro(std::vector<FieldRef>);   \
  macro(std::initializer_list<FieldRef>);

void CheckRunOutput(const BatchesWithSchema& l_batches,
                    const BatchesWithSchema& r0_batches,
                    const BatchesWithSchema& r1_batches,
                    const BatchesWithSchema& exp_batches,
                    const AsofJoinNodeOptions join_options) {
  auto exec_ctx =
      arrow::internal::make_unique<ExecContext>(default_memory_pool(), nullptr);
  ASSERT_OK_AND_ASSIGN(auto plan, ExecPlan::Make(exec_ctx.get()));

  Declaration join{"asofjoin", join_options};

  join.inputs.emplace_back(Declaration{
      "source", SourceNodeOptions{l_batches.schema, l_batches.gen(false, false)}});
  join.inputs.emplace_back(Declaration{
      "source", SourceNodeOptions{r0_batches.schema, r0_batches.gen(false, false)}});
  join.inputs.emplace_back(Declaration{
      "source", SourceNodeOptions{r1_batches.schema, r1_batches.gen(false, false)}});

  AsyncGenerator<util::optional<ExecBatch>> sink_gen;

  ASSERT_OK(Declaration::Sequence({join, {"sink", SinkNodeOptions{&sink_gen}}})
                .AddToPlan(plan.get()));

  ASSERT_FINISHES_OK_AND_ASSIGN(auto res, StartAndCollect(plan.get(), sink_gen));

  ASSERT_OK_AND_ASSIGN(auto exp_table,
                       TableFromExecBatches(exp_batches.schema, exp_batches.batches));

  ASSERT_OK_AND_ASSIGN(auto res_table, TableFromExecBatches(exp_batches.schema, res));

  AssertTablesEqual(*exp_table, *res_table,
                    /*same_chunk_layout=*/true, /*flatten=*/true);
}

#define CHECK_RUN_OUTPUT(by_key_type)                                            \
  void CheckRunOutput(                                                           \
      const BatchesWithSchema& l_batches, const BatchesWithSchema& r0_batches,   \
      const BatchesWithSchema& r1_batches, const BatchesWithSchema& exp_batches, \
      const FieldRef time, by_key_type keys, const int64_t tolerance) {          \
    CheckRunOutput(l_batches, r0_batches, r1_batches, exp_batches,               \
                   AsofJoinNodeOptions(time, keys, tolerance));                  \
  }

EXPAND_BY_KEY_TYPE(CHECK_RUN_OUTPUT)

void DoRunInvalidPlanTest(const std::shared_ptr<Schema>& l_schema,
<<<<<<< HEAD
                          const std::shared_ptr<Schema>& r_schema, FieldRef on_key,
                          FieldRef by_key, int64_t tolerance,
=======
                          const std::shared_ptr<Schema>& r_schema,
                          const AsofJoinNodeOptions& join_options,
>>>>>>> f37b3c65
                          const std::string& expected_error_str) {
  BatchesWithSchema l_batches = MakeBatchesFromString(l_schema, {R"([])"});
  BatchesWithSchema r_batches = MakeBatchesFromString(r_schema, {R"([])"});

  ExecContext exec_ctx;
  ASSERT_OK_AND_ASSIGN(auto plan, ExecPlan::Make(&exec_ctx));

<<<<<<< HEAD
  AsofJoinNodeOptions join_options(on_key, by_key, tolerance);
=======
>>>>>>> f37b3c65
  Declaration join{"asofjoin", join_options};
  join.inputs.emplace_back(Declaration{
      "source", SourceNodeOptions{l_batches.schema, l_batches.gen(false, false)}});
  join.inputs.emplace_back(Declaration{
      "source", SourceNodeOptions{r_batches.schema, r_batches.gen(false, false)}});

  EXPECT_RAISES_WITH_MESSAGE_THAT(Invalid, ::testing::HasSubstr(expected_error_str),
                                  join.AddToPlan(plan.get()));
}

void DoRunInvalidPlanTest(const std::shared_ptr<Schema>& l_schema,
                          const std::shared_ptr<Schema>& r_schema, int64_t tolerance,
                          const std::string& expected_error_str) {
<<<<<<< HEAD
  DoRunInvalidPlanTest(l_schema, r_schema, "time", "key", tolerance, expected_error_str);
=======
  DoRunInvalidPlanTest(l_schema, r_schema, AsofJoinNodeOptions("time", "key", tolerance),
                       expected_error_str);
>>>>>>> f37b3c65
}

void DoRunInvalidTypeTest(const std::shared_ptr<Schema>& l_schema,
                          const std::shared_ptr<Schema>& r_schema) {
  DoRunInvalidPlanTest(l_schema, r_schema, 0, "Unsupported type for ");
}

void DoRunInvalidToleranceTest(const std::shared_ptr<Schema>& l_schema,
                               const std::shared_ptr<Schema>& r_schema) {
  DoRunInvalidPlanTest(l_schema, r_schema, -1,
                       "AsOfJoin tolerance must be non-negative but is ");
}

void DoRunMissingKeysTest(const std::shared_ptr<Schema>& l_schema,
                          const std::shared_ptr<Schema>& r_schema) {
  DoRunInvalidPlanTest(l_schema, r_schema, 0, "Bad join key on table : No match");
}

<<<<<<< HEAD
void DoRunMissingOnKeyTest(const std::shared_ptr<Schema>& l_schema,
                           const std::shared_ptr<Schema>& r_schema) {
  DoRunInvalidPlanTest(l_schema, r_schema, "invalid_time", "key", 0,
=======
void DoRunEmptyByKeyTest(const std::shared_ptr<Schema>& l_schema,
                         const std::shared_ptr<Schema>& r_schema) {
  DoRunInvalidPlanTest(l_schema, r_schema, AsofJoinNodeOptions("time", {}, 0),
                       "AsOfJoin by_key must not be empty");
}

void DoRunMissingOnKeyTest(const std::shared_ptr<Schema>& l_schema,
                           const std::shared_ptr<Schema>& r_schema) {
  DoRunInvalidPlanTest(l_schema, r_schema, AsofJoinNodeOptions("invalid_time", "key", 0),
>>>>>>> f37b3c65
                       "Bad join key on table : No match");
}

void DoRunMissingByKeyTest(const std::shared_ptr<Schema>& l_schema,
                           const std::shared_ptr<Schema>& r_schema) {
<<<<<<< HEAD
  DoRunInvalidPlanTest(l_schema, r_schema, "time", "invalid_key", 0,
                       "Bad join key on table : No match");
}

void DoRunNestedOnKeyTest(const std::shared_ptr<Schema>& l_schema,
                          const std::shared_ptr<Schema>& r_schema) {
  DoRunInvalidPlanTest(l_schema, r_schema, {0, "time"}, "key", 0,
                       "Bad join key on table : No match");
}

void DoRunNestedByKeyTest(const std::shared_ptr<Schema>& l_schema,
                          const std::shared_ptr<Schema>& r_schema) {
  DoRunInvalidPlanTest(l_schema, r_schema, "time", {0, "key"}, 0,
                       "Bad join key on table : No match");
}

void DoRunAmbiguousOnKeyTest(const std::shared_ptr<Schema>& l_schema,
                             const std::shared_ptr<Schema>& r_schema) {
  DoRunInvalidPlanTest(l_schema, r_schema, 0, "Bad join key on table : Multiple matches");
}

void DoRunAmbiguousByKeyTest(const std::shared_ptr<Schema>& l_schema,
                             const std::shared_ptr<Schema>& r_schema) {
  DoRunInvalidPlanTest(l_schema, r_schema, 0, "Bad join key on table : Multiple matches");
}

=======
  DoRunInvalidPlanTest(l_schema, r_schema, AsofJoinNodeOptions("time", "invalid_key", 0),
                       "Bad join key on table : No match");
}

void DoRunNestedOnKeyTest(const std::shared_ptr<Schema>& l_schema,
                          const std::shared_ptr<Schema>& r_schema) {
  DoRunInvalidPlanTest(l_schema, r_schema, AsofJoinNodeOptions({0, "time"}, "key", 0),
                       "Bad join key on table : No match");
}

void DoRunNestedByKeyTest(const std::shared_ptr<Schema>& l_schema,
                          const std::shared_ptr<Schema>& r_schema) {
  DoRunInvalidPlanTest(l_schema, r_schema, AsofJoinNodeOptions("time", FieldRef{0, 1}, 0),
                       "Bad join key on table : No match");
}

void DoRunAmbiguousOnKeyTest(const std::shared_ptr<Schema>& l_schema,
                             const std::shared_ptr<Schema>& r_schema) {
  DoRunInvalidPlanTest(l_schema, r_schema, 0, "Bad join key on table : Multiple matches");
}

void DoRunAmbiguousByKeyTest(const std::shared_ptr<Schema>& l_schema,
                             const std::shared_ptr<Schema>& r_schema) {
  DoRunInvalidPlanTest(l_schema, r_schema, 0, "Bad join key on table : Multiple matches");
}

>>>>>>> f37b3c65
struct BasicTestTypes {
  std::shared_ptr<DataType> time, key, l_val, r0_val, r1_val;
};

struct BasicTest {
  BasicTest(const std::vector<util::string_view>& l_data,
            const std::vector<util::string_view>& r0_data,
            const std::vector<util::string_view>& r1_data,
            const std::vector<util::string_view>& exp_nokey_data,
            const std::vector<util::string_view>& exp_data, int64_t tolerance)
      : l_data(std::move(l_data)),
        r0_data(std::move(r0_data)),
        r1_data(std::move(r1_data)),
        exp_nokey_data(std::move(exp_nokey_data)),
        exp_data(std::move(exp_data)),
        tolerance(tolerance) {}

  template <typename TypeCond>
  static inline void init_types(const std::vector<std::shared_ptr<DataType>>& all_types,
                                std::vector<std::shared_ptr<DataType>>& types,
                                TypeCond type_cond) {
    if (types.size() == 0) {
      for (auto type : all_types) {
        if (type_cond(type)) {
          types.push_back(type);
        }
      }
    }
  }

<<<<<<< HEAD
  void Run() {
    RunSingleByKey();
    RunDoubleByKey();
  }
=======
>>>>>>> f37b3c65
  void RunSingleByKey(std::vector<std::shared_ptr<DataType>> time_types = {},
                      std::vector<std::shared_ptr<DataType>> key_types = {},
                      std::vector<std::shared_ptr<DataType>> l_types = {},
                      std::vector<std::shared_ptr<DataType>> r0_types = {},
                      std::vector<std::shared_ptr<DataType>> r1_types = {}) {
    using B = BatchesWithSchema;
    RunBatches([this](B l_batches, B r0_batches, B r1_batches, B exp_nokey_batches,
                      B exp_batches) {
      CheckRunOutput(l_batches, r0_batches, r1_batches, exp_batches, "time", "key",
                     tolerance);
    });
  }
  void RunDoubleByKey(std::vector<std::shared_ptr<DataType>> time_types = {},
                      std::vector<std::shared_ptr<DataType>> key_types = {},
                      std::vector<std::shared_ptr<DataType>> l_types = {},
                      std::vector<std::shared_ptr<DataType>> r0_types = {},
                      std::vector<std::shared_ptr<DataType>> r1_types = {}) {
    using B = BatchesWithSchema;
    RunBatches([this](B l_batches, B r0_batches, B r1_batches, B exp_nokey_batches,
                      B exp_batches) {
      CheckRunOutput(l_batches, r0_batches, r1_batches, exp_batches, "time",
                     {"key", "key"}, tolerance);
    });
  }
  void RunMutateByKey(std::vector<std::shared_ptr<DataType>> time_types = {},
                      std::vector<std::shared_ptr<DataType>> key_types = {},
                      std::vector<std::shared_ptr<DataType>> l_types = {},
                      std::vector<std::shared_ptr<DataType>> r0_types = {},
                      std::vector<std::shared_ptr<DataType>> r1_types = {}) {
    using B = BatchesWithSchema;
    RunBatches([this](B l_batches, B r0_batches, B r1_batches, B exp_nokey_batches,
                      B exp_batches) {
      l_batches = MutateByKey(l_batches, "key", "key2");
      r0_batches = MutateByKey(r0_batches, "key", "key2");
      r1_batches = MutateByKey(r1_batches, "key", "key2");
      exp_batches = MutateByKey(exp_batches, "key", "key2");
      CheckRunOutput(l_batches, r0_batches, r1_batches, exp_batches, "time",
                     {"key", "key2"}, tolerance);
    });
  }
  void RunMutateNoKey(std::vector<std::shared_ptr<DataType>> time_types = {},
                      std::vector<std::shared_ptr<DataType>> key_types = {},
                      std::vector<std::shared_ptr<DataType>> l_types = {},
                      std::vector<std::shared_ptr<DataType>> r0_types = {},
                      std::vector<std::shared_ptr<DataType>> r1_types = {}) {
    using B = BatchesWithSchema;
    RunBatches([this](B l_batches, B r0_batches, B r1_batches, B exp_nokey_batches,
                      B exp_batches) {
      l_batches = MutateByKey(l_batches, "key", "key2", true);
      r0_batches = MutateByKey(r0_batches, "key", "key2", true);
      r1_batches = MutateByKey(r1_batches, "key", "key2", true);
      exp_batches = MutateByKey(exp_batches, "key", "key2", true);
      CheckRunOutput(l_batches, r0_batches, r1_batches, exp_nokey_batches, "time", "key2",
                     tolerance);
    });
  }
  template <typename BatchesRunner>
  void RunBatches(BatchesRunner batches_runner,
                  std::vector<std::shared_ptr<DataType>> time_types = {},
                  std::vector<std::shared_ptr<DataType>> key_types = {},
                  std::vector<std::shared_ptr<DataType>> l_types = {},
                  std::vector<std::shared_ptr<DataType>> r0_types = {},
                  std::vector<std::shared_ptr<DataType>> r1_types = {}) {
    std::vector<std::shared_ptr<DataType>> all_types = {
        int8(),
        int16(),
        int32(),
        int64(),
        uint8(),
        uint16(),
        uint32(),
        uint64(),
<<<<<<< HEAD
=======
        date32(),
        date64(),
        time32(TimeUnit::MILLI),
        time32(TimeUnit::SECOND),
        time64(TimeUnit::NANO),
        time64(TimeUnit::MICRO),
>>>>>>> f37b3c65
        timestamp(TimeUnit::NANO, "UTC"),
        timestamp(TimeUnit::MICRO, "UTC"),
        timestamp(TimeUnit::MILLI, "UTC"),
        timestamp(TimeUnit::SECOND, "UTC"),
        float32(),
        float64()};
    using T = const std::shared_ptr<DataType>;
    init_types(all_types, time_types,
               [](T& t) { return t->byte_width() > 1 && !is_floating(t->id()); });
<<<<<<< HEAD
    init_types(all_types, key_types, [](T& t) { return is_integer(t->id()); });
    init_types(all_types, l_types,
               [](T& t) { return t->byte_width() > 1 && t->id() != Type::TIMESTAMP; });
=======
    init_types(all_types, key_types, [](T& t) { return !is_floating(t->id()); });
    init_types(all_types, l_types, [](T& t) { return is_temporal_primitive(t->id()); });
>>>>>>> f37b3c65
    init_types(all_types, r0_types, [](T& t) { return is_floating(t->id()); });
    init_types(all_types, r1_types, [](T& t) { return is_floating(t->id()); });
    for (auto time_type : time_types) {
      for (auto key_type : key_types) {
        for (auto l_type : l_types) {
          for (auto r0_type : r0_types) {
            for (auto r1_type : r1_types) {
              RunTypes({time_type, key_type, l_type, r0_type, r1_type}, batches_runner);
            }
          }
        }
      }
    }
  }
  template <typename BatchesRunner>
  void RunTypes(BasicTestTypes basic_test_types, BatchesRunner batches_runner) {
    const BasicTestTypes& b = basic_test_types;
    auto l_schema =
        schema({field("time", b.time), field("key", b.key), field("l_v0", b.l_val)});
    auto r0_schema =
        schema({field("time", b.time), field("key", b.key), field("r0_v0", b.r0_val)});
    auto r1_schema =
        schema({field("time", b.time), field("key", b.key), field("r1_v0", b.r1_val)});

    auto exp_schema = schema({
        field("time", b.time),
        field("key", b.key),
        field("l_v0", b.l_val),
        field("r0_v0", b.r0_val),
        field("r1_v0", b.r1_val),
    });

    // Test three table join
    BatchesWithSchema l_batches, r0_batches, r1_batches, exp_nokey_batches, exp_batches;
    l_batches = MakeBatchesFromString(l_schema, l_data);
    r0_batches = MakeBatchesFromString(r0_schema, r0_data);
    r1_batches = MakeBatchesFromString(r1_schema, r1_data);
    exp_nokey_batches = MakeBatchesFromString(exp_schema, exp_nokey_data);
    exp_batches = MakeBatchesFromString(exp_schema, exp_data);
    batches_runner(l_batches, r0_batches, r1_batches, exp_nokey_batches, exp_batches);
  }

  std::vector<util::string_view> l_data;
  std::vector<util::string_view> r0_data;
  std::vector<util::string_view> r1_data;
  std::vector<util::string_view> exp_nokey_data;
  std::vector<util::string_view> exp_data;
  int64_t tolerance;
};

class AsofJoinTest : public testing::Test {};

#define ASOFJOIN_TEST_SET(name, num)                  \
  TEST(AsofJoinTest, Test##name##num##_SingleByKey) { \
    Get##name##Test##num().RunSingleByKey();          \
  }                                                   \
  TEST(AsofJoinTest, Test##name##num##_DoubleByKey) { \
    Get##name##Test##num().RunDoubleByKey();          \
  }                                                   \
  TEST(AsofJoinTest, Test##name##num##_MutateByKey) { \
    Get##name##Test##num().RunMutateByKey();          \
  }                                                   \
  TEST(AsofJoinTest, Test##name##num##_MutateNoKey) { \
    Get##name##Test##num().RunMutateNoKey();          \
  }

BasicTest GetBasicTest1() {
  // Single key, single batch
  return BasicTest(
      /*l*/ {R"([[0, 1, 1], [1000, 1, 2]])"},
      /*r0*/ {R"([[0, 1, 11]])"},
      /*r1*/ {R"([[1000, 1, 101]])"},
      /*exp_nokey*/ {R"([[0, 0, 1, 11, null], [1000, 0, 2, 11, 101]])"},
      /*exp*/ {R"([[0, 1, 1, 11, null], [1000, 1, 2, 11, 101]])"}, 1000);
}
ASOFJOIN_TEST_SET(Basic, 1)

BasicTest GetBasicTest2() {
  // Single key, multiple batches
  return BasicTest(
      /*l*/ {R"([[0, 1, 1]])", R"([[1000, 1, 2]])"},
      /*r0*/ {R"([[0, 1, 11]])", R"([[1000, 1, 12]])"},
      /*r1*/ {R"([[0, 1, 101]])", R"([[1000, 1, 102]])"},
      /*exp_nokey*/ {R"([[0, 0, 1, 11, 101], [1000, 0, 2, 12, 102]])"},
      /*exp*/ {R"([[0, 1, 1, 11, 101], [1000, 1, 2, 12, 102]])"}, 1000);
}
ASOFJOIN_TEST_SET(Basic, 2)

BasicTest GetBasicTest3() {
  // Single key, multiple left batches, single right batches
  return BasicTest(
      /*l*/ {R"([[0, 1, 1]])", R"([[1000, 1, 2]])"},
      /*r0*/ {R"([[0, 1, 11], [1000, 1, 12]])"},
      /*r1*/ {R"([[0, 1, 101], [1000, 1, 102]])"},
      /*exp_nokey*/ {R"([[0, 0, 1, 11, 101], [1000, 0, 2, 12, 102]])"},
      /*exp*/ {R"([[0, 1, 1, 11, 101], [1000, 1, 2, 12, 102]])"}, 1000);
}
ASOFJOIN_TEST_SET(Basic, 3)

BasicTest GetBasicTest4() {
  // Multi key, multiple batches, misaligned batches
  return BasicTest(
      /*l*/
      {R"([[0, 1, 1], [0, 2, 21], [500, 1, 2], [1000, 2, 22], [1500, 1, 3], [1500, 2, 23]])",
       R"([[2000, 1, 4], [2000, 2, 24]])"},
      /*r0*/
      {R"([[0, 1, 11], [500, 2, 31], [1000, 1, 12]])",
       R"([[1500, 2, 32], [2000, 1, 13], [2500, 2, 33]])"},
      /*r1*/
      {R"([[0, 2, 1001], [500, 1, 101]])",
       R"([[1000, 1, 102], [1500, 2, 1002], [2000, 1, 103]])"},
      /*exp_nokey*/
      {R"([[0, 0, 1, 11, 1001], [0, 0, 21, 11, 1001], [500, 0, 2, 31, 101], [1000, 0, 22, 12, 102], [1500, 0, 3, 32, 1002], [1500, 0, 23, 32, 1002]])",
       R"([[2000, 0, 4, 13, 103], [2000, 0, 24, 13, 103]])"},
      /*exp*/
      {R"([[0, 1, 1, 11, null], [0, 2, 21, null, 1001], [500, 1, 2, 11, 101], [1000, 2, 22, 31, 1001], [1500, 1, 3, 12, 102], [1500, 2, 23, 32, 1002]])",
       R"([[2000, 1, 4, 13, 103], [2000, 2, 24, 32, 1002]])"},
      1000);
}
ASOFJOIN_TEST_SET(Basic, 4)

BasicTest GetBasicTest5() {
  // Multi key, multiple batches, misaligned batches, smaller tolerance
  return BasicTest(/*l*/
                   {R"([[0, 1, 1], [0, 2, 21], [500, 1, 2], [1000, 2, 22], [1500, 1, 3], [1500, 2, 23]])",
                    R"([[2000, 1, 4], [2000, 2, 24]])"},
                   /*r0*/
                   {R"([[0, 1, 11], [500, 2, 31], [1000, 1, 12]])",
                    R"([[1500, 2, 32], [2000, 1, 13], [2500, 2, 33]])"},
                   /*r1*/
                   {R"([[0, 2, 1001], [500, 1, 101]])",
                    R"([[1000, 1, 102], [1500, 2, 1002], [2000, 1, 103]])"},
                   /*exp_nokey*/
                   {R"([[0, 0, 1, 11, 1001], [0, 0, 21, 11, 1001], [500, 0, 2, 31, 101], [1000, 0, 22, 12, 102], [1500, 0, 3, 32, 1002], [1500, 0, 23, 32, 1002]])",
                    R"([[2000, 0, 4, 13, 103], [2000, 0, 24, 13, 103]])"},
                   /*exp*/
                   {R"([[0, 1, 1, 11, null], [0, 2, 21, null, 1001], [500, 1, 2, 11, 101], [1000, 2, 22, 31, null], [1500, 1, 3, 12, 102], [1500, 2, 23, 32, 1002]])",
                    R"([[2000, 1, 4, 13, 103], [2000, 2, 24, 32, 1002]])"},
                   500);
}
ASOFJOIN_TEST_SET(Basic, 5)

BasicTest GetBasicTest6() {
  // Multi key, multiple batches, misaligned batches, zero tolerance
  return BasicTest(/*l*/
                   {R"([[0, 1, 1], [0, 2, 21], [500, 1, 2], [1000, 2, 22], [1500, 1, 3], [1500, 2, 23]])",
                    R"([[2000, 1, 4], [2000, 2, 24]])"},
                   /*r0*/
                   {R"([[0, 1, 11], [500, 2, 31], [1000, 1, 12]])",
                    R"([[1500, 2, 32], [2000, 1, 13], [2500, 2, 33]])"},
                   /*r1*/
                   {R"([[0, 2, 1001], [500, 1, 101]])",
                    R"([[1000, 1, 102], [1500, 2, 1002], [2000, 1, 103]])"},
                   /*exp_nokey*/
                   {R"([[0, 0, 1, 11, 1001], [0, 0, 21, 11, 1001], [500, 0, 2, 31, 101], [1000, 0, 22, 12, 102], [1500, 0, 3, 32, 1002], [1500, 0, 23, 32, 1002]])",
                    R"([[2000, 0, 4, 13, 103], [2000, 0, 24, 13, 103]])"},
                   /*exp*/
                   {R"([[0, 1, 1, 11, null], [0, 2, 21, null, 1001], [500, 1, 2, null, 101], [1000, 2, 22, null, null], [1500, 1, 3, null, null], [1500, 2, 23, 32, 1002]])",
                    R"([[2000, 1, 4, 13, 103], [2000, 2, 24, null, null]])"},
                   0);
}
ASOFJOIN_TEST_SET(Basic, 6)

BasicTest GetEmptyTest1() {
  // Empty left batch
  return BasicTest(/*l*/
                   {R"([])", R"([[2000, 1, 4], [2000, 2, 24]])"},
                   /*r0*/
                   {R"([[0, 1, 11], [500, 2, 31], [1000, 1, 12]])",
                    R"([[1500, 2, 32], [2000, 1, 13], [2500, 2, 33]])"},
                   /*r1*/
                   {R"([[0, 2, 1001], [500, 1, 101]])",
                    R"([[1000, 1, 102], [1500, 2, 1002], [2000, 1, 103]])"},
                   /*exp_nokey*/
                   {R"([[2000, 0, 4, 13, 103], [2000, 0, 24, 13, 103]])"},
                   /*exp*/
                   {R"([[2000, 1, 4, 13, 103], [2000, 2, 24, 32, 1002]])"}, 1000);
}
ASOFJOIN_TEST_SET(Empty, 1)

BasicTest GetEmptyTest2() {
  // Empty left input
  return BasicTest(/*l*/
                   {R"([])"},
                   /*r0*/
                   {R"([[0, 1, 11], [500, 2, 31], [1000, 1, 12]])",
                    R"([[1500, 2, 32], [2000, 1, 13], [2500, 2, 33]])"},
                   /*r1*/
                   {R"([[0, 2, 1001], [500, 1, 101]])",
                    R"([[1000, 1, 102], [1500, 2, 1002], [2000, 1, 103]])"},
                   /*exp_nokey*/
                   {R"([])"},
                   /*exp*/
                   {R"([])"}, 1000);
}
ASOFJOIN_TEST_SET(Empty, 2)

BasicTest GetEmptyTest3() {
  // Empty right batch
  return BasicTest(/*l*/
                   {R"([[0, 1, 1], [0, 2, 21], [500, 1, 2], [1000, 2, 22], [1500, 1, 3], [1500, 2, 23]])",
                    R"([[2000, 1, 4], [2000, 2, 24]])"},
                   /*r0*/
                   {R"([])", R"([[1500, 2, 32], [2000, 1, 13], [2500, 2, 33]])"},
                   /*r1*/
                   {R"([[0, 2, 1001], [500, 1, 101]])",
                    R"([[1000, 1, 102], [1500, 2, 1002], [2000, 1, 103]])"},
                   /*exp_nokey*/
                   {R"([[0, 0, 1, null, 1001], [0, 0, 21, null, 1001], [500, 0, 2, null, 101], [1000, 0, 22, null, 102], [1500, 0, 3, 32, 1002], [1500, 0, 23, 32, 1002]])",
                    R"([[2000, 0, 4, 13, 103], [2000, 0, 24, 13, 103]])"},
                   /*exp*/
                   {R"([[0, 1, 1, null, null], [0, 2, 21, null, 1001], [500, 1, 2, null, 101], [1000, 2, 22, null, 1001], [1500, 1, 3, null, 102], [1500, 2, 23, 32, 1002]])",
                    R"([[2000, 1, 4, 13, 103], [2000, 2, 24, 32, 1002]])"},
                   1000);
}
ASOFJOIN_TEST_SET(Empty, 3)

BasicTest GetEmptyTest4() {
  // Empty right input
  return BasicTest(/*l*/
                   {R"([[0, 1, 1], [0, 2, 21], [500, 1, 2], [1000, 2, 22], [1500, 1, 3], [1500, 2, 23]])",
                    R"([[2000, 1, 4], [2000, 2, 24]])"},
                   /*r0*/
                   {R"([])"},
                   /*r1*/
                   {R"([[0, 2, 1001], [500, 1, 101]])",
                    R"([[1000, 1, 102], [1500, 2, 1002], [2000, 1, 103]])"},
                   /*exp_nokey*/
                   {R"([[0, 0, 1, null, 1001], [0, 0, 21, null, 1001], [500, 0, 2, null, 101], [1000, 0, 22, null, 102], [1500, 0, 3, null, 1002], [1500, 0, 23, null, 1002]])",
                    R"([[2000, 0, 4, null, 103], [2000, 0, 24, null, 103]])"},
                   /*exp*/
                   {R"([[0, 1, 1, null, null], [0, 2, 21, null, 1001], [500, 1, 2, null, 101], [1000, 2, 22, null, 1001], [1500, 1, 3, null, 102], [1500, 2, 23, null, 1002]])",
                    R"([[2000, 1, 4, null, 103], [2000, 2, 24, null, 1002]])"},
                   1000);
}
ASOFJOIN_TEST_SET(Empty, 4)

BasicTest GetEmptyTest5() {
  // All empty
  return BasicTest(/*l*/
                   {R"([])"},
                   /*r0*/
                   {R"([])"},
                   /*r1*/
                   {R"([])"},
                   /*exp_nokey*/
                   {R"([])"},
                   /*exp*/
                   {R"([])"}, 1000);
}
ASOFJOIN_TEST_SET(Empty, 5)

TEST(AsofJoinTest, TestUnsupportedOntype) {
  DoRunInvalidTypeTest(
      schema({field("time", utf8()), field("key", int32()), field("l_v0", float64())}),
      schema({field("time", utf8()), field("key", int32()), field("r0_v0", float32())}));
}

TEST(AsofJoinTest, TestUnsupportedBytype) {
  DoRunInvalidTypeTest(
      schema({field("time", int64()), field("key", utf8()), field("l_v0", float64())}),
      schema({field("time", int64()), field("key", utf8()), field("r0_v0", float32())}));
}

TEST(AsofJoinTest, TestUnsupportedDatatype) {
  // Utf8 is unsupported
  DoRunInvalidTypeTest(
      schema({field("time", int64()), field("key", int32()), field("l_v0", float64())}),
      schema({field("time", int64()), field("key", int32()), field("r0_v0", utf8())}));
}

TEST(AsofJoinTest, TestMissingKeys) {
  DoRunMissingKeysTest(
      schema({field("time1", int64()), field("key", int32()), field("l_v0", float64())}),
      schema(
          {field("time1", int64()), field("key", int32()), field("r0_v0", float64())}));

  DoRunMissingKeysTest(
      schema({field("time", int64()), field("key1", int32()), field("l_v0", float64())}),
      schema(
          {field("time", int64()), field("key1", int32()), field("r0_v0", float64())}));
}

TEST(AsofJoinTest, TestUnsupportedTolerance) {
  // Utf8 is unsupported
  DoRunInvalidToleranceTest(
      schema({field("time", int64()), field("key", int32()), field("l_v0", float64())}),
      schema({field("time", int64()), field("key", int32()), field("r0_v0", float64())}));
}

<<<<<<< HEAD
=======
TEST(AsofJoinTest, TestEmptyByKey) {
  DoRunEmptyByKeyTest(
      schema({field("time", int64()), field("key", int32()), field("l_v0", float64())}),
      schema({field("time", int64()), field("key", int32()), field("r0_v0", float64())}));
}

>>>>>>> f37b3c65
TEST(AsofJoinTest, TestMissingOnKey) {
  DoRunMissingOnKeyTest(
      schema({field("time", int64()), field("key", int32()), field("l_v0", float64())}),
      schema({field("time", int64()), field("key", int32()), field("r0_v0", float64())}));
}

TEST(AsofJoinTest, TestMissingByKey) {
  DoRunMissingByKeyTest(
      schema({field("time", int64()), field("key", int32()), field("l_v0", float64())}),
      schema({field("time", int64()), field("key", int32()), field("r0_v0", float64())}));
}

TEST(AsofJoinTest, TestNestedOnKey) {
  DoRunNestedOnKeyTest(
      schema({field("time", int64()), field("key", int32()), field("l_v0", float64())}),
      schema({field("time", int64()), field("key", int32()), field("r0_v0", float64())}));
}

TEST(AsofJoinTest, TestNestedByKey) {
  DoRunNestedByKeyTest(
      schema({field("time", int64()), field("key", int32()), field("l_v0", float64())}),
      schema({field("time", int64()), field("key", int32()), field("r0_v0", float64())}));
}

TEST(AsofJoinTest, TestAmbiguousOnKey) {
  DoRunAmbiguousOnKeyTest(
      schema({field("time", int64()), field("time", int64()), field("key", int32()),
              field("l_v0", float64())}),
      schema({field("time", int64()), field("key", int32()), field("r0_v0", float64())}));
}

TEST(AsofJoinTest, TestAmbiguousByKey) {
  DoRunAmbiguousByKeyTest(
      schema({field("time", int64()), field("key", int64()), field("key", int32()),
              field("l_v0", float64())}),
      schema({field("time", int64()), field("key", int32()), field("r0_v0", float64())}));
}

}  // namespace compute
}  // namespace arrow<|MERGE_RESOLUTION|>--- conflicted
+++ resolved
@@ -17,6 +17,7 @@
 
 #include <gmock/gmock-matchers.h>
 
+#include <chrono>
 #include <numeric>
 #include <random>
 #include <unordered_set>
@@ -41,13 +42,6 @@
 namespace arrow {
 namespace compute {
 
-<<<<<<< HEAD
-// mutates by copying from_key into to_key and changing from_key to zero
-BatchesWithSchema MutateByKey(const BatchesWithSchema& batches, std::string from_key,
-                              std::string to_key, bool replace_key = false) {
-  int from_index = batches.schema->GetFieldIndex(from_key);
-  int n_fields = batches.schema->num_fields();
-=======
 bool is_temporal_primitive(Type::type type_id) {
   switch (type_id) {
     case Type::TIME32:
@@ -76,7 +70,6 @@
   int from_index = batches.schema->GetFieldIndex(from_key);
   int n_fields = batches.schema->num_fields();
   auto fields = batches.schema->fields();
->>>>>>> f37b3c65
   BatchesWithSchema new_batches;
   auto new_field = batches.schema->field(from_index)->WithName(to_key);
   new_batches.schema = (replace_key ? batches.schema->SetField(from_index, new_field)
@@ -87,9 +80,6 @@
     for (int i = 0; i < n_fields; i++) {
       const Datum& value = batch.values[i];
       if (i == from_index) {
-<<<<<<< HEAD
-        new_values.push_back(Subtract(value, value).ValueOrDie());
-=======
         auto type = fields[i]->type();
         if (is_primitive(type->id())) {
           std::shared_ptr<Array> empty;
@@ -98,7 +88,6 @@
         } else {
           new_values.push_back(Subtract(value, value).ValueOrDie());
         }
->>>>>>> f37b3c65
         if (replace_key) {
           continue;
         }
@@ -164,13 +153,8 @@
 EXPAND_BY_KEY_TYPE(CHECK_RUN_OUTPUT)
 
 void DoRunInvalidPlanTest(const std::shared_ptr<Schema>& l_schema,
-<<<<<<< HEAD
-                          const std::shared_ptr<Schema>& r_schema, FieldRef on_key,
-                          FieldRef by_key, int64_t tolerance,
-=======
                           const std::shared_ptr<Schema>& r_schema,
                           const AsofJoinNodeOptions& join_options,
->>>>>>> f37b3c65
                           const std::string& expected_error_str) {
   BatchesWithSchema l_batches = MakeBatchesFromString(l_schema, {R"([])"});
   BatchesWithSchema r_batches = MakeBatchesFromString(r_schema, {R"([])"});
@@ -178,10 +162,6 @@
   ExecContext exec_ctx;
   ASSERT_OK_AND_ASSIGN(auto plan, ExecPlan::Make(&exec_ctx));
 
-<<<<<<< HEAD
-  AsofJoinNodeOptions join_options(on_key, by_key, tolerance);
-=======
->>>>>>> f37b3c65
   Declaration join{"asofjoin", join_options};
   join.inputs.emplace_back(Declaration{
       "source", SourceNodeOptions{l_batches.schema, l_batches.gen(false, false)}});
@@ -195,12 +175,8 @@
 void DoRunInvalidPlanTest(const std::shared_ptr<Schema>& l_schema,
                           const std::shared_ptr<Schema>& r_schema, int64_t tolerance,
                           const std::string& expected_error_str) {
-<<<<<<< HEAD
-  DoRunInvalidPlanTest(l_schema, r_schema, "time", "key", tolerance, expected_error_str);
-=======
   DoRunInvalidPlanTest(l_schema, r_schema, AsofJoinNodeOptions("time", "key", tolerance),
                        expected_error_str);
->>>>>>> f37b3c65
 }
 
 void DoRunInvalidTypeTest(const std::shared_ptr<Schema>& l_schema,
@@ -219,11 +195,6 @@
   DoRunInvalidPlanTest(l_schema, r_schema, 0, "Bad join key on table : No match");
 }
 
-<<<<<<< HEAD
-void DoRunMissingOnKeyTest(const std::shared_ptr<Schema>& l_schema,
-                           const std::shared_ptr<Schema>& r_schema) {
-  DoRunInvalidPlanTest(l_schema, r_schema, "invalid_time", "key", 0,
-=======
 void DoRunEmptyByKeyTest(const std::shared_ptr<Schema>& l_schema,
                          const std::shared_ptr<Schema>& r_schema) {
   DoRunInvalidPlanTest(l_schema, r_schema, AsofJoinNodeOptions("time", {}, 0),
@@ -233,40 +204,11 @@
 void DoRunMissingOnKeyTest(const std::shared_ptr<Schema>& l_schema,
                            const std::shared_ptr<Schema>& r_schema) {
   DoRunInvalidPlanTest(l_schema, r_schema, AsofJoinNodeOptions("invalid_time", "key", 0),
->>>>>>> f37b3c65
                        "Bad join key on table : No match");
 }
 
 void DoRunMissingByKeyTest(const std::shared_ptr<Schema>& l_schema,
                            const std::shared_ptr<Schema>& r_schema) {
-<<<<<<< HEAD
-  DoRunInvalidPlanTest(l_schema, r_schema, "time", "invalid_key", 0,
-                       "Bad join key on table : No match");
-}
-
-void DoRunNestedOnKeyTest(const std::shared_ptr<Schema>& l_schema,
-                          const std::shared_ptr<Schema>& r_schema) {
-  DoRunInvalidPlanTest(l_schema, r_schema, {0, "time"}, "key", 0,
-                       "Bad join key on table : No match");
-}
-
-void DoRunNestedByKeyTest(const std::shared_ptr<Schema>& l_schema,
-                          const std::shared_ptr<Schema>& r_schema) {
-  DoRunInvalidPlanTest(l_schema, r_schema, "time", {0, "key"}, 0,
-                       "Bad join key on table : No match");
-}
-
-void DoRunAmbiguousOnKeyTest(const std::shared_ptr<Schema>& l_schema,
-                             const std::shared_ptr<Schema>& r_schema) {
-  DoRunInvalidPlanTest(l_schema, r_schema, 0, "Bad join key on table : Multiple matches");
-}
-
-void DoRunAmbiguousByKeyTest(const std::shared_ptr<Schema>& l_schema,
-                             const std::shared_ptr<Schema>& r_schema) {
-  DoRunInvalidPlanTest(l_schema, r_schema, 0, "Bad join key on table : Multiple matches");
-}
-
-=======
   DoRunInvalidPlanTest(l_schema, r_schema, AsofJoinNodeOptions("time", "invalid_key", 0),
                        "Bad join key on table : No match");
 }
@@ -293,7 +235,6 @@
   DoRunInvalidPlanTest(l_schema, r_schema, 0, "Bad join key on table : Multiple matches");
 }
 
->>>>>>> f37b3c65
 struct BasicTestTypes {
   std::shared_ptr<DataType> time, key, l_val, r0_val, r1_val;
 };
@@ -324,13 +265,6 @@
     }
   }
 
-<<<<<<< HEAD
-  void Run() {
-    RunSingleByKey();
-    RunDoubleByKey();
-  }
-=======
->>>>>>> f37b3c65
   void RunSingleByKey(std::vector<std::shared_ptr<DataType>> time_types = {},
                       std::vector<std::shared_ptr<DataType>> key_types = {},
                       std::vector<std::shared_ptr<DataType>> l_types = {},
@@ -403,15 +337,12 @@
         uint16(),
         uint32(),
         uint64(),
-<<<<<<< HEAD
-=======
         date32(),
         date64(),
         time32(TimeUnit::MILLI),
         time32(TimeUnit::SECOND),
         time64(TimeUnit::NANO),
         time64(TimeUnit::MICRO),
->>>>>>> f37b3c65
         timestamp(TimeUnit::NANO, "UTC"),
         timestamp(TimeUnit::MICRO, "UTC"),
         timestamp(TimeUnit::MILLI, "UTC"),
@@ -421,26 +352,40 @@
     using T = const std::shared_ptr<DataType>;
     init_types(all_types, time_types,
                [](T& t) { return t->byte_width() > 1 && !is_floating(t->id()); });
-<<<<<<< HEAD
-    init_types(all_types, key_types, [](T& t) { return is_integer(t->id()); });
-    init_types(all_types, l_types,
-               [](T& t) { return t->byte_width() > 1 && t->id() != Type::TIMESTAMP; });
-=======
+    ASSERT_NE(0, time_types.size());
     init_types(all_types, key_types, [](T& t) { return !is_floating(t->id()); });
+    ASSERT_NE(0, key_types.size());
     init_types(all_types, l_types, [](T& t) { return is_temporal_primitive(t->id()); });
->>>>>>> f37b3c65
+    ASSERT_NE(0, l_types.size());
     init_types(all_types, r0_types, [](T& t) { return is_floating(t->id()); });
+    ASSERT_NE(0, r0_types.size());
     init_types(all_types, r1_types, [](T& t) { return is_floating(t->id()); });
-    for (auto time_type : time_types) {
-      for (auto key_type : key_types) {
-        for (auto l_type : l_types) {
-          for (auto r0_type : r0_types) {
-            for (auto r1_type : r1_types) {
-              RunTypes({time_type, key_type, l_type, r0_type, r1_type}, batches_runner);
-            }
-          }
-        }
-      }
+    ASSERT_NE(0, r1_types.size());
+
+    // sample a limited number of type-combinations to keep the runnning time reasonable
+    // the scoped-traces below help reproduce a test failure, should it happen
+    auto seed = std::chrono::system_clock::now().time_since_epoch().count();
+    ARROW_SCOPED_TRACE("Types seed: ", seed);
+    std::default_random_engine engine(seed);
+    std::uniform_int_distribution<> time_distribution(0, time_types.size() - 1);
+    std::uniform_int_distribution<> key_distribution(0, key_types.size() - 1);
+    std::uniform_int_distribution<> l_distribution(0, l_types.size() - 1);
+    std::uniform_int_distribution<> r0_distribution(0, r0_types.size() - 1);
+    std::uniform_int_distribution<> r1_distribution(0, r1_types.size() - 1);
+
+    for (int i = 0; i < 1000; i++) {
+      auto time_type = time_types[time_distribution(engine)];
+      ARROW_SCOPED_TRACE("Time type: ", *time_type);
+      auto key_type = key_types[key_distribution(engine)];
+      ARROW_SCOPED_TRACE("Key type: ", *key_type);
+      auto l_type = l_types[l_distribution(engine)];
+      ARROW_SCOPED_TRACE("Left type: ", *l_type);
+      auto r0_type = r0_types[r0_distribution(engine)];
+      ARROW_SCOPED_TRACE("Right-0 type: ", *r0_type);
+      auto r1_type = r1_types[r1_distribution(engine)];
+      ARROW_SCOPED_TRACE("Right-1 type: ", *r1_type);
+
+      RunTypes({time_type, key_type, l_type, r0_type, r1_type}, batches_runner);
     }
   }
   template <typename BatchesRunner>
@@ -719,15 +664,12 @@
       schema({field("time", int64()), field("key", int32()), field("r0_v0", float64())}));
 }
 
-<<<<<<< HEAD
-=======
 TEST(AsofJoinTest, TestEmptyByKey) {
   DoRunEmptyByKeyTest(
       schema({field("time", int64()), field("key", int32()), field("l_v0", float64())}),
       schema({field("time", int64()), field("key", int32()), field("r0_v0", float64())}));
 }
 
->>>>>>> f37b3c65
 TEST(AsofJoinTest, TestMissingOnKey) {
   DoRunMissingOnKeyTest(
       schema({field("time", int64()), field("key", int32()), field("l_v0", float64())}),
