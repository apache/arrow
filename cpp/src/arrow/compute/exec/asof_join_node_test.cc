// Licensed to the Apache Software Foundation (ASF) under one
// or more contributor license agreements.  See the NOTICE file
// distributed with this work for additional information
// regarding copyright ownership.  The ASF licenses this file
// to you under the Apache License, Version 2.0 (the
// "License"); you may not use this file except in compliance
// with the License.  You may obtain a copy of the License at
//
//   http://www.apache.org/licenses/LICENSE-2.0
//
// Unless required by applicable law or agreed to in writing,
// software distributed under the License is distributed on an
// "AS IS" BASIS, WITHOUT WARRANTIES OR CONDITIONS OF ANY
// KIND, either express or implied.  See the License for the
// specific language governing permissions and limitations
// under the License.

#include <gmock/gmock-matchers.h>

#include <chrono>
#include <memory>
#include <numeric>
#include <random>
#include <string_view>
#include <unordered_set>

#include "arrow/api.h"
#include "arrow/compute/api_scalar.h"
#include "arrow/compute/exec/options.h"
#include "arrow/compute/exec/test_util.h"
#include "arrow/compute/exec/util.h"
#include "arrow/compute/kernels/row_encoder.h"
#include "arrow/compute/kernels/test_util.h"
#include "arrow/testing/gtest_util.h"
#include "arrow/testing/matchers.h"
#include "arrow/testing/random.h"
#include "arrow/util/checked_cast.h"
#include "arrow/util/thread_pool.h"

#define TRACED_TEST(t_class, t_name, t_body)  \
  TEST(t_class, t_name) {                     \
    ARROW_SCOPED_TRACE(#t_class "_" #t_name); \
    t_body;                                   \
  }

#define TRACED_TEST_P(t_class, t_name, t_body)                              \
  TEST_P(t_class, t_name) {                                                 \
    ARROW_SCOPED_TRACE(#t_class "_" #t_name "_" + std::get<1>(GetParam())); \
    t_body;                                                                 \
  }

using testing::UnorderedElementsAreArray;

namespace arrow {
namespace compute {

bool is_temporal_primitive(Type::type type_id) {
  switch (type_id) {
    case Type::TIME32:
    case Type::TIME64:
    case Type::DATE32:
    case Type::DATE64:
    case Type::TIMESTAMP:
      return true;
    default:
      return false;
  }
}

Result<BatchesWithSchema> MakeBatchesFromNumString(
    const std::shared_ptr<Schema>& schema,
    const std::vector<std::string_view>& json_strings, int multiplicity = 1) {
  FieldVector num_fields;
  for (auto field : schema->fields()) {
    auto id = field->type()->id();
    bool adjust = id == Type::BOOL || is_base_binary_like(id);
    num_fields.push_back(adjust ? field->WithType(int64()) : field);
  }
  auto num_schema =
      std::make_shared<Schema>(num_fields, schema->endianness(), schema->metadata());
  BatchesWithSchema num_batches =
      MakeBatchesFromString(num_schema, json_strings, multiplicity);
  BatchesWithSchema batches;
  batches.schema = schema;
  int n_fields = schema->num_fields();
  for (auto num_batch : num_batches.batches) {
    Datum two(Int32Scalar(2));
    std::vector<Datum> values;
    for (int i = 0; i < n_fields; i++) {
      auto type = schema->field(i)->type();
      if (is_base_binary_like(type->id())) {
        // casting to string first enables casting to binary
        ARROW_ASSIGN_OR_RAISE(Datum as_string, Cast(num_batch.values[i], utf8()));
        ARROW_ASSIGN_OR_RAISE(Datum as_type, Cast(as_string, type));
        values.push_back(as_type);
      } else if (Type::BOOL == type->id()) {
        // the next 4 lines compute `as_bool` as `(bool)(x - 2*(x/2))`, i.e., the low bit
        // of `x`. Here, `x` stands for `num_batch.values[i]`, which is an `int64` value.
        // Taking the low bit is a somewhat arbitrary way of obtaining both `true` and
        // `false` values from the `int64` values in the test data, in order to get good
        // testing coverage. A simple cast to a Boolean value would not get good coverage
        // because all positive values would be cast to `true`.
        ARROW_ASSIGN_OR_RAISE(Datum div_two, Divide(num_batch.values[i], two));
        ARROW_ASSIGN_OR_RAISE(Datum rounded, Multiply(div_two, two));
        ARROW_ASSIGN_OR_RAISE(Datum low_bit, Subtract(num_batch.values[i], rounded));
        ARROW_ASSIGN_OR_RAISE(Datum as_bool, Cast(low_bit, type));
        values.push_back(as_bool);
      } else {
        values.push_back(num_batch.values[i]);
      }
    }
    ExecBatch batch(values, num_batch.length);
    batches.batches.push_back(batch);
  }
  return batches;
}

void BuildNullArray(std::shared_ptr<Array>& empty, const std::shared_ptr<DataType>& type,
                    int64_t length) {
  ASSERT_OK_AND_ASSIGN(auto builder, MakeBuilder(type, default_memory_pool()));
  ASSERT_OK(builder->Reserve(length));
  ASSERT_OK(builder->AppendNulls(length));
  ASSERT_OK(builder->Finish(&empty));
}

void BuildZeroPrimitiveArray(std::shared_ptr<Array>& empty,
                             const std::shared_ptr<DataType>& type, int64_t length) {
  ASSERT_OK_AND_ASSIGN(auto builder, MakeBuilder(type, default_memory_pool()));
  ASSERT_OK(builder->Reserve(length));
  ASSERT_OK_AND_ASSIGN(auto scalar, MakeScalar(type, 0));
  ASSERT_OK(builder->AppendScalar(*scalar, length));
  ASSERT_OK(builder->Finish(&empty));
}

template <typename Builder>
void BuildZeroBaseBinaryArray(std::shared_ptr<Array>& empty, int64_t length) {
  Builder builder(default_memory_pool());
  ASSERT_OK(builder.Reserve(length));
  for (int64_t i = 0; i < length; i++) {
    ASSERT_OK(builder.Append("0", /*length=*/1));
  }
  ASSERT_OK(builder.Finish(&empty));
}

AsofJoinNodeOptions GetRepeatedOptions(size_t repeat, FieldRef on_key,
                                       std::vector<FieldRef> by_key, int64_t tolerance) {
  std::vector<AsofJoinNodeOptions::Keys> input_keys(repeat);
  for (size_t i = 0; i < repeat; i++) {
    input_keys[i] = {on_key, by_key};
  }
  return AsofJoinNodeOptions(input_keys, tolerance);
}

// mutates by copying from_key into to_key and changing from_key to zero
Result<BatchesWithSchema> MutateByKey(BatchesWithSchema& batches, std::string from_key,
                                      std::string to_key, bool replace_key = false,
                                      bool null_key = false, bool remove_key = false) {
  int from_index = batches.schema->GetFieldIndex(from_key);
  int n_fields = batches.schema->num_fields();
  auto fields = batches.schema->fields();
  BatchesWithSchema new_batches;
  if (remove_key) {
    ARROW_ASSIGN_OR_RAISE(new_batches.schema, batches.schema->RemoveField(from_index));
  } else {
    auto new_field = batches.schema->field(from_index)->WithName(to_key);
    ARROW_ASSIGN_OR_RAISE(new_batches.schema,
                          replace_key ? batches.schema->SetField(from_index, new_field)
                                      : batches.schema->AddField(from_index, new_field));
  }
  for (const ExecBatch& batch : batches.batches) {
    std::vector<Datum> new_values;
    for (int i = 0; i < n_fields; i++) {
      const Datum& value = batch.values[i];
      if (i == from_index) {
        if (remove_key) {
          continue;
        }
        auto type = fields[i]->type();
        if (null_key) {
          std::shared_ptr<Array> empty;
          BuildNullArray(empty, type, batch.length);
          new_values.push_back(empty);
        } else if (is_primitive(type->id())) {
          std::shared_ptr<Array> empty;
          BuildZeroPrimitiveArray(empty, type, batch.length);
          new_values.push_back(empty);
        } else if (is_base_binary_like(type->id())) {
          std::shared_ptr<Array> empty;
          switch (type->id()) {
            case Type::STRING:
              BuildZeroBaseBinaryArray<StringBuilder>(empty, batch.length);
              break;
            case Type::LARGE_STRING:
              BuildZeroBaseBinaryArray<LargeStringBuilder>(empty, batch.length);
              break;
            case Type::BINARY:
              BuildZeroBaseBinaryArray<BinaryBuilder>(empty, batch.length);
              break;
            case Type::LARGE_BINARY:
              BuildZeroBaseBinaryArray<LargeBinaryBuilder>(empty, batch.length);
              break;
            default:
              DCHECK(false);
              break;
          }
          new_values.push_back(empty);
        } else {
          ARROW_ASSIGN_OR_RAISE(auto sub, Subtract(value, value));
          new_values.push_back(sub);
        }
        if (replace_key) {
          continue;
        }
      }
      new_values.push_back(value);
    }
    new_batches.batches.emplace_back(new_values, batch.length);
  }
  return new_batches;
}

// code generation for the by_key types supported by AsofJoinNodeOptions constructors
// which cannot be directly done using templates because of failure to deduce the template
// argument for an invocation with a string- or initializer_list-typed keys-argument
#define EXPAND_BY_KEY_TYPE(macro) \
  macro(const FieldRef);          \
  macro(std::vector<FieldRef>);   \
  macro(std::initializer_list<FieldRef>);

void CheckRunOutput(const BatchesWithSchema& l_batches,
                    const BatchesWithSchema& r0_batches,
                    const BatchesWithSchema& r1_batches,
                    const BatchesWithSchema& exp_batches,
                    const AsofJoinNodeOptions join_options) {
<<<<<<< HEAD
  ASSERT_OK_AND_ASSIGN(auto io_executor, arrow::internal::ThreadPool::Make(1));
  auto exec_ctx = std::make_unique<ExecContext>(default_memory_pool(), io_executor.get());
  ASSERT_OK_AND_ASSIGN(auto plan, ExecPlan::Make(exec_ctx.get()));

=======
>>>>>>> a49b0f8f
  Declaration join{"asofjoin", join_options};

  join.inputs.emplace_back(Declaration{
      "source", SourceNodeOptions{l_batches.schema, l_batches.gen(false, false)}});
  join.inputs.emplace_back(Declaration{
      "source", SourceNodeOptions{r0_batches.schema, r0_batches.gen(false, false)}});
  join.inputs.emplace_back(Declaration{
      "source", SourceNodeOptions{r1_batches.schema, r1_batches.gen(false, false)}});

  ASSERT_OK_AND_ASSIGN(auto res_table,
                       DeclarationToTable(std::move(join), /*use_threads=*/false));

  ASSERT_OK_AND_ASSIGN(auto exp_table,
                       TableFromExecBatches(exp_batches.schema, exp_batches.batches));

  AssertTablesEqual(*exp_table, *res_table,
                    /*same_chunk_layout=*/true, /*flatten=*/true);
}

#define CHECK_RUN_OUTPUT(by_key_type)                                            \
  void CheckRunOutput(                                                           \
      const BatchesWithSchema& l_batches, const BatchesWithSchema& r0_batches,   \
      const BatchesWithSchema& r1_batches, const BatchesWithSchema& exp_batches, \
      const FieldRef time, by_key_type key, const int64_t tolerance) {           \
    CheckRunOutput(l_batches, r0_batches, r1_batches, exp_batches,               \
                   GetRepeatedOptions(3, time, {key}, tolerance));               \
  }

EXPAND_BY_KEY_TYPE(CHECK_RUN_OUTPUT)

void DoInvalidPlanTest(const BatchesWithSchema& l_batches,
                       const BatchesWithSchema& r_batches,
                       const AsofJoinNodeOptions& join_options,
                       const std::string& expected_error_str,
                       bool fail_on_plan_creation = false) {
<<<<<<< HEAD
  ASSERT_OK_AND_ASSIGN(auto io_executor, arrow::internal::ThreadPool::Make(1));
  auto exec_ctx = std::make_unique<ExecContext>(default_memory_pool(), io_executor.get());
  ASSERT_OK_AND_ASSIGN(auto plan, ExecPlan::Make(exec_ctx.get()));
=======
  ASSERT_OK_AND_ASSIGN(auto plan, ExecPlan::Make(*threaded_exec_context()));
>>>>>>> a49b0f8f

  Declaration join{"asofjoin", join_options};
  join.inputs.emplace_back(Declaration{
      "source", SourceNodeOptions{l_batches.schema, l_batches.gen(false, false)}});
  join.inputs.emplace_back(Declaration{
      "source", SourceNodeOptions{r_batches.schema, r_batches.gen(false, false)}});

  if (fail_on_plan_creation) {
    AsyncGenerator<std::optional<ExecBatch>> sink_gen;
    ASSERT_OK(Declaration::Sequence({join, {"sink", SinkNodeOptions{&sink_gen}}})
                  .AddToPlan(plan.get()));
    EXPECT_FINISHES_AND_RAISES_WITH_MESSAGE_THAT(Invalid,
                                                 ::testing::HasSubstr(expected_error_str),
                                                 StartAndCollect(plan.get(), sink_gen));
  } else {
    EXPECT_RAISES_WITH_MESSAGE_THAT(Invalid, ::testing::HasSubstr(expected_error_str),
                                    join.AddToPlan(plan.get()));
  }
}

void DoRunInvalidPlanTest(const BatchesWithSchema& l_batches,
                          const BatchesWithSchema& r_batches,
                          const AsofJoinNodeOptions& join_options,
                          const std::string& expected_error_str) {
  DoInvalidPlanTest(l_batches, r_batches, join_options, expected_error_str);
}

void DoRunInvalidPlanTest(const std::shared_ptr<Schema>& l_schema,
                          const std::shared_ptr<Schema>& r_schema,
                          const AsofJoinNodeOptions& join_options,
                          const std::string& expected_error_str) {
  ASSERT_OK_AND_ASSIGN(auto l_batches, MakeBatchesFromNumString(l_schema, {R"([])"}));
  ASSERT_OK_AND_ASSIGN(auto r_batches, MakeBatchesFromNumString(r_schema, {R"([])"}));

  return DoRunInvalidPlanTest(l_batches, r_batches, join_options, expected_error_str);
}

void DoRunInvalidPlanTest(const std::shared_ptr<Schema>& l_schema,
                          const std::shared_ptr<Schema>& r_schema, int64_t tolerance,
                          const std::string& expected_error_str) {
  DoRunInvalidPlanTest(l_schema, r_schema,
                       GetRepeatedOptions(2, "time", {"key"}, tolerance),
                       expected_error_str);
}

void DoRunInvalidTypeTest(const std::shared_ptr<Schema>& l_schema,
                          const std::shared_ptr<Schema>& r_schema) {
  DoRunInvalidPlanTest(l_schema, r_schema, 0, "Unsupported type for ");
}

void DoRunMissingKeysTest(const std::shared_ptr<Schema>& l_schema,
                          const std::shared_ptr<Schema>& r_schema) {
  DoRunInvalidPlanTest(l_schema, r_schema, 0, "Bad join key on table : No match");
}

void DoRunMissingOnKeyTest(const std::shared_ptr<Schema>& l_schema,
                           const std::shared_ptr<Schema>& r_schema) {
  DoRunInvalidPlanTest(l_schema, r_schema,
                       GetRepeatedOptions(2, "invalid_time", {"key"}, 0),
                       "Bad join key on table : No match");
}

void DoRunMissingByKeyTest(const std::shared_ptr<Schema>& l_schema,
                           const std::shared_ptr<Schema>& r_schema) {
  DoRunInvalidPlanTest(l_schema, r_schema,
                       GetRepeatedOptions(2, "time", {"invalid_key"}, 0),
                       "Bad join key on table : No match");
}

void DoRunNestedOnKeyTest(const std::shared_ptr<Schema>& l_schema,
                          const std::shared_ptr<Schema>& r_schema) {
  DoRunInvalidPlanTest(l_schema, r_schema, GetRepeatedOptions(2, {0, "time"}, {"key"}, 0),
                       "Bad join key on table : No match");
}

void DoRunNestedByKeyTest(const std::shared_ptr<Schema>& l_schema,
                          const std::shared_ptr<Schema>& r_schema) {
  DoRunInvalidPlanTest(l_schema, r_schema,
                       GetRepeatedOptions(2, "time", {FieldRef{0, 1}}, 0),
                       "Bad join key on table : No match");
}

void DoRunAmbiguousOnKeyTest(const std::shared_ptr<Schema>& l_schema,
                             const std::shared_ptr<Schema>& r_schema) {
  DoRunInvalidPlanTest(l_schema, r_schema, 0, "Bad join key on table : Multiple matches");
}

void DoRunAmbiguousByKeyTest(const std::shared_ptr<Schema>& l_schema,
                             const std::shared_ptr<Schema>& r_schema) {
  DoRunInvalidPlanTest(l_schema, r_schema, 0, "Bad join key on table : Multiple matches");
}

// Gets a batch for testing as a Json string
// The batch will have n_rows rows n_cols columns, the first column being the on-field
// If unordered is true then the first column will be out-of-order
std::string GetTestBatchAsJsonString(int n_rows, int n_cols, bool unordered = false) {
  int order_mask = unordered ? 1 : 0;
  std::stringstream s;
  s << '[';
  for (int i = 0; i < n_rows; i++) {
    if (i > 0) {
      s << ", ";
    }
    s << '[';
    for (int j = 0; j < n_cols; j++) {
      if (j > 0) {
        s << ", " << j;
      } else if (j < 2) {
        s << (i ^ order_mask);
      } else {
        s << i;
      }
    }
    s << ']';
  }
  s << ']';
  return s.str();
}

void DoRunUnorderedPlanTest(bool l_unordered, bool r_unordered,
                            const std::shared_ptr<Schema>& l_schema,
                            const std::shared_ptr<Schema>& r_schema,
                            const AsofJoinNodeOptions& join_options,
                            const std::string& expected_error_str) {
  ASSERT_TRUE(l_unordered || r_unordered);
  int n_rows = 5;
  auto l_str = GetTestBatchAsJsonString(n_rows, l_schema->num_fields(), l_unordered);
  auto r_str = GetTestBatchAsJsonString(n_rows, r_schema->num_fields(), r_unordered);
  ASSERT_OK_AND_ASSIGN(auto l_batches, MakeBatchesFromNumString(l_schema, {l_str}));
  ASSERT_OK_AND_ASSIGN(auto r_batches, MakeBatchesFromNumString(r_schema, {r_str}));

  return DoInvalidPlanTest(l_batches, r_batches, join_options, expected_error_str,
                           /*then_run_plan=*/true);
}

void DoRunUnorderedPlanTest(bool l_unordered, bool r_unordered,
                            const std::shared_ptr<Schema>& l_schema,
                            const std::shared_ptr<Schema>& r_schema) {
  DoRunUnorderedPlanTest(l_unordered, r_unordered, l_schema, r_schema,
                         GetRepeatedOptions(2, "time", {"key"}, 1000),
                         "out-of-order on-key values");
}

struct BasicTestTypes {
  std::shared_ptr<DataType> time, key, l_val, r0_val, r1_val;
};

struct BasicTest {
  BasicTest(const std::vector<std::string_view>& l_data,
            const std::vector<std::string_view>& r0_data,
            const std::vector<std::string_view>& r1_data,
            const std::vector<std::string_view>& exp_nokey_data,
            const std::vector<std::string_view>& exp_emptykey_data,
            const std::vector<std::string_view>& exp_data, int64_t tolerance)
      : l_data(std::move(l_data)),
        r0_data(std::move(r0_data)),
        r1_data(std::move(r1_data)),
        exp_nokey_data(std::move(exp_nokey_data)),
        exp_emptykey_data(std::move(exp_emptykey_data)),
        exp_data(std::move(exp_data)),
        tolerance(tolerance) {}

  static inline void check_init(const std::vector<std::shared_ptr<DataType>>& types) {
    ASSERT_NE(0, types.size());
  }

  template <typename TypeCond>
  static inline std::vector<std::shared_ptr<DataType>> init_types(
      const std::vector<std::shared_ptr<DataType>>& all_types, TypeCond type_cond) {
    std::vector<std::shared_ptr<DataType>> types;
    for (auto type : all_types) {
      if (type_cond(type)) {
        types.push_back(type);
      }
    }
    check_init(types);
    return types;
  }

  void RunSingleByKey() {
    using B = BatchesWithSchema;
    RunBatches([this](B l_batches, B r0_batches, B r1_batches, B exp_nokey_batches,
                      B exp_emptykey_batches, B exp_batches) {
      CheckRunOutput(l_batches, r0_batches, r1_batches, exp_batches, "time", "key",
                     tolerance);
    });
  }
  static void DoSingleByKey(BasicTest& basic_tests) { basic_tests.RunSingleByKey(); }
  void RunDoubleByKey() {
    using B = BatchesWithSchema;
    RunBatches([this](B l_batches, B r0_batches, B r1_batches, B exp_nokey_batches,
                      B exp_emptykey_batches, B exp_batches) {
      CheckRunOutput(l_batches, r0_batches, r1_batches, exp_batches, "time",
                     {"key", "key"}, tolerance);
    });
  }
  static void DoDoubleByKey(BasicTest& basic_tests) { basic_tests.RunDoubleByKey(); }
  void RunMutateByKey() {
    using B = BatchesWithSchema;
    RunBatches([this](B l_batches, B r0_batches, B r1_batches, B exp_nokey_batches,
                      B exp_emptykey_batches, B exp_batches) {
      ASSERT_OK_AND_ASSIGN(l_batches, MutateByKey(l_batches, "key", "key2"));
      ASSERT_OK_AND_ASSIGN(r0_batches, MutateByKey(r0_batches, "key", "key2"));
      ASSERT_OK_AND_ASSIGN(r1_batches, MutateByKey(r1_batches, "key", "key2"));
      ASSERT_OK_AND_ASSIGN(exp_batches, MutateByKey(exp_batches, "key", "key2"));
      CheckRunOutput(l_batches, r0_batches, r1_batches, exp_batches, "time",
                     {"key", "key2"}, tolerance);
    });
  }
  static void DoMutateByKey(BasicTest& basic_tests) { basic_tests.RunMutateByKey(); }
  void RunMutateNoKey() {
    using B = BatchesWithSchema;
    RunBatches([this](B l_batches, B r0_batches, B r1_batches, B exp_nokey_batches,
                      B exp_emptykey_batches, B exp_batches) {
      ASSERT_OK_AND_ASSIGN(l_batches, MutateByKey(l_batches, "key", "key2", true));
      ASSERT_OK_AND_ASSIGN(r0_batches, MutateByKey(r0_batches, "key", "key2", true));
      ASSERT_OK_AND_ASSIGN(r1_batches, MutateByKey(r1_batches, "key", "key2", true));
      ASSERT_OK_AND_ASSIGN(exp_nokey_batches,
                           MutateByKey(exp_nokey_batches, "key", "key2", true));
      CheckRunOutput(l_batches, r0_batches, r1_batches, exp_nokey_batches, "time", "key2",
                     tolerance);
    });
  }
  static void DoMutateNoKey(BasicTest& basic_tests) { basic_tests.RunMutateNoKey(); }
  void RunMutateNullKey() {
    using B = BatchesWithSchema;
    RunBatches([this](B l_batches, B r0_batches, B r1_batches, B exp_nokey_batches,
                      B exp_emptykey_batches, B exp_batches) {
      ASSERT_OK_AND_ASSIGN(l_batches, MutateByKey(l_batches, "key", "key2", true, true));
      ASSERT_OK_AND_ASSIGN(r0_batches,
                           MutateByKey(r0_batches, "key", "key2", true, true));
      ASSERT_OK_AND_ASSIGN(r1_batches,
                           MutateByKey(r1_batches, "key", "key2", true, true));
      ASSERT_OK_AND_ASSIGN(exp_nokey_batches,
                           MutateByKey(exp_nokey_batches, "key", "key2", true, true));
      CheckRunOutput(l_batches, r0_batches, r1_batches, exp_nokey_batches,
                     GetRepeatedOptions(3, "time", {"key2"}, tolerance));
    });
  }
  static void DoMutateNullKey(BasicTest& basic_tests) { basic_tests.RunMutateNullKey(); }
  void RunMutateEmptyKey() {
    using B = BatchesWithSchema;
    RunBatches([this](B l_batches, B r0_batches, B r1_batches, B exp_nokey_batches,
                      B exp_emptykey_batches, B exp_batches) {
      ASSERT_OK_AND_ASSIGN(r0_batches,
                           MutateByKey(r0_batches, "key", "key", false, false, true));
      ASSERT_OK_AND_ASSIGN(r1_batches,
                           MutateByKey(r1_batches, "key", "key", false, false, true));
      CheckRunOutput(l_batches, r0_batches, r1_batches, exp_emptykey_batches,
                     GetRepeatedOptions(3, "time", {}, tolerance));
    });
  }
  static void DoMutateEmptyKey(BasicTest& basic_tests) {
    basic_tests.RunMutateEmptyKey();
  }
  template <typename BatchesRunner>
  void RunBatches(BatchesRunner batches_runner) {
    std::vector<std::shared_ptr<DataType>> all_types = {
        utf8(),
        large_utf8(),
        binary(),
        large_binary(),
        boolean(),
        int8(),
        int16(),
        int32(),
        int64(),
        uint8(),
        uint16(),
        uint32(),
        uint64(),
        date32(),
        date64(),
        time32(TimeUnit::MILLI),
        time32(TimeUnit::SECOND),
        time64(TimeUnit::NANO),
        time64(TimeUnit::MICRO),
        timestamp(TimeUnit::NANO, "UTC"),
        timestamp(TimeUnit::MICRO, "UTC"),
        timestamp(TimeUnit::MILLI, "UTC"),
        timestamp(TimeUnit::SECOND, "UTC"),
        float32(),
        float64()};
    using T = const std::shared_ptr<DataType>;
    // byte_width > 1 below allows fitting the tested data
    auto time_types = init_types(
        all_types, [](T& t) { return t->byte_width() > 1 && !is_floating(t->id()); });
    auto key_types = init_types(
        all_types, [](T& t) { return !is_floating(t->id()) && t->id() != Type::BOOL; });
    auto l_types = init_types(all_types, [](T& t) { return true; });
    auto r0_types = init_types(all_types, [](T& t) { return t->byte_width() > 1; });
    auto r1_types = init_types(all_types, [](T& t) { return t->byte_width() > 1; });

    // sample a limited number of type-combinations to keep the runnning time reasonable
    // the scoped-traces below help reproduce a test failure, should it happen
    auto start_time = std::chrono::system_clock::now();
    auto seed = start_time.time_since_epoch().count();
    ARROW_SCOPED_TRACE("Types seed: ", seed);
    std::default_random_engine engine(static_cast<unsigned int>(seed));
    std::uniform_int_distribution<size_t> time_distribution(0, time_types.size() - 1);
    std::uniform_int_distribution<size_t> key_distribution(0, key_types.size() - 1);
    std::uniform_int_distribution<size_t> l_distribution(0, l_types.size() - 1);
    std::uniform_int_distribution<size_t> r0_distribution(0, r0_types.size() - 1);
    std::uniform_int_distribution<size_t> r1_distribution(0, r1_types.size() - 1);

    for (int i = 0; i < 100; i++) {
      auto time_type = time_types[time_distribution(engine)];
      ARROW_SCOPED_TRACE("Time type: ", *time_type);
      auto key_type = key_types[key_distribution(engine)];
      ARROW_SCOPED_TRACE("Key type: ", *key_type);
      auto l_type = l_types[l_distribution(engine)];
      ARROW_SCOPED_TRACE("Left type: ", *l_type);
      auto r0_type = r0_types[r0_distribution(engine)];
      ARROW_SCOPED_TRACE("Right-0 type: ", *r0_type);
      auto r1_type = r1_types[r1_distribution(engine)];
      ARROW_SCOPED_TRACE("Right-1 type: ", *r1_type);

      RunTypes({time_type, key_type, l_type, r0_type, r1_type}, batches_runner);

      auto end_time = std::chrono::system_clock::now();
      std::chrono::duration<double> diff = end_time - start_time;
      if (diff.count() > 0.2) {
        break;
      }
    }
  }
  template <typename BatchesRunner>
  void RunTypes(BasicTestTypes basic_test_types, BatchesRunner batches_runner) {
    const BasicTestTypes& b = basic_test_types;
    auto l_schema =
        schema({field("time", b.time), field("key", b.key), field("l_v0", b.l_val)});
    auto r0_schema =
        schema({field("time", b.time), field("key", b.key), field("r0_v0", b.r0_val)});
    auto r1_schema =
        schema({field("time", b.time), field("key", b.key), field("r1_v0", b.r1_val)});

    auto exp_schema = schema({
        field("time", b.time),
        field("key", b.key),
        field("l_v0", b.l_val),
        field("r0_v0", b.r0_val),
        field("r1_v0", b.r1_val),
    });

    // Test three table join
    ASSERT_OK_AND_ASSIGN(auto l_batches, MakeBatchesFromNumString(l_schema, l_data));
    ASSERT_OK_AND_ASSIGN(auto r0_batches, MakeBatchesFromNumString(r0_schema, r0_data));
    ASSERT_OK_AND_ASSIGN(auto r1_batches, MakeBatchesFromNumString(r1_schema, r1_data));
    ASSERT_OK_AND_ASSIGN(auto exp_nokey_batches,
                         MakeBatchesFromNumString(exp_schema, exp_nokey_data));
    ASSERT_OK_AND_ASSIGN(auto exp_emptykey_batches,
                         MakeBatchesFromNumString(exp_schema, exp_emptykey_data));
    ASSERT_OK_AND_ASSIGN(auto exp_batches,
                         MakeBatchesFromNumString(exp_schema, exp_data));
    batches_runner(l_batches, r0_batches, r1_batches, exp_nokey_batches,
                   exp_emptykey_batches, exp_batches);
  }

  std::vector<std::string_view> l_data;
  std::vector<std::string_view> r0_data;
  std::vector<std::string_view> r1_data;
  std::vector<std::string_view> exp_nokey_data;
  std::vector<std::string_view> exp_emptykey_data;
  std::vector<std::string_view> exp_data;
  int64_t tolerance;
};

using AsofJoinBasicParams = std::tuple<std::function<void(BasicTest&)>, std::string>;

void PrintTo(const AsofJoinBasicParams& x, ::std::ostream* os) {
  *os << "AsofJoinBasicParams: " << std::get<1>(x);
}

struct AsofJoinBasicTest : public testing::TestWithParam<AsofJoinBasicParams> {};

class AsofJoinTest : public testing::Test {};

BasicTest GetBasicTest1() {
  // Single key, single batch
  return BasicTest(
      /*l*/ {R"([[0, 1, 1], [1000, 1, 2]])"},
      /*r0*/ {R"([[0, 1, 11]])"},
      /*r1*/ {R"([[1000, 1, 101]])"},
      /*exp_nokey*/ {R"([[0, 0, 1, 11, null], [1000, 0, 2, 11, 101]])"},
      /*exp_emptykey*/ {R"([[0, 1, 1, 11, null], [1000, 1, 2, 11, 101]])"},
      /*exp*/ {R"([[0, 1, 1, 11, null], [1000, 1, 2, 11, 101]])"}, 1000);
}

TRACED_TEST_P(AsofJoinBasicTest, TestBasic1, {
  BasicTest basic_test = GetBasicTest1();
  auto runner = std::get<0>(GetParam());
  runner(basic_test);
})

BasicTest GetBasicTest1Negative() {
  // Single key, single batch
  return BasicTest(
      /*l*/ {R"([[0, 1, 1], [1000, 1, 2]])"},
      /*r0*/ {R"([[1000, 1, 11]])"},
      /*r1*/ {R"([[2000, 1, 101]])"},
      /*exp_nokey*/ {R"([[0, 0, 1, 11, null], [1000, 0, 2, 11, 101]])"},
      /*exp_emptykey*/ {R"([[0, 1, 1, 11, null], [1000, 1, 2, 11, 101]])"},
      /*exp*/ {R"([[0, 1, 1, 11, null], [1000, 1, 2, 11, 101]])"}, -1000);
}

TRACED_TEST_P(AsofJoinBasicTest, TestBasic1Negative, {
  BasicTest basic_test = GetBasicTest1Negative();
  auto runner = std::get<0>(GetParam());
  runner(basic_test);
})

BasicTest GetBasicTest2() {
  // Single key, multiple batches
  return BasicTest(
      /*l*/ {R"([[0, 1, 1]])", R"([[1000, 1, 2]])"},
      /*r0*/ {R"([[0, 1, 11]])", R"([[1000, 1, 12]])"},
      /*r1*/ {R"([[0, 1, 101]])", R"([[1000, 1, 102]])"},
      /*exp_nokey*/ {R"([[0, 0, 1, 11, 101], [1000, 0, 2, 12, 102]])"},
      /*exp_emptykey*/ {R"([[0, 1, 1, 11, 101], [1000, 1, 2, 12, 102]])"},
      /*exp*/ {R"([[0, 1, 1, 11, 101], [1000, 1, 2, 12, 102]])"}, 1000);
}

TRACED_TEST_P(AsofJoinBasicTest, TestBasic2, {
  BasicTest basic_test = GetBasicTest2();
  auto runner = std::get<0>(GetParam());
  runner(basic_test);
})

BasicTest GetBasicTest2Negative() {
  // Single key, multiple batches
  return BasicTest(
      /*l*/ {R"([[0, 1, 1]])", R"([[1000, 1, 2]])"},
      /*r0*/ {R"([[500, 1, 11]])", R"([[1000, 1, 12]])"},
      /*r1*/ {R"([[500, 1, 101]])", R"([[1000, 1, 102]])"},
      /*exp_nokey*/ {R"([[0, 0, 1, 11, 101], [1000, 0, 2, 12, 102]])"},
      /*exp_emptykey*/ {R"([[0, 1, 1, 11, 101], [1000, 1, 2, 12, 102]])"},
      /*exp*/ {R"([[0, 1, 1, 11, 101], [1000, 1, 2, 12, 102]])"}, -1000);
}

TRACED_TEST_P(AsofJoinBasicTest, TestBasic2Negative, {
  BasicTest basic_test = GetBasicTest2Negative();
  auto runner = std::get<0>(GetParam());
  runner(basic_test);
})

BasicTest GetBasicTest3() {
  // Single key, multiple left batches, single right batches
  return BasicTest(
      /*l*/ {R"([[0, 1, 1]])", R"([[1000, 1, 2]])"},
      /*r0*/ {R"([[0, 1, 11], [1000, 1, 12]])"},
      /*r1*/ {R"([[0, 1, 101], [1000, 1, 102]])"},
      /*exp_nokey*/ {R"([[0, 0, 1, 11, 101], [1000, 0, 2, 12, 102]])"},
      /*exp_emptykey*/ {R"([[0, 1, 1, 11, 101], [1000, 1, 2, 12, 102]])"},
      /*exp*/ {R"([[0, 1, 1, 11, 101], [1000, 1, 2, 12, 102]])"}, 1000);
}

TRACED_TEST_P(AsofJoinBasicTest, TestBasic3, {
  ARROW_SCOPED_TRACE("AsofJoinBasicTest_TestBasic3_" + std::get<1>(GetParam()));
  BasicTest basic_test = GetBasicTest3();
  auto runner = std::get<0>(GetParam());
  runner(basic_test);
})

BasicTest GetBasicTest3Negative() {
  // Single key, multiple left batches, single right batches
  return BasicTest(
      /*l*/ {R"([[0, 1, 1]])", R"([[1000, 1, 2]])"},
      /*r0*/ {R"([[500, 1, 11], [1000, 1, 12]])"},
      /*r1*/ {R"([[500, 1, 101], [1000, 1, 102]])"},
      /*exp_nokey*/ {R"([[0, 0, 1, 11, 101], [1000, 0, 2, 12, 102]])"},
      /*exp_emptykey*/ {R"([[0, 1, 1, 11, 101], [1000, 1, 2, 12, 102]])"},
      /*exp*/ {R"([[0, 1, 1, 11, 101], [1000, 1, 2, 12, 102]])"}, -1000);
}

TRACED_TEST_P(AsofJoinBasicTest, TestBasic3Negative, {
  ARROW_SCOPED_TRACE("AsofJoinBasicTest_TestBasic3_" + std::get<1>(GetParam()));
  BasicTest basic_test = GetBasicTest3Negative();
  auto runner = std::get<0>(GetParam());
  runner(basic_test);
})

BasicTest GetBasicTest4() {
  // Multi key, multiple batches, misaligned batches
  return BasicTest(
      /*l*/
      {R"([[0, 1, 1], [0, 2, 21], [500, 1, 2], [1000, 2, 22], [1500, 1, 3], [1500, 2, 23]])",
       R"([[2000, 1, 4], [2000, 2, 24]])"},
      /*r0*/
      {R"([[0, 1, 11], [500, 2, 31], [1000, 1, 12]])",
       R"([[1500, 2, 32], [2000, 1, 13], [2500, 2, 33]])"},
      /*r1*/
      {R"([[0, 2, 1001], [500, 1, 101]])",
       R"([[1000, 1, 102], [1500, 2, 1002], [2000, 1, 103]])"},
      /*exp_nokey*/
      {R"([[0, 0, 1, 11, 1001], [0, 0, 21, 11, 1001], [500, 0, 2, 31, 101], [1000, 0, 22, 12, 102], [1500, 0, 3, 32, 1002], [1500, 0, 23, 32, 1002]])",
       R"([[2000, 0, 4, 13, 103], [2000, 0, 24, 13, 103]])"},
      /*exp_emptykey*/
      {R"([[0, 1, 1, 11, 1001], [0, 2, 21, 11, 1001], [500, 1, 2, 31, 101], [1000, 2, 22, 12, 102], [1500, 1, 3, 32, 1002], [1500, 2, 23, 32, 1002]])",
       R"([[2000, 1, 4, 13, 103], [2000, 2, 24, 13, 103]])"},
      /*exp*/
      {R"([[0, 1, 1, 11, null], [0, 2, 21, null, 1001], [500, 1, 2, 11, 101], [1000, 2, 22, 31, 1001], [1500, 1, 3, 12, 102], [1500, 2, 23, 32, 1002]])",
       R"([[2000, 1, 4, 13, 103], [2000, 2, 24, 32, 1002]])"},
      1000);
}

TRACED_TEST_P(AsofJoinBasicTest, TestBasic4, {
  BasicTest basic_test = GetBasicTest4();
  auto runner = std::get<0>(GetParam());
  runner(basic_test);
})

BasicTest GetBasicTest4Negative() {
  // Multi key, multiple batches, misaligned batches
  return BasicTest(
      /*l*/
      {R"([[0, 1, 1], [0, 2, 21], [500, 1, 2], [1000, 2, 22], [1500, 1, 3], [1500, 2, 23]])",
       R"([[2000, 1, 4], [2000, 2, 24]])"},
      /*r0*/
      {R"([[0, 1, 11], [500, 2, 31], [1000, 1, 12]])",
       R"([[1600, 2, 32], [1900, 2, 33], [2100, 1, 13]])"},
      /*r1*/
      {R"([[0, 2, 1001], [500, 1, 101]])",
       R"([[1100, 1, 102], [1600, 2, 1002], [2100, 1, 103]])"},
      /*exp_nokey*/
      {R"([[0, 0, 1, 11, 1001], [0, 0, 21, 11, 1001], [500, 0, 2, 31, 101], [1000, 0, 22, 12, 102], [1500, 0, 3, 32, 1002], [1500, 0, 23, 32, 1002]])",
       R"([[2000, 0, 4, 13, 103], [2000, 0, 24, 13, 103]])"},
      /*exp_emptykey*/
      {R"([[0, 1, 1, 11, 1001], [0, 2, 21, 11, 1001], [500, 1, 2, 31, 101], [1000, 2, 22, 12, 102], [1500, 1, 3, 32, 1002], [1500, 2, 23, 32, 1002]])",
       R"([[2000, 1, 4, 13, 103], [2000, 2, 24, 13, 103]])"},
      /*exp*/
      {R"([[0, 1, 1, 11, 101], [0, 2, 21, 31, 1001], [500, 1, 2, 12, 101], [1000, 2, 22, 32, 1002], [1500, 1, 3, 13, 103], [1500, 2, 23, 32, 1002]])",
       R"([[2000, 1, 4, 13, 103], [2000, 2, 24, null, null]])"},
      -1000);
}

TRACED_TEST_P(AsofJoinBasicTest, TestBasic4Negative, {
  BasicTest basic_test = GetBasicTest4Negative();
  auto runner = std::get<0>(GetParam());
  runner(basic_test);
})

BasicTest GetBasicTest5() {
  // Multi key, multiple batches, misaligned batches, smaller tolerance
  return BasicTest(/*l*/
                   {R"([[0, 1, 1], [0, 2, 21], [500, 1, 2], [1000, 2, 22], [1500, 1, 3], [1500, 2, 23]])",
                    R"([[2000, 1, 4], [2000, 2, 24]])"},
                   /*r0*/
                   {R"([[0, 1, 11], [500, 2, 31], [1000, 1, 12]])",
                    R"([[1500, 2, 32], [2000, 1, 13], [2500, 2, 33]])"},
                   /*r1*/
                   {R"([[0, 2, 1001], [500, 1, 101]])",
                    R"([[1000, 1, 102], [1500, 2, 1002], [2000, 1, 103]])"},
                   /*exp_nokey*/
                   {R"([[0, 0, 1, 11, 1001], [0, 0, 21, 11, 1001], [500, 0, 2, 31, 101], [1000, 0, 22, 12, 102], [1500, 0, 3, 32, 1002], [1500, 0, 23, 32, 1002]])",
                    R"([[2000, 0, 4, 13, 103], [2000, 0, 24, 13, 103]])"},
                   /*exp_emptykey*/
                   {R"([[0, 1, 1, 11, 1001], [0, 2, 21, 11, 1001], [500, 1, 2, 31, 101], [1000, 2, 22, 12, 102], [1500, 1, 3, 32, 1002], [1500, 2, 23, 32, 1002]])",
                    R"([[2000, 1, 4, 13, 103], [2000, 2, 24, 13, 103]])"},
                   /*exp*/
                   {R"([[0, 1, 1, 11, null], [0, 2, 21, null, 1001], [500, 1, 2, 11, 101], [1000, 2, 22, 31, null], [1500, 1, 3, 12, 102], [1500, 2, 23, 32, 1002]])",
                    R"([[2000, 1, 4, 13, 103], [2000, 2, 24, 32, 1002]])"},
                   500);
}

TRACED_TEST_P(AsofJoinBasicTest, TestBasic5, {
  ARROW_SCOPED_TRACE("AsofJoinBasicTest_TestBasic5_" + std::get<1>(GetParam()));
  BasicTest basic_test = GetBasicTest5();
  auto runner = std::get<0>(GetParam());
  runner(basic_test);
})

BasicTest GetBasicTest5Negative() {
  // Multi key, multiple batches, misaligned batches, smaller tolerance
  return BasicTest(/*l*/
                   {R"([[0, 1, 1], [0, 2, 21], [500, 1, 2], [1000, 2, 22], [1500, 1, 3], [1500, 2, 23]])",
                    R"([[2000, 1, 4], [2000, 2, 24]])"},
                   /*r0*/
                   {R"([[0, 1, 11], [500, 2, 31], [1000, 1, 12]])",
                    R"([[1500, 2, 32], [2000, 1, 13], [2500, 2, 33]])"},
                   /*r1*/
                   {R"([[0, 2, 1001], [500, 1, 101]])",
                    R"([[1000, 1, 102], [1500, 2, 1002], [2000, 1, 103]])"},
                   /*exp_nokey*/
                   {R"([[0, 0, 1, 11, 1001], [0, 0, 21, 11, 1001], [500, 0, 2, 31, 101], [1000, 0, 22, 12, 102], [1500, 0, 3, 32, 1002], [1500, 0, 23, 32, 1002]])",
                    R"([[2000, 0, 4, 13, 103], [2000, 0, 24, 13, 103]])"},
                   /*exp_emptykey*/
                   {R"([[0, 1, 1, 11, 1001], [0, 2, 21, 11, 1001], [500, 1, 2, 31, 101], [1000, 2, 22, 12, 102], [1500, 1, 3, 32, 1002], [1500, 2, 23, 32, 1002]])",
                    R"([[2000, 1, 4, 13, 103], [2000, 2, 24, 13, 103]])"},
                   /*exp*/
                   {R"([[0, 1, 1, 11, 101], [0, 2, 21, 31, 1001], [500, 1, 2, 12, 101], [1000, 2, 22, 32, 1002], [1500, 1, 3, 13, 103], [1500, 2, 23, 32, 1002]])",
                    R"([[2000, 1, 4, 13, 103], [2000, 2, 24, 33, null]])"},
                   -500);
}

TRACED_TEST_P(AsofJoinBasicTest, TestBasic5Negative, {
  ARROW_SCOPED_TRACE("AsofJoinBasicTest_TestBasic5_" + std::get<1>(GetParam()));
  BasicTest basic_test = GetBasicTest5Negative();
  auto runner = std::get<0>(GetParam());
  runner(basic_test);
})

BasicTest GetBasicTest6() {
  // Multi key, multiple batches, misaligned batches, zero tolerance
  return BasicTest(/*l*/
                   {R"([[0, 1, 1], [0, 2, 21], [500, 1, 2], [1000, 2, 22], [1500, 1, 3], [1500, 2, 23]])",
                    R"([[2000, 1, 4], [2000, 2, 24]])"},
                   /*r0*/
                   {R"([[0, 1, 11], [500, 2, 31], [1000, 1, 12]])",
                    R"([[1500, 2, 32], [2000, 1, 13], [2500, 2, 33]])"},
                   /*r1*/
                   {R"([[0, 2, 1001], [500, 1, 101]])",
                    R"([[1000, 1, 102], [1500, 2, 1002], [2000, 1, 103]])"},
                   /*exp_nokey*/
                   {R"([[0, 0, 1, 11, 1001], [0, 0, 21, 11, 1001], [500, 0, 2, 31, 101], [1000, 0, 22, 12, 102], [1500, 0, 3, 32, 1002], [1500, 0, 23, 32, 1002]])",
                    R"([[2000, 0, 4, 13, 103], [2000, 0, 24, 13, 103]])"},
                   /*exp_emptykey*/
                   {R"([[0, 1, 1, 11, 1001], [0, 2, 21, 11, 1001], [500, 1, 2, 31, 101], [1000, 2, 22, 12, 102], [1500, 1, 3, 32, 1002], [1500, 2, 23, 32, 1002]])",
                    R"([[2000, 1, 4, 13, 103], [2000, 2, 24, 13, 103]])"},
                   /*exp*/
                   {R"([[0, 1, 1, 11, null], [0, 2, 21, null, 1001], [500, 1, 2, null, 101], [1000, 2, 22, null, null], [1500, 1, 3, null, null], [1500, 2, 23, 32, 1002]])",
                    R"([[2000, 1, 4, 13, 103], [2000, 2, 24, null, null]])"},
                   0);
}

TRACED_TEST_P(AsofJoinBasicTest, TestBasic6, {
  ARROW_SCOPED_TRACE("AsofJoinBasicTest_TestBasic6_" + std::get<1>(GetParam()));
  BasicTest basic_test = GetBasicTest6();
  auto runner = std::get<0>(GetParam());
  runner(basic_test);
})

BasicTest GetEmptyTest1() {
  // Empty left batch
  return BasicTest(/*l*/
                   {R"([])", R"([[2000, 1, 4], [2000, 2, 24]])"},
                   /*r0*/
                   {R"([[0, 1, 11], [500, 2, 31], [1000, 1, 12]])",
                    R"([[1500, 2, 32], [2000, 1, 13], [2500, 2, 33]])"},
                   /*r1*/
                   {R"([[0, 2, 1001], [500, 1, 101]])",
                    R"([[1000, 1, 102], [1500, 2, 1002], [2000, 1, 103]])"},
                   /*exp_nokey*/
                   {R"([[2000, 0, 4, 13, 103], [2000, 0, 24, 13, 103]])"},
                   /*exp_emptykey*/
                   {R"([[2000, 1, 4, 13, 103], [2000, 2, 24, 13, 103]])"},
                   /*exp*/
                   {R"([[2000, 1, 4, 13, 103], [2000, 2, 24, 32, 1002]])"}, 1000);
}

TRACED_TEST_P(AsofJoinBasicTest, TestEmpty1, {
  ARROW_SCOPED_TRACE("AsofJoinBasicTest_TestEmpty1_" + std::get<1>(GetParam()));
  BasicTest basic_test = GetEmptyTest1();
  auto runner = std::get<0>(GetParam());
  runner(basic_test);
})

BasicTest GetEmptyTest1Negative() {
  // Empty left batch
  return BasicTest(/*l*/
                   {R"([])", R"([[2000, 1, 4], [2000, 2, 24]])"},
                   /*r0*/
                   {R"([[0, 1, 11], [500, 2, 31], [1000, 1, 12]])",
                    R"([[1500, 2, 32], [2000, 1, 13], [2500, 2, 33]])"},
                   /*r1*/
                   {R"([[0, 2, 1001], [500, 1, 101]])",
                    R"([[1000, 1, 102], [1500, 2, 1002], [2000, 1, 103]])"},
                   /*exp_nokey*/
                   {R"([[2000, 0, 4, 13, 103], [2000, 0, 24, 13, 103]])"},
                   /*exp_emptykey*/
                   {R"([[2000, 1, 4, 13, 103], [2000, 2, 24, 13, 103]])"},
                   /*exp*/
                   {R"([[2000, 1, 4, 13, 103], [2000, 2, 24, 33, null]])"}, -1000);
}

TRACED_TEST_P(AsofJoinBasicTest, TestEmpty1Negative, {
  ARROW_SCOPED_TRACE("AsofJoinBasicTest_TestEmpty1Negative_" + std::get<1>(GetParam()));
  BasicTest basic_test = GetEmptyTest1Negative();
  auto runner = std::get<0>(GetParam());
  runner(basic_test);
})

BasicTest GetEmptyTest2() {
  // Empty left input
  return BasicTest(/*l*/
                   {R"([])"},
                   /*r0*/
                   {R"([[0, 1, 11], [500, 2, 31], [1000, 1, 12]])",
                    R"([[1500, 2, 32], [2000, 1, 13], [2500, 2, 33]])"},
                   /*r1*/
                   {R"([[0, 2, 1001], [500, 1, 101]])",
                    R"([[1000, 1, 102], [1500, 2, 1002], [2000, 1, 103]])"},
                   /*exp_nokey*/
                   {R"([])"},
                   /*exp_emptykey*/
                   {R"([])"},
                   /*exp*/
                   {R"([])"}, 1000);
}

TRACED_TEST_P(AsofJoinBasicTest, TestEmpty2, {
  ARROW_SCOPED_TRACE("AsofJoinBasicTest_TestEmpty2_" + std::get<1>(GetParam()));
  BasicTest basic_test = GetEmptyTest2();
  auto runner = std::get<0>(GetParam());
  runner(basic_test);
})

BasicTest GetEmptyTest2Negative() {
  // Empty left input
  return BasicTest(/*l*/
                   {R"([])"},
                   /*r0*/
                   {R"([[0, 1, 11], [500, 2, 31], [1000, 1, 12]])",
                    R"([[1500, 2, 32], [2000, 1, 13], [2500, 2, 33]])"},
                   /*r1*/
                   {R"([[0, 2, 1001], [500, 1, 101]])",
                    R"([[1000, 1, 102], [1500, 2, 1002], [2000, 1, 103]])"},
                   /*exp_nokey*/
                   {R"([])"},
                   /*exp_emptykey*/
                   {R"([])"},
                   /*exp*/
                   {R"([])"}, -1000);
}

TRACED_TEST_P(AsofJoinBasicTest, TestEmpty2Negative, {
  ARROW_SCOPED_TRACE("AsofJoinBasicTest_TestEmpty2Negative_" + std::get<1>(GetParam()));
  BasicTest basic_test = GetEmptyTest2Negative();
  auto runner = std::get<0>(GetParam());
  runner(basic_test);
})

BasicTest GetEmptyTest3() {
  // Empty right batch
  return BasicTest(/*l*/
                   {R"([[0, 1, 1], [0, 2, 21], [500, 1, 2], [1000, 2, 22], [1500, 1, 3], [1500, 2, 23]])",
                    R"([[2000, 1, 4], [2000, 2, 24]])"},
                   /*r0*/
                   {R"([])", R"([[1500, 2, 32], [2000, 1, 13], [2500, 2, 33]])"},
                   /*r1*/
                   {R"([[0, 2, 1001], [500, 1, 101]])",
                    R"([[1000, 1, 102], [1500, 2, 1002], [2000, 1, 103]])"},
                   /*exp_nokey*/
                   {R"([[0, 0, 1, null, 1001], [0, 0, 21, null, 1001], [500, 0, 2, null, 101], [1000, 0, 22, null, 102], [1500, 0, 3, 32, 1002], [1500, 0, 23, 32, 1002]])",
                    R"([[2000, 0, 4, 13, 103], [2000, 0, 24, 13, 103]])"},
                   /*exp_emptykey*/
                   {R"([[0, 1, 1, null, 1001], [0, 2, 21, null, 1001], [500, 1, 2, null, 101], [1000, 2, 22, null, 102], [1500, 1, 3, 32, 1002], [1500, 2, 23, 32, 1002]])",
                    R"([[2000, 1, 4, 13, 103], [2000, 2, 24, 13, 103]])"},
                   /*exp*/
                   {R"([[0, 1, 1, null, null], [0, 2, 21, null, 1001], [500, 1, 2, null, 101], [1000, 2, 22, null, 1001], [1500, 1, 3, null, 102], [1500, 2, 23, 32, 1002]])",
                    R"([[2000, 1, 4, 13, 103], [2000, 2, 24, 32, 1002]])"},
                   1000);
}

TRACED_TEST_P(AsofJoinBasicTest, TestEmpty3, {
  ARROW_SCOPED_TRACE("AsofJoinBasicTest_TestEmpty3_" + std::get<1>(GetParam()));
  BasicTest basic_test = GetEmptyTest3();
  auto runner = std::get<0>(GetParam());
  runner(basic_test);
})

BasicTest GetEmptyTest3Negative() {
  // Empty right batch
  return BasicTest(/*l*/
                   {R"([[0, 1, 1], [0, 2, 21], [500, 1, 2], [1000, 2, 22], [1500, 1, 3], [1500, 2, 23]])",
                    R"([[2000, 1, 4], [2000, 2, 24]])"},
                   /*r0*/
                   {R"([])", R"([[1500, 2, 32], [2000, 1, 13], [2500, 2, 33]])"},
                   /*r1*/
                   {R"([[0, 2, 1001], [500, 1, 101]])",
                    R"([[1000, 1, 102], [1500, 2, 1002], [2000, 1, 103]])"},
                   /*exp_nokey*/
                   {R"([[0, 0, 1, null, 1001], [0, 0, 21, null, 1001], [500, 0, 2, 32, 101], [1000, 0, 22, 32, 102], [1500, 0, 3, 32, 1002], [1500, 0, 23, 32, 1002]])",
                    R"([[2000, 0, 4, 13, 103], [2000, 0, 24, 13, 103]])"},
                   /*exp_emptykey*/
                   {R"([[0, 1, 1, null, 1001], [0, 2, 21, null, 1001], [500, 1, 2, 32, 101], [1000, 2, 22, 32, 102], [1500, 1, 3, 32, 1002], [1500, 2, 23, 32, 1002]])",
                    R"([[2000, 1, 4, 13, 103], [2000, 2, 24, 13, 103]])"},
                   /*exp*/
                   {R"([[0, 1, 1, null, 101], [0, 2, 21, null, 1001], [500, 1, 2, null, 101], [1000, 2, 22, 32, 1002], [1500, 1, 3, 13, 103], [1500, 2, 23, 32, 1002]])",
                    R"([[2000, 1, 4, 13, 103], [2000, 2, 24, 33, null]])"},
                   -1000);
}

TRACED_TEST_P(AsofJoinBasicTest, TestEmpty3Negative, {
  ARROW_SCOPED_TRACE("AsofJoinBasicTest_TestEmpty3Negative_" + std::get<1>(GetParam()));
  BasicTest basic_test = GetEmptyTest3Negative();
  auto runner = std::get<0>(GetParam());
  runner(basic_test);
})

BasicTest GetEmptyTest4() {
  // Empty right input
  return BasicTest(/*l*/
                   {R"([[0, 1, 1], [0, 2, 21], [500, 1, 2], [1000, 2, 22], [1500, 1, 3], [1500, 2, 23]])",
                    R"([[2000, 1, 4], [2000, 2, 24]])"},
                   /*r0*/
                   {R"([])"},
                   /*r1*/
                   {R"([[0, 2, 1001], [500, 1, 101]])",
                    R"([[1000, 1, 102], [1500, 2, 1002], [2000, 1, 103]])"},
                   /*exp_nokey*/
                   {R"([[0, 0, 1, null, 1001], [0, 0, 21, null, 1001], [500, 0, 2, null, 101], [1000, 0, 22, null, 102], [1500, 0, 3, null, 1002], [1500, 0, 23, null, 1002]])",
                    R"([[2000, 0, 4, null, 103], [2000, 0, 24, null, 103]])"},
                   /*exp_emptykey*/
                   {R"([[0, 1, 1, null, 1001], [0, 2, 21, null, 1001], [500, 1, 2, null, 101], [1000, 2, 22, null, 102], [1500, 1, 3, null, 1002], [1500, 2, 23, null, 1002]])",
                    R"([[2000, 1, 4, null, 103], [2000, 2, 24, null, 103]])"},
                   /*exp*/
                   {R"([[0, 1, 1, null, null], [0, 2, 21, null, 1001], [500, 1, 2, null, 101], [1000, 2, 22, null, 1001], [1500, 1, 3, null, 102], [1500, 2, 23, null, 1002]])",
                    R"([[2000, 1, 4, null, 103], [2000, 2, 24, null, 1002]])"},
                   1000);
}

TRACED_TEST_P(AsofJoinBasicTest, TestEmpty4, {
  ARROW_SCOPED_TRACE("AsofJoinBasicTest_TestEmpty4_" + std::get<1>(GetParam()));
  BasicTest basic_test = GetEmptyTest4();
  auto runner = std::get<0>(GetParam());
  runner(basic_test);
})

BasicTest GetEmptyTest4Negative() {
  // Empty right input
  return BasicTest(/*l*/
                   {R"([[0, 1, 1], [0, 2, 21], [500, 1, 2], [1000, 2, 22], [1500, 1, 3], [1500, 2, 23]])",
                    R"([[2000, 1, 4], [2000, 2, 24]])"},
                   /*r0*/
                   {R"([])"},
                   /*r1*/
                   {R"([[0, 2, 1001], [500, 1, 101]])",
                    R"([[1000, 1, 102], [1500, 2, 1002], [2000, 1, 103]])"},
                   /*exp_nokey*/
                   {R"([[0, 0, 1, null, 1001], [0, 0, 21, null, 1001], [500, 0, 2, null, 101], [1000, 0, 22, null, 102], [1500, 0, 3, null, 1002], [1500, 0, 23, null, 1002]])",
                    R"([[2000, 0, 4, null, 103], [2000, 0, 24, null, 103]])"},
                   /*exp_emptykey*/
                   {R"([[0, 1, 1, null, 1001], [0, 2, 21, null, 1001], [500, 1, 2, null, 101], [1000, 2, 22, null, 102], [1500, 1, 3, null, 1002], [1500, 2, 23, null, 1002]])",
                    R"([[2000, 1, 4, null, 103], [2000, 2, 24, null, 103]])"},
                   /*exp*/
                   {R"([[0, 1, 1, null, 101], [0, 2, 21, null, 1001], [500, 1, 2, null, 101], [1000, 2, 22, null, 1002], [1500, 1, 3, null, 103], [1500, 2, 23, null, 1002]])",
                    R"([[2000, 1, 4, null, 103], [2000, 2, 24, null, null]])"},
                   -1000);
}

TRACED_TEST_P(AsofJoinBasicTest, TestEmpty4Negative, {
  ARROW_SCOPED_TRACE("AsofJoinBasicTest_TestEmpty4Negative_" + std::get<1>(GetParam()));
  BasicTest basic_test = GetEmptyTest4Negative();
  auto runner = std::get<0>(GetParam());
  runner(basic_test);
})

BasicTest GetEmptyTest5() {
  // All empty
  return BasicTest(/*l*/
                   {R"([])"},
                   /*r0*/
                   {R"([])"},
                   /*r1*/
                   {R"([])"},
                   /*exp_nokey*/
                   {R"([])"},
                   /*exp_emptykey*/
                   {R"([])"},
                   /*exp*/
                   {R"([])"}, 1000);
}

TRACED_TEST_P(AsofJoinBasicTest, TestEmpty5, {
  ARROW_SCOPED_TRACE("AsofJoinBasicTest_TestEmpty5_" + std::get<1>(GetParam()));
  BasicTest basic_test = GetEmptyTest5();
  auto runner = std::get<0>(GetParam());
  runner(basic_test);
})

BasicTest GetEmptyTest5Negative() {
  // All empty
  return BasicTest(/*l*/
                   {R"([])"},
                   /*r0*/
                   {R"([])"},
                   /*r1*/
                   {R"([])"},
                   /*exp_nokey*/
                   {R"([])"},
                   /*exp_emptykey*/
                   {R"([])"},
                   /*exp*/
                   {R"([])"}, -1000);
}

TRACED_TEST_P(AsofJoinBasicTest, TestEmpty5Negative, {
  ARROW_SCOPED_TRACE("AsofJoinBasicTest_TestEmpty5Negative_" + std::get<1>(GetParam()));
  BasicTest basic_test = GetEmptyTest5Negative();
  auto runner = std::get<0>(GetParam());
  runner(basic_test);
})

INSTANTIATE_TEST_SUITE_P(
    AsofJoinNodeTest, AsofJoinBasicTest,
    testing::Values(AsofJoinBasicParams(BasicTest::DoSingleByKey, "SingleByKey"),
                    AsofJoinBasicParams(BasicTest::DoDoubleByKey, "DoubleByKey"),
                    AsofJoinBasicParams(BasicTest::DoMutateByKey, "MutateByKey"),
                    AsofJoinBasicParams(BasicTest::DoMutateNoKey, "MutateNoKey"),
                    AsofJoinBasicParams(BasicTest::DoMutateNullKey, "MutateNullKey"),
                    AsofJoinBasicParams(BasicTest::DoMutateEmptyKey, "MutateEmptyKey")));

TRACED_TEST(AsofJoinTest, TestUnsupportedOntype, {
  DoRunInvalidTypeTest(schema({field("time", list(int32())), field("key", int32()),
                               field("l_v0", float64())}),
                       schema({field("time", list(int32())), field("key", int32()),
                               field("r0_v0", float32())}));
})

TRACED_TEST(AsofJoinTest, TestUnsupportedBytype, {
  DoRunInvalidTypeTest(schema({field("time", int64()), field("key", list(int32())),
                               field("l_v0", float64())}),
                       schema({field("time", int64()), field("key", list(int32())),
                               field("r0_v0", float32())}));
})

TRACED_TEST(AsofJoinTest, TestUnsupportedDatatype, {
  // List is unsupported
  DoRunInvalidTypeTest(
      schema({field("time", int64()), field("key", int32()), field("l_v0", float64())}),
      schema({field("time", int64()), field("key", int32()),
              field("r0_v0", list(int32()))}));
})

TRACED_TEST(AsofJoinTest, TestMissingKeys, {
  DoRunMissingKeysTest(
      schema({field("time1", int64()), field("key", int32()), field("l_v0", float64())}),
      schema(
          {field("time1", int64()), field("key", int32()), field("r0_v0", float64())}));

  DoRunMissingKeysTest(
      schema({field("time", int64()), field("key1", int32()), field("l_v0", float64())}),
      schema(
          {field("time", int64()), field("key1", int32()), field("r0_v0", float64())}));
})

TRACED_TEST(AsofJoinTest, TestMissingOnKey, {
  DoRunMissingOnKeyTest(
      schema({field("time", int64()), field("key", int32()), field("l_v0", float64())}),
      schema({field("time", int64()), field("key", int32()), field("r0_v0", float64())}));
})

TRACED_TEST(AsofJoinTest, TestMissingByKey, {
  DoRunMissingByKeyTest(
      schema({field("time", int64()), field("key", int32()), field("l_v0", float64())}),
      schema({field("time", int64()), field("key", int32()), field("r0_v0", float64())}));
})

TRACED_TEST(AsofJoinTest, TestNestedOnKey, {
  DoRunNestedOnKeyTest(
      schema({field("time", int64()), field("key", int32()), field("l_v0", float64())}),
      schema({field("time", int64()), field("key", int32()), field("r0_v0", float64())}));
})

TRACED_TEST(AsofJoinTest, TestNestedByKey, {
  DoRunNestedByKeyTest(
      schema({field("time", int64()), field("key", int32()), field("l_v0", float64())}),
      schema({field("time", int64()), field("key", int32()), field("r0_v0", float64())}));
})

TRACED_TEST(AsofJoinTest, TestAmbiguousOnKey, {
  DoRunAmbiguousOnKeyTest(
      schema({field("time", int64()), field("time", int64()), field("key", int32()),
              field("l_v0", float64())}),
      schema({field("time", int64()), field("key", int32()), field("r0_v0", float64())}));
})

TRACED_TEST(AsofJoinTest, TestAmbiguousByKey, {
  DoRunAmbiguousByKeyTest(
      schema({field("time", int64()), field("key", int64()), field("key", int32()),
              field("l_v0", float64())}),
      schema({field("time", int64()), field("key", int32()), field("r0_v0", float64())}));
})

TRACED_TEST(AsofJoinTest, TestLeftUnorderedOnKey, {
  DoRunUnorderedPlanTest(
      /*l_unordered=*/true, /*r_unordered=*/false,
      schema({field("time", int64()), field("key", int32()), field("l_v0", float64())}),
      schema({field("time", int64()), field("key", int32()), field("r0_v0", float64())}));
})

TRACED_TEST(AsofJoinTest, TestRightUnorderedOnKey, {
  DoRunUnorderedPlanTest(
      /*l_unordered=*/false, /*r_unordered=*/true,
      schema({field("time", int64()), field("key", int32()), field("l_v0", float64())}),
      schema({field("time", int64()), field("key", int32()), field("r0_v0", float64())}));
})

TRACED_TEST(AsofJoinTest, TestUnorderedOnKey, {
  DoRunUnorderedPlanTest(
      /*l_unordered=*/true, /*r_unordered=*/true,
      schema({field("time", int64()), field("key", int32()), field("l_v0", float64())}),
      schema({field("time", int64()), field("key", int32()), field("r0_v0", float64())}));
})

}  // namespace compute
}  // namespace arrow<|MERGE_RESOLUTION|>--- conflicted
+++ resolved
@@ -232,13 +232,6 @@
                     const BatchesWithSchema& r1_batches,
                     const BatchesWithSchema& exp_batches,
                     const AsofJoinNodeOptions join_options) {
-<<<<<<< HEAD
-  ASSERT_OK_AND_ASSIGN(auto io_executor, arrow::internal::ThreadPool::Make(1));
-  auto exec_ctx = std::make_unique<ExecContext>(default_memory_pool(), io_executor.get());
-  ASSERT_OK_AND_ASSIGN(auto plan, ExecPlan::Make(exec_ctx.get()));
-
-=======
->>>>>>> a49b0f8f
   Declaration join{"asofjoin", join_options};
 
   join.inputs.emplace_back(Declaration{
@@ -274,13 +267,7 @@
                        const AsofJoinNodeOptions& join_options,
                        const std::string& expected_error_str,
                        bool fail_on_plan_creation = false) {
-<<<<<<< HEAD
-  ASSERT_OK_AND_ASSIGN(auto io_executor, arrow::internal::ThreadPool::Make(1));
-  auto exec_ctx = std::make_unique<ExecContext>(default_memory_pool(), io_executor.get());
-  ASSERT_OK_AND_ASSIGN(auto plan, ExecPlan::Make(exec_ctx.get()));
-=======
   ASSERT_OK_AND_ASSIGN(auto plan, ExecPlan::Make(*threaded_exec_context()));
->>>>>>> a49b0f8f
 
   Declaration join{"asofjoin", join_options};
   join.inputs.emplace_back(Declaration{
