// Licensed to the Apache Software Foundation (ASF) under one
// or more contributor license agreements.  See the NOTICE file
// distributed with this work for additional information
// regarding copyright ownership.  The ASF licenses this file
// to you under the Apache License, Version 2.0 (the
// "License"); you may not use this file except in compliance
// with the License.  You may obtain a copy of the License at
//
//   http://www.apache.org/licenses/LICENSE-2.0
//
// Unless required by applicable law or agreed to in writing,
// software distributed under the License is distributed on an
// "AS IS" BASIS, WITHOUT WARRANTIES OR CONDITIONS OF ANY
// KIND, either express or implied.  See the License for the
// specific language governing permissions and limitations
// under the License.

#include <gmock/gmock-matchers.h>

#include <functional>
#include <memory>

#include "arrow/compute/exec.h"
#include "arrow/compute/exec/exec_plan.h"
#include "arrow/compute/exec/expression.h"
#include "arrow/compute/exec/test_util.h"
#include "arrow/record_batch.h"
#include "arrow/testing/future_util.h"
#include "arrow/testing/gtest_util.h"
#include "arrow/testing/matchers.h"
#include "arrow/testing/random.h"
#include "arrow/util/async_generator.h"
#include "arrow/util/logging.h"
#include "arrow/util/thread_pool.h"
#include "arrow/util/vector.h"

using testing::ElementsAre;
using testing::HasSubstr;
using testing::Optional;
using testing::UnorderedElementsAreArray;

namespace arrow {

namespace compute {

TEST(ExecPlanConstruction, Empty) {
  ASSERT_OK_AND_ASSIGN(auto plan, ExecPlan::Make());

  ASSERT_THAT(plan->Validate(), Raises(StatusCode::Invalid));
}

TEST(ExecPlanConstruction, SingleNode) {
  ASSERT_OK_AND_ASSIGN(auto plan, ExecPlan::Make());
  auto node = MakeDummyNode(plan.get(), "dummy", /*inputs=*/{}, /*num_outputs=*/0);
  ASSERT_OK(plan->Validate());
  ASSERT_THAT(plan->sources(), ElementsAre(node));
  ASSERT_THAT(plan->sinks(), ElementsAre(node));

  ASSERT_OK_AND_ASSIGN(plan, ExecPlan::Make());
  node = MakeDummyNode(plan.get(), "dummy", /*inputs=*/{}, /*num_outputs=*/1);
  // Output not bound
  ASSERT_THAT(plan->Validate(), Raises(StatusCode::Invalid));
}

TEST(ExecPlanConstruction, SourceSink) {
  ASSERT_OK_AND_ASSIGN(auto plan, ExecPlan::Make());
  auto source = MakeDummyNode(plan.get(), "source", /*inputs=*/{}, /*num_outputs=*/1);
  auto sink = MakeDummyNode(plan.get(), "sink", /*inputs=*/{source}, /*num_outputs=*/0);

  ASSERT_OK(plan->Validate());
  EXPECT_THAT(plan->sources(), ElementsAre(source));
  EXPECT_THAT(plan->sinks(), ElementsAre(sink));
}

TEST(ExecPlanConstruction, MultipleNode) {
  ASSERT_OK_AND_ASSIGN(auto plan, ExecPlan::Make());

  auto source1 = MakeDummyNode(plan.get(), "source1", /*inputs=*/{}, /*num_outputs=*/2);

  auto source2 = MakeDummyNode(plan.get(), "source2", /*inputs=*/{}, /*num_outputs=*/1);

  auto process1 =
      MakeDummyNode(plan.get(), "process1", /*inputs=*/{source1}, /*num_outputs=*/2);

  auto process2 = MakeDummyNode(plan.get(), "process1", /*inputs=*/{source1, source2},
                                /*num_outputs=*/1);

  auto process3 =
      MakeDummyNode(plan.get(), "process3", /*inputs=*/{process1, process2, process1},
                    /*num_outputs=*/1);

  auto sink = MakeDummyNode(plan.get(), "sink", /*inputs=*/{process3}, /*num_outputs=*/0);

  ASSERT_OK(plan->Validate());
  ASSERT_THAT(plan->sources(), ElementsAre(source1, source2));
  ASSERT_THAT(plan->sinks(), ElementsAre(sink));
}

struct StartStopTracker {
  std::vector<std::string> started, stopped;

  StartProducingFunc start_producing_func(Status st = Status::OK()) {
    return [this, st](ExecNode* node) {
      started.push_back(node->label());
      return st;
    };
  }

  StopProducingFunc stop_producing_func() {
    return [this](ExecNode* node) { stopped.push_back(node->label()); };
  }
};

TEST(ExecPlan, DummyStartProducing) {
  StartStopTracker t;

  ASSERT_OK_AND_ASSIGN(auto plan, ExecPlan::Make());

  auto source1 = MakeDummyNode(plan.get(), "source1", /*inputs=*/{}, /*num_outputs=*/2,
                               t.start_producing_func(), t.stop_producing_func());

  auto source2 = MakeDummyNode(plan.get(), "source2", /*inputs=*/{}, /*num_outputs=*/1,
                               t.start_producing_func(), t.stop_producing_func());

  auto process1 =
      MakeDummyNode(plan.get(), "process1", /*inputs=*/{source1}, /*num_outputs=*/2,
                    t.start_producing_func(), t.stop_producing_func());

  auto process2 =
      MakeDummyNode(plan.get(), "process2", /*inputs=*/{process1, source2},
                    /*num_outputs=*/1, t.start_producing_func(), t.stop_producing_func());

  auto process3 =
      MakeDummyNode(plan.get(), "process3", /*inputs=*/{process1, source1, process2},
                    /*num_outputs=*/1, t.start_producing_func(), t.stop_producing_func());

  MakeDummyNode(plan.get(), "sink", /*inputs=*/{process3}, /*num_outputs=*/0,
                t.start_producing_func(), t.stop_producing_func());

  ASSERT_OK(plan->Validate());
  ASSERT_EQ(t.started.size(), 0);
  ASSERT_EQ(t.stopped.size(), 0);

  ASSERT_OK(plan->StartProducing());
  // Note that any correct reverse topological order may do
  ASSERT_THAT(t.started, ElementsAre("sink", "process3", "process2", "process1",
                                     "source2", "source1"));

  plan->StopProducing();
  ASSERT_THAT(plan->finished(), Finishes(Ok()));
  // Note that any correct topological order may do
  ASSERT_THAT(t.stopped, ElementsAre("source1", "source2", "process1", "process2",
                                     "process3", "sink"));

  ASSERT_THAT(plan->StartProducing(),
              Raises(StatusCode::Invalid, HasSubstr("restarted")));
}

TEST(ExecPlan, DummyStartProducingError) {
  StartStopTracker t;

  ASSERT_OK_AND_ASSIGN(auto plan, ExecPlan::Make());
  auto source1 = MakeDummyNode(
      plan.get(), "source1", /*num_inputs=*/{}, /*num_outputs=*/2,
      t.start_producing_func(Status::NotImplemented("zzz")), t.stop_producing_func());

  auto source2 =
      MakeDummyNode(plan.get(), "source2", /*num_inputs=*/{}, /*num_outputs=*/1,
                    t.start_producing_func(), t.stop_producing_func());

  auto process1 = MakeDummyNode(
      plan.get(), "process1", /*num_inputs=*/{source1}, /*num_outputs=*/2,
      t.start_producing_func(Status::IOError("xxx")), t.stop_producing_func());

  auto process2 =
      MakeDummyNode(plan.get(), "process2", /*num_inputs=*/{process1, source2},
                    /*num_outputs=*/1, t.start_producing_func(), t.stop_producing_func());

  auto process3 =
      MakeDummyNode(plan.get(), "process3", /*num_inputs=*/{process1, source1, process2},
                    /*num_outputs=*/1, t.start_producing_func(), t.stop_producing_func());

  MakeDummyNode(plan.get(), "sink", /*num_inputs=*/{process3}, /*num_outputs=*/0,
                t.start_producing_func(), t.stop_producing_func());

  ASSERT_OK(plan->Validate());
  ASSERT_EQ(t.started.size(), 0);
  ASSERT_EQ(t.stopped.size(), 0);

  // `process1` raises IOError
  ASSERT_THAT(plan->StartProducing(), Raises(StatusCode::IOError));
  ASSERT_THAT(t.started, ElementsAre("sink", "process3", "process2", "process1"));
  // Nodes that started successfully were stopped in reverse order
  ASSERT_THAT(t.stopped, ElementsAre("process2", "process3", "sink"));
}

namespace {

struct BatchesWithSchema {
  std::vector<ExecBatch> batches;
  std::shared_ptr<Schema> schema;
};

Result<ExecNode*> MakeTestSourceNode(ExecPlan* plan, std::string label,
                                     BatchesWithSchema batches_with_schema, bool parallel,
                                     bool slow) {
  DCHECK_GT(batches_with_schema.batches.size(), 0);

  auto opt_batches = arrow::internal::MapVector(
      [](ExecBatch batch) { return util::make_optional(std::move(batch)); },
      std::move(batches_with_schema.batches));

  AsyncGenerator<util::optional<ExecBatch>> gen;

  if (parallel) {
    // emulate batches completing initial decode-after-scan on a cpu thread
    ARROW_ASSIGN_OR_RAISE(
        gen, MakeBackgroundGenerator(MakeVectorIterator(std::move(opt_batches)),
                                     arrow::internal::GetCpuThreadPool()));

    // ensure that callbacks are not executed immediately on a background thread
    gen = MakeTransferredGenerator(std::move(gen), arrow::internal::GetCpuThreadPool());
  } else {
    gen = MakeVectorGenerator(std::move(opt_batches));
  }

  if (slow) {
    gen = MakeMappedGenerator(std::move(gen), [](const util::optional<ExecBatch>& batch) {
      SleepABit();
      return batch;
    });
  }

  return MakeSourceNode(plan, label, std::move(batches_with_schema.schema),
                        std::move(gen));
}

Future<std::vector<ExecBatch>> StartAndCollect(
    ExecPlan* plan, AsyncGenerator<util::optional<ExecBatch>> gen) {
  RETURN_NOT_OK(plan->Validate());
  RETURN_NOT_OK(plan->StartProducing());

  auto collected_fut = CollectAsyncGenerator(gen);

<<<<<<< HEAD
  return arrow::internal::MapVector(
      [](util::optional<ExecBatch> batch) { return std::move(*batch); }, collected);
=======
  return AllComplete({plan->finished(), Future<>(collected_fut)})
      .Then([collected_fut]() -> Result<std::vector<ExecBatch>> {
        ARROW_ASSIGN_OR_RAISE(auto collected, collected_fut.result());
        return ::arrow::internal::MapVector(
            [](util::optional<ExecBatch> batch) { return std::move(*batch); },
            std::move(collected));
      });
>>>>>>> 8b31684d
}

BatchesWithSchema MakeBasicBatches() {
  BatchesWithSchema out;
  out.batches = {
      ExecBatchFromJSON({int32(), boolean()}, "[[null, true], [4, false]]"),
      ExecBatchFromJSON({int32(), boolean()}, "[[5, null], [6, false], [7, false]]")};
  out.schema = schema({field("i32", int32()), field("bool", boolean())});
  return out;
}

BatchesWithSchema MakeRandomBatches(const std::shared_ptr<Schema>& schema,
                                    int num_batches = 10, int batch_size = 4) {
  BatchesWithSchema out;

  random::RandomArrayGenerator rng(42);
  out.batches.resize(num_batches);

  for (int i = 0; i < num_batches; ++i) {
    out.batches[i] = ExecBatch(*rng.BatchOf(schema->fields(), batch_size));
    // add a tag scalar to ensure the batches are unique
    out.batches[i].values.emplace_back(i);
  }
  return out;
}
}  // namespace

TEST(ExecPlanExecution, SourceSink) {
  for (bool slow : {false, true}) {
    SCOPED_TRACE(slow ? "slowed" : "unslowed");

    for (bool parallel : {false, true}) {
      SCOPED_TRACE(parallel ? "parallel" : "single threaded");

      ASSERT_OK_AND_ASSIGN(auto plan, ExecPlan::Make());

      auto basic_data = MakeBasicBatches();

      ASSERT_OK_AND_ASSIGN(auto source, MakeTestSourceNode(plan.get(), "source",
                                                           basic_data, parallel, slow));

      auto sink_gen = MakeSinkNode(source, "sink");

      ASSERT_THAT(StartAndCollect(plan.get(), sink_gen),
                  Finishes(ResultWith(UnorderedElementsAreArray(basic_data.batches))));
    }
  }
}

TEST(ExecPlanExecution, SourceSinkError) {
  ASSERT_OK_AND_ASSIGN(auto plan, ExecPlan::Make());

  auto basic_data = MakeBasicBatches();
  auto it = basic_data.batches.begin();
  AsyncGenerator<util::optional<ExecBatch>> gen =
      [&]() -> Result<util::optional<ExecBatch>> {
    if (it == basic_data.batches.end()) {
      return Status::Invalid("Artificial error");
    }
    return util::make_optional(*it++);
  };

  auto source = MakeSourceNode(plan.get(), "source", {}, gen);
  auto sink_gen = MakeSinkNode(source, "sink");

  ASSERT_THAT(StartAndCollect(plan.get(), sink_gen),
              Finishes(Raises(StatusCode::Invalid, HasSubstr("Artificial"))));
}

TEST(ExecPlanExecution, StressSourceSink) {
  for (bool slow : {false, true}) {
    SCOPED_TRACE(slow ? "slowed" : "unslowed");

    for (bool parallel : {false, true}) {
      SCOPED_TRACE(parallel ? "parallel" : "single threaded");

      int num_batches = slow && !parallel ? 30 : 300;

      ASSERT_OK_AND_ASSIGN(auto plan, ExecPlan::Make());

      auto random_data = MakeRandomBatches(
          schema({field("a", int32()), field("b", boolean())}), num_batches);

      ASSERT_OK_AND_ASSIGN(auto source, MakeTestSourceNode(plan.get(), "source",
                                                           random_data, parallel, slow));

      auto sink_gen = MakeSinkNode(source, "sink");

      ASSERT_THAT(StartAndCollect(plan.get(), sink_gen),
                  Finishes(ResultWith(UnorderedElementsAreArray(random_data.batches))));
    }
  }
}

TEST(ExecPlanExecution, StressSourceSinkStopped) {
  for (bool slow : {false, true}) {
    SCOPED_TRACE(slow ? "slowed" : "unslowed");

    for (bool parallel : {false, true}) {
      SCOPED_TRACE(parallel ? "parallel" : "single threaded");

      int num_batches = slow && !parallel ? 30 : 300;

      ASSERT_OK_AND_ASSIGN(auto plan, ExecPlan::Make());

      auto random_data = MakeRandomBatches(
          schema({field("a", int32()), field("b", boolean())}), num_batches);

      ASSERT_OK_AND_ASSIGN(auto source, MakeTestSourceNode(plan.get(), "source",
                                                           random_data, parallel, slow));

      auto sink_gen = MakeSinkNode(source, "sink");

      ASSERT_OK(plan->Validate());
      ASSERT_OK(plan->StartProducing());

      EXPECT_THAT(sink_gen(), Finishes(ResultWith(Optional(random_data.batches[0]))));

      plan->StopProducing();
      ASSERT_THAT(plan->finished(), Finishes(Ok()));
    }
  }
}

TEST(ExecPlanExecution, SourceFilterSink) {
  ASSERT_OK_AND_ASSIGN(auto plan, ExecPlan::Make());

  auto basic_data = MakeBasicBatches();

  ASSERT_OK_AND_ASSIGN(auto source,
                       MakeTestSourceNode(plan.get(), "source", basic_data,
                                          /*parallel=*/false, /*slow=*/false));

  ASSERT_OK_AND_ASSIGN(
      auto filter, MakeFilterNode(source, "filter", equal(field_ref("i32"), literal(6))));

  auto sink_gen = MakeSinkNode(filter, "sink");

  ASSERT_THAT(StartAndCollect(plan.get(), sink_gen),
              Finishes(ResultWith(UnorderedElementsAreArray(
                  {ExecBatchFromJSON({int32(), boolean()}, "[]"),
                   ExecBatchFromJSON({int32(), boolean()}, "[[6, false]]")}))));
}

TEST(ExecPlanExecution, SourceProjectSink) {
  ASSERT_OK_AND_ASSIGN(auto plan, ExecPlan::Make());

  auto basic_data = MakeBasicBatches();

  ASSERT_OK_AND_ASSIGN(auto source,
                       MakeTestSourceNode(plan.get(), "source", basic_data,
                                          /*parallel=*/false, /*slow=*/false));

  ASSERT_OK_AND_ASSIGN(auto projection,
                       MakeProjectNode(source, "project",
                                       {
                                           not_(field_ref("bool")),
                                           call("add", {field_ref("i32"), literal(1)}),
                                       }));

  auto sink_gen = MakeSinkNode(projection, "sink");

  ASSERT_THAT(StartAndCollect(plan.get(), sink_gen),
              Finishes(ResultWith(UnorderedElementsAreArray(
                  {ExecBatchFromJSON({boolean(), int32()}, "[[false, null], [true, 5]]"),
                   ExecBatchFromJSON({boolean(), int32()},
                                     "[[null, 6], [true, 7], [true, 8]]")}))));
}

namespace {

BatchesWithSchema MakeGroupableBatches() {
  BatchesWithSchema out;

  out.batches = {ExecBatchFromJSON({int32(), utf8()}, R"([
                   [12, "alfa"],
                   [7,  "beta"],
                   [3,  "alfa"]
                 ])"),
                 ExecBatchFromJSON({int32(), utf8()}, R"([
                   [-2, "alfa"],
                   [-1, "gama"],
                   [3,  "alfa"]
                 ])"),
                 ExecBatchFromJSON({int32(), utf8()}, R"([
                   [5,  "gama"],
                   [3,  "beta"],
                   [-8, "alfa"]
                 ])")};

  out.schema = schema({field("i32", int32()), field("str", utf8())});

  return out;
}
}  // namespace

TEST(ExecPlanExecution, SourceGroupedSum) {
  auto input = MakeGroupableBatches();

  ASSERT_OK_AND_ASSIGN(auto plan, ExecPlan::Make());
  ASSERT_OK_AND_ASSIGN(auto source,
                       MakeTestSourceNode(plan.get(), "source", input,
                                          /*parallel=*/false, /*slow=*/false));
  ASSERT_OK_AND_ASSIGN(
      auto gby, MakeGroupByNode(source, "gby", /*keys=*/{"str"}, /*targets=*/{"i32"},
                                {{"hash_sum", nullptr}}));
  auto sink_gen = MakeSinkNode(gby, "sink");

  ASSERT_THAT(StartAndCollect(plan.get(), sink_gen),
              Finishes(ResultWith(UnorderedElementsAreArray({ExecBatchFromJSON(
                  {int64(), utf8()}, R"([[8, "alfa"], [10, "beta"], [4, "gama"]])")}))));
}

TEST(ExecPlanExecution, SourceFilterProjectGroupedSumFilter) {
  auto input = MakeGroupableBatches();

  ASSERT_OK_AND_ASSIGN(auto plan, ExecPlan::Make());

  ASSERT_OK_AND_ASSIGN(auto source,
                       MakeTestSourceNode(plan.get(), "source", input,

                                          /*parallel=*/false, /*slow=*/false));

  ASSERT_OK_AND_ASSIGN(
      auto filter,
      MakeFilterNode(source, "filter", greater_equal(field_ref("i32"), literal(0))));

  ASSERT_OK_AND_ASSIGN(
      auto projection,
      MakeProjectNode(filter, "project",
                      {
                          field_ref("str"),
                          call("multiply", {field_ref("i32"), literal(2)}),
                      }));

  ASSERT_OK_AND_ASSIGN(auto gby, MakeGroupByNode(projection, "gby", /*keys=*/{"str"},
                                                 /*targets=*/{"multiply(i32, 2)"},
                                                 {{"hash_sum", nullptr}}));

  ASSERT_OK_AND_ASSIGN(
      auto having,
      MakeFilterNode(gby, "having", greater(field_ref("hash_sum"), literal(10))));

  auto sink_gen = MakeSinkNode(having, "sink");

  ASSERT_THAT(StartAndCollect(plan.get(), sink_gen),
              Finishes(ResultWith(
                  UnorderedElementsAreArray({ExecBatchFromJSON({int64(), utf8()}, R"([
                      [36, "alfa"],
                      [20, "beta"]
                  ])")}))));
}

TEST(ExecPlanExecution, GroupByOnly) {
  BatchesWithSchema input;
  input.batches = {
      ExecBatchFromJSON({int32(), int32()}, "[[1, 12], [2, 7], [1, 3]]"),
      ExecBatchFromJSON({int32(), int32()}, "[[5, 5], [2, 3], [1, 8]]")};
  input.schema = schema({field("a", int32()), field("b", int32())});

  ASSERT_OK_AND_ASSIGN(auto plan, ExecPlan::Make());
  ASSERT_OK_AND_ASSIGN(auto scan, MakeTestSourceNode(plan.get(), "source", input, /*parallel=*/false, /*slow=*/false));
  ASSERT_OK_AND_ASSIGN(auto gby, MakeGroupByNode(scan,
                                                 "gby",
                                                 {"a"},
                                                 {"b"},
                                                 {{"hash_sum", nullptr}}));
  auto sink_gen = MakeSinkNode(gby, "sink");

  ASSERT_THAT(StartAndCollect(plan.get(), sink_gen),
              ResultWith(UnorderedElementsAreArray(
                  {ExecBatchFromJSON({int64(), int32()}, "[[23, 1], [10, 2], [5, 5]]")}
              )));
}

TEST(ExecPlanExecution, FilterProjectGroupByFilter) {
  // TODO: implement
}

}  // namespace compute
}  // namespace arrow<|MERGE_RESOLUTION|>--- conflicted
+++ resolved
@@ -242,10 +242,6 @@
 
   auto collected_fut = CollectAsyncGenerator(gen);
 
-<<<<<<< HEAD
-  return arrow::internal::MapVector(
-      [](util::optional<ExecBatch> batch) { return std::move(*batch); }, collected);
-=======
   return AllComplete({plan->finished(), Future<>(collected_fut)})
       .Then([collected_fut]() -> Result<std::vector<ExecBatch>> {
         ARROW_ASSIGN_OR_RAISE(auto collected, collected_fut.result());
@@ -253,7 +249,6 @@
             [](util::optional<ExecBatch> batch) { return std::move(*batch); },
             std::move(collected));
       });
->>>>>>> 8b31684d
 }
 
 BatchesWithSchema MakeBasicBatches() {
