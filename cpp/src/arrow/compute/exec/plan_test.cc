--- conflicted
+++ resolved
@@ -199,8 +199,6 @@
 }
 
 TEST(ExecPlanExecution, SourceSink) {
-<<<<<<< HEAD
-=======
   for (bool slow : {false, true}) {
     SCOPED_TRACE(slow ? "slowed" : "unslowed");
 
@@ -230,7 +228,6 @@
   std::vector<ExecBatch> expected = {
       ExecBatchFromJSON({int32(), boolean()},
                         "[[4, false], [5, null], [6, false], [7, false], [null, true]]")};
->>>>>>> d991419c
   for (bool slow : {false, true}) {
     SCOPED_TRACE(slow ? "slowed" : "unslowed");
 
