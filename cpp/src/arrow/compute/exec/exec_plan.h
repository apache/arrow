// Licensed to the Apache Software Foundation (ASF) under one
// or more contributor license agreements.  See the NOTICE file
// distributed with this work for additional information
// regarding copyright ownership.  The ASF licenses this file
// to you under the Apache License, Version 2.0 (the
// "License"); you may not use this file except in compliance
// with the License.  You may obtain a copy of the License at
//
//   http://www.apache.org/licenses/LICENSE-2.0
//
// Unless required by applicable law or agreed to in writing,
// software distributed under the License is distributed on an
// "AS IS" BASIS, WITHOUT WARRANTIES OR CONDITIONS OF ANY
// KIND, either express or implied.  See the License for the
// specific language governing permissions and limitations
// under the License.

#pragma once

#include <functional>
#include <memory>
#include <string>
#include <vector>

#include "arrow/compute/api_aggregate.h"
<<<<<<< HEAD
=======
#include "arrow/compute/exec.h"
>>>>>>> 8b31684d
#include "arrow/compute/type_fwd.h"
#include "arrow/type_fwd.h"
#include "arrow/util/macros.h"
#include "arrow/util/optional.h"
#include "arrow/util/visibility.h"

namespace arrow {
namespace compute {

class ARROW_EXPORT ExecPlan : public std::enable_shared_from_this<ExecPlan> {
 public:
  using NodeVector = std::vector<ExecNode*>;

  virtual ~ExecPlan() = default;

  ExecContext* exec_context() const { return exec_context_; }

  /// Make an empty exec plan
  static Result<std::shared_ptr<ExecPlan>> Make(ExecContext* = default_exec_context());

  ExecNode* AddNode(std::unique_ptr<ExecNode> node);

  template <typename Node, typename... Args>
  Node* EmplaceNode(Args&&... args) {
    std::unique_ptr<Node> node{new Node{std::forward<Args>(args)...}};
    auto out = node.get();
    AddNode(std::move(node));
    return out;
  }

  /// The initial inputs
  const NodeVector& sources() const;

  /// The final outputs
  const NodeVector& sinks() const;

  Status Validate();

  /// \brief Start producing on all nodes
  ///
  /// Nodes are started in reverse topological order, such that any node
  /// is started before all of its inputs.
  Status StartProducing();

  /// \brief Stop producing on all nodes
  ///
  /// Nodes are stopped in topological order, such that any node
  /// is stopped before all of its outputs.
  void StopProducing();

  /// \brief A future which will be marked finished when all nodes have stopped producing.
  Future<> finished();

 protected:
  ExecContext* exec_context_;
  explicit ExecPlan(ExecContext* exec_context) : exec_context_(exec_context) {}
};

class ARROW_EXPORT ExecNode {
 public:
  using NodeVector = std::vector<ExecNode*>;

  virtual ~ExecNode() = default;

  virtual const char* kind_name() = 0;

  // The number of inputs/outputs expected by this node
  int num_inputs() const { return static_cast<int>(inputs_.size()); }
  int num_outputs() const { return num_outputs_; }

  /// This node's predecessors in the exec plan
  const NodeVector& inputs() const { return inputs_; }

  /// \brief Labels identifying the function of each input.
  const std::vector<std::string>& input_labels() const { return input_labels_; }

  /// This node's successors in the exec plan
  const NodeVector& outputs() const { return outputs_; }

  /// The datatypes for batches produced by this node
  const std::shared_ptr<Schema>& output_schema() const { return output_schema_; }

  /// This node's exec plan
  ExecPlan* plan() { return plan_; }

  /// \brief An optional label, for display and debugging
  ///
  /// There is no guarantee that this value is non-empty or unique.
  const std::string& label() const { return label_; }

  Status Validate() const;

  /// Upstream API:
  /// These functions are called by input nodes that want to inform this node
  /// about an updated condition (a new input batch, an error, an impeding
  /// end of stream).
  ///
  /// Implementation rules:
  /// - these may be called anytime after StartProducing() has succeeded
  ///   (and even during or after StopProducing())
  /// - these may be called concurrently
  /// - these are allowed to call back into PauseProducing(), ResumeProducing()
  ///   and StopProducing()

  /// Transfer input batch to ExecNode
  virtual void InputReceived(ExecNode* input, int seq_num, ExecBatch batch) = 0;

  /// Signal error to ExecNode
  virtual void ErrorReceived(ExecNode* input, Status error) = 0;

  /// Mark the inputs finished after the given number of batches.
  ///
  /// This may be called before all inputs are received.  This simply fixes
  /// the total number of incoming batches for an input, so that the ExecNode
  /// knows when it has received all input, regardless of order.
  virtual void InputFinished(ExecNode* input, int seq_stop) = 0;

  /// Lifecycle API:
  /// - start / stop to initiate and terminate production
  /// - pause / resume to apply backpressure
  ///
  /// Implementation rules:
  /// - StartProducing() should not recurse into the inputs, as it is
  ///   handled by ExecPlan::StartProducing()
  /// - PauseProducing(), ResumeProducing(), StopProducing() may be called
  ///   concurrently (but only after StartProducing() has returned successfully)
  /// - PauseProducing(), ResumeProducing(), StopProducing() may be called
  ///   by the downstream nodes' InputReceived(), ErrorReceived(), InputFinished()
  ///   methods
  /// - StopProducing() should recurse into the inputs
  /// - StopProducing() must be idempotent

  // XXX What happens if StartProducing() calls an output's InputReceived()
  // synchronously, and InputReceived() decides to call back into StopProducing()
  // (or PauseProducing()) because it received enough data?
  //
  // Right now, since synchronous calls happen in both directions (input to
  // output and then output to input), a node must be careful to be reentrant
  // against synchronous calls from its output, *and* also concurrent calls from
  // other threads.  The most reliable solution is to update the internal state
  // first, and notify outputs only at the end.
  //
  // Alternate rules:
  // - StartProducing(), ResumeProducing() can call synchronously into
  //   its ouputs' consuming methods (InputReceived() etc.)
  // - InputReceived(), ErrorReceived(), InputFinished() can call asynchronously
  //   into its inputs' PauseProducing(), StopProducing()
  //
  // Alternate API:
  // - InputReceived(), ErrorReceived(), InputFinished() return a ProductionHint
  //   enum: either None (default), PauseProducing, ResumeProducing, StopProducing
  // - A method allows passing a ProductionHint asynchronously from an output node
  //   (replacing PauseProducing(), ResumeProducing(), StopProducing())

  /// \brief Start producing
  ///
  /// This must only be called once.  If this fails, then other lifecycle
  /// methods must not be called.
  ///
  /// This is typically called automatically by ExecPlan::StartProducing().
  virtual Status StartProducing() = 0;

  /// \brief Pause producing temporarily
  ///
  /// This call is a hint that an output node is currently not willing
  /// to receive data.
  ///
  /// This may be called any number of times after StartProducing() succeeds.
  /// However, the node is still free to produce data (which may be difficult
  /// to prevent anyway if data is produced using multiple threads).
  virtual void PauseProducing(ExecNode* output) = 0;

  /// \brief Resume producing after a temporary pause
  ///
  /// This call is a hint that an output node is willing to receive data again.
  ///
  /// This may be called any number of times after StartProducing() succeeds.
  /// This may also be called concurrently with PauseProducing(), which suggests
  /// the implementation may use an atomic counter.
  virtual void ResumeProducing(ExecNode* output) = 0;

  /// \brief Stop producing definitively to a single output
  ///
  /// This call is a hint that an output node has completed and is not willing
  /// to receive any further data.
  virtual void StopProducing(ExecNode* output) = 0;

  /// \brief Stop producing definitively to all outputs
  virtual void StopProducing() = 0;

  /// \brief A future which will be marked finished when this node has stopped producing.
  virtual Future<> finished() = 0;

 protected:
  ExecNode(ExecPlan* plan, std::string label, NodeVector inputs,
           std::vector<std::string> input_labels, std::shared_ptr<Schema> output_schema,
           int num_outputs);

  ExecPlan* plan_;
  std::string label_;

  NodeVector inputs_;
  std::vector<std::string> input_labels_;

  std::shared_ptr<Schema> output_schema_;
  int num_outputs_;
  NodeVector outputs_;
};

/// \brief Adapt an AsyncGenerator<ExecBatch> as a source node
///
/// plan->exec_context()->executor() is used to parallelize pushing to
/// outputs, if provided.
ARROW_EXPORT
ExecNode* MakeSourceNode(ExecPlan* plan, std::string label,
                         std::shared_ptr<Schema> output_schema,
                         std::function<Future<util::optional<ExecBatch>>()>);

/// \brief Add a sink node which forwards to an AsyncGenerator<ExecBatch>
///
/// Emitted batches will not be ordered; instead they will be tagged with the `seq` at
/// which they were received.
ARROW_EXPORT
std::function<Future<util::optional<ExecBatch>>()> MakeSinkNode(ExecNode* input,
                                                                std::string label);

/// \brief Make a node which excludes some rows from batches passed through it
///
/// The filter Expression will be evaluated against each batch which is pushed to
/// this node. Any rows for which the filter does not evaluate to `true` will be excluded
/// in the batch emitted by this node.
///
/// If the filter is not already bound, it will be bound against the input's schema.
ARROW_EXPORT
Result<ExecNode*> MakeFilterNode(ExecNode* input, std::string label, Expression filter);

/// \brief Make a node which executes expressions on input batches, producing new batches.
///
/// Each expression will be evaluated against each batch which is pushed to
/// this node to produce a corresponding output column.
///
/// If exprs are not already bound, they will be bound against the input's schema.
ARROW_EXPORT
Result<ExecNode*> MakeProjectNode(ExecNode* input, std::string label,
                                  std::vector<Expression> exprs);

/// \brief Make a node which groups input rows based on key fields and computes
/// aggregates for each group
<<<<<<< HEAD
=======
ARROW_EXPORT
>>>>>>> 8b31684d
Result<ExecNode*> MakeGroupByNode(ExecNode* input, std::string label,
                                  std::vector<std::string> keys,
                                  std::vector<std::string> agg_srcs,
                                  std::vector<internal::Aggregate> aggs,
                                  ExecContext* ctx = default_exec_context());

}  // namespace compute
}  // namespace arrow<|MERGE_RESOLUTION|>--- conflicted
+++ resolved
@@ -23,10 +23,7 @@
 #include <vector>
 
 #include "arrow/compute/api_aggregate.h"
-<<<<<<< HEAD
-=======
 #include "arrow/compute/exec.h"
->>>>>>> 8b31684d
 #include "arrow/compute/type_fwd.h"
 #include "arrow/type_fwd.h"
 #include "arrow/util/macros.h"
@@ -275,10 +272,7 @@
 
 /// \brief Make a node which groups input rows based on key fields and computes
 /// aggregates for each group
-<<<<<<< HEAD
-=======
-ARROW_EXPORT
->>>>>>> 8b31684d
+ARROW_EXPORT
 Result<ExecNode*> MakeGroupByNode(ExecNode* input, std::string label,
                                   std::vector<std::string> keys,
                                   std::vector<std::string> agg_srcs,
