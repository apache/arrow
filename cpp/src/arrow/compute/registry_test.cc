// Licensed to the Apache Software Foundation (ASF) under one
// or more contributor license agreements.  See the NOTICE file
// distributed with this work for additional information
// regarding copyright ownership.  The ASF licenses this file
// to you under the Apache License, Version 2.0 (the
// "License"); you may not use this file except in compliance
// with the License.  You may obtain a copy of the License at
//
//   http://www.apache.org/licenses/LICENSE-2.0
//
// Unless required by applicable law or agreed to in writing,
// software distributed under the License is distributed on an
// "AS IS" BASIS, WITHOUT WARRANTIES OR CONDITIONS OF ANY
// KIND, either express or implied.  See the License for the
// specific language governing permissions and limitations
// under the License.

#include <memory>
#include <string>
#include <vector>

#include <gtest/gtest.h>

#include "arrow/compute/function.h"
#include "arrow/compute/registry.h"
#include "arrow/result.h"
#include "arrow/status.h"
#include "arrow/testing/gtest_util.h"
#include "arrow/util/macros.h"
#include "arrow/util/make_unique.h"

namespace arrow {
namespace compute {

using MakeFunctionRegistry = std::function<std::unique_ptr<FunctionRegistry>()>;
using GetNumFunctions = std::function<int()>;
using GetFunctionNames = std::function<std::vector<std::string>()>;
using TestRegistryParams =
    std::tuple<MakeFunctionRegistry, GetNumFunctions, GetFunctionNames, std::string>;

struct TestRegistry : public ::testing::TestWithParam<TestRegistryParams> {};

TEST(TestRegistry, CreateBuiltInRegistry) {
  // This does DCHECK_OK internally for now so this will fail in debug builds
  // if there is a problem initializing the global function registry
  FunctionRegistry* registry = GetFunctionRegistry();
  ARROW_UNUSED(registry);
}

TEST_P(TestRegistry, Basics) {
  auto registry_factory = std::get<0>(GetParam());
  auto registry_ = registry_factory();
  auto get_num_funcs = std::get<1>(GetParam());
  int n_funcs = get_num_funcs();
  auto get_func_names = std::get<2>(GetParam());
  std::vector<std::string> func_names = get_func_names();
  ASSERT_EQ(n_funcs, registry_->num_functions());

  std::shared_ptr<Function> func = std::make_shared<ScalarFunction>(
      "f1", Arity::Unary(), /*doc=*/FunctionDoc::Empty());
  ASSERT_OK(registry_->AddFunction(func));
  ASSERT_EQ(n_funcs + 1, registry_->num_functions());

  func = std::make_shared<VectorFunction>("f0", Arity::Binary(),
                                          /*doc=*/FunctionDoc::Empty());
  ASSERT_OK(registry_->AddFunction(func));
  ASSERT_EQ(n_funcs + 2, registry_->num_functions());

  ASSERT_OK_AND_ASSIGN(std::shared_ptr<const Function> f1, registry_->GetFunction("f1"));
  ASSERT_EQ("f1", f1->name());

  // Non-existent function
  ASSERT_RAISES(KeyError, registry_->GetFunction("f2"));

  // Try adding a function with name collision
  func = std::make_shared<ScalarAggregateFunction>("f1", Arity::Unary(),
                                                   /*doc=*/FunctionDoc::Empty());
  ASSERT_RAISES(KeyError, registry_->AddFunction(func));

  // Allow overwriting by flag
  ASSERT_OK(registry_->AddFunction(func, /*allow_overwrite=*/true));
  ASSERT_OK_AND_ASSIGN(f1, registry_->GetFunction("f1"));
  ASSERT_EQ(Function::SCALAR_AGGREGATE, f1->kind());

  std::vector<std::string> expected_names(func_names);
  for (auto name : {"f0", "f1"}) {
    expected_names.push_back(name);
  }
  std::sort(expected_names.begin(), expected_names.end());
  ASSERT_EQ(expected_names, registry_->GetFunctionNames());

  // Aliases
  ASSERT_RAISES(KeyError, registry_->AddAlias("f33", "f3"));
  ASSERT_OK(registry_->AddAlias("f11", "f1"));
  ASSERT_OK_AND_ASSIGN(std::shared_ptr<const Function> f2, registry_->GetFunction("f11"));
  ASSERT_EQ(func, f2);
}

<<<<<<< HEAD
INSTANTIATE_TEST_SUITE_P(
    TestRegistry, TestRegistry,
    testing::Values(
        std::make_tuple(
            static_cast<MakeFunctionRegistry>([]() { return FunctionRegistry::Make(); }),
            []() { return 0; }, []() { return std::vector<std::string>{}; }, "default"),
        std::make_tuple(
=======
// Define a custom print since the default Googletest print trips Valgrind
void PrintTo(const TestRegistryParams& param, std::ostream* os) {
  (*os) << "TestRegistryParams{"
        << "get_num_funcs()=" << std::get<1>(param)() << ", get_func_names()=";
  for (std::string func_name : std::get<2>(param)()) {
    (*os) << func_name;
  }
  (*os) << ", name=" << std::get<3>(param) << "}";
}

INSTANTIATE_TEST_SUITE_P(
    TestRegistry, TestRegistry,
    testing::Values(
        TestRegistryParams{std::make_tuple(
            static_cast<MakeFunctionRegistry>([]() { return FunctionRegistry::Make(); }),
            []() { return 0; }, []() { return std::vector<std::string>{}; }, "default")},
        TestRegistryParams{std::make_tuple(
>>>>>>> 6e869328
            static_cast<MakeFunctionRegistry>([]() {
              return FunctionRegistry::Make(GetFunctionRegistry());
            }),
            []() { return GetFunctionRegistry()->num_functions(); },
<<<<<<< HEAD
            []() { return GetFunctionRegistry()->GetFunctionNames(); }, "nested")));
=======
            []() { return GetFunctionRegistry()->GetFunctionNames(); }, "nested")}));
>>>>>>> 6e869328

TEST(TestRegistry, RegisterTempFunctions) {
  auto default_registry = GetFunctionRegistry();
  constexpr int rounds = 3;
  for (int i = 0; i < rounds; i++) {
    auto registry = FunctionRegistry::Make(default_registry);
    for (std::string func_name : {"f1", "f2"}) {
      std::shared_ptr<Function> func = std::make_shared<ScalarFunction>(
          func_name, Arity::Unary(), /*doc=*/FunctionDoc::Empty());
      ASSERT_OK(registry->CanAddFunction(func));
      ASSERT_OK(registry->AddFunction(func));
      ASSERT_RAISES(KeyError, registry->CanAddFunction(func));
      ASSERT_RAISES(KeyError, registry->AddFunction(func));
      ASSERT_OK(default_registry->CanAddFunction(func));
    }
  }
}

TEST(TestRegistry, RegisterTempAliases) {
  auto default_registry = GetFunctionRegistry();
  std::vector<std::string> func_names = default_registry->GetFunctionNames();
  constexpr int rounds = 3;
  for (int i = 0; i < rounds; i++) {
    auto registry = FunctionRegistry::Make(default_registry);
    for (std::string func_name : func_names) {
      std::string alias_name = "alias_of_" + func_name;
      std::shared_ptr<Function> func = std::make_shared<ScalarFunction>(
          func_name, Arity::Unary(), /*doc=*/FunctionDoc::Empty());
      ASSERT_RAISES(KeyError, registry->GetFunction(alias_name));
      ASSERT_OK(registry->CanAddAlias(alias_name, func_name));
      ASSERT_OK(registry->AddAlias(alias_name, func_name));
      ASSERT_OK(registry->GetFunction(alias_name));
      ASSERT_OK(default_registry->GetFunction(func_name));
      ASSERT_RAISES(KeyError, default_registry->GetFunction(alias_name));
    }
  }
}

template <int kExampleSeqNum>
class ExampleOptions : public FunctionOptions {
 public:
  explicit ExampleOptions(std::shared_ptr<Scalar> value);
  std::shared_ptr<Scalar> value;
};

template <int kExampleSeqNum>
class ExampleOptionsType : public FunctionOptionsType {
 public:
  static const FunctionOptionsType* GetInstance() {
    static std::unique_ptr<FunctionOptionsType> instance(
        new ExampleOptionsType<kExampleSeqNum>());
    return instance.get();
  }
  const char* type_name() const override {
    static std::string name = std::string("example") + std::to_string(kExampleSeqNum);
    return name.c_str();
  }
  std::string Stringify(const FunctionOptions& options) const override {
    return type_name();
  }
  bool Compare(const FunctionOptions& options,
               const FunctionOptions& other) const override {
    return true;
  }
  std::unique_ptr<FunctionOptions> Copy(const FunctionOptions& options) const override {
    const auto& opts = static_cast<const ExampleOptions<kExampleSeqNum>&>(options);
    return arrow::internal::make_unique<ExampleOptions<kExampleSeqNum>>(opts.value);
  }
};
template <int kExampleSeqNum>
ExampleOptions<kExampleSeqNum>::ExampleOptions(std::shared_ptr<Scalar> value)
    : FunctionOptions(ExampleOptionsType<kExampleSeqNum>::GetInstance()),
      value(std::move(value)) {}

TEST(TestRegistry, RegisterTempFunctionOptionsType) {
  auto default_registry = GetFunctionRegistry();
  std::vector<const FunctionOptionsType*> options_types = {
      ExampleOptionsType<1>::GetInstance(),
      ExampleOptionsType<2>::GetInstance(),
  };
  constexpr int rounds = 3;
  for (int i = 0; i < rounds; i++) {
    auto registry = FunctionRegistry::Make(default_registry);
    for (auto options_type : options_types) {
      ASSERT_OK(registry->CanAddFunctionOptionsType(options_type));
      ASSERT_OK(registry->AddFunctionOptionsType(options_type));
      ASSERT_RAISES(KeyError, registry->CanAddFunctionOptionsType(options_type));
      ASSERT_RAISES(KeyError, registry->AddFunctionOptionsType(options_type));
      ASSERT_OK(default_registry->CanAddFunctionOptionsType(options_type));
    }
  }
}

TEST(TestRegistry, RegisterNestedFunctions) {
  auto default_registry = GetFunctionRegistry();
  std::shared_ptr<Function> func1 = std::make_shared<ScalarFunction>(
      "f1", Arity::Unary(), /*doc=*/FunctionDoc::Empty());
  std::shared_ptr<Function> func2 = std::make_shared<ScalarFunction>(
      "f2", Arity::Unary(), /*doc=*/FunctionDoc::Empty());
  constexpr int rounds = 3;
  for (int i = 0; i < rounds; i++) {
    auto registry1 = FunctionRegistry::Make(default_registry);

    ASSERT_OK(registry1->CanAddFunction(func1));
    ASSERT_OK(registry1->AddFunction(func1));

    for (int j = 0; j < rounds; j++) {
      auto registry2 = FunctionRegistry::Make(registry1.get());

      ASSERT_OK(registry2->CanAddFunction(func2));
      ASSERT_OK(registry2->AddFunction(func2));
      ASSERT_RAISES(KeyError, registry2->CanAddFunction(func2));
      ASSERT_RAISES(KeyError, registry2->AddFunction(func2));
      ASSERT_OK(default_registry->CanAddFunction(func2));
    }

    ASSERT_RAISES(KeyError, registry1->CanAddFunction(func1));
    ASSERT_RAISES(KeyError, registry1->AddFunction(func1));
    ASSERT_OK(default_registry->CanAddFunction(func1));
  }
}

}  // namespace compute
}  // namespace arrow<|MERGE_RESOLUTION|>--- conflicted
+++ resolved
@@ -96,15 +96,6 @@
   ASSERT_EQ(func, f2);
 }
 
-<<<<<<< HEAD
-INSTANTIATE_TEST_SUITE_P(
-    TestRegistry, TestRegistry,
-    testing::Values(
-        std::make_tuple(
-            static_cast<MakeFunctionRegistry>([]() { return FunctionRegistry::Make(); }),
-            []() { return 0; }, []() { return std::vector<std::string>{}; }, "default"),
-        std::make_tuple(
-=======
 // Define a custom print since the default Googletest print trips Valgrind
 void PrintTo(const TestRegistryParams& param, std::ostream* os) {
   (*os) << "TestRegistryParams{"
@@ -122,16 +113,11 @@
             static_cast<MakeFunctionRegistry>([]() { return FunctionRegistry::Make(); }),
             []() { return 0; }, []() { return std::vector<std::string>{}; }, "default")},
         TestRegistryParams{std::make_tuple(
->>>>>>> 6e869328
             static_cast<MakeFunctionRegistry>([]() {
               return FunctionRegistry::Make(GetFunctionRegistry());
             }),
             []() { return GetFunctionRegistry()->num_functions(); },
-<<<<<<< HEAD
-            []() { return GetFunctionRegistry()->GetFunctionNames(); }, "nested")));
-=======
             []() { return GetFunctionRegistry()->GetFunctionNames(); }, "nested")}));
->>>>>>> 6e869328
 
 TEST(TestRegistry, RegisterTempFunctions) {
   auto default_registry = GetFunctionRegistry();
