// Licensed to the Apache Software Foundation (ASF) under one
// or more contributor license agreements.  See the NOTICE file
// distributed with this work for additional information
// regarding copyright ownership.  The ASF licenses this file
// to you under the Apache License, Version 2.0 (the
// "License"); you may not use this file except in compliance
// with the License.  You may obtain a copy of the License at
//
//   http://www.apache.org/licenses/LICENSE-2.0
//
// Unless required by applicable law or agreed to in writing,
// software distributed under the License is distributed on an
// "AS IS" BASIS, WITHOUT WARRANTIES OR CONDITIONS OF ANY
// KIND, either express or implied.  See the License for the
// specific language governing permissions and limitations
// under the License.

#include <atomic>
#include <chrono>
#include <memory>
#include <optional>

#include "arrow/filesystem/azurefs.h"
#include "arrow/filesystem/azurefs_internal.h"

// idenfity.hpp triggers -Wattributes warnings cause -Werror builds to fail,
// so disable it for this file with pragmas.
#if defined(__GNUC__)
#pragma GCC diagnostic push
#pragma GCC diagnostic ignored "-Wattributes"
#endif
#include <azure/identity.hpp>
#if defined(__GNUC__)
#pragma GCC diagnostic pop
#endif
#include <azure/storage/blobs.hpp>
#include <azure/storage/files/datalake.hpp>

#include "arrow/buffer.h"
#include "arrow/filesystem/path_util.h"
#include "arrow/filesystem/util_internal.h"
#include "arrow/io/util_internal.h"
#include "arrow/result.h"
#include "arrow/util/checked_cast.h"
#include "arrow/util/formatting.h"
#include "arrow/util/future.h"
#include "arrow/util/key_value_metadata.h"
#include "arrow/util/logging.h"
#include "arrow/util/string.h"

namespace arrow::fs {

namespace Blobs = Azure::Storage::Blobs;
namespace Core = Azure::Core;
namespace DataLake = Azure::Storage::Files::DataLake;
namespace Http = Azure::Core::Http;
namespace Storage = Azure::Storage;

using HNSSupport = internal::HierarchicalNamespaceSupport;

// -----------------------------------------------------------------------
// AzureOptions Implementation

AzureOptions::AzureOptions() = default;

AzureOptions::~AzureOptions() = default;

bool AzureOptions::Equals(const AzureOptions& other) const {
  // TODO(GH-38598): update here when more auth methods are added.
  const bool equals = blob_storage_authority == other.blob_storage_authority &&
                      dfs_storage_authority == other.dfs_storage_authority &&
                      blob_storage_scheme == other.blob_storage_scheme &&
                      dfs_storage_scheme == other.dfs_storage_scheme &&
                      default_metadata == other.default_metadata &&
                      account_name == other.account_name &&
                      credential_kind_ == other.credential_kind_;
  if (!equals) {
    return false;
  }
  switch (credential_kind_) {
    case CredentialKind::kDefault:
    case CredentialKind::kAnonymous:
      return true;
    case CredentialKind::kStorageSharedKey:
      return storage_shared_key_credential_->AccountName ==
             other.storage_shared_key_credential_->AccountName;
    case CredentialKind::kClientSecret:
    case CredentialKind::kManagedIdentity:
    case CredentialKind::kWorkloadIdentity:
      return token_credential_->GetCredentialName() ==
             other.token_credential_->GetCredentialName();
  }
  DCHECK(false);
  return false;
}

namespace {
std::string BuildBaseUrl(const std::string& scheme, const std::string& authority,
                         const std::string& account_name) {
  std::string url;
  url += scheme + "://";
  if (!authority.empty()) {
    if (authority[0] == '.') {
      url += account_name;
      url += authority;
    } else {
      url += authority;
      url += "/";
      url += account_name;
    }
  }
  url += "/";
  return url;
}
}  // namespace

std::string AzureOptions::AccountBlobUrl(const std::string& account_name) const {
  return BuildBaseUrl(blob_storage_scheme, blob_storage_authority, account_name);
}

std::string AzureOptions::AccountDfsUrl(const std::string& account_name) const {
  return BuildBaseUrl(dfs_storage_scheme, dfs_storage_authority, account_name);
}

Status AzureOptions::ConfigureDefaultCredential() {
  credential_kind_ = CredentialKind::kDefault;
  token_credential_ = std::make_shared<Azure::Identity::DefaultAzureCredential>();
  return Status::OK();
}

Status AzureOptions::ConfigureAnonymousCredential() {
  credential_kind_ = CredentialKind::kAnonymous;
  return Status::OK();
}

Status AzureOptions::ConfigureAccountKeyCredential(const std::string& account_key) {
  credential_kind_ = CredentialKind::kStorageSharedKey;
  if (account_name.empty()) {
    return Status::Invalid("AzureOptions doesn't contain a valid account name");
  }
  storage_shared_key_credential_ =
      std::make_shared<Storage::StorageSharedKeyCredential>(account_name, account_key);
  return Status::OK();
}

Status AzureOptions::ConfigureClientSecretCredential(const std::string& tenant_id,
                                                     const std::string& client_id,
                                                     const std::string& client_secret) {
  credential_kind_ = CredentialKind::kClientSecret;
  token_credential_ = std::make_shared<Azure::Identity::ClientSecretCredential>(
      tenant_id, client_id, client_secret);
  return Status::OK();
}

Status AzureOptions::ConfigureManagedIdentityCredential(const std::string& client_id) {
  credential_kind_ = CredentialKind::kManagedIdentity;
  token_credential_ =
      std::make_shared<Azure::Identity::ManagedIdentityCredential>(client_id);
  return Status::OK();
}

Status AzureOptions::ConfigureWorkloadIdentityCredential() {
  credential_kind_ = CredentialKind::kWorkloadIdentity;
  token_credential_ = std::make_shared<Azure::Identity::WorkloadIdentityCredential>();
  return Status::OK();
}

Result<std::unique_ptr<Blobs::BlobServiceClient>> AzureOptions::MakeBlobServiceClient()
    const {
  if (account_name.empty()) {
    return Status::Invalid("AzureOptions doesn't contain a valid account name");
  }
  switch (credential_kind_) {
    case CredentialKind::kAnonymous:
      return std::make_unique<Blobs::BlobServiceClient>(AccountBlobUrl(account_name));
    case CredentialKind::kDefault:
      if (!token_credential_) {
        token_credential_ = std::make_shared<Azure::Identity::DefaultAzureCredential>();
      }
      [[fallthrough]];
    case CredentialKind::kClientSecret:
    case CredentialKind::kManagedIdentity:
    case CredentialKind::kWorkloadIdentity:
      return std::make_unique<Blobs::BlobServiceClient>(AccountBlobUrl(account_name),
                                                        token_credential_);
    case CredentialKind::kStorageSharedKey:
      return std::make_unique<Blobs::BlobServiceClient>(AccountBlobUrl(account_name),
                                                        storage_shared_key_credential_);
  }
  return Status::Invalid("AzureOptions doesn't contain a valid auth configuration");
}

Result<std::unique_ptr<DataLake::DataLakeServiceClient>>
AzureOptions::MakeDataLakeServiceClient() const {
  if (account_name.empty()) {
    return Status::Invalid("AzureOptions doesn't contain a valid account name");
  }
  switch (credential_kind_) {
    case CredentialKind::kAnonymous:
      return std::make_unique<DataLake::DataLakeServiceClient>(
          AccountDfsUrl(account_name));
    case CredentialKind::kDefault:
      if (!token_credential_) {
        token_credential_ = std::make_shared<Azure::Identity::DefaultAzureCredential>();
      }
      [[fallthrough]];
    case CredentialKind::kClientSecret:
    case CredentialKind::kManagedIdentity:
    case CredentialKind::kWorkloadIdentity:
      return std::make_unique<DataLake::DataLakeServiceClient>(
          AccountDfsUrl(account_name), token_credential_);
    case CredentialKind::kStorageSharedKey:
      return std::make_unique<DataLake::DataLakeServiceClient>(
          AccountDfsUrl(account_name), storage_shared_key_credential_);
  }
  return Status::Invalid("AzureOptions doesn't contain a valid auth configuration");
}

namespace {

// An AzureFileSystem represents an Azure storage account. An AzureLocation describes a
// container in that storage account and a path within that container.
struct AzureLocation {
  std::string all;
  std::string container;
  std::string path;
  std::vector<std::string> path_parts;

  static Result<AzureLocation> FromString(const std::string& string) {
    // Example expected string format: testcontainer/testdir/testfile.txt
    // container = testcontainer
    // path = testdir/testfile.txt
    // path_parts = [testdir, testfile.txt]
    if (internal::IsLikelyUri(string)) {
      return Status::Invalid(
          "Expected an Azure object location of the form 'container/path...',"
          " got a URI: '",
          string, "'");
    }
    auto first_sep = string.find_first_of(internal::kSep);
    if (first_sep == 0) {
      return Status::Invalid("Location cannot start with a separator ('", string, "')");
    }
    if (first_sep == std::string::npos) {
      return AzureLocation{string, string, "", {}};
    }
    AzureLocation location;
    location.all = string;
    location.container = string.substr(0, first_sep);
    location.path = string.substr(first_sep + 1);
    location.path_parts = internal::SplitAbstractPath(location.path);
    RETURN_NOT_OK(location.Validate());
    return location;
  }

  AzureLocation parent() const {
    DCHECK(has_parent());
    AzureLocation parent{"", container, "", path_parts};
    parent.path_parts.pop_back();
    parent.path = internal::JoinAbstractPath(parent.path_parts);
    if (parent.path.empty()) {
      parent.all = parent.container;
    } else {
      parent.all = parent.container + internal::kSep + parent.path;
    }
    return parent;
  }

  Result<AzureLocation> join(const std::string& stem) const {
    return FromString(internal::ConcatAbstractPath(all, stem));
  }

  bool has_parent() const { return !path.empty(); }

  bool empty() const { return container.empty() && path.empty(); }

  bool operator==(const AzureLocation& other) const {
    return container == other.container && path == other.path;
  }

 private:
  Status Validate() {
    auto status = internal::ValidateAbstractPathParts(path_parts);
    return status.ok() ? status : Status::Invalid(status.message(), " in location ", all);
  }
};

template <typename... PrefixArgs>
Status ExceptionToStatus(const Storage::StorageException& exception,
                         PrefixArgs&&... prefix_args) {
  return Status::IOError(std::forward<PrefixArgs>(prefix_args)..., " Azure Error: [",
                         exception.ErrorCode, "] ", exception.what());
}

Status PathNotFound(const AzureLocation& location) {
  return ::arrow::fs::internal::PathNotFound(location.all);
}

Status NotADir(const AzureLocation& location) {
  return ::arrow::fs::internal::NotADir(location.all);
}

Status NotAFile(const AzureLocation& location) {
  return ::arrow::fs::internal::NotAFile(location.all);
}

Status NotEmpty(const AzureLocation& location) {
  return ::arrow::fs::internal::NotEmpty(location.all);
}

Status ValidateFileLocation(const AzureLocation& location) {
  if (location.container.empty()) {
    return PathNotFound(location);
  }
  if (location.path.empty()) {
    return NotAFile(location);
  }
  return internal::AssertNoTrailingSlash(location.path);
}

Status InvalidDirMoveToSubdir(const AzureLocation& src, const AzureLocation& dest) {
  return Status::Invalid("Cannot Move to '", dest.all, "' and make '", src.all,
                         "' a sub-directory of itself.");
}

Status DestinationParentPathNotFound(const AzureLocation& dest) {
  return Status::IOError("The parent directory of the destination path '", dest.all,
                         "' does not exist.");
}

Status CrossContainerMoveNotImplemented(const AzureLocation& src,
                                        const AzureLocation& dest) {
  return Status::NotImplemented(
      "Move of '", src.all, "' to '", dest.all,
      "' requires moving data between containers, which is not implemented.");
}

bool IsContainerNotFound(const Storage::StorageException& e) {
  // In some situations, only the ReasonPhrase is set and the
  // ErrorCode is empty, so we check both.
  if (e.ErrorCode == "ContainerNotFound" ||
      e.ReasonPhrase == "The specified container does not exist." ||
      e.ReasonPhrase == "The specified filesystem does not exist.") {
    DCHECK_EQ(e.StatusCode, Http::HttpStatusCode::NotFound);
    return true;
  }
  return false;
}

template <typename ArrowType>
std::string FormatValue(typename TypeTraits<ArrowType>::CType value) {
  struct StringAppender {
    std::string string;
    Status operator()(std::string_view view) {
      string.append(view.data(), view.size());
      return Status::OK();
    }
  } appender;
  arrow::internal::StringFormatter<ArrowType> formatter;
  ARROW_UNUSED(formatter(value, appender));
  return appender.string;
}

std::shared_ptr<const KeyValueMetadata> PropertiesToMetadata(
    const Blobs::Models::BlobProperties& properties) {
  auto metadata = std::make_shared<KeyValueMetadata>();
  // Not supported yet:
  // * properties.ObjectReplicationSourceProperties
  // * properties.Metadata
  //
  // They may have the same key defined in the following
  // metadata->Append() list. If we have duplicated key in metadata,
  // the first value may be only used by users because
  // KeyValueMetadata::Get() returns the first found value. Note that
  // users can use all values by using KeyValueMetadata::keys() and
  // KeyValueMetadata::values().
  if (properties.ImmutabilityPolicy.HasValue()) {
    metadata->Append("Immutability-Policy-Expires-On",
                     properties.ImmutabilityPolicy.Value().ExpiresOn.ToString());
    metadata->Append("Immutability-Policy-Mode",
                     properties.ImmutabilityPolicy.Value().PolicyMode.ToString());
  }
  metadata->Append("Content-Type", properties.HttpHeaders.ContentType);
  metadata->Append("Content-Encoding", properties.HttpHeaders.ContentEncoding);
  metadata->Append("Content-Language", properties.HttpHeaders.ContentLanguage);
  const auto& content_hash = properties.HttpHeaders.ContentHash.Value;
  metadata->Append("Content-Hash", HexEncode(content_hash.data(), content_hash.size()));
  metadata->Append("Content-Disposition", properties.HttpHeaders.ContentDisposition);
  metadata->Append("Cache-Control", properties.HttpHeaders.CacheControl);
  metadata->Append("Last-Modified", properties.LastModified.ToString());
  metadata->Append("Created-On", properties.CreatedOn.ToString());
  if (properties.ObjectReplicationDestinationPolicyId.HasValue()) {
    metadata->Append("Object-Replication-Destination-Policy-Id",
                     properties.ObjectReplicationDestinationPolicyId.Value());
  }
  metadata->Append("Blob-Type", properties.BlobType.ToString());
  if (properties.CopyCompletedOn.HasValue()) {
    metadata->Append("Copy-Completed-On", properties.CopyCompletedOn.Value().ToString());
  }
  if (properties.CopyStatusDescription.HasValue()) {
    metadata->Append("Copy-Status-Description", properties.CopyStatusDescription.Value());
  }
  if (properties.CopyId.HasValue()) {
    metadata->Append("Copy-Id", properties.CopyId.Value());
  }
  if (properties.CopyProgress.HasValue()) {
    metadata->Append("Copy-Progress", properties.CopyProgress.Value());
  }
  if (properties.CopySource.HasValue()) {
    metadata->Append("Copy-Source", properties.CopySource.Value());
  }
  if (properties.CopyStatus.HasValue()) {
    metadata->Append("Copy-Status", properties.CopyStatus.Value().ToString());
  }
  if (properties.IsIncrementalCopy.HasValue()) {
    metadata->Append("Is-Incremental-Copy",
                     FormatValue<BooleanType>(properties.IsIncrementalCopy.Value()));
  }
  if (properties.IncrementalCopyDestinationSnapshot.HasValue()) {
    metadata->Append("Incremental-Copy-Destination-Snapshot",
                     properties.IncrementalCopyDestinationSnapshot.Value());
  }
  if (properties.LeaseDuration.HasValue()) {
    metadata->Append("Lease-Duration", properties.LeaseDuration.Value().ToString());
  }
  if (properties.LeaseState.HasValue()) {
    metadata->Append("Lease-State", properties.LeaseState.Value().ToString());
  }
  if (properties.LeaseStatus.HasValue()) {
    metadata->Append("Lease-Status", properties.LeaseStatus.Value().ToString());
  }
  metadata->Append("Content-Length", FormatValue<Int64Type>(properties.BlobSize));
  if (properties.ETag.HasValue()) {
    metadata->Append("ETag", properties.ETag.ToString());
  }
  if (properties.SequenceNumber.HasValue()) {
    metadata->Append("Sequence-Number",
                     FormatValue<Int64Type>(properties.SequenceNumber.Value()));
  }
  if (properties.CommittedBlockCount.HasValue()) {
    metadata->Append("Committed-Block-Count",
                     FormatValue<Int32Type>(properties.CommittedBlockCount.Value()));
  }
  metadata->Append("IsServerEncrypted",
                   FormatValue<BooleanType>(properties.IsServerEncrypted));
  if (properties.EncryptionKeySha256.HasValue()) {
    const auto& sha256 = properties.EncryptionKeySha256.Value();
    metadata->Append("Encryption-Key-Sha-256", HexEncode(sha256.data(), sha256.size()));
  }
  if (properties.EncryptionScope.HasValue()) {
    metadata->Append("Encryption-Scope", properties.EncryptionScope.Value());
  }
  if (properties.AccessTier.HasValue()) {
    metadata->Append("Access-Tier", properties.AccessTier.Value().ToString());
  }
  if (properties.IsAccessTierInferred.HasValue()) {
    metadata->Append("Is-Access-Tier-Inferred",
                     FormatValue<BooleanType>(properties.IsAccessTierInferred.Value()));
  }
  if (properties.ArchiveStatus.HasValue()) {
    metadata->Append("Archive-Status", properties.ArchiveStatus.Value().ToString());
  }
  if (properties.AccessTierChangedOn.HasValue()) {
    metadata->Append("Access-Tier-Changed-On",
                     properties.AccessTierChangedOn.Value().ToString());
  }
  if (properties.VersionId.HasValue()) {
    metadata->Append("Version-Id", properties.VersionId.Value());
  }
  if (properties.IsCurrentVersion.HasValue()) {
    metadata->Append("Is-Current-Version",
                     FormatValue<BooleanType>(properties.IsCurrentVersion.Value()));
  }
  if (properties.TagCount.HasValue()) {
    metadata->Append("Tag-Count", FormatValue<Int32Type>(properties.TagCount.Value()));
  }
  if (properties.ExpiresOn.HasValue()) {
    metadata->Append("Expires-On", properties.ExpiresOn.Value().ToString());
  }
  if (properties.IsSealed.HasValue()) {
    metadata->Append("Is-Sealed", FormatValue<BooleanType>(properties.IsSealed.Value()));
  }
  if (properties.RehydratePriority.HasValue()) {
    metadata->Append("Rehydrate-Priority",
                     properties.RehydratePriority.Value().ToString());
  }
  if (properties.LastAccessedOn.HasValue()) {
    metadata->Append("Last-Accessed-On", properties.LastAccessedOn.Value().ToString());
  }
  metadata->Append("Has-Legal-Hold", FormatValue<BooleanType>(properties.HasLegalHold));
  return metadata;
}

Storage::Metadata ArrowMetadataToAzureMetadata(
    const std::shared_ptr<const KeyValueMetadata>& arrow_metadata) {
  Storage::Metadata azure_metadata;
  for (auto key_value : arrow_metadata->sorted_pairs()) {
    azure_metadata[key_value.first] = key_value.second;
  }
  return azure_metadata;
}

class ObjectInputFile final : public io::RandomAccessFile {
 public:
  ObjectInputFile(std::shared_ptr<Blobs::BlobClient> blob_client,
                  const io::IOContext& io_context, AzureLocation location,
                  int64_t size = kNoSize)
      : blob_client_(std::move(blob_client)),
        io_context_(io_context),
        location_(std::move(location)),
        content_length_(size) {}

  Status Init() {
    if (content_length_ != kNoSize) {
      DCHECK_GE(content_length_, 0);
      return Status::OK();
    }
    try {
      auto properties = blob_client_->GetProperties();
      content_length_ = properties.Value.BlobSize;
      metadata_ = PropertiesToMetadata(properties.Value);
      return Status::OK();
    } catch (const Storage::StorageException& exception) {
      if (exception.StatusCode == Http::HttpStatusCode::NotFound) {
        return PathNotFound(location_);
      }
      return ExceptionToStatus(
          exception, "GetProperties failed for '", blob_client_->GetUrl(),
          "'. Cannot initialise an ObjectInputFile without knowing the file size.");
    }
  }

  Status CheckClosed(const char* action) const {
    if (closed_) {
      return Status::Invalid("Cannot ", action, " on closed file.");
    }
    return Status::OK();
  }

  Status CheckPosition(int64_t position, const char* action) const {
    DCHECK_GE(content_length_, 0);
    if (position < 0) {
      return Status::Invalid("Cannot ", action, " from negative position");
    }
    if (position > content_length_) {
      return Status::IOError("Cannot ", action, " past end of file");
    }
    return Status::OK();
  }

  // RandomAccessFile APIs

  Result<std::shared_ptr<const KeyValueMetadata>> ReadMetadata() override {
    return metadata_;
  }

  Future<std::shared_ptr<const KeyValueMetadata>> ReadMetadataAsync(
      const io::IOContext& io_context) override {
    return metadata_;
  }

  Status Close() override {
    blob_client_ = nullptr;
    closed_ = true;
    return Status::OK();
  }

  bool closed() const override { return closed_; }

  Result<int64_t> Tell() const override {
    RETURN_NOT_OK(CheckClosed("tell"));
    return pos_;
  }

  Result<int64_t> GetSize() override {
    RETURN_NOT_OK(CheckClosed("size"));
    return content_length_;
  }

  Status Seek(int64_t position) override {
    RETURN_NOT_OK(CheckClosed("seek"));
    RETURN_NOT_OK(CheckPosition(position, "seek"));

    pos_ = position;
    return Status::OK();
  }

  Result<int64_t> ReadAt(int64_t position, int64_t nbytes, void* out) override {
    RETURN_NOT_OK(CheckClosed("read"));
    RETURN_NOT_OK(CheckPosition(position, "read"));

    nbytes = std::min(nbytes, content_length_ - position);
    if (nbytes == 0) {
      return 0;
    }

    // Read the desired range of bytes
    Http::HttpRange range{position, nbytes};
    Storage::Blobs::DownloadBlobToOptions download_options;
    download_options.Range = range;
    try {
      return blob_client_
          ->DownloadTo(reinterpret_cast<uint8_t*>(out), nbytes, download_options)
          .Value.ContentRange.Length.Value();
    } catch (const Storage::StorageException& exception) {
      return ExceptionToStatus(
          exception, "DownloadTo from '", blob_client_->GetUrl(), "' at position ",
          position, " for ", nbytes,
          " bytes failed. ReadAt failed to read the required byte range.");
    }
  }

  Result<std::shared_ptr<Buffer>> ReadAt(int64_t position, int64_t nbytes) override {
    RETURN_NOT_OK(CheckClosed("read"));
    RETURN_NOT_OK(CheckPosition(position, "read"));

    // No need to allocate more than the remaining number of bytes
    nbytes = std::min(nbytes, content_length_ - position);

    ARROW_ASSIGN_OR_RAISE(auto buffer,
                          AllocateResizableBuffer(nbytes, io_context_.pool()));
    if (nbytes > 0) {
      ARROW_ASSIGN_OR_RAISE(int64_t bytes_read,
                            ReadAt(position, nbytes, buffer->mutable_data()));
      DCHECK_LE(bytes_read, nbytes);
      RETURN_NOT_OK(buffer->Resize(bytes_read));
    }
    return std::move(buffer);
  }

  Result<int64_t> Read(int64_t nbytes, void* out) override {
    ARROW_ASSIGN_OR_RAISE(int64_t bytes_read, ReadAt(pos_, nbytes, out));
    pos_ += bytes_read;
    return bytes_read;
  }

  Result<std::shared_ptr<Buffer>> Read(int64_t nbytes) override {
    ARROW_ASSIGN_OR_RAISE(auto buffer, ReadAt(pos_, nbytes));
    pos_ += buffer->size();
    return std::move(buffer);
  }

 private:
  std::shared_ptr<Blobs::BlobClient> blob_client_;
  const io::IOContext io_context_;
  AzureLocation location_;

  bool closed_ = false;
  int64_t pos_ = 0;
  int64_t content_length_ = kNoSize;
  std::shared_ptr<const KeyValueMetadata> metadata_;
};

Status CreateEmptyBlockBlob(const Blobs::BlockBlobClient& block_blob_client) {
  try {
    block_blob_client.UploadFrom(nullptr, 0);
  } catch (const Storage::StorageException& exception) {
    return ExceptionToStatus(
        exception, "UploadFrom failed for '", block_blob_client.GetUrl(),
        "'. There is no existing blob at this location or the existing blob must be "
        "replaced so ObjectAppendStream must create a new empty block blob.");
  }
  return Status::OK();
}

Result<Blobs::Models::GetBlockListResult> GetBlockList(
    std::shared_ptr<Blobs::BlockBlobClient> block_blob_client) {
  try {
    return block_blob_client->GetBlockList().Value;
  } catch (Storage::StorageException& exception) {
    return ExceptionToStatus(
        exception, "GetBlockList failed for '", block_blob_client->GetUrl(),
        "'. Cannot write to a file without first fetching the existing block list.");
  }
}

Status CommitBlockList(std::shared_ptr<Storage::Blobs::BlockBlobClient> block_blob_client,
                       const std::vector<std::string>& block_ids,
                       const Storage::Metadata& metadata) {
  Blobs::CommitBlockListOptions options;
  options.Metadata = metadata;
  try {
    // CommitBlockList puts all block_ids in the latest element. That means in the case of
    // overlapping block_ids the newly staged block ids will always replace the
    // previously committed blocks.
    // https://learn.microsoft.com/en-us/rest/api/storageservices/put-block-list?tabs=microsoft-entra-id#request-body
    block_blob_client->CommitBlockList(block_ids, options);
  } catch (const Storage::StorageException& exception) {
    return ExceptionToStatus(
        exception, "CommitBlockList failed for '", block_blob_client->GetUrl(),
        "'. Committing is required to flush an output/append stream.");
  }
  return Status::OK();
}

class ObjectAppendStream final : public io::OutputStream {
 public:
  ObjectAppendStream(std::shared_ptr<Blobs::BlockBlobClient> block_blob_client,
                     const io::IOContext& io_context, const AzureLocation& location,
                     const std::shared_ptr<const KeyValueMetadata>& metadata,
                     const AzureOptions& options, int64_t size = kNoSize)
      : block_blob_client_(std::move(block_blob_client)),
        io_context_(io_context),
        location_(location),
        content_length_(size) {
    if (metadata && metadata->size() != 0) {
      metadata_ = ArrowMetadataToAzureMetadata(metadata);
    } else if (options.default_metadata && options.default_metadata->size() != 0) {
      metadata_ = ArrowMetadataToAzureMetadata(options.default_metadata);
    }
  }

  ~ObjectAppendStream() override {
    // For compliance with the rest of the IO stack, Close rather than Abort,
    // even though it may be more expensive.
    io::internal::CloseFromDestructor(this);
  }

  Status Init() {
    if (content_length_ != kNoSize) {
      DCHECK_GE(content_length_, 0);
      pos_ = content_length_;
    } else {
      try {
        auto properties = block_blob_client_->GetProperties();
        content_length_ = properties.Value.BlobSize;
        pos_ = content_length_;
      } catch (const Storage::StorageException& exception) {
        if (exception.StatusCode == Http::HttpStatusCode::NotFound) {
          RETURN_NOT_OK(CreateEmptyBlockBlob(*block_blob_client_));
        } else {
          return ExceptionToStatus(
              exception, "GetProperties failed for '", block_blob_client_->GetUrl(),
              "'. Cannot initialise an ObjectAppendStream without knowing whether a "
              "file already exists at this path, and if it exists, its size.");
        }
        content_length_ = 0;
      }
    }
    if (content_length_ > 0) {
      ARROW_ASSIGN_OR_RAISE(auto block_list, GetBlockList(block_blob_client_));
      for (auto block : block_list.CommittedBlocks) {
        block_ids_.push_back(block.Name);
      }
    }
    return Status::OK();
  }

  Status Abort() override {
    if (closed_) {
      return Status::OK();
    }
    block_blob_client_ = nullptr;
    closed_ = true;
    return Status::OK();
  }

  Status Close() override {
    if (closed_) {
      return Status::OK();
    }
    RETURN_NOT_OK(Flush());
    block_blob_client_ = nullptr;
    closed_ = true;
    return Status::OK();
  }

  bool closed() const override { return closed_; }

  Status CheckClosed(const char* action) const {
    if (closed_) {
      return Status::Invalid("Cannot ", action, " on closed stream.");
    }
    return Status::OK();
  }

  Result<int64_t> Tell() const override {
    RETURN_NOT_OK(CheckClosed("tell"));
    return pos_;
  }

  Status Write(const std::shared_ptr<Buffer>& buffer) override {
    return DoAppend(buffer->data(), buffer->size(), buffer);
  }

  Status Write(const void* data, int64_t nbytes) override {
    return DoAppend(data, nbytes);
  }

  Status Flush() override {
    RETURN_NOT_OK(CheckClosed("flush"));
    return CommitBlockList(block_blob_client_, block_ids_, metadata_);
  }

 private:
  Status DoAppend(const void* data, int64_t nbytes,
                  std::shared_ptr<Buffer> owned_buffer = nullptr) {
    RETURN_NOT_OK(CheckClosed("append"));
    auto append_data = reinterpret_cast<const uint8_t*>(data);
    Core::IO::MemoryBodyStream block_content(append_data, nbytes);
    if (block_content.Length() == 0) {
      return Status::OK();
    }

    const auto n_block_ids = block_ids_.size();

    // New block ID must always be distinct from the existing block IDs. Otherwise we
    // will accidentally replace the content of existing blocks, causing corruption.
    // We will use monotonically increasing integers.
    auto new_block_id = std::to_string(n_block_ids);

    // Pad to 5 digits, because Azure allows a maximum of 50,000 blocks.
    const size_t target_number_of_digits = 5;
    const auto required_padding_digits =
        target_number_of_digits - std::min(target_number_of_digits, new_block_id.size());
    new_block_id.insert(0, required_padding_digits, '0');
    // There is a small risk when appending to a blob created by another client that
    // `new_block_id` may overlapping with an existing block id. Adding the `-arrow`
    // suffix significantly reduces the risk, but does not 100% eliminate it. For example
    // if the blob was previously created with one block, with id `00001-arrow` then the
    // next block we append will conflict with that, and cause corruption.
    new_block_id += "-arrow";
    new_block_id = Core::Convert::Base64Encode(
        std::vector<uint8_t>(new_block_id.begin(), new_block_id.end()));

    try {
      block_blob_client_->StageBlock(new_block_id, block_content);
    } catch (const Storage::StorageException& exception) {
      return ExceptionToStatus(
          exception, "StageBlock failed for '", block_blob_client_->GetUrl(),
          "' new_block_id: '", new_block_id,
          "'. Staging new blocks is fundamental to streaming writes to blob storage.");
    }
    block_ids_.push_back(new_block_id);
    pos_ += nbytes;
    content_length_ += nbytes;
    return Status::OK();
  }

  std::shared_ptr<Blobs::BlockBlobClient> block_blob_client_;
  const io::IOContext io_context_;
  const AzureLocation location_;

  bool closed_ = false;
  int64_t pos_ = 0;
  int64_t content_length_ = kNoSize;
  std::vector<std::string> block_ids_;
  Storage::Metadata metadata_;
};

bool IsDfsEmulator(const AzureOptions& options) {
  return options.dfs_storage_authority != ".dfs.core.windows.net";
}

}  // namespace

// -----------------------------------------------------------------------
// internal implementation

namespace internal {

Result<HNSSupport> CheckIfHierarchicalNamespaceIsEnabled(
    const DataLake::DataLakeFileSystemClient& adlfs_client, const AzureOptions& options) {
  try {
    auto directory_client = adlfs_client.GetDirectoryClient("");
    // GetAccessControlList will fail on storage accounts
    // without hierarchical namespace enabled.
    directory_client.GetAccessControlList();
    return HNSSupport::kEnabled;
  } catch (std::out_of_range& exception) {
    // Azurite issue detected.
    DCHECK(IsDfsEmulator(options));
    return HNSSupport::kDisabled;
  } catch (const Storage::StorageException& exception) {
    // Flat namespace storage accounts with "soft delete" enabled return
    //
    //   "Conflict - This endpoint does not support BlobStorageEvents
    //   or SoftDelete. [...]" [1],
    //
    // otherwise it returns:
    //
    //   "BadRequest - This operation is only supported on a hierarchical namespace
    //   account."
    //
    // [1]:
    // https://learn.microsoft.com/en-us/answers/questions/1069779/this-endpoint-does-not-support-blobstorageevents-o
    switch (exception.StatusCode) {
      case Http::HttpStatusCode::BadRequest:
      case Http::HttpStatusCode::Conflict:
        return HNSSupport::kDisabled;
      case Http::HttpStatusCode::NotFound:
        if (IsDfsEmulator(options)) {
          return HNSSupport::kDisabled;
        }
        // Did we get an error because of the container not existing?
        if (IsContainerNotFound(exception)) {
          return HNSSupport::kContainerNotFound;
        }
        [[fallthrough]];
      default:
        if (exception.ErrorCode == "HierarchicalNamespaceNotEnabled") {
          return HNSSupport::kDisabled;
        }
        return ExceptionToStatus(exception,
                                 "Check for Hierarchical Namespace support on '",
                                 adlfs_client.GetUrl(), "' failed.");
    }
  }
}

}  // namespace internal

// -----------------------------------------------------------------------
// AzureFilesystem Implementation

namespace {

// In Azure Storage terminology, a "container" and a "filesystem" are the same
// kind of object, but it can be accessed using different APIs. The Blob Storage
// API calls it a "container", the Data Lake Storage Gen 2 API calls it a
// "filesystem". Creating a container using the Blob Storage API will make it
// accessible using the Data Lake Storage Gen 2 API and vice versa.

const char kDelimiter[] = {internal::kSep, '\0'};

/// \pre location.container is not empty.
template <class ContainerClient>
Result<FileInfo> GetContainerPropsAsFileInfo(const AzureLocation& location,
                                             const ContainerClient& container_client) {
  DCHECK(!location.container.empty());
  FileInfo info{location.path.empty() ? location.all : location.container};
  try {
    auto properties = container_client.GetProperties();
    info.set_type(FileType::Directory);
    info.set_mtime(std::chrono::system_clock::time_point{properties.Value.LastModified});
    return info;
  } catch (const Storage::StorageException& exception) {
    if (IsContainerNotFound(exception)) {
      info.set_type(FileType::NotFound);
      return info;
    }
    return ExceptionToStatus(exception, "GetProperties for '", container_client.GetUrl(),
                             "' failed.");
  }
}

template <class ContainerClient>
Status CreateContainerIfNotExists(const std::string& container_name,
                                  const ContainerClient& container_client) {
  try {
    container_client.CreateIfNotExists();
    return Status::OK();
  } catch (const Storage::StorageException& exception) {
    return ExceptionToStatus(exception, "Failed to create a container: ", container_name,
                             ": ", container_client.GetUrl());
  }
}

FileInfo DirectoryFileInfoFromPath(std::string_view path) {
  return FileInfo{std::string{internal::RemoveTrailingSlash(path)}, FileType::Directory};
}

FileInfo FileInfoFromBlob(std::string_view container,
                          const Blobs::Models::BlobItem& blob) {
  auto path = internal::ConcatAbstractPath(container, blob.Name);
  if (internal::HasTrailingSlash(blob.Name)) {
    return DirectoryFileInfoFromPath(path);
  }
  FileInfo info{std::move(path), FileType::File};
  info.set_size(blob.BlobSize);
  info.set_mtime(std::chrono::system_clock::time_point{blob.Details.LastModified});
  return info;
}

/// \brief RAII-style guard for releasing a lease on a blob or container.
///
/// The guard should be constructed right after a successful BlobLeaseClient::Acquire()
/// call. Use std::optional<LeaseGuard> to declare a guard in outer scope and construct it
/// later with std::optional::emplace(...).
///
/// Leases expire automatically, but explicit release means concurrent clients or
/// ourselves when trying new operations on the same blob or container don't have
/// to wait for the lease to expire by itself.
///
/// Learn more about leases at
/// https://learn.microsoft.com/en-us/rest/api/storageservices/lease-blob
class LeaseGuard {
 public:
  using SteadyClock = std::chrono::steady_clock;

 private:
  /// \brief The time when the lease expires or is broken.
  ///
  /// The lease is not guaranteed to be valid until this time, but it is guaranteed to
  /// be expired after this time. In other words, this is an overestimation of
  /// the true time_point.
  SteadyClock::time_point break_or_expires_at_;
  const std::unique_ptr<Blobs::BlobLeaseClient> lease_client_;
  bool release_attempt_pending_ = true;

  /// \brief The latest known expiry time of a lease guarded by this class
  /// that failed to be released or was forgotten by calling Forget().
  static std::atomic<SteadyClock::time_point> latest_known_expiry_time_;

  /// \brief The maximum lease duration supported by Azure Storage.
  static constexpr std::chrono::seconds kMaxLeaseDuration{60};

 public:
  LeaseGuard(std::unique_ptr<Blobs::BlobLeaseClient> lease_client,
             std::chrono::seconds lease_duration)
      : break_or_expires_at_(SteadyClock::now() +
                             std::min(kMaxLeaseDuration, lease_duration)),
        lease_client_(std::move(lease_client)) {
    DCHECK(lease_duration <= kMaxLeaseDuration);
    DCHECK(this->lease_client_);
  }

  ARROW_DISALLOW_COPY_AND_ASSIGN(LeaseGuard);

  ~LeaseGuard() {
    // No point in trying any error handling here other than the debug checking. The lease
    // will eventually expire on the backend without any intervention from us (just much
    // later than if we released it).
    [[maybe_unused]] auto status = Release();
    ARROW_LOG(DEBUG) << status;
  }

  bool PendingRelease() const {
    return release_attempt_pending_ && SteadyClock::now() <= break_or_expires_at_;
  }

 private:
  Status DoRelease() {
    DCHECK(release_attempt_pending_);
    try {
      lease_client_->Release();
    } catch (const Storage::StorageException& exception) {
      return ExceptionToStatus(exception, "Failed to release the ",
                               lease_client_->GetLeaseId(), " lease");
    }
    return Status::OK();
  }

 public:
  std::string LeaseId() const { return lease_client_->GetLeaseId(); }

  bool StillValidFor(SteadyClock::duration expected_time_left) const {
    return SteadyClock::now() + expected_time_left < break_or_expires_at_;
  }

  /// \brief Break the lease.
  ///
  /// The lease will stay in the "Breaking" state for break_period seconds or
  /// less if the lease is expiring before that.
  ///
  /// https://learn.microsoft.com/en-us/rest/api/storageservices/lease-container#outcomes-of-use-attempts-on-containers-by-lease-state
  /// https://learn.microsoft.com/en-us/rest/api/storageservices/lease-blob#outcomes-of-use-attempts-on-blobs-by-lease-state
  Status Break(Azure::Nullable<std::chrono::seconds> break_period = {}) {
    auto remaining_time_ms = [this]() {
      const auto remaining_time = break_or_expires_at_ - SteadyClock::now();
      return std::chrono::duration_cast<std::chrono::milliseconds>(remaining_time);
    };
#ifndef NDEBUG
    if (break_period.HasValue() && !StillValidFor(*break_period)) {
      ARROW_LOG(WARNING)
          << "Azure Storage: requested break_period ("
          << break_period.ValueOr(std::chrono::seconds{0}).count()
          << "s) is too long or lease duration is too short for all the operations "
             "performed so far (lease expires in "
          << remaining_time_ms().count() << "ms)";
    }
#endif
    Blobs::BreakLeaseOptions options;
    options.BreakPeriod = break_period;
    try {
      lease_client_->Break(options);
      break_or_expires_at_ =
          std::min(break_or_expires_at_,
                   SteadyClock::now() + break_period.ValueOr(std::chrono::seconds{0}));
    } catch (const Storage::StorageException& exception) {
      return ExceptionToStatus(exception, "Failed to break the ",
                               lease_client_->GetLeaseId(), " lease expiring in ",
                               remaining_time_ms().count(), "ms");
    }
    return Status::OK();
  }

  /// \brief Break the lease before deleting or renaming the resource.
  ///
  /// Calling this is recommended when the resource for which the lease was acquired is
  /// about to be deleted as there is no way of releasing the lease after that, we can
  /// only forget about it. The break_period should be a conservative estimate of the time
  /// it takes to delete/rename the resource.
  ///
  /// If break_period is too small, the delete/rename will fail with a lease conflict,
  /// and if it's too large the only consequence is that a lease on a non-existent
  /// resource will remain in the "Breaking" state for a while blocking others
  /// from recreating the resource.
  void BreakBeforeDeletion(std::chrono::seconds break_period) {
    ARROW_CHECK_OK(Break(break_period));
  }

  // These functions are marked ARROW_NOINLINE because they are called from
  // multiple locations, but are not performance-critical.

  ARROW_NOINLINE Status Release() {
    if (!PendingRelease()) {
      return Status::OK();
    }
    auto status = DoRelease();
    if (!status.ok()) {
      Forget();
      return status;
    }
    release_attempt_pending_ = false;
    return Status::OK();
  }

  /// \brief Prevent any release attempts in the destructor.
  ///
  /// When it's known they would certainly fail.
  /// \see LeaseGuard::BreakBeforeDeletion()
  ARROW_NOINLINE void Forget() {
    if (!PendingRelease()) {
      release_attempt_pending_ = false;
      return;
    }
    release_attempt_pending_ = false;
    // Remember the latest known expiry time so we can gracefully handle lease
    // acquisition failures by waiting until the latest forgotten lease.
    auto latest = latest_known_expiry_time_.load(std::memory_order_relaxed);
    while (
        latest < break_or_expires_at_ &&
        !latest_known_expiry_time_.compare_exchange_weak(latest, break_or_expires_at_)) {
    }
    DCHECK_GE(latest_known_expiry_time_.load(), break_or_expires_at_);
  }

  ARROW_NOINLINE static void WaitUntilLatestKnownExpiryTime() {
    auto remaining_time = latest_known_expiry_time_.load() - SteadyClock::now();
#ifndef NDEBUG
    int64_t remaining_time_ms =
        std::chrono::duration_cast<std::chrono::milliseconds>(remaining_time).count();
    ARROW_LOG(WARNING) << "LeaseGuard::WaitUntilLatestKnownExpiryTime for "
                       << remaining_time_ms << "ms...";
#endif
    DCHECK(remaining_time <= kMaxLeaseDuration);
    if (remaining_time > SteadyClock::duration::zero()) {
      std::this_thread::sleep_for(remaining_time);
    }
  }
};

}  // namespace

class AzureFileSystem::Impl {
 private:
  io::IOContext io_context_;
  AzureOptions options_;

  std::unique_ptr<DataLake::DataLakeServiceClient> datalake_service_client_;
  std::unique_ptr<Blobs::BlobServiceClient> blob_service_client_;
  HNSSupport cached_hns_support_ = HNSSupport::kUnknown;

  Impl(AzureOptions options, io::IOContext io_context)
      : io_context_(std::move(io_context)), options_(std::move(options)) {}

 public:
  static Result<std::unique_ptr<AzureFileSystem::Impl>> Make(AzureOptions options,
                                                             io::IOContext io_context) {
    auto self = std::unique_ptr<AzureFileSystem::Impl>(
        new AzureFileSystem::Impl(std::move(options), std::move(io_context)));
    ARROW_ASSIGN_OR_RAISE(self->blob_service_client_,
                          self->options_.MakeBlobServiceClient());
    ARROW_ASSIGN_OR_RAISE(self->datalake_service_client_,
                          self->options_.MakeDataLakeServiceClient());
    return self;
  }

  io::IOContext& io_context() { return io_context_; }
  const AzureOptions& options() const { return options_; }

  Blobs::BlobContainerClient GetBlobContainerClient(const std::string& container_name) {
    return blob_service_client_->GetBlobContainerClient(container_name);
  }

  Blobs::BlobClient GetBlobClient(const std::string& container_name,
                                  const std::string& blob_name) {
    return GetBlobContainerClient(container_name).GetBlobClient(blob_name);
  }

  /// \param container_name Also known as "filesystem" in the ADLS Gen2 API.
  DataLake::DataLakeFileSystemClient GetFileSystemClient(
      const std::string& container_name) {
    return datalake_service_client_->GetFileSystemClient(container_name);
  }

  /// \brief Memoized version of CheckIfHierarchicalNamespaceIsEnabled.
  ///
  /// \return kEnabled/kDisabled/kContainerNotFound (kUnknown is never returned).
  Result<HNSSupport> HierarchicalNamespaceSupport(
      const DataLake::DataLakeFileSystemClient& adlfs_client) {
    switch (cached_hns_support_) {
      case HNSSupport::kEnabled:
      case HNSSupport::kDisabled:
        return cached_hns_support_;
      case HNSSupport::kUnknown:
      case HNSSupport::kContainerNotFound:
        // Try the check again because the support is still unknown or the container
        // that didn't exist before may exist now.
        break;
    }
    ARROW_ASSIGN_OR_RAISE(
        auto hns_support,
        internal::CheckIfHierarchicalNamespaceIsEnabled(adlfs_client, options_));
    DCHECK_NE(hns_support, HNSSupport::kUnknown);
    if (hns_support == HNSSupport::kContainerNotFound) {
      // Caller should handle kContainerNotFound case appropriately as it knows the
      // container this refers to, but the cached value in that case should remain
      // kUnknown before we get a CheckIfHierarchicalNamespaceIsEnabled result that
      // is not kContainerNotFound.
      cached_hns_support_ = HNSSupport::kUnknown;
    } else {
      cached_hns_support_ = hns_support;
    }
    return hns_support;
  }

  /// This is used from unit tests to ensure we perform operations on all the
  /// possible states of cached_hns_support_.
  void ForceCachedHierarchicalNamespaceSupport(int support) {
    auto hns_support = static_cast<HNSSupport>(support);
    switch (hns_support) {
      case HNSSupport::kUnknown:
      case HNSSupport::kContainerNotFound:
      case HNSSupport::kDisabled:
      case HNSSupport::kEnabled:
        cached_hns_support_ = hns_support;
        return;
    }
    // This is reachable if an invalid int is cast to enum class HNSSupport.
    DCHECK(false) << "Invalid enum HierarchicalNamespaceSupport value.";
  }

  /// \pre location.path is not empty.
  Result<FileInfo> GetFileInfo(const DataLake::DataLakeFileSystemClient& adlfs_client,
                               const AzureLocation& location,
                               Azure::Nullable<std::string> lease_id = {}) {
    auto file_client = adlfs_client.GetFileClient(location.path);
    DataLake::GetPathPropertiesOptions options;
    options.AccessConditions.LeaseId = std::move(lease_id);
    try {
      FileInfo info{location.all};
      auto properties = file_client.GetProperties(options);
      if (properties.Value.IsDirectory) {
        info.set_type(FileType::Directory);
      } else if (internal::HasTrailingSlash(location.path)) {
        // For a path with a trailing slash, a Hierarchical Namespace storage account
        // may recognize a file (path with trailing slash removed). For consistency
        // with other arrow::FileSystem implementations we chose to return NotFound
        // because the trailing slash means the user was looking for a directory.
        info.set_type(FileType::NotFound);
        return info;
      } else {
        info.set_type(FileType::File);
        info.set_size(properties.Value.FileSize);
      }
      info.set_mtime(
          std::chrono::system_clock::time_point{properties.Value.LastModified});
      return info;
    } catch (const Storage::StorageException& exception) {
      if (exception.StatusCode == Http::HttpStatusCode::NotFound) {
        return FileInfo{location.all, FileType::NotFound};
      }
      return ExceptionToStatus(
          exception, "GetProperties for '", file_client.GetUrl(),
          "' failed. GetFileInfo is unable to determine whether the path exists.");
    }
  }

  /// On flat namespace accounts there are no real directories. Directories are
  /// implied by empty directory marker blobs with names ending in "/" or there
  /// being blobs with names starting with the directory path.
  ///
  /// \pre location.path is not empty.
  Result<FileInfo> GetFileInfo(const Blobs::BlobContainerClient& container_client,
                               const AzureLocation& location) {
    DCHECK(!location.path.empty());
    Blobs::ListBlobsOptions options;
    options.Prefix = internal::RemoveTrailingSlash(location.path);
    options.PageSizeHint = 1;

    try {
      FileInfo info{location.all};
      auto list_response = container_client.ListBlobsByHierarchy(kDelimiter, options);
      // Since PageSizeHint=1, we expect at most one entry in either Blobs or
      // BlobPrefixes. A BlobPrefix always ends with kDelimiter ("/"), so we can
      // distinguish between a directory and a file by checking if we received a
      // prefix or a blob.
      if (!list_response.BlobPrefixes.empty()) {
        // Ensure the returned BlobPrefixes[0] string doesn't contain more characters than
        // the requested Prefix. For instance, if we request with Prefix="dir/abra" and
        // the container contains "dir/abracadabra/" but not "dir/abra/", we will get back
        // "dir/abracadabra/" in the BlobPrefixes list. If "dir/abra/" existed,
        // it would be returned instead because it comes before "dir/abracadabra/" in the
        // lexicographic order guaranteed by ListBlobsByHierarchy.
        const auto& blob_prefix = list_response.BlobPrefixes[0];
        if (blob_prefix == internal::EnsureTrailingSlash(location.path)) {
          info.set_type(FileType::Directory);
          return info;
        }
      }
      if (!list_response.Blobs.empty()) {
        const auto& blob = list_response.Blobs[0];
        if (blob.Name == location.path) {
          info.set_type(FileType::File);
          info.set_size(blob.BlobSize);
          info.set_mtime(
              std::chrono::system_clock::time_point{blob.Details.LastModified});
          return info;
        }
      }
      info.set_type(FileType::NotFound);
      return info;
    } catch (const Storage::StorageException& exception) {
      if (IsContainerNotFound(exception)) {
        return FileInfo{location.all, FileType::NotFound};
      }
      return ExceptionToStatus(
          exception, "ListBlobsByHierarchy failed for prefix='", *options.Prefix,
          "'. GetFileInfo is unable to determine whether the path exists.");
    }
  }

  Result<FileInfo> GetFileInfoOfPathWithinContainer(const AzureLocation& location) {
    DCHECK(!location.container.empty() && !location.path.empty());
    // There is a path to search within the container. Check HNS support to proceed.
    auto adlfs_client = GetFileSystemClient(location.container);
    ARROW_ASSIGN_OR_RAISE(auto hns_support, HierarchicalNamespaceSupport(adlfs_client));
    if (hns_support == HNSSupport::kContainerNotFound) {
      return FileInfo{location.all, FileType::NotFound};
    }
    if (hns_support == HNSSupport::kEnabled) {
      return GetFileInfo(adlfs_client, location);
    }
    DCHECK_EQ(hns_support, HNSSupport::kDisabled);
    auto container_client = GetBlobContainerClient(location.container);
    return GetFileInfo(container_client, location);
  }

 private:
  /// \pref location.container is not empty.
  template <typename ContainerClient>
  Status CheckDirExists(const ContainerClient& container_client,
                        const AzureLocation& location) {
    DCHECK(!location.container.empty());
    FileInfo info;
    if (location.path.empty()) {
      ARROW_ASSIGN_OR_RAISE(info,
                            GetContainerPropsAsFileInfo(location, container_client));
    } else {
      ARROW_ASSIGN_OR_RAISE(info, GetFileInfo(container_client, location));
    }
    if (info.type() == FileType::NotFound) {
      return PathNotFound(location);
    }
    DCHECK_EQ(info.type(), FileType::Directory);
    return Status::OK();
  }

  template <typename OnContainer>
  Status VisitContainers(const Core::Context& context, OnContainer&& on_container) const {
    Blobs::ListBlobContainersOptions options;
    try {
      auto container_list_response =
          blob_service_client_->ListBlobContainers(options, context);
      for (; container_list_response.HasPage();
           container_list_response.MoveToNextPage(context)) {
        for (const auto& container : container_list_response.BlobContainers) {
          RETURN_NOT_OK(on_container(container));
        }
      }
    } catch (const Storage::StorageException& exception) {
      return ExceptionToStatus(exception, "Failed to list account containers.");
    }
    return Status::OK();
  }

  static std::string_view BasenameView(std::string_view s) {
    DCHECK(!internal::HasTrailingSlash(s));
    auto offset = s.find_last_of(internal::kSep);
    auto result = (offset == std::string_view::npos) ? s : s.substr(offset);
    DCHECK(!result.empty() && result.back() != internal::kSep);
    return result;
  }

  /// \brief List the blobs at the root of a container or some dir in a container.
  ///
  /// \pre container_client is the client for the container named like the first
  /// segment of select.base_dir.
  Status GetFileInfoWithSelectorFromContainer(
      const Blobs::BlobContainerClient& container_client, const Core::Context& context,
      Azure::Nullable<int32_t> page_size_hint, const FileSelector& select,
      FileInfoVector* acc_results) {
    ARROW_ASSIGN_OR_RAISE(auto base_location, AzureLocation::FromString(select.base_dir));

    bool found = false;
    Blobs::ListBlobsOptions options;
    if (internal::IsEmptyPath(base_location.path)) {
      // If the base_dir is the root of the container, then we want to list all blobs in
      // the container and the Prefix should be empty and not even include the trailing
      // slash because the container itself represents the `<container>/` directory.
      options.Prefix = {};
      found = true;  // Unless the container itself is not found later!
    } else {
      options.Prefix = internal::EnsureTrailingSlash(base_location.path);
    }
    options.PageSizeHint = page_size_hint;
    options.Include = Blobs::Models::ListBlobsIncludeFlags::Metadata;

    auto recurse = [&](const std::string& blob_prefix) noexcept -> Status {
      if (select.recursive && select.max_recursion > 0) {
        FileSelector sub_select;
        sub_select.base_dir = internal::ConcatAbstractPath(
            base_location.container, internal::RemoveTrailingSlash(blob_prefix));
        sub_select.allow_not_found = true;
        sub_select.recursive = true;
        sub_select.max_recursion = select.max_recursion - 1;
        return GetFileInfoWithSelectorFromContainer(
            container_client, context, page_size_hint, sub_select, acc_results);
      }
      return Status::OK();
    };

    auto process_blob = [&](const Blobs::Models::BlobItem& blob) noexcept {
      // blob.Name has trailing slash only when Prefix is an empty
      // directory marker blob for the directory we're listing
      // from, and we should skip it.
      if (!internal::HasTrailingSlash(blob.Name)) {
        acc_results->push_back(FileInfoFromBlob(base_location.container, blob));
      }
    };
    auto process_prefix = [&](const std::string& prefix) noexcept -> Status {
      const auto path = internal::ConcatAbstractPath(base_location.container, prefix);
      acc_results->push_back(DirectoryFileInfoFromPath(path));
      return recurse(prefix);
    };

    try {
      auto list_response =
          container_client.ListBlobsByHierarchy(/*delimiter=*/"/", options, context);
      for (; list_response.HasPage(); list_response.MoveToNextPage(context)) {
        if (list_response.Blobs.empty() && list_response.BlobPrefixes.empty()) {
          continue;
        }
        found = true;
        // Blob and BlobPrefixes are sorted by name, so we can merge-iterate
        // them to ensure returned results are all sorted.
        size_t blob_index = 0;
        size_t blob_prefix_index = 0;
        while (blob_index < list_response.Blobs.size() &&
               blob_prefix_index < list_response.BlobPrefixes.size()) {
          const auto& blob = list_response.Blobs[blob_index];
          const auto& prefix = list_response.BlobPrefixes[blob_prefix_index];
          const int cmp = blob.Name.compare(prefix);
          if (cmp < 0) {
            process_blob(blob);
            blob_index += 1;
          } else if (cmp > 0) {
            RETURN_NOT_OK(process_prefix(prefix));
            blob_prefix_index += 1;
          } else {
            DCHECK_EQ(blob.Name, prefix);
            RETURN_NOT_OK(process_prefix(prefix));
            blob_index += 1;
            blob_prefix_index += 1;
            // If the container has an empty dir marker blob and another blob starting
            // with this blob name as a prefix, the blob doesn't appear in the listing
            // that also contains the prefix, so AFAICT this branch in unreachable. The
            // code above is kept just in case, but if this DCHECK(false) is ever reached,
            // we should refactor this loop to ensure no duplicate entries are ever
            // reported.
            DCHECK(false)
                << "Unexpected blob/prefix name collision on the same listing request";
          }
        }
        for (; blob_index < list_response.Blobs.size(); blob_index++) {
          process_blob(list_response.Blobs[blob_index]);
        }
        for (; blob_prefix_index < list_response.BlobPrefixes.size();
             blob_prefix_index++) {
          RETURN_NOT_OK(process_prefix(list_response.BlobPrefixes[blob_prefix_index]));
        }
      }
    } catch (const Storage::StorageException& exception) {
      if (IsContainerNotFound(exception)) {
        found = false;
      } else {
        return ExceptionToStatus(exception,
                                 "Failed to list blobs in a directory: ", select.base_dir,
                                 ": ", container_client.GetUrl());
      }
    }

    return found || select.allow_not_found
               ? Status::OK()
               : ::arrow::fs::internal::PathNotFound(select.base_dir);
  }

 public:
  Status GetFileInfoWithSelector(const Core::Context& context,
                                 Azure::Nullable<int32_t> page_size_hint,
                                 const FileSelector& select,
                                 FileInfoVector* acc_results) {
    ARROW_ASSIGN_OR_RAISE(auto base_location, AzureLocation::FromString(select.base_dir));

    if (base_location.container.empty()) {
      // Without a container, the base_location is equivalent to the filesystem
      // root -- `/`. FileSelector::allow_not_found doesn't matter in this case
      // because the root always exists.
      auto on_container = [&](const Blobs::Models::BlobContainerItem& container) {
        // Deleted containers are not listed by ListContainers.
        DCHECK(!container.IsDeleted);

        // Every container is considered a directory.
        FileInfo info{container.Name, FileType::Directory};
        info.set_mtime(
            std::chrono::system_clock::time_point{container.Details.LastModified});
        acc_results->push_back(std::move(info));

        // Recurse into containers (subdirectories) if requested.
        if (select.recursive && select.max_recursion > 0) {
          FileSelector sub_select;
          sub_select.base_dir = container.Name;
          sub_select.allow_not_found = true;
          sub_select.recursive = true;
          sub_select.max_recursion = select.max_recursion - 1;
          ARROW_RETURN_NOT_OK(
              GetFileInfoWithSelector(context, page_size_hint, sub_select, acc_results));
        }
        return Status::OK();
      };
      return VisitContainers(context, std::move(on_container));
    }

    auto container_client =
        blob_service_client_->GetBlobContainerClient(base_location.container);
    return GetFileInfoWithSelectorFromContainer(container_client, context, page_size_hint,
                                                select, acc_results);
  }

  Result<std::shared_ptr<ObjectInputFile>> OpenInputFile(const AzureLocation& location,
                                                         AzureFileSystem* fs) {
    RETURN_NOT_OK(ValidateFileLocation(location));
    auto blob_client = std::make_shared<Blobs::BlobClient>(
        GetBlobClient(location.container, location.path));

    auto ptr = std::make_shared<ObjectInputFile>(blob_client, fs->io_context(),
                                                 std::move(location));
    RETURN_NOT_OK(ptr->Init());
    return ptr;
  }

  Result<std::shared_ptr<ObjectInputFile>> OpenInputFile(const FileInfo& info,
                                                         AzureFileSystem* fs) {
    if (info.type() == FileType::NotFound) {
      return ::arrow::fs::internal::PathNotFound(info.path());
    }
    if (info.type() != FileType::File && info.type() != FileType::Unknown) {
      return ::arrow::fs::internal::NotAFile(info.path());
    }
    ARROW_ASSIGN_OR_RAISE(auto location, AzureLocation::FromString(info.path()));
    RETURN_NOT_OK(ValidateFileLocation(location));
    auto blob_client = std::make_shared<Blobs::BlobClient>(
        GetBlobClient(location.container, location.path));

    auto ptr = std::make_shared<ObjectInputFile>(blob_client, fs->io_context(),
                                                 std::move(location), info.size());
    RETURN_NOT_OK(ptr->Init());
    return ptr;
  }

 private:
  /// This function cannot assume the filesystem/container already exists.
  ///
  /// \pre location.container is not empty.
  /// \pre location.path is not empty.
  template <class ContainerClient, class CreateDirIfNotExists>
  Status CreateDirTemplate(const ContainerClient& container_client,
                           CreateDirIfNotExists&& create_if_not_exists,
                           const AzureLocation& location, bool recursive) {
    DCHECK(!location.container.empty());
    DCHECK(!location.path.empty());
    // Non-recursive CreateDir calls require the parent directory to exist.
    if (!recursive) {
      auto parent = location.parent();
      if (!parent.path.empty()) {
        RETURN_NOT_OK(CheckDirExists(container_client, parent));
      }
      // If the parent location is just the container, we don't need to check if it
      // exists because the operation we perform below will fail if the container
      // doesn't exist and we can handle that error according to the recursive flag.
    }
    try {
      create_if_not_exists(container_client, location);
      return Status::OK();
    } catch (const Storage::StorageException& exception) {
      if (IsContainerNotFound(exception)) {
        try {
          if (recursive) {
            container_client.CreateIfNotExists();
            create_if_not_exists(container_client, location);
            return Status::OK();
          } else {
            auto parent = location.parent();
            return PathNotFound(parent);
          }
        } catch (const Storage::StorageException& second_exception) {
          return ExceptionToStatus(second_exception, "Failed to create directory '",
                                   location.all, "': ", container_client.GetUrl());
        }
      }
      return ExceptionToStatus(exception, "Failed to create directory '", location.all,
                               "': ", container_client.GetUrl());
    }
  }

 public:
  /// This function cannot assume the filesystem already exists.
  ///
  /// \pre location.container is not empty.
  /// \pre location.path is not empty.
  Status CreateDirOnFileSystem(const DataLake::DataLakeFileSystemClient& adlfs_client,
                               const AzureLocation& location, bool recursive) {
    return CreateDirTemplate(
        adlfs_client,
        [](const auto& adlfs_client, const auto& location) {
          auto directory_client = adlfs_client.GetDirectoryClient(location.path);
          directory_client.CreateIfNotExists();
        },
        location, recursive);
  }

  /// This function cannot assume the container already exists.
  ///
  /// \pre location.container is not empty.
  /// \pre location.path is not empty.
  Status CreateDirOnContainer(const Blobs::BlobContainerClient& container_client,
                              const AzureLocation& location, bool recursive) {
    return CreateDirTemplate(
        container_client,
        [this](const auto& container_client, const auto& location) {
          EnsureEmptyDirExistsImplThatThrows(container_client, location.path);
        },
        location, recursive);
  }

  Result<std::shared_ptr<ObjectAppendStream>> OpenAppendStream(
      const AzureLocation& location,
      const std::shared_ptr<const KeyValueMetadata>& metadata, const bool truncate,
      AzureFileSystem* fs) {
    RETURN_NOT_OK(ValidateFileLocation(location));

    auto block_blob_client = std::make_shared<Blobs::BlockBlobClient>(
        blob_service_client_->GetBlobContainerClient(location.container)
            .GetBlockBlobClient(location.path));

    std::shared_ptr<ObjectAppendStream> stream;
    if (truncate) {
      RETURN_NOT_OK(CreateEmptyBlockBlob(*block_blob_client));
      stream = std::make_shared<ObjectAppendStream>(block_blob_client, fs->io_context(),
                                                    location, metadata, options_, 0);
    } else {
      stream = std::make_shared<ObjectAppendStream>(block_blob_client, fs->io_context(),
                                                    location, metadata, options_);
    }
    RETURN_NOT_OK(stream->Init());
    return stream;
  }

 private:
  void EnsureEmptyDirExistsImplThatThrows(
      const Blobs::BlobContainerClient& container_client,
      const std::string& path_within_container) {
    auto dir_marker_blob_path = internal::EnsureTrailingSlash(path_within_container);
    auto block_blob_client =
        container_client.GetBlobClient(dir_marker_blob_path).AsBlockBlobClient();
    // Attach metadata that other filesystem implementations expect to be present
    // on directory marker blobs.
    // https://github.com/fsspec/adlfs/blob/32132c4094350fca2680155a5c236f2e9f991ba5/adlfs/spec.py#L855-L870
    Blobs::UploadBlockBlobFromOptions blob_options;
    blob_options.Metadata.emplace("is_directory", "true");
    block_blob_client.UploadFrom(nullptr, 0, blob_options);
  }

 public:
  /// This function assumes the container already exists. So it can only be
  /// called after that has been verified.
  ///
  /// \pre location.container is not empty.
  /// \pre The location.container container already exists.
  Status EnsureEmptyDirExists(const Blobs::BlobContainerClient& container_client,
                              const AzureLocation& location, const char* operation_name) {
    DCHECK(!location.container.empty());
    if (location.path.empty()) {
      // Nothing to do. The container already exists per the preconditions.
      return Status::OK();
    }
    try {
      EnsureEmptyDirExistsImplThatThrows(container_client, location.path);
      return Status::OK();
    } catch (const Storage::StorageException& exception) {
      return ExceptionToStatus(
          exception, operation_name, " failed to ensure empty directory marker '",
          location.path, "' exists in container: ", container_client.GetUrl());
    }
  }

  /// \pre location.container is not empty.
  /// \pre location.path is empty.
  Status DeleteContainer(const Blobs::BlobContainerClient& container_client,
                         const AzureLocation& location) {
    DCHECK(!location.container.empty());
    DCHECK(location.path.empty());
    try {
      auto response = container_client.Delete();
      // Only the "*IfExists" functions ever set Deleted to false.
      // All the others either succeed or throw an exception.
      DCHECK(response.Value.Deleted);
    } catch (const Storage::StorageException& exception) {
      if (IsContainerNotFound(exception)) {
        return PathNotFound(location);
      }
      return ExceptionToStatus(exception,
                               "Failed to delete a container: ", location.container, ": ",
                               container_client.GetUrl());
    }
    return Status::OK();
  }

  /// Deletes contents of a directory and possibly the directory itself
  /// depending on the value of preserve_dir_marker_blob.
  ///
  /// \pre location.container is not empty.
  /// \pre preserve_dir_marker_blob=false implies location.path is not empty
  /// because we can't *not preserve* the root directory of a container.
  ///
  /// \param require_dir_to_exist Require the directory to exist *before* this
  /// operation, otherwise return PathNotFound.
  /// \param preserve_dir_marker_blob Ensure the empty directory marker blob
  /// is preserved (not deleted) or created (before the contents are deleted) if it
  /// doesn't exist explicitly but is implied by the existence of blobs with names
  /// starting with the directory path.
  /// \param operation_name Used in error messages to accurately describe the operation
  Status DeleteDirContentsOnContainer(const Blobs::BlobContainerClient& container_client,
                                      const AzureLocation& location,
                                      bool require_dir_to_exist,
                                      bool preserve_dir_marker_blob,
                                      const char* operation_name) {
    using DeleteBlobResponse = Storage::DeferredResponse<Blobs::Models::DeleteBlobResult>;
    DCHECK(!location.container.empty());
    DCHECK(preserve_dir_marker_blob || !location.path.empty())
        << "Must pass preserve_dir_marker_blob=true when location.path is empty "
           "(i.e. deleting the contents of a container).";
    Blobs::ListBlobsOptions options;
    if (!location.path.empty()) {
      options.Prefix = internal::EnsureTrailingSlash(location.path);
    }
    // https://learn.microsoft.com/en-us/rest/api/storageservices/blob-batch#remarks
    //
    // Only supports up to 256 subrequests in a single batch. The
    // size of the body for a batch request can't exceed 4 MB.
    const int32_t kNumMaxRequestsInBatch = 256;
    options.PageSizeHint = kNumMaxRequestsInBatch;
    // trusted only if preserve_dir_marker_blob is true.
    bool found_dir_marker_blob = false;
    try {
      auto list_response = container_client.ListBlobs(options);
      if (require_dir_to_exist && list_response.Blobs.empty()) {
        return PathNotFound(location);
      }
      for (; list_response.HasPage(); list_response.MoveToNextPage()) {
        if (list_response.Blobs.empty()) {
          continue;
        }
        auto batch = container_client.CreateBatch();
        std::vector<std::pair<std::string_view, DeleteBlobResponse>> deferred_responses;
        for (const auto& blob_item : list_response.Blobs) {
          if (preserve_dir_marker_blob && !found_dir_marker_blob) {
            const bool is_dir_marker_blob =
                options.Prefix.HasValue() && blob_item.Name == *options.Prefix;
            if (is_dir_marker_blob) {
              // Skip deletion of the existing directory marker blob,
              // but take note that it exists.
              found_dir_marker_blob = true;
              continue;
            }
          }
          deferred_responses.emplace_back(blob_item.Name,
                                          batch.DeleteBlob(blob_item.Name));
        }
        try {
          // Before submitting the batch deleting directory contents, ensure
          // the empty directory marker blob exists. Doing this first, means that
          // directory doesn't "stop existing" during the duration of the batch delete
          // operation.
          if (preserve_dir_marker_blob && !found_dir_marker_blob) {
            // Only create an empty directory marker blob if the directory's
            // existence is implied by the existence of blobs with names
            // starting with the directory path.
            if (!deferred_responses.empty()) {
              RETURN_NOT_OK(
                  EnsureEmptyDirExists(container_client, location, operation_name));
            }
          }
          if (!deferred_responses.empty()) {
            container_client.SubmitBatch(batch);
          }
        } catch (const Storage::StorageException& exception) {
          return ExceptionToStatus(exception, "Failed to delete blobs in a directory: ",
                                   location.path, ": ", container_client.GetUrl());
        }
        std::vector<std::string> failed_blob_names;
        for (auto& [blob_name_view, deferred_response] : deferred_responses) {
          bool success = true;
          try {
            auto delete_result = deferred_response.GetResponse();
            success = delete_result.Value.Deleted;
          } catch (const Storage::StorageException& exception) {
            success = false;
          }
          if (!success) {
            failed_blob_names.emplace_back(blob_name_view);
          }
        }
        if (!failed_blob_names.empty()) {
          if (failed_blob_names.size() == 1) {
            return Status::IOError("Failed to delete a blob: ", failed_blob_names[0],
                                   ": " + container_client.GetUrl());
          } else {
            return Status::IOError("Failed to delete blobs: [",
                                   arrow::internal::JoinStrings(failed_blob_names, ", "),
                                   "]: " + container_client.GetUrl());
          }
        }
      }
      return Status::OK();
    } catch (const Storage::StorageException& exception) {
      return ExceptionToStatus(exception,
                               "Failed to list blobs in a directory: ", location.path,
                               ": ", container_client.GetUrl());
    }
  }

  /// \pre location.container is not empty.
  /// \pre location.path is not empty.
  Status DeleteDirOnFileSystem(const DataLake::DataLakeFileSystemClient& adlfs_client,
                               const AzureLocation& location, bool recursive,
                               bool require_dir_to_exist,
                               Azure::Nullable<std::string> lease_id = {}) {
    DCHECK(!location.container.empty());
    DCHECK(!location.path.empty());
    auto directory_client = adlfs_client.GetDirectoryClient(location.path);
    DataLake::DeleteDirectoryOptions options;
    options.AccessConditions.LeaseId = std::move(lease_id);
    try {
      auto response = recursive ? directory_client.DeleteRecursive(options)
                                : directory_client.DeleteEmpty(options);
      // Only the "*IfExists" functions ever set Deleted to false.
      // All the others either succeed or throw an exception.
      DCHECK(response.Value.Deleted);
    } catch (const Storage::StorageException& exception) {
      if (exception.ErrorCode == "FilesystemNotFound" ||
          exception.ErrorCode == "PathNotFound") {
        if (require_dir_to_exist) {
          return PathNotFound(location);
        }
        return Status::OK();
      }
      return ExceptionToStatus(exception, "Failed to delete a directory: ", location.path,
                               ": ", directory_client.GetUrl());
    }
    return Status::OK();
  }

  /// \pre location.container is not empty.
  Status DeleteDirContentsOnFileSystem(
      const DataLake::DataLakeFileSystemClient& adlfs_client,
      const AzureLocation& location, bool missing_dir_ok) {
    auto directory_client = adlfs_client.GetDirectoryClient(location.path);
    try {
      auto list_response = directory_client.ListPaths(false);
      for (; list_response.HasPage(); list_response.MoveToNextPage()) {
        for (const auto& path : list_response.Paths) {
          if (path.IsDirectory) {
            auto sub_directory_client = adlfs_client.GetDirectoryClient(path.Name);
            try {
              sub_directory_client.DeleteRecursive();
            } catch (const Storage::StorageException& exception) {
              return ExceptionToStatus(
                  exception, "Failed to delete a sub directory: ", location.container,
                  kDelimiter, path.Name, ": ", sub_directory_client.GetUrl());
            }
          } else {
            auto sub_file_client = adlfs_client.GetFileClient(path.Name);
            try {
              sub_file_client.Delete();
            } catch (const Storage::StorageException& exception) {
              return ExceptionToStatus(
                  exception, "Failed to delete a sub file: ", location.container,
                  kDelimiter, path.Name, ": ", sub_file_client.GetUrl());
            }
          }
        }
      }
      return Status::OK();
    } catch (const Storage::StorageException& exception) {
      if (missing_dir_ok && exception.StatusCode == Http::HttpStatusCode::NotFound) {
        return Status::OK();
      }
      return ExceptionToStatus(exception,
                               "Failed to delete directory contents: ", location.path,
                               ": ", directory_client.GetUrl());
    }
  }

<<<<<<< HEAD
 private:
  /// \brief Create a BlobLeaseClient and acquire a lease on the container.
  ///
  /// \param allow_missing_container if true, a nullptr may be returned when the container
  /// doesn't exist, otherwise a PathNotFound(location) error is produced right away
  /// \return A BlobLeaseClient is wrapped as a unique_ptr so it's moveable and
  /// optional (nullptr denotes container not found)
  Result<std::unique_ptr<Blobs::BlobLeaseClient>> AcquireContainerLease(
      const AzureLocation& location, std::chrono::seconds lease_duration,
      bool allow_missing_container = false, bool retry_allowed = true) {
    DCHECK(!location.container.empty());
    auto container_client = GetBlobContainerClient(location.container);
    auto lease_id = Blobs::BlobLeaseClient::CreateUniqueLeaseId();
    auto container_url = container_client.GetUrl();
    auto lease_client = std::make_unique<Blobs::BlobLeaseClient>(
        std::move(container_client), std::move(lease_id));
    try {
      [[maybe_unused]] auto result = lease_client->Acquire(lease_duration);
      DCHECK_EQ(result.Value.LeaseId, lease_client->GetLeaseId());
    } catch (const Storage::StorageException& exception) {
      if (IsContainerNotFound(exception)) {
        if (allow_missing_container) {
          return nullptr;
        }
        return PathNotFound(location);
      } else if (exception.StatusCode == Http::HttpStatusCode::Conflict &&
                 exception.ErrorCode == "LeaseAlreadyPresent") {
        if (retry_allowed) {
          LeaseGuard::WaitUntilLatestKnownExpiryTime();
          return AcquireContainerLease(location, lease_duration, allow_missing_container,
                                       /*retry_allowed=*/false);
        }
      }
      return ExceptionToStatus(exception, "Failed to acquire a lease on container '",
                               location.container, "': ", container_url);
    }
    return lease_client;
  }

  /// \brief Create a BlobLeaseClient and acquire a lease on a blob/file (or
  /// directory if Hierarchical Namespace is supported).
  ///
  /// \param allow_missing if true, a nullptr may be returned when the blob
  /// doesn't exist, otherwise a PathNotFound(location) error is produced right away
  /// \return A BlobLeaseClient is wrapped as a unique_ptr so it's moveable and
  /// optional (nullptr denotes blob not found)
  Result<std::unique_ptr<Blobs::BlobLeaseClient>> AcquireBlobLease(
      const AzureLocation& location, std::chrono::seconds lease_duration,
      bool allow_missing = false, bool retry_allowed = true) {
    DCHECK(!location.container.empty() && !location.path.empty());
    auto path = std::string{internal::RemoveTrailingSlash(location.path)};
    auto blob_client = GetBlobClient(location.container, std::move(path));
    auto lease_id = Blobs::BlobLeaseClient::CreateUniqueLeaseId();
    auto blob_url = blob_client.GetUrl();
    auto lease_client = std::make_unique<Blobs::BlobLeaseClient>(std::move(blob_client),
                                                                 std::move(lease_id));
    try {
      [[maybe_unused]] auto result = lease_client->Acquire(lease_duration);
      DCHECK_EQ(result.Value.LeaseId, lease_client->GetLeaseId());
    } catch (const Storage::StorageException& exception) {
      if (exception.StatusCode == Http::HttpStatusCode::NotFound) {
        if (allow_missing) {
          return nullptr;
        }
        return PathNotFound(location);
      } else if (exception.StatusCode == Http::HttpStatusCode::Conflict &&
                 exception.ErrorCode == "LeaseAlreadyPresent") {
        if (retry_allowed) {
          LeaseGuard::WaitUntilLatestKnownExpiryTime();
          return AcquireBlobLease(location, lease_duration, allow_missing,
                                  /*retry_allowed=*/false);
        }
      }
      return ExceptionToStatus(exception, "Failed to acquire a lease on file '",
                               location.all, "': ", blob_url);
    }
    return lease_client;
  }

  /// \brief The default lease duration used for acquiring a lease on a container or blob.
  ///
  /// Azure Storage leases can be acquired for a duration of 15 to 60 seconds.
  ///
  /// Operations consisting of an unpredictable number of sub-operations should
  /// renew the lease periodically (heartbeat pattern) instead of acquiring an
  /// infinite lease (very bad idea for a library like Arrow).
  static constexpr auto kLeaseDuration = std::chrono::seconds{15};

  // These are conservative estimates of how long it takes for the client
  // request to reach the server counting from the moment the Azure SDK function
  // issuing the request is called. See their usage for more context.
  //
  // If the client connection to the server is unpredictably slow, operations
  // may fail, but due to the use of leases, the entire arrow::FileSystem
  // operation can be retried without risk of data loss. Thus, unexpected network
  // slow downs can be fixed with retries (either by some system using Arrow or
  // an user interactively retrying a failed operation).
  //
  // If a network is permanently slow, the lease time and these numbers should be
  // increased but not so much so that the client gives up an operation because the
  // values say it takes more time to reach the server than the remaining lease
  // time on the resources.
  //
  // NOTE: The initial constant values were chosen conservatively. If we learn,
  // from experience, that they are causing issues, we can increase them. And if
  // broadly applicable values aren't possible, we can make them configurable.
  static constexpr auto kTimeNeededForContainerDeletion = std::chrono::seconds{3};
  static constexpr auto kTimeNeededForContainerRename = std::chrono::seconds{3};
  static constexpr auto kTimeNeededForFileOrDirectoryRename = std::chrono::seconds{3};

 public:
  /// The conditions for a successful container rename are derived from the
  /// conditions for a successful `Move("/$src.container", "/$dest.container")`.
  /// The numbers here match the list in `Move`.
  ///
  /// 1. `src.container` must exist.
  /// 2. If `src.container` and `dest.container` are the same, do nothing and
  ///    return OK.
  /// 3. N/A.
  /// 4. N/A.
  /// 5. `dest.container` doesn't exist or is empty.
  ///    NOTE: one exception related to container Move is that when the
  ///    destination is empty we also require the source container to be empty,
  ///    because the only way to perform the "Move" is by deleting the source
  ///    instead of deleting the destination and renaming the source.
  Status RenameContainer(const AzureLocation& src, const AzureLocation& dest) {
    DCHECK(!src.container.empty() && src.path.empty());
    DCHECK(!dest.container.empty() && dest.path.empty());
    auto src_container_client = GetBlobContainerClient(src.container);

    // If src and dest are the same, we only have to check src exists.
    if (src.container == dest.container) {
      ARROW_ASSIGN_OR_RAISE(auto info,
                            GetContainerPropsAsFileInfo(src, src_container_client));
      if (info.type() == FileType::NotFound) {
        return PathNotFound(src);
      }
      DCHECK(info.type() == FileType::Directory);
      return Status::OK();
    }

    // Acquire a lease on the source container because (1) we need the lease
    // before rename and (2) it works as a way of checking the container exists.
    ARROW_ASSIGN_OR_RAISE(auto src_lease_client,
                          AcquireContainerLease(src, kLeaseDuration));
    LeaseGuard src_lease_guard{std::move(src_lease_client), kLeaseDuration};
    // Check dest.container doesn't exist or is empty.
    auto dest_container_client = GetBlobContainerClient(dest.container);
    std::optional<LeaseGuard> dest_lease_guard;
    bool dest_exists = false;
    bool dest_is_empty = false;
    ARROW_ASSIGN_OR_RAISE(
        auto dest_lease_client,
        AcquireContainerLease(dest, kLeaseDuration, /*allow_missing_container*/ true));
    if (dest_lease_client) {
      dest_lease_guard.emplace(std::move(dest_lease_client), kLeaseDuration);
      dest_exists = true;
      // Emptiness check after successful acquisition of the lease.
      Blobs::ListBlobsOptions list_blobs_options;
      list_blobs_options.PageSizeHint = 1;
      try {
        auto dest_list_response = dest_container_client.ListBlobs(list_blobs_options);
        dest_is_empty = dest_list_response.Blobs.empty();
        if (!dest_is_empty) {
          return NotEmpty(dest);
        }
      } catch (const Storage::StorageException& exception) {
        return ExceptionToStatus(exception, "Failed to check that '", dest.container,
                                 "' is empty: ", dest_container_client.GetUrl());
      }
    }
    DCHECK(!dest_exists || dest_is_empty);

    if (!dest_exists) {
      // Rename the source container.
      Blobs::RenameBlobContainerOptions options;
      options.SourceAccessConditions.LeaseId = src_lease_guard.LeaseId();
      try {
        src_lease_guard.BreakBeforeDeletion(kTimeNeededForContainerRename);
        blob_service_client_->RenameBlobContainer(src.container, dest.container, options);
        src_lease_guard.Forget();
      } catch (const Storage::StorageException& exception) {
        if (exception.StatusCode == Http::HttpStatusCode::BadRequest &&
            exception.ErrorCode == "InvalidQueryParameterValue") {
          auto param_name = exception.AdditionalInformation.find("QueryParameterName");
          if (param_name != exception.AdditionalInformation.end() &&
              param_name->second == "comp") {
            return ExceptionToStatus(
                exception, "The 'rename' operation is not supported on containers. ",
                "Attempting a rename of '", src.container, "' to '", dest.container,
                "': ", blob_service_client_->GetUrl());
          }
        }
        return ExceptionToStatus(exception, "Failed to rename container '", src.container,
                                 "' to '", dest.container,
                                 "': ", blob_service_client_->GetUrl());
      }
    } else if (dest_is_empty) {
      // Even if we deleted the empty dest.container, RenameBlobContainer() would still
      // fail because containers are not immediately deleted by the service -- they are
      // deleted asynchronously based on retention policies and non-deterministic behavior
      // of the garbage collection process.
      //
      // One way to still match POSIX rename semantics is to delete the src.container if
      // and only if it's empty because the final state would be equivalent to replacing
      // the dest.container with the src.container and its contents (which happens
      // to also be empty).
      Blobs::ListBlobsOptions list_blobs_options;
      list_blobs_options.PageSizeHint = 1;
      try {
        auto src_list_response = src_container_client.ListBlobs(list_blobs_options);
        if (!src_list_response.Blobs.empty()) {
          // Reminder: dest is used here because we're semantically replacing dest
          // with src. By deleting src if it's empty just like dest.
          return Status::IOError("Unable to replace empty container: '", dest.all, "'");
        }
        // Delete the source container now that we know it's empty.
        Blobs::DeleteBlobContainerOptions options;
        options.AccessConditions.LeaseId = src_lease_guard.LeaseId();
        DCHECK(dest_lease_guard.has_value());
        // Make sure lease on dest is still valid before deleting src. This is to ensure
        // the destination container is not deleted by another process/client before
        // Move() returns.
        if (!dest_lease_guard->StillValidFor(kTimeNeededForContainerDeletion)) {
          return Status::IOError("Unable to replace empty container: '", dest.all, "'. ",
                                 "Preparation for the operation took too long and a "
                                 "container lease expired.");
        }
        try {
          src_lease_guard.BreakBeforeDeletion(kTimeNeededForContainerDeletion);
          src_container_client.Delete(options);
          src_lease_guard.Forget();
        } catch (const Storage::StorageException& exception) {
          return ExceptionToStatus(exception, "Failed to delete empty container: '",
                                   src.container, "': ", src_container_client.GetUrl());
        }
      } catch (const Storage::StorageException& exception) {
        return ExceptionToStatus(exception, "Unable to replace empty container: '",
                                 dest.all, "': ", dest_container_client.GetUrl());
      }
=======
  Status DeleteFile(const AzureLocation& location) {
    RETURN_NOT_OK(ValidateFileLocation(location));
    auto file_client = datalake_service_client_->GetFileSystemClient(location.container)
                           .GetFileClient(location.path);
    try {
      auto response = file_client.Delete();
      // Only the "*IfExists" functions ever set Deleted to false.
      // All the others either succeed or throw an exception.
      DCHECK(response.Value.Deleted);
    } catch (const Storage::StorageException& exception) {
      if (exception.ErrorCode == "FilesystemNotFound" ||
          exception.ErrorCode == "PathNotFound") {
        return PathNotFound(location);
      }
      return ExceptionToStatus(exception, "Failed to delete a file: ", location.path,
                               ": ", file_client.GetUrl());
>>>>>>> abf4fbf9
    }
    return Status::OK();
  }

<<<<<<< HEAD
  Status MoveContainerToPath(const AzureLocation& src, const AzureLocation& dest) {
    DCHECK(!src.container.empty() && src.path.empty());
    DCHECK(!dest.container.empty() && !dest.path.empty());
    // Check Move pre-condition 1 -- `src` must exist.
    auto container_client = GetBlobContainerClient(src.container);
    ARROW_ASSIGN_OR_RAISE(auto src_info,
                          GetContainerPropsAsFileInfo(src, container_client));
    if (src_info.type() == FileType::NotFound) {
      return PathNotFound(src);
    }
    // Check Move pre-condition 2.
    if (src.container == dest.container) {
      return InvalidDirMoveToSubdir(src, dest);
    }
    // Instead of checking more pre-conditions, we just abort with a
    // NotImplemented status.
    return CrossContainerMoveNotImplemented(src, dest);
  }

  Status CreateContainerFromPath(const AzureLocation& src, const AzureLocation& dest) {
    DCHECK(!src.container.empty() && !src.path.empty());
    DCHECK(!dest.empty() && dest.path.empty());
    ARROW_ASSIGN_OR_RAISE(auto src_file_info, GetFileInfoOfPathWithinContainer(src));
    switch (src_file_info.type()) {
      case FileType::Unknown:
      case FileType::NotFound:
        return PathNotFound(src);
      case FileType::File:
        return Status::Invalid(
            "Creating files at '/' is not possible, only directories.");
      case FileType::Directory:
        break;
    }
    if (src.container == dest.container) {
      return InvalidDirMoveToSubdir(src, dest);
    }
    return CrossContainerMoveNotImplemented(src, dest);
  }

  Status MovePathWithDataLakeAPI(
      const DataLake::DataLakeFileSystemClient& src_adlfs_client,
      const AzureLocation& src, const AzureLocation& dest) {
    DCHECK(!src.container.empty() && !src.path.empty());
    DCHECK(!dest.container.empty() && !dest.path.empty());
    const auto src_path = std::string{internal::RemoveTrailingSlash(src.path)};
    const auto dest_path = std::string{internal::RemoveTrailingSlash(dest.path)};

    // Ensure that src exists and, if path has a trailing slash, that it's a directory.
    ARROW_ASSIGN_OR_RAISE(auto src_lease_client, AcquireBlobLease(src, kLeaseDuration));
    LeaseGuard src_lease_guard{std::move(src_lease_client), kLeaseDuration};
    // It might be necessary to check src is a directory 0-3 times in this function,
    // so we use a lazy evaluation function to avoid redundant calls to GetFileInfo().
    std::optional<bool> src_is_dir_opt{};
    auto src_is_dir_lazy = [&]() -> Result<bool> {
      if (src_is_dir_opt.has_value()) {
        return *src_is_dir_opt;
      }
      ARROW_ASSIGN_OR_RAISE(
          auto src_info, GetFileInfo(src_adlfs_client, src, src_lease_guard.LeaseId()));
      src_is_dir_opt = src_info.type() == FileType::Directory;
      return *src_is_dir_opt;
    };
    // src must be a directory if it has a trailing slash.
    if (internal::HasTrailingSlash(src.path)) {
      ARROW_ASSIGN_OR_RAISE(auto src_is_dir, src_is_dir_lazy());
      if (!src_is_dir) {
        return NotADir(src);
      }
    }
    // The Azure SDK and the backend don't perform many important checks, so we have to
    // do them ourselves. Additionally, based on many tests on a default-configuration
    // storage account, if the destination is an empty directory, the rename operation
    // will most likely fail due to a timeout. Providing both leases -- to source and
    // destination -- seems to have made things work.
    ARROW_ASSIGN_OR_RAISE(auto dest_lease_client,
                          AcquireBlobLease(dest, kLeaseDuration, /*allow_missing=*/true));
    std::optional<LeaseGuard> dest_lease_guard;
    if (dest_lease_client) {
      dest_lease_guard.emplace(std::move(dest_lease_client), kLeaseDuration);
      // Perform all the checks on dest (and src) before proceeding with the rename.
      auto dest_adlfs_client = GetFileSystemClient(dest.container);
      ARROW_ASSIGN_OR_RAISE(auto dest_info, GetFileInfo(dest_adlfs_client, dest,
                                                        dest_lease_guard->LeaseId()));
      if (dest_info.type() == FileType::Directory) {
        ARROW_ASSIGN_OR_RAISE(auto src_is_dir, src_is_dir_lazy());
        if (!src_is_dir) {
          // If src is a regular file, complain that dest is a directory
          // like POSIX rename() does.
          return internal::IsADir(dest.all);
        }
      } else {
        if (internal::HasTrailingSlash(dest.path)) {
          return NotADir(dest);
        }
      }
    } else {
      // If the destination has trailing slash, we would have to check that it's a
      // directory, but since it doesn't exist we must return PathNotFound...
      if (internal::HasTrailingSlash(dest.path)) {
        // ...unless the src is a directory, in which case we can proceed with the rename.
        ARROW_ASSIGN_OR_RAISE(auto src_is_dir, src_is_dir_lazy());
        if (!src_is_dir) {
          return PathNotFound(dest);
        }
      }
    }

    try {
      // NOTE: The Azure SDK provides a RenameDirectory() function, but the
      // implementation is the same as RenameFile() with the only difference being
      // the type of the returned object (DataLakeDirectoryClient vs DataLakeFileClient).
      //
      // If we call RenameDirectory() and the source is a file, no error would
      // be returned and the file would be renamed just fine (!).
      //
      // Since we don't use the returned object, we can just use RenameFile() for both
      // files and directories. Ideally, the SDK would simply expose the PathClient
      // that it uses internally for both files and directories.
      DataLake::RenameFileOptions options;
      options.DestinationFileSystem = dest.container;
      options.SourceAccessConditions.LeaseId = src_lease_guard.LeaseId();
      if (dest_lease_guard.has_value()) {
        options.AccessConditions.LeaseId = dest_lease_guard->LeaseId();
      }
      src_lease_guard.BreakBeforeDeletion(kTimeNeededForFileOrDirectoryRename);
      src_adlfs_client.RenameFile(src_path, dest_path, options);
      src_lease_guard.Forget();
    } catch (const Storage::StorageException& exception) {
      // https://learn.microsoft.com/en-gb/rest/api/storageservices/datalakestoragegen2/path/create
      if (exception.StatusCode == Http::HttpStatusCode::NotFound) {
        if (exception.ErrorCode == "PathNotFound") {
          return PathNotFound(src);
        }
        // "FilesystemNotFound" could be triggered by the source or destination filesystem
        // not existing, but since we already checked the source filesystem exists (and
        // hold a lease to it), we can assume the destination filesystem is the one the
        // doesn't exist.
        if (exception.ErrorCode == "FilesystemNotFound" ||
            exception.ErrorCode == "RenameDestinationParentPathNotFound") {
          return DestinationParentPathNotFound(dest);
        }
      } else if (exception.StatusCode == Http::HttpStatusCode::Conflict &&
                 exception.ErrorCode == "PathAlreadyExists") {
        // "PathAlreadyExists" is only produced when the destination exists and is a
        // non-empty directory, so we produce the appropriate error.
        return NotEmpty(dest);
      }
      return ExceptionToStatus(exception, "Failed to rename '", src.all, "' to '",
                               dest.all, "': ", src_adlfs_client.GetUrl());
    }
    return Status::OK();
  }

  Status MovePathUsingBlobsAPI(const AzureLocation& src, const AzureLocation& dest) {
    DCHECK(!src.container.empty() && !src.path.empty());
    DCHECK(!dest.container.empty() && !dest.path.empty());
    if (src.container != dest.container) {
      ARROW_ASSIGN_OR_RAISE(auto src_file_info, GetFileInfoOfPathWithinContainer(src));
      if (src_file_info.type() == FileType::NotFound) {
        return PathNotFound(src);
      }
      return CrossContainerMoveNotImplemented(src, dest);
    }
    return Status::NotImplemented("The Azure FileSystem is not fully implemented");
  }

  Status MovePath(const AzureLocation& src, const AzureLocation& dest) {
    DCHECK(!src.container.empty() && !src.path.empty());
    DCHECK(!dest.container.empty() && !dest.path.empty());
    auto src_adlfs_client = GetFileSystemClient(src.container);
    ARROW_ASSIGN_OR_RAISE(auto hns_support,
                          HierarchicalNamespaceSupport(src_adlfs_client));
    if (hns_support == HNSSupport::kContainerNotFound) {
      return PathNotFound(src);
    }
    if (hns_support == HNSSupport::kEnabled) {
      return MovePathWithDataLakeAPI(src_adlfs_client, src, dest);
    }
    DCHECK_EQ(hns_support, HNSSupport::kDisabled);
    return MovePathUsingBlobsAPI(src, dest);
  }

=======
>>>>>>> abf4fbf9
  Status CopyFile(const AzureLocation& src, const AzureLocation& dest) {
    RETURN_NOT_OK(ValidateFileLocation(src));
    RETURN_NOT_OK(ValidateFileLocation(dest));
    if (src == dest) {
      return Status::OK();
    }
    auto dest_blob_client = GetBlobClient(dest.container, dest.path);
    auto src_url = GetBlobClient(src.container, src.path).GetUrl();
    try {
      dest_blob_client.CopyFromUri(src_url);
    } catch (const Storage::StorageException& exception) {
      return ExceptionToStatus(exception, "Failed to copy a blob. (", src_url, " -> ",
                               dest_blob_client.GetUrl(), ")");
    }
    return Status::OK();
  }
};

std::atomic<LeaseGuard::SteadyClock::time_point> LeaseGuard::latest_known_expiry_time_ =
    SteadyClock::time_point{SteadyClock::duration::zero()};

AzureFileSystem::AzureFileSystem(std::unique_ptr<Impl>&& impl)
    : FileSystem(impl->io_context()), impl_(std::move(impl)) {
  default_async_is_sync_ = false;
}

void AzureFileSystem::ForceCachedHierarchicalNamespaceSupport(int hns_support) {
  impl_->ForceCachedHierarchicalNamespaceSupport(hns_support);
}

Result<std::shared_ptr<AzureFileSystem>> AzureFileSystem::Make(
    const AzureOptions& options, const io::IOContext& io_context) {
  ARROW_ASSIGN_OR_RAISE(auto impl, AzureFileSystem::Impl::Make(options, io_context));
  return std::shared_ptr<AzureFileSystem>(new AzureFileSystem(std::move(impl)));
}

const AzureOptions& AzureFileSystem::options() const { return impl_->options(); }

bool AzureFileSystem::Equals(const FileSystem& other) const {
  if (this == &other) {
    return true;
  }
  if (other.type_name() != type_name()) {
    return false;
  }
  const auto& azure_fs = ::arrow::internal::checked_cast<const AzureFileSystem&>(other);
  return options().Equals(azure_fs.options());
}

Result<FileInfo> AzureFileSystem::GetFileInfo(const std::string& path) {
  ARROW_ASSIGN_OR_RAISE(auto location, AzureLocation::FromString(path));
  if (location.container.empty()) {
    DCHECK(location.path.empty());
    // Root directory of the storage account.
    return FileInfo{"", FileType::Directory};
  }
  if (location.path.empty()) {
    // We have a container, but no path within the container.
    // The container itself represents a directory.
    auto container_client = impl_->GetBlobContainerClient(location.container);
    return GetContainerPropsAsFileInfo(location, container_client);
  }
  return impl_->GetFileInfoOfPathWithinContainer(location);
}

Result<FileInfoVector> AzureFileSystem::GetFileInfo(const FileSelector& select) {
  Core::Context context;
  Azure::Nullable<int32_t> page_size_hint;  // unspecified
  FileInfoVector results;
  RETURN_NOT_OK(
      impl_->GetFileInfoWithSelector(context, page_size_hint, select, &results));
  return {std::move(results)};
}

Status AzureFileSystem::CreateDir(const std::string& path, bool recursive) {
  ARROW_ASSIGN_OR_RAISE(auto location, AzureLocation::FromString(path));
  if (location.container.empty()) {
    return Status::Invalid("CreateDir requires a non-empty path.");
  }

  auto container_client = impl_->GetBlobContainerClient(location.container);
  if (location.path.empty()) {
    // If the path is just the container, the parent (root) trivially exists,
    // and the CreateDir operation comes down to just creating the container.
    return CreateContainerIfNotExists(location.container, container_client);
  }

  auto adlfs_client = impl_->GetFileSystemClient(location.container);
  ARROW_ASSIGN_OR_RAISE(auto hns_support,
                        impl_->HierarchicalNamespaceSupport(adlfs_client));
  if (hns_support == HNSSupport::kContainerNotFound) {
    if (!recursive) {
      auto parent = location.parent();
      return PathNotFound(parent);
    }
    RETURN_NOT_OK(CreateContainerIfNotExists(location.container, container_client));
    // Perform a second check for HNS support after creating the container.
    ARROW_ASSIGN_OR_RAISE(hns_support, impl_->HierarchicalNamespaceSupport(adlfs_client));
    if (hns_support == HNSSupport::kContainerNotFound) {
      // We only get kContainerNotFound if we are unable to read the properties of the
      // container we just created. This is very unlikely, but theoretically possible in
      // a concurrent system, so the error is handled to avoid infinite recursion.
      return Status::IOError("Unable to read properties of a newly created container: ",
                             location.container, ": " + container_client.GetUrl());
    }
  }
  // CreateDirOnFileSystem and CreateDirOnContainer can handle the container
  // not existing which is useful and necessary here since the only reason
  // a container was created above was to check for HNS support when it wasn't
  // cached yet.
  if (hns_support == HNSSupport::kEnabled) {
    return impl_->CreateDirOnFileSystem(adlfs_client, location, recursive);
  }
  DCHECK_EQ(hns_support, HNSSupport::kDisabled);
  return impl_->CreateDirOnContainer(container_client, location, recursive);
}

Status AzureFileSystem::DeleteDir(const std::string& path) {
  ARROW_ASSIGN_OR_RAISE(auto location, AzureLocation::FromString(path));
  if (location.container.empty()) {
    return Status::Invalid("DeleteDir requires a non-empty path.");
  }
  if (location.path.empty()) {
    auto container_client = impl_->GetBlobContainerClient(location.container);
    return impl_->DeleteContainer(container_client, location);
  }

  auto adlfs_client = impl_->GetFileSystemClient(location.container);
  ARROW_ASSIGN_OR_RAISE(auto hns_support,
                        impl_->HierarchicalNamespaceSupport(adlfs_client));
  if (hns_support == HNSSupport::kContainerNotFound) {
    return PathNotFound(location);
  }
  if (hns_support == HNSSupport::kEnabled) {
    return impl_->DeleteDirOnFileSystem(adlfs_client, location, /*recursive=*/true,
                                        /*require_dir_to_exist=*/true);
  }
  DCHECK_EQ(hns_support, HNSSupport::kDisabled);
  auto container_client = impl_->GetBlobContainerClient(location.container);
  return impl_->DeleteDirContentsOnContainer(container_client, location,
                                             /*require_dir_to_exist=*/true,
                                             /*preserve_dir_marker_blob=*/false,
                                             "DeleteDir");
}

Status AzureFileSystem::DeleteDirContents(const std::string& path, bool missing_dir_ok) {
  ARROW_ASSIGN_OR_RAISE(auto location, AzureLocation::FromString(path));
  if (location.container.empty()) {
    return internal::InvalidDeleteDirContents(location.all);
  }

  auto adlfs_client = impl_->GetFileSystemClient(location.container);
  ARROW_ASSIGN_OR_RAISE(auto hns_support,
                        impl_->HierarchicalNamespaceSupport(adlfs_client));
  if (hns_support == HNSSupport::kContainerNotFound) {
    return missing_dir_ok ? Status::OK() : PathNotFound(location);
  }

  if (hns_support == HNSSupport::kEnabled) {
    return impl_->DeleteDirContentsOnFileSystem(adlfs_client, location, missing_dir_ok);
  }
  auto container_client = impl_->GetBlobContainerClient(location.container);
  return impl_->DeleteDirContentsOnContainer(container_client, location,
                                             /*require_dir_to_exist=*/!missing_dir_ok,
                                             /*preserve_dir_marker_blob=*/true,
                                             "DeleteDirContents");
}

Status AzureFileSystem::DeleteRootDirContents() {
  return Status::NotImplemented("Cannot delete all Azure Blob Storage containers");
}

Status AzureFileSystem::DeleteFile(const std::string& path) {
  ARROW_ASSIGN_OR_RAISE(auto location, AzureLocation::FromString(path));
  return impl_->DeleteFile(location);
}

Status AzureFileSystem::Move(const std::string& src, const std::string& dest) {
  ARROW_ASSIGN_OR_RAISE(auto src_location, AzureLocation::FromString(src));
  ARROW_ASSIGN_OR_RAISE(auto dest_location, AzureLocation::FromString(dest));
  if (src_location.container.empty()) {
    return Status::Invalid("Move requires a non-empty source path.");
  }
  if (dest_location.container.empty()) {
    return Status::Invalid("Move requires a non-empty destination path.");
  }
  if (src_location.path.empty()) {
    if (dest_location.path.empty()) {
      return impl_->RenameContainer(src_location, dest_location);
    }
    return impl_->MoveContainerToPath(src_location, dest_location);
  }
  if (dest_location.path.empty()) {
    return impl_->CreateContainerFromPath(src_location, dest_location);
  }
  return impl_->MovePath(src_location, dest_location);
}

Status AzureFileSystem::CopyFile(const std::string& src, const std::string& dest) {
  ARROW_ASSIGN_OR_RAISE(auto src_location, AzureLocation::FromString(src));
  ARROW_ASSIGN_OR_RAISE(auto dest_location, AzureLocation::FromString(dest));
  return impl_->CopyFile(src_location, dest_location);
}

Result<std::shared_ptr<io::InputStream>> AzureFileSystem::OpenInputStream(
    const std::string& path) {
  ARROW_ASSIGN_OR_RAISE(auto location, AzureLocation::FromString(path));
  return impl_->OpenInputFile(location, this);
}

Result<std::shared_ptr<io::InputStream>> AzureFileSystem::OpenInputStream(
    const FileInfo& info) {
  return impl_->OpenInputFile(info, this);
}

Result<std::shared_ptr<io::RandomAccessFile>> AzureFileSystem::OpenInputFile(
    const std::string& path) {
  ARROW_ASSIGN_OR_RAISE(auto location, AzureLocation::FromString(path));
  return impl_->OpenInputFile(location, this);
}

Result<std::shared_ptr<io::RandomAccessFile>> AzureFileSystem::OpenInputFile(
    const FileInfo& info) {
  return impl_->OpenInputFile(info, this);
}

Result<std::shared_ptr<io::OutputStream>> AzureFileSystem::OpenOutputStream(
    const std::string& path, const std::shared_ptr<const KeyValueMetadata>& metadata) {
  ARROW_ASSIGN_OR_RAISE(auto location, AzureLocation::FromString(path));
  return impl_->OpenAppendStream(location, metadata, true, this);
}

Result<std::shared_ptr<io::OutputStream>> AzureFileSystem::OpenAppendStream(
    const std::string& path, const std::shared_ptr<const KeyValueMetadata>& metadata) {
  ARROW_ASSIGN_OR_RAISE(auto location, AzureLocation::FromString(path));
  return impl_->OpenAppendStream(location, metadata, false, this);
}

}  // namespace arrow::fs<|MERGE_RESOLUTION|>--- conflicted
+++ resolved
@@ -1924,7 +1924,26 @@
     }
   }
 
-<<<<<<< HEAD
+  Status DeleteFile(const AzureLocation& location) {
+    RETURN_NOT_OK(ValidateFileLocation(location));
+    auto file_client = datalake_service_client_->GetFileSystemClient(location.container)
+                           .GetFileClient(location.path);
+    try {
+      auto response = file_client.Delete();
+      // Only the "*IfExists" functions ever set Deleted to false.
+      // All the others either succeed or throw an exception.
+      DCHECK(response.Value.Deleted);
+    } catch (const Storage::StorageException& exception) {
+      if (exception.ErrorCode == "FilesystemNotFound" ||
+          exception.ErrorCode == "PathNotFound") {
+        return PathNotFound(location);
+      }
+      return ExceptionToStatus(exception, "Failed to delete a file: ", location.path,
+                               ": ", file_client.GetUrl());
+    }
+    return Status::OK();
+  }
+
  private:
   /// \brief Create a BlobLeaseClient and acquire a lease on the container.
   ///
@@ -2165,29 +2184,10 @@
         return ExceptionToStatus(exception, "Unable to replace empty container: '",
                                  dest.all, "': ", dest_container_client.GetUrl());
       }
-=======
-  Status DeleteFile(const AzureLocation& location) {
-    RETURN_NOT_OK(ValidateFileLocation(location));
-    auto file_client = datalake_service_client_->GetFileSystemClient(location.container)
-                           .GetFileClient(location.path);
-    try {
-      auto response = file_client.Delete();
-      // Only the "*IfExists" functions ever set Deleted to false.
-      // All the others either succeed or throw an exception.
-      DCHECK(response.Value.Deleted);
-    } catch (const Storage::StorageException& exception) {
-      if (exception.ErrorCode == "FilesystemNotFound" ||
-          exception.ErrorCode == "PathNotFound") {
-        return PathNotFound(location);
-      }
-      return ExceptionToStatus(exception, "Failed to delete a file: ", location.path,
-                               ": ", file_client.GetUrl());
->>>>>>> abf4fbf9
     }
     return Status::OK();
   }
 
-<<<<<<< HEAD
   Status MoveContainerToPath(const AzureLocation& src, const AzureLocation& dest) {
     DCHECK(!src.container.empty() && src.path.empty());
     DCHECK(!dest.container.empty() && !dest.path.empty());
@@ -2370,8 +2370,6 @@
     return MovePathUsingBlobsAPI(src, dest);
   }
 
-=======
->>>>>>> abf4fbf9
   Status CopyFile(const AzureLocation& src, const AzureLocation& dest) {
     RETURN_NOT_OK(ValidateFileLocation(src));
     RETURN_NOT_OK(ValidateFileLocation(dest));
