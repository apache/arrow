// Licensed to the Apache Software Foundation (ASF) under one
// or more contributor license agreements.  See the NOTICE file
// distributed with this work for additional information
// regarding copyright ownership.  The ASF licenses this file
// to you under the Apache License, Version 2.0 (the
// "License"); you may not use this file except in compliance
// with the License.  You may obtain a copy of the License at
//
//   http://www.apache.org/licenses/LICENSE-2.0
//
// Unless required by applicable law or agreed to in writing,
// software distributed under the License is distributed on an
// "AS IS" BASIS, WITHOUT WARRANTIES OR CONDITIONS OF ANY
// KIND, either express or implied.  See the License for the
// specific language governing permissions and limitations
// under the License.

#include "arrow/filesystem/s3fs.h"

#include <algorithm>
#include <atomic>
#include <chrono>
#include <condition_variable>
#include <functional>
#include <memory>
#include <mutex>
#include <optional>
#include <shared_mutex>
#include <sstream>
#include <thread>
#include <unordered_map>
#include <unordered_set>
#include <utility>

#ifdef _WIN32
// Undefine preprocessor macros that interfere with AWS function / method names
#ifdef GetMessage
#undef GetMessage
#endif
#ifdef GetObject
#undef GetObject
#endif
#endif

#include <aws/core/Aws.h>
#include <aws/core/Region.h>
#include <aws/core/VersionConfig.h>
#include <aws/core/auth/AWSCredentials.h>
#include <aws/core/auth/AWSCredentialsProviderChain.h>
#include <aws/core/auth/STSCredentialsProvider.h>
#include <aws/core/client/DefaultRetryStrategy.h>
#include <aws/core/client/RetryStrategy.h>
#include <aws/core/http/HttpResponse.h>
#include <aws/core/utils/Outcome.h>
#include <aws/core/utils/logging/ConsoleLogSystem.h>
#include <aws/core/utils/stream/PreallocatedStreamBuf.h>
#include <aws/core/utils/xml/XmlSerializer.h>
#include <aws/identity-management/auth/STSAssumeRoleCredentialsProvider.h>
#include <aws/s3/S3Client.h>
#include <aws/s3/S3Errors.h>
#include <aws/s3/model/AbortMultipartUploadRequest.h>
#include <aws/s3/model/CompleteMultipartUploadRequest.h>
#include <aws/s3/model/CompletedMultipartUpload.h>
#include <aws/s3/model/CompletedPart.h>
#include <aws/s3/model/CopyObjectRequest.h>
#include <aws/s3/model/CreateBucketRequest.h>
#include <aws/s3/model/CreateMultipartUploadRequest.h>
#include <aws/s3/model/DeleteBucketRequest.h>
#include <aws/s3/model/DeleteObjectRequest.h>
#include <aws/s3/model/DeleteObjectsRequest.h>
#include <aws/s3/model/GetObjectRequest.h>
#include <aws/s3/model/HeadBucketRequest.h>
#include <aws/s3/model/HeadObjectRequest.h>
#include <aws/s3/model/ListBucketsResult.h>
#include <aws/s3/model/ListObjectsV2Request.h>
#include <aws/s3/model/ObjectCannedACL.h>
#include <aws/s3/model/PutObjectRequest.h>
#include <aws/s3/model/PutObjectResult.h>
#include <aws/s3/model/UploadPartRequest.h>

// AWS_SDK_VERSION_{MAJOR,MINOR,PATCH} are available since 1.9.7.
#if defined(AWS_SDK_VERSION_MAJOR) && defined(AWS_SDK_VERSION_MINOR) && \
    defined(AWS_SDK_VERSION_PATCH)
// Redundant "(...)" are for suppressing "Weird number of spaces at
// line-start. Are you using a 2-space indent? [whitespace/indent]
// [3]" errors...
#define ARROW_AWS_SDK_VERSION_CHECK(major, minor, patch)                      \
  ((AWS_SDK_VERSION_MAJOR > (major) ||                                        \
    (AWS_SDK_VERSION_MAJOR == (major) && AWS_SDK_VERSION_MINOR > (minor)) ||  \
    ((AWS_SDK_VERSION_MAJOR == (major) && AWS_SDK_VERSION_MINOR == (minor) && \
      AWS_SDK_VERSION_PATCH >= (patch)))))
#else
#define ARROW_AWS_SDK_VERSION_CHECK(major, minor, patch) 0
#endif

// This feature is available since 1.9.0 but
// AWS_SDK_VERSION_{MAJOR,MINOR,PATCH} are available since 1.9.7. So
// we can't use this feature for [1.9.0,1.9.6]. If it's a problem,
// please report it to our issue tracker.
#if ARROW_AWS_SDK_VERSION_CHECK(1, 9, 0)
#define ARROW_S3_HAS_CRT
#endif

#if ARROW_AWS_SDK_VERSION_CHECK(1, 10, 0)
#define ARROW_S3_HAS_S3CLIENT_CONFIGURATION
#endif

#ifdef ARROW_S3_HAS_CRT
#include <aws/crt/io/Bootstrap.h>
#include <aws/crt/io/EventLoopGroup.h>
#include <aws/crt/io/HostResolver.h>
#endif

#ifdef ARROW_S3_HAS_S3CLIENT_CONFIGURATION
#include <aws/s3/S3ClientConfiguration.h>
#include <aws/s3/S3EndpointProvider.h>
#endif

#include "arrow/util/windows_fixup.h"

#include "arrow/buffer.h"
#include "arrow/filesystem/filesystem.h"
#include "arrow/filesystem/path_util.h"
#include "arrow/filesystem/s3_internal.h"
#include "arrow/filesystem/util_internal.h"
#include "arrow/io/interfaces.h"
#include "arrow/io/memory.h"
#include "arrow/io/util_internal.h"
#include "arrow/result.h"
#include "arrow/status.h"
#include "arrow/util/async_generator.h"
#include "arrow/util/async_util.h"
#include "arrow/util/checked_cast.h"
#include "arrow/util/future.h"
#include "arrow/util/io_util.h"
#include "arrow/util/key_value_metadata.h"
#include "arrow/util/logging.h"
#include "arrow/util/string.h"
#include "arrow/util/task_group.h"
#include "arrow/util/thread_pool.h"

namespace arrow::fs {

using ::Aws::Client::AWSError;
using ::Aws::S3::S3Errors;
namespace S3Model = Aws::S3::Model;

using ::arrow::internal::TaskGroup;
using ::arrow::internal::ToChars;
using ::arrow::io::internal::SubmitIO;
using ::arrow::util::Uri;

using internal::ConnectRetryStrategy;
using internal::DetectS3Backend;
using internal::ErrorToStatus;
using internal::FromAwsDatetime;
using internal::FromAwsString;
using internal::IsAlreadyExists;
using internal::IsNotFound;
using internal::OutcomeToResult;
using internal::OutcomeToStatus;
using internal::S3Backend;
using internal::ToAwsString;
using internal::ToURLEncodedAwsString;

static constexpr const char kSep = '/';
static constexpr const char kAwsEndpointUrlEnvVar[] = "AWS_ENDPOINT_URL";
static constexpr const char kAwsEndpointUrlS3EnvVar[] = "AWS_ENDPOINT_URL_S3";
static constexpr const char kAwsDirectoryContentType[] = "application/x-directory";

// -----------------------------------------------------------------------
// S3ProxyOptions implementation

Result<S3ProxyOptions> S3ProxyOptions::FromUri(const Uri& uri) {
  S3ProxyOptions options;

  options.scheme = uri.scheme();
  options.host = uri.host();
  options.port = uri.port();
  options.username = uri.username();
  options.password = uri.password();

  return options;
}

Result<S3ProxyOptions> S3ProxyOptions::FromUri(const std::string& uri_string) {
  Uri uri;
  RETURN_NOT_OK(uri.Parse(uri_string));
  return FromUri(uri);
}

bool S3ProxyOptions::Equals(const S3ProxyOptions& other) const {
  return (scheme == other.scheme && host == other.host && port == other.port &&
          username == other.username && password == other.password);
}

// -----------------------------------------------------------------------
// AwsRetryStrategy implementation

class AwsRetryStrategy : public S3RetryStrategy {
 public:
  explicit AwsRetryStrategy(std::shared_ptr<Aws::Client::RetryStrategy> retry_strategy)
      : retry_strategy_(std::move(retry_strategy)) {}

  bool ShouldRetry(const AWSErrorDetail& detail, int64_t attempted_retries) override {
    Aws::Client::AWSError<Aws::Client::CoreErrors> error = DetailToError(detail);
    return retry_strategy_->ShouldRetry(
        error, static_cast<long>(attempted_retries));  // NOLINT: runtime/int
  }

  int64_t CalculateDelayBeforeNextRetry(const AWSErrorDetail& detail,
                                        int64_t attempted_retries) override {
    Aws::Client::AWSError<Aws::Client::CoreErrors> error = DetailToError(detail);
    return retry_strategy_->CalculateDelayBeforeNextRetry(
        error, static_cast<long>(attempted_retries));  // NOLINT: runtime/int
  }

 private:
  std::shared_ptr<Aws::Client::RetryStrategy> retry_strategy_;
  static Aws::Client::AWSError<Aws::Client::CoreErrors> DetailToError(
      const S3RetryStrategy::AWSErrorDetail& detail) {
    auto exception_name = ToAwsString(detail.exception_name);
    auto message = ToAwsString(detail.message);
    auto errors = Aws::Client::AWSError<Aws::Client::CoreErrors>(
        static_cast<Aws::Client::CoreErrors>(detail.error_type), exception_name, message,
        detail.should_retry);
    return errors;
  }
};

std::shared_ptr<S3RetryStrategy> S3RetryStrategy::GetAwsDefaultRetryStrategy(
    int64_t max_attempts) {
  return std::make_shared<AwsRetryStrategy>(
      std::make_shared<Aws::Client::DefaultRetryStrategy>(
          static_cast<long>(max_attempts)));  // NOLINT: runtime/int
}

std::shared_ptr<S3RetryStrategy> S3RetryStrategy::GetAwsStandardRetryStrategy(
    int64_t max_attempts) {
  return std::make_shared<AwsRetryStrategy>(
      std::make_shared<Aws::Client::StandardRetryStrategy>(
          static_cast<long>(max_attempts)));  // NOLINT: runtime/int
}

// -----------------------------------------------------------------------
// S3Options implementation

S3Options::S3Options() {
  DCHECK(IsS3Initialized()) << "Must initialize S3 before using S3Options";
}

void S3Options::ConfigureDefaultCredentials() {
  credentials_provider =
      std::make_shared<Aws::Auth::DefaultAWSCredentialsProviderChain>();
  credentials_kind = S3CredentialsKind::Default;
}

void S3Options::ConfigureAnonymousCredentials() {
  credentials_provider = std::make_shared<Aws::Auth::AnonymousAWSCredentialsProvider>();
  credentials_kind = S3CredentialsKind::Anonymous;
}

void S3Options::ConfigureAccessKey(const std::string& access_key,
                                   const std::string& secret_key,
                                   const std::string& session_token) {
  credentials_provider = std::make_shared<Aws::Auth::SimpleAWSCredentialsProvider>(
      ToAwsString(access_key), ToAwsString(secret_key), ToAwsString(session_token));
  credentials_kind = S3CredentialsKind::Explicit;
}

void S3Options::ConfigureAssumeRoleCredentials(
    const std::string& role_arn, const std::string& session_name,
    const std::string& external_id, int load_frequency,
    const std::shared_ptr<Aws::STS::STSClient>& stsClient) {
  credentials_provider = std::make_shared<Aws::Auth::STSAssumeRoleCredentialsProvider>(
      ToAwsString(role_arn), ToAwsString(session_name), ToAwsString(external_id),
      load_frequency, stsClient);
  credentials_kind = S3CredentialsKind::Role;
}

void S3Options::ConfigureAssumeRoleWithWebIdentityCredentials() {
  // The AWS SDK uses environment variables AWS_DEFAULT_REGION,
  // AWS_ROLE_ARN, AWS_WEB_IDENTITY_TOKEN_FILE and AWS_ROLE_SESSION_NAME
  // to configure the required credentials
  credentials_provider =
      std::make_shared<Aws::Auth::STSAssumeRoleWebIdentityCredentialsProvider>();
  credentials_kind = S3CredentialsKind::WebIdentity;
}

std::string S3Options::GetAccessKey() const {
  auto credentials = credentials_provider->GetAWSCredentials();
  return std::string(FromAwsString(credentials.GetAWSAccessKeyId()));
}

std::string S3Options::GetSecretKey() const {
  auto credentials = credentials_provider->GetAWSCredentials();
  return std::string(FromAwsString(credentials.GetAWSSecretKey()));
}

std::string S3Options::GetSessionToken() const {
  auto credentials = credentials_provider->GetAWSCredentials();
  return std::string(FromAwsString(credentials.GetSessionToken()));
}

S3Options S3Options::Defaults() {
  S3Options options;
  options.ConfigureDefaultCredentials();
  return options;
}

S3Options S3Options::Anonymous() {
  S3Options options;
  options.ConfigureAnonymousCredentials();
  return options;
}

S3Options S3Options::FromAccessKey(const std::string& access_key,
                                   const std::string& secret_key,
                                   const std::string& session_token) {
  S3Options options;
  options.ConfigureAccessKey(access_key, secret_key, session_token);
  return options;
}

S3Options S3Options::FromAssumeRole(
    const std::string& role_arn, const std::string& session_name,
    const std::string& external_id, int load_frequency,
    const std::shared_ptr<Aws::STS::STSClient>& stsClient) {
  S3Options options;
  options.role_arn = role_arn;
  options.session_name = session_name;
  options.external_id = external_id;
  options.load_frequency = load_frequency;
  options.ConfigureAssumeRoleCredentials(role_arn, session_name, external_id,
                                         load_frequency, stsClient);
  return options;
}

S3Options S3Options::FromAssumeRoleWithWebIdentity() {
  S3Options options;
  options.ConfigureAssumeRoleWithWebIdentityCredentials();
  return options;
}

Result<S3Options> S3Options::FromUri(const Uri& uri, std::string* out_path) {
  S3Options options;

  const auto bucket = uri.host();
  auto path = uri.path();
  if (bucket.empty()) {
    if (!path.empty()) {
      return Status::Invalid("Missing bucket name in S3 URI");
    }
  } else {
    if (path.empty()) {
      path = bucket;
    } else {
      if (path[0] != '/') {
        return Status::Invalid("S3 URI should be absolute, not relative");
      }
      path = bucket + path;
    }
  }
  if (out_path != nullptr) {
    *out_path = std::string(internal::RemoveTrailingSlash(path));
  }

  std::unordered_map<std::string, std::string> options_map;
  ARROW_ASSIGN_OR_RAISE(const auto options_items, uri.query_items());
  for (const auto& kv : options_items) {
    options_map.emplace(kv.first, kv.second);
  }

  const auto username = uri.username();
  if (!username.empty()) {
    options.ConfigureAccessKey(username, uri.password());
  } else {
    options.ConfigureDefaultCredentials();
  }
  // Prefer AWS service-specific endpoint url
  auto s3_endpoint_env = arrow::internal::GetEnvVar(kAwsEndpointUrlS3EnvVar);
  if (s3_endpoint_env.ok()) {
    options.endpoint_override = *s3_endpoint_env;
  } else {
    auto endpoint_env = arrow::internal::GetEnvVar(kAwsEndpointUrlEnvVar);
    if (endpoint_env.ok()) {
      options.endpoint_override = *endpoint_env;
    }
  }

  bool region_set = false;
  for (const auto& kv : options_map) {
    if (kv.first == "region") {
      options.region = kv.second;
      region_set = true;
    } else if (kv.first == "scheme") {
      options.scheme = kv.second;
    } else if (kv.first == "endpoint_override") {
      options.endpoint_override = kv.second;
    } else if (kv.first == "allow_bucket_creation") {
      ARROW_ASSIGN_OR_RAISE(options.allow_bucket_creation,
                            ::arrow::internal::ParseBoolean(kv.second));
    } else if (kv.first == "allow_bucket_deletion") {
      ARROW_ASSIGN_OR_RAISE(options.allow_bucket_deletion,
                            ::arrow::internal::ParseBoolean(kv.second));
    } else {
      return Status::Invalid("Unexpected query parameter in S3 URI: '", kv.first, "'");
    }
  }

  if (!region_set && !bucket.empty() && options.endpoint_override.empty()) {
    // XXX Should we use a dedicated resolver with the given credentials?
    ARROW_ASSIGN_OR_RAISE(options.region, ResolveS3BucketRegion(bucket));
  }

  return options;
}

Result<S3Options> S3Options::FromUri(const std::string& uri_string,
                                     std::string* out_path) {
  Uri uri;
  RETURN_NOT_OK(uri.Parse(uri_string));
  return FromUri(uri, out_path);
}

bool S3Options::Equals(const S3Options& other) const {
  const int64_t default_metadata_size = default_metadata ? default_metadata->size() : 0;
  const bool default_metadata_equals =
      default_metadata_size
          ? (other.default_metadata && other.default_metadata->Equals(*default_metadata))
          : (!other.default_metadata || other.default_metadata->size() == 0);
  return (region == other.region && connect_timeout == other.connect_timeout &&
          request_timeout == other.request_timeout &&
          endpoint_override == other.endpoint_override && scheme == other.scheme &&
          role_arn == other.role_arn && session_name == other.session_name &&
          external_id == other.external_id && load_frequency == other.load_frequency &&
          proxy_options.Equals(other.proxy_options) &&
          credentials_kind == other.credentials_kind &&
          background_writes == other.background_writes &&
          allow_bucket_creation == other.allow_bucket_creation &&
          allow_bucket_deletion == other.allow_bucket_deletion &&
          default_metadata_equals && GetAccessKey() == other.GetAccessKey() &&
          GetSecretKey() == other.GetSecretKey() &&
          GetSessionToken() == other.GetSessionToken());
}

namespace {

Status ErrorS3Finalized() { return Status::Invalid("S3 subsystem is finalized"); }

Status CheckS3Initialized() {
  if (!IsS3Initialized()) {
    if (IsS3Finalized()) {
      return ErrorS3Finalized();
    }
    return Status::Invalid(
        "S3 subsystem is not initialized; please call InitializeS3() "
        "before carrying out any S3-related operation");
  }
  return Status::OK();
}

// XXX Sanitize paths by removing leading slash?

struct S3Path {
  std::string full_path;
  std::string bucket;
  std::string key;
  std::vector<std::string> key_parts;

  static Result<S3Path> FromString(const std::string& s) {
    if (internal::IsLikelyUri(s)) {
      return Status::Invalid(
          "Expected an S3 object path of the form 'bucket/key...', got a URI: '", s, "'");
    }
    const auto src = internal::RemoveTrailingSlash(s);
    auto first_sep = src.find_first_of(kSep);
    if (first_sep == 0) {
      return Status::Invalid("Path cannot start with a separator ('", s, "')");
    }
    if (first_sep == std::string::npos) {
      return S3Path{std::string(src), std::string(src), "", {}};
    }
    S3Path path;
    path.full_path = std::string(src);
    path.bucket = std::string(src.substr(0, first_sep));
    path.key = std::string(src.substr(first_sep + 1));
    path.key_parts = internal::SplitAbstractPath(path.key);
    RETURN_NOT_OK(Validate(path));
    return path;
  }

  static Status Validate(const S3Path& path) {
    auto st = internal::ValidateAbstractPath(path.full_path);
    if (!st.ok()) {
      return Status::Invalid(st.message(), " in path ", path.full_path);
    }
    return Status::OK();
  }

  Aws::String ToAwsString() const {
    Aws::String res(bucket.begin(), bucket.end());
    res.reserve(bucket.size() + key.size() + 1);
    res += kSep;
    res.append(key.begin(), key.end());
    return res;
  }

  Aws::String ToURLEncodedAwsString() const {
    // URL-encode individual parts, not the '/' separator
    Aws::String res;
    res += internal::ToURLEncodedAwsString(bucket);
    for (const auto& part : key_parts) {
      res += kSep;
      res += internal::ToURLEncodedAwsString(part);
    }
    return res;
  }

  S3Path parent() const {
    DCHECK(!key_parts.empty());
    auto parent = S3Path{"", bucket, "", key_parts};
    parent.key_parts.pop_back();
    parent.key = internal::JoinAbstractPath(parent.key_parts);
    parent.full_path = parent.bucket + kSep + parent.key;
    return parent;
  }

  bool has_parent() const { return !key.empty(); }

  bool empty() const { return bucket.empty() && key.empty(); }

  bool operator==(const S3Path& other) const {
    return bucket == other.bucket && key == other.key;
  }
};

// XXX return in OutcomeToStatus instead?
Status PathNotFound(const S3Path& path) {
  return ::arrow::fs::internal::PathNotFound(path.full_path);
}

Status PathNotFound(const std::string& bucket, const std::string& key) {
  return ::arrow::fs::internal::PathNotFound(bucket + kSep + key);
}

Status NotAFile(const S3Path& path) {
  return ::arrow::fs::internal::NotAFile(path.full_path);
}

Status ValidateFilePath(const S3Path& path) {
  if (path.bucket.empty() || path.key.empty()) {
    return NotAFile(path);
  }
  return Status::OK();
}

std::string FormatRange(int64_t start, int64_t length) {
  // Format a HTTP range header value
  std::stringstream ss;
  ss << "bytes=" << start << "-" << start + length - 1;
  return ss.str();
}

// An AWS RetryStrategy that wraps a provided arrow::fs::S3RetryStrategy
class WrappedRetryStrategy : public Aws::Client::RetryStrategy {
 public:
  explicit WrappedRetryStrategy(const std::shared_ptr<S3RetryStrategy>& s3_retry_strategy)
      : s3_retry_strategy_(s3_retry_strategy) {}

  bool ShouldRetry(const Aws::Client::AWSError<Aws::Client::CoreErrors>& error,
                   long attempted_retries) const override {  // NOLINT runtime/int
    S3RetryStrategy::AWSErrorDetail detail = ErrorToDetail(error);
    return s3_retry_strategy_->ShouldRetry(detail,
                                           static_cast<int64_t>(attempted_retries));
  }

  long CalculateDelayBeforeNextRetry(  // NOLINT runtime/int
      const Aws::Client::AWSError<Aws::Client::CoreErrors>& error,
      long attempted_retries) const override {  // NOLINT runtime/int
    S3RetryStrategy::AWSErrorDetail detail = ErrorToDetail(error);
    return static_cast<long>(  // NOLINT runtime/int
        s3_retry_strategy_->CalculateDelayBeforeNextRetry(
            detail, static_cast<int64_t>(attempted_retries)));
  }

 private:
  template <typename ErrorType>
  static S3RetryStrategy::AWSErrorDetail ErrorToDetail(
      const Aws::Client::AWSError<ErrorType>& error) {
    S3RetryStrategy::AWSErrorDetail detail;
    detail.error_type = static_cast<int>(error.GetErrorType());
    detail.message = std::string(FromAwsString(error.GetMessage()));
    detail.exception_name = std::string(FromAwsString(error.GetExceptionName()));
    detail.should_retry = error.ShouldRetry();
    return detail;
  }

  std::shared_ptr<S3RetryStrategy> s3_retry_strategy_;
};

class S3Client : public Aws::S3::S3Client {
 public:
  using Aws::S3::S3Client::S3Client;

  static inline constexpr auto kBucketRegionHeaderName = "x-amz-bucket-region";

  std::string GetBucketRegionFromHeaders(
      const Aws::Http::HeaderValueCollection& headers) {
    const auto it = headers.find(ToAwsString(kBucketRegionHeaderName));
    if (it != headers.end()) {
      return std::string(FromAwsString(it->second));
    }
    return std::string();
  }

  template <typename ErrorType>
  Result<std::string> GetBucketRegionFromError(
      const std::string& bucket, const Aws::Client::AWSError<ErrorType>& error) {
    std::string region = GetBucketRegionFromHeaders(error.GetResponseHeaders());
    if (!region.empty()) {
      return region;
    } else if (error.GetResponseCode() == Aws::Http::HttpResponseCode::NOT_FOUND) {
      return Status::IOError("Bucket '", bucket, "' not found");
    } else {
      return ErrorToStatus(
          std::forward_as_tuple("When resolving region for bucket '", bucket, "': "),
          "HeadBucket", error);
    }
  }

#if ARROW_AWS_SDK_VERSION_CHECK(1, 11, 212)
  // HeadBucketResult::GetBucketRegion appeared in AWS SDK 1.11.212
  Result<std::string> GetBucketRegion(const std::string& bucket,
                                      const S3Model::HeadBucketRequest& request) {
    auto outcome = this->HeadBucket(request);
    if (!outcome.IsSuccess()) {
      return GetBucketRegionFromError(bucket, outcome.GetError());
    }
    auto&& region = std::move(outcome).GetResult().GetBucketRegion();
    if (region.empty()) {
      return Status::IOError("When resolving region for bucket '", request.GetBucket(),
                             "': missing 'x-amz-bucket-region' header in response");
    }
    return region;
  }
#else
  // To get a bucket's region, we must extract the "x-amz-bucket-region" header
  // from the response to a HEAD bucket request.
  // Unfortunately, the S3Client APIs don't let us access the headers of successful
  // responses.  So we have to cook a AWS request and issue it ourselves.
  Result<std::string> GetBucketRegion(const std::string& bucket,
                                      const S3Model::HeadBucketRequest& request) {
    auto uri = GeneratePresignedUrl(request.GetBucket(),
                                    /*key=*/"", Aws::Http::HttpMethod::HTTP_HEAD);
    // NOTE: The signer region argument isn't passed here, as there's no easy
    // way of computing it (the relevant method is private).
    auto outcome = MakeRequest(uri, request, Aws::Http::HttpMethod::HTTP_HEAD,
                               Aws::Auth::SIGV4_SIGNER);
    if (!outcome.IsSuccess()) {
      return GetBucketRegionFromError(bucket, outcome.GetError());
    }
    std::string region =
        GetBucketRegionFromHeaders(outcome.GetResult().GetHeaderValueCollection());
    if (!region.empty()) {
      return region;
    } else if (outcome.GetResult().GetResponseCode() ==
               Aws::Http::HttpResponseCode::NOT_FOUND) {
      return Status::IOError("Bucket '", request.GetBucket(), "' not found");
    } else {
      return Status::IOError("When resolving region for bucket '", request.GetBucket(),
                             "': missing 'x-amz-bucket-region' header in response");
    }
  }
#endif

  Result<std::string> GetBucketRegion(const std::string& bucket) {
    S3Model::HeadBucketRequest req;
    req.SetBucket(ToAwsString(bucket));
    return GetBucketRegion(bucket, req);
  }

  S3Model::CompleteMultipartUploadOutcome CompleteMultipartUploadWithErrorFixup(
      S3Model::CompleteMultipartUploadRequest&& request) const {
    // CompletedMultipartUpload can return a 200 OK response with an error
    // encoded in the response body, in which case we should either retry
    // or propagate the error to the user (see
    // https://docs.aws.amazon.com/AmazonS3/latest/API/API_CompleteMultipartUpload.html).
    //
    // Unfortunately the AWS SDK doesn't detect such situations but lets them
    // return successfully (see https://github.com/aws/aws-sdk-cpp/issues/658).
    //
    // We work around the issue by registering a DataReceivedEventHandler
    // which parses the XML response for embedded errors.

    std::optional<AWSError<Aws::Client::CoreErrors>> aws_error;

    auto handler = [&](const Aws::Http::HttpRequest* http_req,
                       Aws::Http::HttpResponse* http_resp,
                       long long) {  // NOLINT runtime/int
      auto& stream = http_resp->GetResponseBody();
      const auto pos = stream.tellg();
      const auto doc = Aws::Utils::Xml::XmlDocument::CreateFromXmlStream(stream);
      // Rewind stream for later
      stream.clear();
      stream.seekg(pos);

      if (doc.WasParseSuccessful()) {
        auto root = doc.GetRootElement();
        if (!root.IsNull()) {
          // Detect something that looks like an abnormal CompletedMultipartUpload
          // response.
          if (root.GetName() != "CompleteMultipartUploadResult" ||
              !root.FirstChild("Error").IsNull() || !root.FirstChild("Errors").IsNull()) {
            // Make sure the error marshaller doesn't see a 200 OK
            http_resp->SetResponseCode(
                Aws::Http::HttpResponseCode::INTERNAL_SERVER_ERROR);
            aws_error = GetErrorMarshaller()->Marshall(*http_resp);
            // Rewind stream for later
            stream.clear();
            stream.seekg(pos);
          }
        }
      }
    };

    request.SetDataReceivedEventHandler(std::move(handler));

    // We don't have access to the configured AWS retry strategy
    // (m_retryStrategy is a private member of AwsClient), so don't use that.
    std::unique_ptr<Aws::Client::RetryStrategy> retry_strategy;
    if (s3_retry_strategy_) {
      retry_strategy.reset(new WrappedRetryStrategy(s3_retry_strategy_));
    } else {
      // Note that DefaultRetryStrategy, unlike StandardRetryStrategy,
      // has empty definitions for RequestBookkeeping() and GetSendToken(),
      // which simplifies the code below.
      retry_strategy.reset(new Aws::Client::DefaultRetryStrategy());
    }

    for (int32_t retries = 0;; retries++) {
      aws_error.reset();
      auto outcome = Aws::S3::S3Client::S3Client::CompleteMultipartUpload(request);
      if (!outcome.IsSuccess()) {
        // Error returned in HTTP headers (or client failure)
        return outcome;
      }
      if (!aws_error.has_value()) {
        // Genuinely successful outcome
        return outcome;
      }

      const bool should_retry = retry_strategy->ShouldRetry(*aws_error, retries);

      ARROW_LOG(WARNING)
          << "CompletedMultipartUpload got error embedded in a 200 OK response: "
          << aws_error->GetExceptionName() << " (\"" << aws_error->GetMessage()
          << "\"), retry = " << should_retry;

      if (!should_retry) {
        break;
      }
      const auto delay = std::chrono::milliseconds(
          retry_strategy->CalculateDelayBeforeNextRetry(*aws_error, retries));
      std::this_thread::sleep_for(delay);
    }

    DCHECK(aws_error.has_value());
    auto s3_error = AWSError<S3Errors>(std::move(aws_error).value());
    return S3Model::CompleteMultipartUploadOutcome(std::move(s3_error));
  }

  std::shared_ptr<S3RetryStrategy> s3_retry_strategy_;
};

// In AWS SDK < 1.8, Aws::Client::ClientConfiguration::followRedirects is a bool.
template <bool Never = false>
void DisableRedirectsImpl(bool* followRedirects) {
  *followRedirects = false;
}

// In AWS SDK >= 1.8, it's a Aws::Client::FollowRedirectsPolicy scoped enum.
template <typename PolicyEnum, PolicyEnum Never = PolicyEnum::NEVER>
void DisableRedirectsImpl(PolicyEnum* followRedirects) {
  *followRedirects = Never;
}

void DisableRedirects(Aws::Client::ClientConfiguration* c) {
  DisableRedirectsImpl(&c->followRedirects);
}

// -----------------------------------------------------------------------
// S3 client protection against use after finalization
//
// Applications are advised to call FinalizeS3() before process end.
// However, once this is done, AWS APIs cannot reliably be called anymore
// (even destructors may crash or trigger UB).
// To prevent such issues, we wrap all S3Client instances in a special
// structure (S3ClientHolder) that prevents usage of S3Client after
// S3 was finalized.
// Please make sure you read the comments in S3ClientLock::Move below.
//
// See: GH-36346, GH-15054.

class S3ClientFinalizer;

class S3ClientLock {
 public:
  S3Client* get() { return client_.get(); }
  S3Client* operator->() { return client_.get(); }

  // Move this S3ClientLock into a temporary instance
  //
  // It is counter-intuitive, but lock ordering issues can happen even
  // with a shared mutex locked in shared mode.
  // The reason is that locking again in shared mode can block while
  // there are threads waiting to take the lock in exclusive mode.
  // Therefore, we should avoid obtaining the S3ClientLock when
  // we already have it locked.
  //
  // This methods helps by moving the S3ClientLock into a temporary
  // that is immediately destroyed so the lock will be released as
  // soon as we are done making the call to the underlying client.
  //
  // (see GH-36523)
  S3ClientLock Move() { return std::move(*this); }

 protected:
  friend class S3ClientHolder;

  // Locks the finalizer until the S3ClientLock gets out of scope.
  std::shared_lock<std::shared_mutex> lock_;
  std::shared_ptr<S3Client> client_;
};

class S3ClientHolder {
 public:
  /// \brief Return a RAII guard guaranteeing a S3Client is safe for use
  ///
  /// S3 finalization will be deferred until the returned S3ClientLock
  /// goes out of scope.
  /// An error is returned if S3 is already finalized.
  Result<S3ClientLock> Lock();

  S3ClientHolder(std::weak_ptr<S3ClientFinalizer> finalizer,
                 std::shared_ptr<S3Client> client)
      : finalizer_(std::move(finalizer)), client_(std::move(client)) {}

  void Finalize();

 protected:
  std::mutex mutex_;
  std::weak_ptr<S3ClientFinalizer> finalizer_;
  std::shared_ptr<S3Client> client_;
};

class S3ClientFinalizer : public std::enable_shared_from_this<S3ClientFinalizer> {
  using ClientHolderList = std::vector<std::weak_ptr<S3ClientHolder>>;

 public:
  Result<std::shared_ptr<S3ClientHolder>> AddClient(std::shared_ptr<S3Client> client) {
    std::unique_lock lock(mutex_);
    if (finalized_) {
      return ErrorS3Finalized();
    }

    auto holder = std::make_shared<S3ClientHolder>(shared_from_this(), std::move(client));

    // Remove expired entries before adding new one
    auto end = std::remove_if(
        holders_.begin(), holders_.end(),
        [](std::weak_ptr<S3ClientHolder> holder) { return holder.expired(); });
    holders_.erase(end, holders_.end());
    holders_.emplace_back(holder);
    return holder;
  }

  void Finalize() {
    std::unique_lock lock(mutex_);
    finalized_ = true;

    ClientHolderList finalizing = std::move(holders_);
    lock.unlock();  // avoid lock ordering issue with S3ClientHolder::Finalize

    // Finalize all client holders, such that no S3Client remains alive
    // after this.
    for (auto&& weak_holder : finalizing) {
      auto holder = weak_holder.lock();
      if (holder) {
        holder->Finalize();
      }
    }
  }

  auto LockShared() { return std::shared_lock(mutex_); }

 protected:
  friend class S3ClientHolder;

  std::shared_mutex mutex_;
  ClientHolderList holders_;
  bool finalized_ = false;
};

Result<S3ClientLock> S3ClientHolder::Lock() {
  std::shared_ptr<S3ClientFinalizer> finalizer;
  std::shared_ptr<S3Client> client;
  {
    std::unique_lock lock(mutex_);
    finalizer = finalizer_.lock();
    client = client_;
  }
  // Do not hold mutex while taking finalizer lock below.
  //
  // Acquiring a shared_mutex in shared mode may block even if not already
  // acquired in exclusive mode, because of pending writers:
  // https://github.com/google/sanitizers/issues/1668#issuecomment-1624985664
  // """It is implementation-defined whether the calling thread acquires
  // the lock when a writer does not hold the lock and there are writers
  // blocked on the lock""".
  //
  // Therefore, we want to avoid potential lock ordering issues
  // even when a shared lock is involved (GH-36523).
  if (!finalizer) {
    return ErrorS3Finalized();
  }

  S3ClientLock client_lock;
  // Lock the finalizer before examining it
  client_lock.lock_ = finalizer->LockShared();
  if (finalizer->finalized_) {
    return ErrorS3Finalized();
  }
  // (the client can be cleared only if finalizer->finalized_ is true)
  DCHECK(client) << "inconsistent S3ClientHolder";
  client_lock.client_ = std::move(client);
  return client_lock;
}

void S3ClientHolder::Finalize() {
  std::shared_ptr<S3Client> client;
  {
    std::unique_lock lock(mutex_);
    client = std::move(client_);
  }
  // Do not hold mutex while ~S3Client potentially runs
}

std::shared_ptr<S3ClientFinalizer> GetClientFinalizer() {
  static auto finalizer = std::make_shared<S3ClientFinalizer>();
  return finalizer;
}

Result<std::shared_ptr<S3ClientHolder>> GetClientHolder(
    std::shared_ptr<S3Client> client) {
  return GetClientFinalizer()->AddClient(std::move(client));
}

// -----------------------------------------------------------------------
// S3 client factory: build S3Client from S3Options

#ifdef ARROW_S3_HAS_S3CLIENT_CONFIGURATION

// GH-40279: standard initialization of S3Client creates a new `S3EndpointProvider`
// every time. Its construction takes 1ms, which makes instantiating every S3Client
// very costly (see upstream bug report
// at https://github.com/aws/aws-sdk-cpp/issues/2880).
// To work around this, we build and cache `S3EndpointProvider` instances
// for each distinct endpoint configuration, and reuse them whenever possible.
// Since most applications tend to use a single endpoint configuration, this
// makes the 1ms setup cost a once-per-process overhead, making it much more
// bearable - if not ideal.

struct EndpointConfigKey {
  explicit EndpointConfigKey(const Aws::S3::S3ClientConfiguration& config)
      : region(config.region),
        scheme(config.scheme),
        endpoint_override(config.endpointOverride),
        use_virtual_addressing(config.useVirtualAddressing) {}

  Aws::String region;
  Aws::Http::Scheme scheme;
  Aws::String endpoint_override;
  bool use_virtual_addressing;

  bool operator==(const EndpointConfigKey& other) const noexcept {
    return region == other.region && scheme == other.scheme &&
           endpoint_override == other.endpoint_override &&
           use_virtual_addressing == other.use_virtual_addressing;
  }
};

}  // namespace
}  // namespace arrow::fs

template <>
struct std::hash<arrow::fs::EndpointConfigKey> {
  std::size_t operator()(const arrow::fs::EndpointConfigKey& key) const noexcept {
    // A crude hash is sufficient since we expect the cache to remain very small.
    auto h = std::hash<Aws::String>{};
    return h(key.region) ^ h(key.endpoint_override);
  }
};

namespace arrow::fs {
namespace {

// EndpointProvider configuration happens in a non-thread-safe way, even
// when the updates are idempotent. This is a problem when trying to reuse
// a single EndpointProvider from several clients.
// To work around this, this class ensures reconfiguration of an existing
// EndpointProvider is a no-op.
class InitOnceEndpointProvider : public Aws::S3::S3EndpointProviderBase {
 public:
  explicit InitOnceEndpointProvider(
      std::shared_ptr<Aws::S3::S3EndpointProviderBase> wrapped)
      : wrapped_(std::move(wrapped)) {}

  void InitBuiltInParameters(const Aws::S3::S3ClientConfiguration& config) override {}

  void OverrideEndpoint(const Aws::String& endpoint) override {
    ARROW_LOG(ERROR) << "unexpected call to InitOnceEndpointProvider::OverrideEndpoint";
  }
  Aws::S3::Endpoint::S3ClientContextParameters& AccessClientContextParameters() override {
    ARROW_LOG(ERROR)
        << "unexpected call to InitOnceEndpointProvider::AccessClientContextParameters";
    // Need to return a reference to something...
    return wrapped_->AccessClientContextParameters();
  }

  const Aws::S3::Endpoint::S3ClientContextParameters& GetClientContextParameters()
      const override {
    return wrapped_->GetClientContextParameters();
  }
  Aws::Endpoint::ResolveEndpointOutcome ResolveEndpoint(
      const Aws::Endpoint::EndpointParameters& params) const override {
    return wrapped_->ResolveEndpoint(params);
  }

 protected:
  std::shared_ptr<Aws::S3::S3EndpointProviderBase> wrapped_;
};

// A class that instantiates a single EndpointProvider per distinct endpoint
// configuration and initializes it in a thread-safe way. See earlier comments
// for rationale.
class EndpointProviderCache {
 public:
  std::shared_ptr<Aws::S3::S3EndpointProviderBase> Lookup(
      const Aws::S3::S3ClientConfiguration& config) {
    auto key = EndpointConfigKey(config);
    CacheValue* value;
    {
      std::unique_lock lock(mutex_);
      value = &cache_[std::move(key)];
    }
    std::call_once(value->once, [&]() {
      auto endpoint_provider = std::make_shared<Aws::S3::S3EndpointProvider>();
      endpoint_provider->InitBuiltInParameters(config);
      value->endpoint_provider =
          std::make_shared<InitOnceEndpointProvider>(std::move(endpoint_provider));
    });
    return value->endpoint_provider;
  }

  void Reset() {
    std::unique_lock lock(mutex_);
    cache_.clear();
  }

  static EndpointProviderCache* Instance() {
    static EndpointProviderCache instance;
    return &instance;
  }

 private:
  EndpointProviderCache() = default;

  struct CacheValue {
    std::once_flag once;
    std::shared_ptr<Aws::S3::S3EndpointProviderBase> endpoint_provider;
  };

  std::mutex mutex_;
  std::unordered_map<EndpointConfigKey, CacheValue> cache_;
};

#endif  // ARROW_S3_HAS_S3CLIENT_CONFIGURATION

class ClientBuilder {
 public:
  explicit ClientBuilder(S3Options options) : options_(std::move(options)) {}

  const Aws::Client::ClientConfiguration& config() const { return client_config_; }

  Aws::Client::ClientConfiguration* mutable_config() { return &client_config_; }

  Result<std::shared_ptr<S3ClientHolder>> BuildClient(
      std::optional<io::IOContext> io_context = std::nullopt) {
    credentials_provider_ = options_.credentials_provider;
    if (!options_.region.empty()) {
      client_config_.region = ToAwsString(options_.region);
    }
    if (options_.request_timeout > 0) {
      // Use ceil() to avoid setting it to 0 as that probably means no timeout.
      client_config_.requestTimeoutMs =
          static_cast<long>(ceil(options_.request_timeout * 1000));  // NOLINT runtime/int
    }
    if (options_.connect_timeout > 0) {
      client_config_.connectTimeoutMs =
          static_cast<long>(ceil(options_.connect_timeout * 1000));  // NOLINT runtime/int
    }

    client_config_.endpointOverride = ToAwsString(options_.endpoint_override);
    if (options_.scheme == "http") {
      client_config_.scheme = Aws::Http::Scheme::HTTP;
    } else if (options_.scheme == "https") {
      client_config_.scheme = Aws::Http::Scheme::HTTPS;
    } else {
      return Status::Invalid("Invalid S3 connection scheme '", options_.scheme, "'");
    }
    if (options_.retry_strategy) {
      client_config_.retryStrategy =
          std::make_shared<WrappedRetryStrategy>(options_.retry_strategy);
    } else {
      client_config_.retryStrategy = std::make_shared<ConnectRetryStrategy>();
    }
    if (!internal::global_options.tls_ca_file_path.empty()) {
      client_config_.caFile = ToAwsString(internal::global_options.tls_ca_file_path);
    }
    if (!internal::global_options.tls_ca_dir_path.empty()) {
      client_config_.caPath = ToAwsString(internal::global_options.tls_ca_dir_path);
    }

    // Set proxy options if provided
    if (!options_.proxy_options.scheme.empty()) {
      if (options_.proxy_options.scheme == "http") {
        client_config_.proxyScheme = Aws::Http::Scheme::HTTP;
      } else if (options_.proxy_options.scheme == "https") {
        client_config_.proxyScheme = Aws::Http::Scheme::HTTPS;
      } else {
        return Status::Invalid("Invalid proxy connection scheme '",
                               options_.proxy_options.scheme, "'");
      }
    }
    if (!options_.proxy_options.host.empty()) {
      client_config_.proxyHost = ToAwsString(options_.proxy_options.host);
    }
    if (options_.proxy_options.port != -1) {
      client_config_.proxyPort = options_.proxy_options.port;
    }
    if (!options_.proxy_options.username.empty()) {
      client_config_.proxyUserName = ToAwsString(options_.proxy_options.username);
    }
    if (!options_.proxy_options.password.empty()) {
      client_config_.proxyPassword = ToAwsString(options_.proxy_options.password);
    }

    if (io_context) {
      // TODO: Once ARROW-15035 is done we can get rid of the "at least 25" fallback
      client_config_.maxConnections = std::max(io_context->executor()->GetCapacity(), 25);
    }

    const bool use_virtual_addressing =
        options_.endpoint_override.empty() || options_.force_virtual_addressing;

#ifdef ARROW_S3_HAS_S3CLIENT_CONFIGURATION
    client_config_.useVirtualAddressing = use_virtual_addressing;
    auto endpoint_provider = EndpointProviderCache::Instance()->Lookup(client_config_);
    auto client = std::make_shared<S3Client>(credentials_provider_, endpoint_provider,
                                             client_config_);
#else
    auto client = std::make_shared<S3Client>(
        credentials_provider_, client_config_,
        Aws::Client::AWSAuthV4Signer::PayloadSigningPolicy::Never,
        use_virtual_addressing);
#endif
    client->s3_retry_strategy_ = options_.retry_strategy;
    return GetClientHolder(std::move(client));
  }

  const S3Options& options() const { return options_; }

 protected:
  S3Options options_;
#ifdef ARROW_S3_HAS_S3CLIENT_CONFIGURATION
  Aws::S3::S3ClientConfiguration client_config_;
#else
  Aws::Client::ClientConfiguration client_config_;
#endif
  std::shared_ptr<Aws::Auth::AWSCredentialsProvider> credentials_provider_;
};

// -----------------------------------------------------------------------
// S3 region resolver

class RegionResolver {
 public:
  static Result<std::shared_ptr<RegionResolver>> Make(S3Options options) {
    std::shared_ptr<RegionResolver> resolver(new RegionResolver(std::move(options)));
    RETURN_NOT_OK(resolver->Init());
    return resolver;
  }

  static Result<std::shared_ptr<RegionResolver>> DefaultInstance() {
    auto resolver = std::atomic_load(&instance_);
    if (resolver) {
      return resolver;
    }
    auto maybe_resolver = Make(S3Options::Anonymous());
    if (!maybe_resolver.ok()) {
      return maybe_resolver;
    }
    // Make sure to always return the same instance even if several threads
    // call DefaultInstance at once.
    std::shared_ptr<RegionResolver> existing;
    if (std::atomic_compare_exchange_strong(&instance_, &existing, *maybe_resolver)) {
      return *maybe_resolver;
    } else {
      return existing;
    }
  }

  static void ResetDefaultInstance() {
    std::atomic_store(&instance_, std::shared_ptr<RegionResolver>());
  }

  Result<std::string> ResolveRegion(const std::string& bucket) {
    std::unique_lock<std::mutex> lock(cache_mutex_);
    auto it = cache_.find(bucket);
    if (it != cache_.end()) {
      return it->second;
    }
    // Cache miss: do the actual region lookup
    lock.unlock();
    ARROW_ASSIGN_OR_RAISE(auto region, ResolveRegionUncached(bucket));
    lock.lock();
    // Note we don't cache a nonexistent bucket, as the bucket could be created later
    cache_[bucket] = region;
    return region;
  }

  Result<std::string> ResolveRegionUncached(const std::string& bucket) {
    ARROW_ASSIGN_OR_RAISE(auto client_lock, holder_->Lock());
    return client_lock->GetBucketRegion(bucket);
  }

 protected:
  explicit RegionResolver(S3Options options) : builder_(std::move(options)) {}

  Status Init() {
    DCHECK(builder_.options().endpoint_override.empty());
    // On Windows with AWS SDK >= 1.8, it is necessary to disable redirects (ARROW-10085).
    DisableRedirects(builder_.mutable_config());
    return builder_.BuildClient().Value(&holder_);
  }

  static std::shared_ptr<RegionResolver> instance_;

  ClientBuilder builder_;
  std::shared_ptr<S3ClientHolder> holder_;

  std::mutex cache_mutex_;
  // XXX Should cache size be bounded?  It must be quite unusual to query millions
  // of different buckets in a single program invocation...
  std::unordered_map<std::string, std::string> cache_;
};

std::shared_ptr<RegionResolver> RegionResolver::instance_;

// -----------------------------------------------------------------------
// S3 file stream implementations

// A non-copying iostream.
// See https://stackoverflow.com/questions/35322033/aws-c-sdk-uploadpart-times-out
// https://stackoverflow.com/questions/13059091/creating-an-input-stream-from-constant-memory
class StringViewStream : Aws::Utils::Stream::PreallocatedStreamBuf, public std::iostream {
 public:
  StringViewStream(const void* data, int64_t nbytes)
      : Aws::Utils::Stream::PreallocatedStreamBuf(
            reinterpret_cast<unsigned char*>(const_cast<void*>(data)),
            static_cast<size_t>(nbytes)),
        std::iostream(this) {}
};

// By default, the AWS SDK reads object data into an auto-growing StringStream.
// To avoid copies, read directly into our preallocated buffer instead.
// See https://github.com/aws/aws-sdk-cpp/issues/64 for an alternative but
// functionally similar recipe.
Aws::IOStreamFactory AwsWriteableStreamFactory(void* data, int64_t nbytes) {
  return [=]() { return Aws::New<StringViewStream>("", data, nbytes); };
}

Result<S3Model::GetObjectResult> GetObjectRange(Aws::S3::S3Client* client,
                                                const S3Path& path, int64_t start,
                                                int64_t length, void* out) {
  S3Model::GetObjectRequest req;
  req.SetBucket(ToAwsString(path.bucket));
  req.SetKey(ToAwsString(path.key));
  req.SetRange(ToAwsString(FormatRange(start, length)));
  req.SetResponseStreamFactory(AwsWriteableStreamFactory(out, length));
  return OutcomeToResult("GetObject", client->GetObject(req));
}

template <typename ObjectResult>
std::shared_ptr<const KeyValueMetadata> GetObjectMetadata(const ObjectResult& result) {
  auto md = std::make_shared<KeyValueMetadata>();

  auto push = [&](std::string k, const Aws::String& v) {
    if (!v.empty()) {
      md->Append(std::move(k), std::string(FromAwsString(v)));
    }
  };
  auto push_datetime = [&](std::string k, const Aws::Utils::DateTime& v) {
    if (v != Aws::Utils::DateTime(0.0)) {
      push(std::move(k), v.ToGmtString(Aws::Utils::DateFormat::ISO_8601));
    }
  };

  md->Append("Content-Length", ToChars(result.GetContentLength()));
  push("Cache-Control", result.GetCacheControl());
  push("Content-Type", result.GetContentType());
  push("Content-Language", result.GetContentLanguage());
  push("ETag", result.GetETag());
  push("VersionId", result.GetVersionId());
  push_datetime("Last-Modified", result.GetLastModified());
  push_datetime("Expires", result.GetExpires());
  // NOTE the "canned ACL" isn't available for reading (one can get an expanded
  // ACL using a separate GetObjectAcl request)
  return md;
}

template <typename ObjectRequest>
struct ObjectMetadataSetter {
  using Setter = std::function<Status(const std::string& value, ObjectRequest* req)>;

  static std::unordered_map<std::string, Setter> GetSetters() {
    return {{"ACL", CannedACLSetter()},
            {"Cache-Control", StringSetter(&ObjectRequest::SetCacheControl)},
            {"Content-Type", ContentTypeSetter()},
            {"Content-Language", StringSetter(&ObjectRequest::SetContentLanguage)},
            {"Expires", DateTimeSetter(&ObjectRequest::SetExpires)}};
  }

 private:
  static Setter StringSetter(void (ObjectRequest::*req_method)(Aws::String&&)) {
    return [req_method](const std::string& v, ObjectRequest* req) {
      (req->*req_method)(ToAwsString(v));
      return Status::OK();
    };
  }

  static Setter DateTimeSetter(
      void (ObjectRequest::*req_method)(Aws::Utils::DateTime&&)) {
    return [req_method](const std::string& v, ObjectRequest* req) {
      (req->*req_method)(
          Aws::Utils::DateTime(v.data(), Aws::Utils::DateFormat::ISO_8601));
      return Status::OK();
    };
  }

  static Setter CannedACLSetter() {
    return [](const std::string& v, ObjectRequest* req) {
      ARROW_ASSIGN_OR_RAISE(auto acl, ParseACL(v));
      req->SetACL(acl);
      return Status::OK();
    };
  }

  /** We need a special setter here and can not use `StringSetter` because for e.g. the
   * `PutObjectRequest`, the setter is located in the base class (instead of the concrete
   * class). */
  static Setter ContentTypeSetter() {
    return [](const std::string& str, ObjectRequest* req) {
      req->SetContentType(str);
      return Status::OK();
    };
  }

  static Result<S3Model::ObjectCannedACL> ParseACL(const std::string& v) {
    if (v.empty()) {
      return S3Model::ObjectCannedACL::NOT_SET;
    }
    auto acl = S3Model::ObjectCannedACLMapper::GetObjectCannedACLForName(ToAwsString(v));
    if (acl == S3Model::ObjectCannedACL::NOT_SET) {
      // XXX This actually never happens, as the AWS SDK dynamically
      // expands the enum range using Aws::GetEnumOverflowContainer()
      return Status::Invalid("Invalid S3 canned ACL: '", v, "'");
    }
    return acl;
  }
};

template <typename ObjectRequest>
Status SetObjectMetadata(const std::shared_ptr<const KeyValueMetadata>& metadata,
                         ObjectRequest* req) {
  static auto setters = ObjectMetadataSetter<ObjectRequest>::GetSetters();

  DCHECK_NE(metadata, nullptr);
  const auto& keys = metadata->keys();
  const auto& values = metadata->values();

  for (size_t i = 0; i < keys.size(); ++i) {
    auto it = setters.find(keys[i]);
    if (it != setters.end()) {
      RETURN_NOT_OK(it->second(values[i], req));
    }
  }
  return Status::OK();
}

bool IsDirectory(std::string_view key, const S3Model::HeadObjectResult& result) {
  // If it has a non-zero length, it's a regular file. We do this even if
  // the key has a trailing slash, as directory markers should never have
  // any data associated to them.
  if (result.GetContentLength() > 0) {
    return false;
  }
  // Otherwise, if it has a trailing slash, it's a directory
  if (internal::HasTrailingSlash(key)) {
    return true;
  }
  // Otherwise, if its content type starts with "application/x-directory",
  // it's a directory
  if (::arrow::internal::StartsWith(result.GetContentType(), kAwsDirectoryContentType)) {
    return true;
  }
  // Otherwise, it's a regular file.
  return false;
}

// A RandomAccessFile that reads from a S3 object
class ObjectInputFile final : public io::RandomAccessFile {
 public:
  ObjectInputFile(std::shared_ptr<S3ClientHolder> holder, const io::IOContext& io_context,
                  const S3Path& path, int64_t size = kNoSize)
      : holder_(std::move(holder)),
        io_context_(io_context),
        path_(path),
        content_length_(size) {}

  Status Init() {
    // Issue a HEAD Object to get the content-length and ensure any
    // errors (e.g. file not found) don't wait until the first Read() call.
    if (content_length_ != kNoSize) {
      DCHECK_GE(content_length_, 0);
      return Status::OK();
    }

    S3Model::HeadObjectRequest req;
    req.SetBucket(ToAwsString(path_.bucket));
    req.SetKey(ToAwsString(path_.key));

    ARROW_ASSIGN_OR_RAISE(auto client_lock, holder_->Lock());
    auto outcome = client_lock.Move()->HeadObject(req);
    if (!outcome.IsSuccess()) {
      if (IsNotFound(outcome.GetError())) {
        return PathNotFound(path_);
      } else {
        return ErrorToStatus(
            std::forward_as_tuple("When reading information for key '", path_.key,
                                  "' in bucket '", path_.bucket, "': "),
            "HeadObject", outcome.GetError());
      }
    }
    content_length_ = outcome.GetResult().GetContentLength();
    DCHECK_GE(content_length_, 0);
    metadata_ = GetObjectMetadata(outcome.GetResult());
    return Status::OK();
  }

  Status CheckClosed() const {
    if (closed_) {
      return Status::Invalid("Operation on closed stream");
    }
    return Status::OK();
  }

  Status CheckPosition(int64_t position, const char* action) const {
    if (position < 0) {
      return Status::Invalid("Cannot ", action, " from negative position");
    }
    if (position > content_length_) {
      return Status::IOError("Cannot ", action, " past end of file");
    }
    return Status::OK();
  }

  // RandomAccessFile APIs

  Result<std::shared_ptr<const KeyValueMetadata>> ReadMetadata() override {
    return metadata_;
  }

  Future<std::shared_ptr<const KeyValueMetadata>> ReadMetadataAsync(
      const io::IOContext& io_context) override {
    return metadata_;
  }

  Status Close() override {
    holder_ = nullptr;
    closed_ = true;
    return Status::OK();
  }

  bool closed() const override { return closed_; }

  Result<int64_t> Tell() const override {
    RETURN_NOT_OK(CheckClosed());
    return pos_;
  }

  Result<int64_t> GetSize() override {
    RETURN_NOT_OK(CheckClosed());
    return content_length_;
  }

  Status Seek(int64_t position) override {
    RETURN_NOT_OK(CheckClosed());
    RETURN_NOT_OK(CheckPosition(position, "seek"));

    pos_ = position;
    return Status::OK();
  }

  Result<int64_t> ReadAt(int64_t position, int64_t nbytes, void* out) override {
    RETURN_NOT_OK(CheckClosed());
    RETURN_NOT_OK(CheckPosition(position, "read"));

    nbytes = std::min(nbytes, content_length_ - position);
    if (nbytes == 0) {
      return 0;
    }

    // Read the desired range of bytes
    ARROW_ASSIGN_OR_RAISE(auto client_lock, holder_->Lock());
    ARROW_ASSIGN_OR_RAISE(
        S3Model::GetObjectResult result,
        GetObjectRange(client_lock.get(), path_, position, nbytes, out));

    auto& stream = result.GetBody();
    stream.ignore(nbytes);
    // NOTE: the stream is a stringstream by default, there is no actual error
    // to check for.  However, stream.fail() may return true if EOF is reached.
    return stream.gcount();
  }

  Result<std::shared_ptr<Buffer>> ReadAt(int64_t position, int64_t nbytes) override {
    RETURN_NOT_OK(CheckClosed());
    RETURN_NOT_OK(CheckPosition(position, "read"));

    // No need to allocate more than the remaining number of bytes
    nbytes = std::min(nbytes, content_length_ - position);

    ARROW_ASSIGN_OR_RAISE(auto buf, AllocateResizableBuffer(nbytes, io_context_.pool()));
    if (nbytes > 0) {
      ARROW_ASSIGN_OR_RAISE(int64_t bytes_read,
                            ReadAt(position, nbytes, buf->mutable_data()));
      DCHECK_LE(bytes_read, nbytes);
      RETURN_NOT_OK(buf->Resize(bytes_read));
    }
    // R build with openSUSE155 requires an explicit shared_ptr construction
    return std::shared_ptr<Buffer>(std::move(buf));
  }

  Result<int64_t> Read(int64_t nbytes, void* out) override {
    ARROW_ASSIGN_OR_RAISE(int64_t bytes_read, ReadAt(pos_, nbytes, out));
    pos_ += bytes_read;
    return bytes_read;
  }

  Result<std::shared_ptr<Buffer>> Read(int64_t nbytes) override {
    ARROW_ASSIGN_OR_RAISE(auto buffer, ReadAt(pos_, nbytes));
    pos_ += buffer->size();
    return buffer;
  }

 protected:
  std::shared_ptr<S3ClientHolder> holder_;
  const io::IOContext io_context_;
  S3Path path_;

  bool closed_ = false;
  int64_t pos_ = 0;
  int64_t content_length_ = kNoSize;
  std::shared_ptr<const KeyValueMetadata> metadata_;
};

// Upload size per part. While AWS and Minio support different sizes for each
// part (only requiring a minimum of 5MB), Cloudflare R2 requires that every
// part be exactly equal (except for the last part). We set this to 10 MB, so
// that in combination with the maximum number of parts of 10,000, this gives a
// file limit of 100k MB (or about 98 GB).
// (see https://docs.aws.amazon.com/AmazonS3/latest/userguide/qfacts.html)
// (for rational, see: https://github.com/apache/arrow/issues/34363)
static constexpr int64_t kPartUploadSize = 10 * 1024 * 1024;

// Above this threshold, use a multi-part upload instead of a single request upload. Only
// relevant if early sanitization of writing to the bucket is activated.
static constexpr int64_t kMultiPartUploadThresholdSize = kPartUploadSize - 1;

static_assert(kMultiPartUploadThresholdSize < kPartUploadSize,
              "Multi part upload threshold size must be stricly less than the actual "
              "multi part upload part size.");

// An OutputStream that writes to a S3 object
class ObjectOutputStream final : public io::OutputStream {
 protected:
  struct UploadState;

 public:
  ObjectOutputStream(std::shared_ptr<S3ClientHolder> holder,
                     const io::IOContext& io_context, const S3Path& path,
                     const S3Options& options,
                     const std::shared_ptr<const KeyValueMetadata>& metadata)
      : holder_(std::move(holder)),
        io_context_(io_context),
        path_(path),
        metadata_(metadata),
        default_metadata_(options.default_metadata),
        background_writes_(options.background_writes),
        allow_delayed_open_(options.allow_delayed_open) {}

  ~ObjectOutputStream() override {
    // For compliance with the rest of the IO stack, Close rather than Abort,
    // even though it may be more expensive.
    io::internal::CloseFromDestructor(this);
  }

<<<<<<< HEAD
  template <typename ObjectRequest>
  Status SetMetadataInRequest(ObjectRequest* request) {
    std::shared_ptr<const KeyValueMetadata> metadata;
=======
  std::shared_ptr<ObjectOutputStream> Self() {
    return std::dynamic_pointer_cast<ObjectOutputStream>(shared_from_this());
  }

  Status Init() {
    ARROW_ASSIGN_OR_RAISE(auto client_lock, holder_->Lock());
>>>>>>> eec6f17c

    if (metadata_ && metadata_->size() != 0) {
      metadata = metadata_;
    } else if (default_metadata_ && default_metadata_->size() != 0) {
      metadata = default_metadata_;
    }

    bool is_content_type_set{false};
    if (metadata) {
      RETURN_NOT_OK(SetObjectMetadata(metadata, request));

      is_content_type_set = metadata->Contains("Content-Type");
    }

    if (!is_content_type_set) {
      // If we do not set anything then the SDK will default to application/xml
      // which confuses some tools (https://github.com/apache/arrow/issues/11934)
      // So we instead default to application/octet-stream which is less misleading
      request->SetContentType("application/octet-stream");
    }

    return Status::OK();
  }

  Status CreateMultipartUpload() {
    DCHECK(ShouldBeMultipartUpload());

    ARROW_ASSIGN_OR_RAISE(auto client_lock, holder_->Lock());

    // Initiate the multi-part upload
    S3Model::CreateMultipartUploadRequest req;
    req.SetBucket(ToAwsString(path_.bucket));
    req.SetKey(ToAwsString(path_.key));
    RETURN_NOT_OK(SetMetadataInRequest(&req));

    auto outcome = client_lock.Move()->CreateMultipartUpload(req);
    if (!outcome.IsSuccess()) {
      return ErrorToStatus(
          std::forward_as_tuple("When initiating multiple part upload for key '",
                                path_.key, "' in bucket '", path_.bucket, "': "),
          "CreateMultipartUpload", outcome.GetError());
    }
    multipart_upload_id_ = outcome.GetResult().GetUploadId();

    return Status::OK();
  }

  Status Init() {
    // If we are allowed to do delayed I/O, we can use a single request to upload the
    // data. If not, we use a multi-part upload and initiate it here to
    // sanitize that writing to the bucket is possible.
    if (!allow_delayed_open_) {
      RETURN_NOT_OK(CreateMultipartUpload());
    }

    upload_state_ = std::make_shared<UploadState>();
    closed_ = false;
    return Status::OK();
  }

  Status Abort() override {
    if (closed_) {
      return Status::OK();
    }

    if (IsMultipartCreated()) {
      ARROW_ASSIGN_OR_RAISE(auto client_lock, holder_->Lock());

      S3Model::AbortMultipartUploadRequest req;
      req.SetBucket(ToAwsString(path_.bucket));
      req.SetKey(ToAwsString(path_.key));
      req.SetUploadId(multipart_upload_id_);

      auto outcome = client_lock.Move()->AbortMultipartUpload(req);
      if (!outcome.IsSuccess()) {
        return ErrorToStatus(
            std::forward_as_tuple("When aborting multiple part upload for key '",
                                  path_.key, "' in bucket '", path_.bucket, "': "),
            "AbortMultipartUpload", outcome.GetError());
      }
    }

    current_part_.reset();
    holder_ = nullptr;
    closed_ = true;

    return Status::OK();
  }

  // OutputStream interface

  bool ShouldBeMultipartUpload() const {
    return pos_ > kMultiPartUploadThresholdSize || !allow_delayed_open_;
  }

  bool IsMultipartCreated() const { return !multipart_upload_id_.empty(); }

  Status EnsureReadyToFlushFromClose() {
    if (ShouldBeMultipartUpload()) {
      if (current_part_) {
        // Upload last part
        RETURN_NOT_OK(CommitCurrentPart());
      }

      // S3 mandates at least one part, upload an empty one if necessary
      if (part_number_ == 1) {
        RETURN_NOT_OK(UploadPart("", 0));
      }
    } else {
      RETURN_NOT_OK(UploadUsingSingleRequest());
    }

    return Status::OK();
  }

  Status CleanupAfterClose() {
    holder_ = nullptr;
    closed_ = true;
    return Status::OK();
  }

  Status FinishPartUploadAfterFlush() {
    ARROW_ASSIGN_OR_RAISE(auto client_lock, holder_->Lock());

    // At this point, all part uploads have finished successfully
    DCHECK_GT(part_number_, 1);
    DCHECK_EQ(upload_state_->completed_parts.size(),
              static_cast<size_t>(part_number_ - 1));

    S3Model::CompletedMultipartUpload completed_upload;
    completed_upload.SetParts(upload_state_->completed_parts);
    S3Model::CompleteMultipartUploadRequest req;
    req.SetBucket(ToAwsString(path_.bucket));
    req.SetKey(ToAwsString(path_.key));
    req.SetUploadId(multipart_upload_id_);
    req.SetMultipartUpload(std::move(completed_upload));

    auto outcome =
        client_lock.Move()->CompleteMultipartUploadWithErrorFixup(std::move(req));
    if (!outcome.IsSuccess()) {
      return ErrorToStatus(
          std::forward_as_tuple("When completing multiple part upload for key '",
                                path_.key, "' in bucket '", path_.bucket, "': "),
          "CompleteMultipartUpload", outcome.GetError());
    }

    return Status::OK();
  }

  Status Close() override {
    if (closed_) return Status::OK();

    RETURN_NOT_OK(EnsureReadyToFlushFromClose());

    RETURN_NOT_OK(Flush());

    if (IsMultipartCreated()) {
      RETURN_NOT_OK(FinishPartUploadAfterFlush());
    }

    return CleanupAfterClose();
  }

  Future<> CloseAsync() override {
    if (closed_) return Status::OK();

    RETURN_NOT_OK(EnsureReadyToFlushFromClose());

    // Wait for in-progress uploads to finish (if async writes are enabled)
<<<<<<< HEAD
    return FlushAsync().Then([self]() {
      if (self->IsMultipartCreated()) {
        RETURN_NOT_OK(self->FinishPartUploadAfterFlush());
      }
      return self->CleanupAfterClose();
    });
=======
    return FlushAsync().Then(
        [self = Self()]() { return self->FinishPartUploadAfterFlush(); });
>>>>>>> eec6f17c
  }

  bool closed() const override { return closed_; }

  Result<int64_t> Tell() const override {
    if (closed_) {
      return Status::Invalid("Operation on closed stream");
    }
    return pos_;
  }

  Status Write(const std::shared_ptr<Buffer>& buffer) override {
    return DoWrite(buffer->data(), buffer->size(), buffer);
  }

  Status Write(const void* data, int64_t nbytes) override {
    return DoWrite(data, nbytes);
  }

  Status DoWrite(const void* data, int64_t nbytes,
                 std::shared_ptr<Buffer> owned_buffer = nullptr) {
    if (closed_) {
      return Status::Invalid("Operation on closed stream");
    }

    const int8_t* data_ptr = reinterpret_cast<const int8_t*>(data);
    auto advance_ptr = [&data_ptr, &nbytes](const int64_t offset) {
      data_ptr += offset;
      nbytes -= offset;
    };

    // Handle case where we have some bytes buffered from prior calls.
    if (current_part_size_ > 0) {
      // Try to fill current buffer
      const int64_t to_copy = std::min(nbytes, kPartUploadSize - current_part_size_);
      RETURN_NOT_OK(current_part_->Write(data_ptr, to_copy));
      current_part_size_ += to_copy;
      advance_ptr(to_copy);
      pos_ += to_copy;

      // If buffer isn't full, break
      if (current_part_size_ < kPartUploadSize) {
        return Status::OK();
      }

      // Upload current buffer. We're only reaching this point if we have accumulated
      // enough data to upload.
      RETURN_NOT_OK(CommitCurrentPart());
    }

    // We can upload chunks without copying them into a buffer
    while (nbytes >= kPartUploadSize) {
      RETURN_NOT_OK(UploadPart(data_ptr, kPartUploadSize));
      advance_ptr(kPartUploadSize);
      pos_ += kPartUploadSize;
    }

    // Buffer remaining bytes
    if (nbytes > 0) {
      current_part_size_ = nbytes;
      ARROW_ASSIGN_OR_RAISE(current_part_, io::BufferOutputStream::Create(
                                               kPartUploadSize, io_context_.pool()));
      RETURN_NOT_OK(current_part_->Write(data_ptr, current_part_size_));
      pos_ += current_part_size_;
    }

    return Status::OK();
  }

  Status Flush() override {
    auto fut = FlushAsync();
    return fut.status();
  }

  Future<> FlushAsync() {
    if (closed_) {
      return Status::Invalid("Operation on closed stream");
    }
    // Wait for background writes to finish
    std::unique_lock<std::mutex> lock(upload_state_->mutex);
    return upload_state_->pending_uploads_completed;
  }

  // Upload-related helpers

  Status CommitCurrentPart() {
    if (!IsMultipartCreated()) {
      RETURN_NOT_OK(CreateMultipartUpload());
    }

    ARROW_ASSIGN_OR_RAISE(auto buf, current_part_->Finish());
    current_part_.reset();
    current_part_size_ = 0;
    return UploadPart(buf);
  }

  Status UploadUsingSingleRequest() {
    std::shared_ptr<Buffer> buf;
    if (current_part_ == nullptr) {
      // In case the stream is closed directly after it has been opened without writing
      // anything, we'll have to create an empty buffer.
      buf = std::make_shared<Buffer>("");
    } else {
      ARROW_ASSIGN_OR_RAISE(buf, current_part_->Finish());
    }

    current_part_.reset();
    current_part_size_ = 0;
    return UploadUsingSingleRequest(buf);
  }

  template <typename RequestType, typename OutcomeType>
  using UploadResultCallbackFunction =
      std::function<Status(const RequestType& request, std::shared_ptr<UploadState>,
                           int32_t part_number, OutcomeType outcome)>;

  static Result<Aws::S3::Model::PutObjectOutcome> TriggerUploadRequest(
      const Aws::S3::Model::PutObjectRequest& request,
      const std::shared_ptr<S3ClientHolder>& holder) {
    ARROW_ASSIGN_OR_RAISE(auto client_lock, holder->Lock());
    return client_lock.Move()->PutObject(request);
  }

  static Result<Aws::S3::Model::UploadPartOutcome> TriggerUploadRequest(
      const Aws::S3::Model::UploadPartRequest& request,
      const std::shared_ptr<S3ClientHolder>& holder) {
    ARROW_ASSIGN_OR_RAISE(auto client_lock, holder->Lock());
    return client_lock.Move()->UploadPart(request);
  }

  template <typename RequestType, typename OutcomeType>
  Status Upload(
      RequestType&& req,
      UploadResultCallbackFunction<RequestType, OutcomeType> sync_result_callback,
      UploadResultCallbackFunction<RequestType, OutcomeType> async_result_callback,
      const void* data, int64_t nbytes, std::shared_ptr<Buffer> owned_buffer = nullptr) {
    req.SetBucket(ToAwsString(path_.bucket));
    req.SetKey(ToAwsString(path_.key));
    req.SetBody(std::make_shared<StringViewStream>(data, nbytes));
    req.SetContentLength(nbytes);

    if (!background_writes_) {
      req.SetBody(std::make_shared<StringViewStream>(data, nbytes));

      ARROW_ASSIGN_OR_RAISE(auto outcome, TriggerUploadRequest(req, holder_));

      RETURN_NOT_OK(sync_result_callback(req, upload_state_, part_number_, outcome));
    } else {
      // If the data isn't owned, make an immutable copy for the lifetime of the closure
      if (owned_buffer == nullptr) {
        ARROW_ASSIGN_OR_RAISE(owned_buffer, AllocateBuffer(nbytes, io_context_.pool()));
        memcpy(owned_buffer->mutable_data(), data, nbytes);
      } else {
        DCHECK_EQ(data, owned_buffer->data());
        DCHECK_EQ(nbytes, owned_buffer->size());
      }
      req.SetBody(
          std::make_shared<StringViewStream>(owned_buffer->data(), owned_buffer->size()));

      {
        std::unique_lock<std::mutex> lock(upload_state_->mutex);
        if (upload_state_->uploads_in_progress++ == 0) {
          upload_state_->pending_uploads_completed = Future<>::Make();
        }
      }

      // The closure keeps the buffer and the upload state alive
      auto deferred = [owned_buffer, holder = holder_, req = std::move(req),
                       state = upload_state_, async_result_callback,
                       part_number = part_number_]() mutable -> Status {
        ARROW_ASSIGN_OR_RAISE(auto outcome, TriggerUploadRequest(req, holder));

        return async_result_callback(req, state, part_number, outcome);
      };
      RETURN_NOT_OK(SubmitIO(io_context_, std::move(deferred)));
    }

    ++part_number_;

    return Status::OK();
  }

  static Status UploadUsingSingleRequestError(
      const Aws::S3::Model::PutObjectRequest& request,
      const Aws::S3::Model::PutObjectOutcome& outcome) {
    return ErrorToStatus(
        std::forward_as_tuple("When uploading object with key '", request.GetKey(),
                              "' in bucket '", request.GetBucket(), "': "),
        "PutObject", outcome.GetError());
  }

  Status UploadUsingSingleRequest(std::shared_ptr<Buffer> buffer) {
    return UploadUsingSingleRequest(buffer->data(), buffer->size(), buffer);
  }

  Status UploadUsingSingleRequest(const void* data, int64_t nbytes,
                                  std::shared_ptr<Buffer> owned_buffer = nullptr) {
    auto sync_result_callback = [](const Aws::S3::Model::PutObjectRequest& request,
                                   std::shared_ptr<UploadState> state,
                                   int32_t part_number,
                                   Aws::S3::Model::PutObjectOutcome outcome) {
      if (!outcome.IsSuccess()) {
        return UploadUsingSingleRequestError(request, outcome);
      }
      return Status::OK();
    };

    auto async_result_callback = [](const Aws::S3::Model::PutObjectRequest& request,
                                    std::shared_ptr<UploadState> state,
                                    int32_t part_number,
                                    Aws::S3::Model::PutObjectOutcome outcome) {
      HandleUploadUsingSingleRequestOutcome(state, request, outcome.GetResult());
      return Status::OK();
    };

    Aws::S3::Model::PutObjectRequest req{};
    RETURN_NOT_OK(SetMetadataInRequest(&req));

    return Upload<Aws::S3::Model::PutObjectRequest, Aws::S3::Model::PutObjectOutcome>(
        std::move(req), std::move(sync_result_callback), std::move(async_result_callback),
        data, nbytes, std::move(owned_buffer));
  }

  Status UploadPart(std::shared_ptr<Buffer> buffer) {
    return UploadPart(buffer->data(), buffer->size(), buffer);
  }

  static Status UploadPartError(const Aws::S3::Model::UploadPartRequest& request,
                                const Aws::S3::Model::UploadPartOutcome& outcome) {
    return ErrorToStatus(
        std::forward_as_tuple("When uploading part for key '", request.GetKey(),
                              "' in bucket '", request.GetBucket(), "': "),
        "UploadPart", outcome.GetError());
  }

  Status UploadPart(const void* data, int64_t nbytes,
                    std::shared_ptr<Buffer> owned_buffer = nullptr) {
    if (!IsMultipartCreated()) {
      RETURN_NOT_OK(CreateMultipartUpload());
    }

    Aws::S3::Model::UploadPartRequest req{};
    req.SetPartNumber(part_number_);
    req.SetUploadId(multipart_upload_id_);

    auto sync_result_callback = [](const Aws::S3::Model::UploadPartRequest& request,
                                   std::shared_ptr<UploadState> state,
                                   int32_t part_number,
                                   Aws::S3::Model::UploadPartOutcome outcome) {
      if (!outcome.IsSuccess()) {
        return UploadPartError(request, outcome);
      } else {
        AddCompletedPart(state, part_number, outcome.GetResult());
      }

      return Status::OK();
    };

    auto async_result_callback = [](const Aws::S3::Model::UploadPartRequest& request,
                                    std::shared_ptr<UploadState> state,
                                    int32_t part_number,
                                    Aws::S3::Model::UploadPartOutcome outcome) {
      HandleUploadPartOutcome(state, part_number, request, outcome.GetResult());
      return Status::OK();
    };

    return Upload<Aws::S3::Model::UploadPartRequest, Aws::S3::Model::UploadPartOutcome>(
        std::move(req), std::move(sync_result_callback), std::move(async_result_callback),
        data, nbytes, std::move(owned_buffer));
  }

  static void HandleUploadUsingSingleRequestOutcome(
      const std::shared_ptr<UploadState>& state, const S3Model::PutObjectRequest& req,
      const Result<S3Model::PutObjectOutcome>& result) {
    std::unique_lock<std::mutex> lock(state->mutex);
    if (!result.ok()) {
      state->status &= result.status();
    } else {
      const auto& outcome = *result;
      if (!outcome.IsSuccess()) {
        state->status &= UploadUsingSingleRequestError(req, outcome);
      }
    }
    // GH-41862: avoid potential deadlock if the Future's callback is called
    // with the mutex taken.
    lock.unlock();
    state->pending_uploads_completed.MarkFinished(state->status);
  }

  static void HandleUploadPartOutcome(const std::shared_ptr<UploadState>& state,
                                      int part_number,
                                      const S3Model::UploadPartRequest& req,
                                      const Result<S3Model::UploadPartOutcome>& result) {
    std::unique_lock<std::mutex> lock(state->mutex);
    if (!result.ok()) {
      state->status &= result.status();
    } else {
      const auto& outcome = *result;
      if (!outcome.IsSuccess()) {
        state->status &= UploadPartError(req, outcome);
      } else {
        AddCompletedPart(state, part_number, outcome.GetResult());
      }
    }
    // Notify completion
<<<<<<< HEAD
    if (--state->uploads_in_progress == 0) {
      // GH-41862: avoid potential deadlock if the Future's callback is called
      // with the mutex taken.
      lock.unlock();
      state->pending_uploads_completed.MarkFinished(state->status);
=======
    if (--state->parts_in_progress == 0) {
      // GH-41862: avoid potential deadlock if the Future's callback is called
      // with the mutex taken.
      auto fut = state->pending_parts_completed;
      lock.unlock();
      // State could be mutated concurrently if another thread writes to the
      // stream, but in this case the Flush() call is only advisory anyway.
      // Besides, it's not generally sound to write to an OutputStream from
      // several threads at once.
      fut.MarkFinished(state->status);
>>>>>>> eec6f17c
    }
  }

  static void AddCompletedPart(const std::shared_ptr<UploadState>& state, int part_number,
                               const S3Model::UploadPartResult& result) {
    S3Model::CompletedPart part;
    // Append ETag and part number for this uploaded part
    // (will be needed for upload completion in Close())
    part.SetPartNumber(part_number);
    part.SetETag(result.GetETag());
    int slot = part_number - 1;
    if (state->completed_parts.size() <= static_cast<size_t>(slot)) {
      state->completed_parts.resize(slot + 1);
    }
    DCHECK(!state->completed_parts[slot].PartNumberHasBeenSet());
    state->completed_parts[slot] = std::move(part);
  }

 protected:
  std::shared_ptr<S3ClientHolder> holder_;
  const io::IOContext io_context_;
  const S3Path path_;
  const std::shared_ptr<const KeyValueMetadata> metadata_;
  const std::shared_ptr<const KeyValueMetadata> default_metadata_;
  const bool background_writes_;
  const bool allow_delayed_open_;

  Aws::String multipart_upload_id_;
  bool closed_ = true;
  int64_t pos_ = 0;
  int32_t part_number_ = 1;
  std::shared_ptr<io::BufferOutputStream> current_part_;
  int64_t current_part_size_ = 0;

  // This struct is kept alive through background writes to avoid problems
  // in the completion handler.
  struct UploadState {
    std::mutex mutex;
    // Only populated for multi-part uploads.
    Aws::Vector<S3Model::CompletedPart> completed_parts;
    int64_t uploads_in_progress = 0;
    Status status;
    Future<> pending_uploads_completed = Future<>::MakeFinished(Status::OK());
  };
  std::shared_ptr<UploadState> upload_state_;
};

// This function assumes info->path() is already set
void FileObjectToInfo(std::string_view key, const S3Model::HeadObjectResult& obj,
                      FileInfo* info) {
  if (IsDirectory(key, obj)) {
    info->set_type(FileType::Directory);
  } else {
    info->set_type(FileType::File);
  }
  info->set_size(static_cast<int64_t>(obj.GetContentLength()));
  info->set_mtime(FromAwsDatetime(obj.GetLastModified()));
}

void FileObjectToInfo(const S3Model::Object& obj, FileInfo* info) {
  info->set_type(FileType::File);
  info->set_size(static_cast<int64_t>(obj.GetSize()));
  info->set_mtime(FromAwsDatetime(obj.GetLastModified()));
}

}  // namespace

// -----------------------------------------------------------------------
// S3 filesystem implementation

class S3FileSystem::Impl : public std::enable_shared_from_this<S3FileSystem::Impl> {
 public:
  ClientBuilder builder_;
  io::IOContext io_context_;
  std::shared_ptr<S3ClientHolder> holder_;
  std::optional<S3Backend> backend_;

  static constexpr int32_t kListObjectsMaxKeys = 1000;
  // At most 1000 keys per multiple-delete request
  static constexpr int32_t kMultipleDeleteMaxKeys = 1000;

  explicit Impl(S3Options options, io::IOContext io_context)
      : builder_(std::move(options)), io_context_(io_context) {}

  Status Init() { return builder_.BuildClient(io_context_).Value(&holder_); }

  const S3Options& options() const { return builder_.options(); }

  std::string region() const {
    return std::string(FromAwsString(builder_.config().region));
  }

  template <typename Error>
  void SaveBackend(const Aws::Client::AWSError<Error>& error) {
    if (!backend_ || *backend_ == S3Backend::Other) {
      backend_ = DetectS3Backend(error);
    }
  }

  // Tests to see if a bucket exists
  Result<bool> BucketExists(const std::string& bucket) {
    ARROW_ASSIGN_OR_RAISE(auto client_lock, holder_->Lock());

    S3Model::HeadBucketRequest req;
    req.SetBucket(ToAwsString(bucket));

    auto outcome = client_lock.Move()->HeadBucket(req);
    if (!outcome.IsSuccess()) {
      if (!IsNotFound(outcome.GetError())) {
        return ErrorToStatus(std::forward_as_tuple(
                                 "When testing for existence of bucket '", bucket, "': "),
                             "HeadBucket", outcome.GetError());
      }
      return false;
    }
    return true;
  }

  // Create a bucket.  Successful if bucket already exists.
  Status CreateBucket(const std::string& bucket) {
    // Check bucket exists first.
    {
      S3Model::HeadBucketRequest req;
      req.SetBucket(ToAwsString(bucket));
      ARROW_ASSIGN_OR_RAISE(auto client_lock, holder_->Lock());
      auto outcome = client_lock.Move()->HeadBucket(req);

      if (outcome.IsSuccess()) {
        return Status::OK();
      } else if (!IsNotFound(outcome.GetError())) {
        return ErrorToStatus(
            std::forward_as_tuple("When creating bucket '", bucket, "': "), "HeadBucket",
            outcome.GetError());
      }

      if (!options().allow_bucket_creation) {
        return Status::IOError(
            "Bucket '", bucket, "' not found. ",
            "To create buckets, enable the allow_bucket_creation option.");
      }
    }

    S3Model::CreateBucketConfiguration config;
    S3Model::CreateBucketRequest req;
    auto _region = region();
    // AWS S3 treats the us-east-1 differently than other regions
    // https://docs.aws.amazon.com/cli/latest/reference/s3api/create-bucket.html
    if (_region != "us-east-1") {
      config.SetLocationConstraint(
          S3Model::BucketLocationConstraintMapper::GetBucketLocationConstraintForName(
              ToAwsString(_region)));
    }
    req.SetBucket(ToAwsString(bucket));
    req.SetCreateBucketConfiguration(config);

    ARROW_ASSIGN_OR_RAISE(auto client_lock, holder_->Lock());
    auto outcome = client_lock.Move()->CreateBucket(req);
    if (!outcome.IsSuccess() && !IsAlreadyExists(outcome.GetError())) {
      return ErrorToStatus(std::forward_as_tuple("When creating bucket '", bucket, "': "),
                           "CreateBucket", outcome.GetError());
    }
    return Status::OK();
  }

  // Create a directory-like object with empty contents.  Successful if already exists.
  Status CreateEmptyDir(const std::string& bucket, std::string_view key_view) {
    ARROW_ASSIGN_OR_RAISE(auto client_lock, holder_->Lock());

    auto key = internal::EnsureTrailingSlash(key_view);
    S3Model::PutObjectRequest req;
    req.SetBucket(ToAwsString(bucket));
    req.SetKey(ToAwsString(key));
    req.SetContentType(kAwsDirectoryContentType);
    req.SetBody(std::make_shared<std::stringstream>(""));
    return OutcomeToStatus(
        std::forward_as_tuple("When creating key '", key, "' in bucket '", bucket, "': "),
        "PutObject", client_lock.Move()->PutObject(req));
  }

  Status DeleteObject(const std::string& bucket, const std::string& key) {
    ARROW_ASSIGN_OR_RAISE(auto client_lock, holder_->Lock());

    S3Model::DeleteObjectRequest req;
    req.SetBucket(ToAwsString(bucket));
    req.SetKey(ToAwsString(key));
    return OutcomeToStatus(
        std::forward_as_tuple("When delete key '", key, "' in bucket '", bucket, "': "),
        "DeleteObject", client_lock.Move()->DeleteObject(req));
  }

  Status CopyObject(const S3Path& src_path, const S3Path& dest_path) {
    ARROW_ASSIGN_OR_RAISE(auto client_lock, holder_->Lock());

    S3Model::CopyObjectRequest req;
    req.SetBucket(ToAwsString(dest_path.bucket));
    req.SetKey(ToAwsString(dest_path.key));
    // ARROW-13048: Copy source "Must be URL-encoded" according to AWS SDK docs.
    // However at least in 1.8 and 1.9 the SDK URL-encodes the path for you
    req.SetCopySource(src_path.ToAwsString());
    return OutcomeToStatus(
        std::forward_as_tuple("When copying key '", src_path.key, "' in bucket '",
                              src_path.bucket, "' to key '", dest_path.key,
                              "' in bucket '", dest_path.bucket, "': "),
        "CopyObject", client_lock.Move()->CopyObject(req));
  }

  // On Minio, an empty "directory" doesn't satisfy the same API requests as
  // a non-empty "directory".  This is a Minio-specific quirk, but we need
  // to handle it for unit testing.

  // If this method is called after HEAD on "bucket/key" already returned a 404,
  // can pass the given outcome to spare a spurious HEAD call.
  Result<bool> IsEmptyDirectory(
      const std::string& bucket, const std::string& key,
      const S3Model::HeadObjectOutcome* previous_outcome = nullptr) {
    ARROW_ASSIGN_OR_RAISE(auto client_lock, holder_->Lock());

    if (previous_outcome) {
      // Fetch the backend from the previous error
      DCHECK(!previous_outcome->IsSuccess());
      if (!backend_) {
        SaveBackend(previous_outcome->GetError());
        DCHECK(backend_);
      }
      if (backend_ != S3Backend::Minio) {
        // HEAD already returned a 404, nothing more to do
        return false;
      }
    }

    // We come here in one of two situations:
    // - we don't know the backend and there is no previous outcome
    // - the backend is Minio
    S3Model::HeadObjectRequest req;
    req.SetBucket(ToAwsString(bucket));
    if (backend_ && *backend_ == S3Backend::Minio) {
      // Minio wants a slash at the end, Amazon doesn't
      req.SetKey(ToAwsString(key) + kSep);
    } else {
      req.SetKey(ToAwsString(key));
    }

    auto outcome = client_lock.Move()->HeadObject(req);
    if (outcome.IsSuccess()) {
      return true;
    }
    if (!backend_) {
      SaveBackend(outcome.GetError());
      DCHECK(backend_);
      if (*backend_ == S3Backend::Minio) {
        // Try again with separator-terminated key (see above)
        return IsEmptyDirectory(bucket, key);
      }
    }
    if (IsNotFound(outcome.GetError())) {
      return false;
    }
    return ErrorToStatus(std::forward_as_tuple("When reading information for key '", key,
                                               "' in bucket '", bucket, "': "),
                         "HeadObject", outcome.GetError());
  }

  Result<bool> IsEmptyDirectory(
      const S3Path& path, const S3Model::HeadObjectOutcome* previous_outcome = nullptr) {
    return IsEmptyDirectory(path.bucket, path.key, previous_outcome);
  }

  Result<bool> IsNonEmptyDirectory(const S3Path& path) {
    ARROW_ASSIGN_OR_RAISE(auto client_lock, holder_->Lock());

    S3Model::ListObjectsV2Request req;
    req.SetBucket(ToAwsString(path.bucket));
    req.SetPrefix(ToAwsString(path.key) + kSep);
    req.SetDelimiter(Aws::String() + kSep);
    req.SetMaxKeys(1);
    auto outcome = client_lock.Move()->ListObjectsV2(req);
    if (outcome.IsSuccess()) {
      const S3Model::ListObjectsV2Result& r = outcome.GetResult();
      // In some cases, there may be 0 keys but some prefixes
      return r.GetKeyCount() > 0 || !r.GetCommonPrefixes().empty();
    }
    if (IsNotFound(outcome.GetError())) {
      return false;
    }
    return ErrorToStatus(
        std::forward_as_tuple("When listing objects under key '", path.key,
                              "' in bucket '", path.bucket, "': "),
        "ListObjectsV2", outcome.GetError());
  }

  static FileInfo MakeDirectoryInfo(std::string dirname) {
    FileInfo dir;
    dir.set_type(FileType::Directory);
    dir.set_path(std::move(dirname));
    return dir;
  }

  static std::vector<FileInfo> MakeDirectoryInfos(std::vector<std::string> dirnames) {
    std::vector<FileInfo> dir_infos;
    for (auto& dirname : dirnames) {
      dir_infos.push_back(MakeDirectoryInfo(std::move(dirname)));
    }
    return dir_infos;
  }

  using FileInfoSink = PushGenerator<std::vector<FileInfo>>::Producer;

  struct FileListerState {
    FileInfoSink files_queue;
    const bool allow_not_found;
    const int max_recursion;
    const bool include_implicit_dirs;
    const io::IOContext io_context;
    S3ClientHolder* const holder;

    S3Model::ListObjectsV2Request req;
    std::unordered_set<std::string> directories;
    bool empty = true;

    FileListerState(PushGenerator<std::vector<FileInfo>>::Producer files_queue,
                    FileSelector select, const std::string& bucket,
                    const std::string& key, bool include_implicit_dirs,
                    io::IOContext io_context, S3ClientHolder* holder)
        : files_queue(std::move(files_queue)),
          allow_not_found(select.allow_not_found),
          max_recursion(select.max_recursion),
          include_implicit_dirs(include_implicit_dirs),
          io_context(std::move(io_context)),
          holder(holder) {
      req.SetBucket(bucket);
      req.SetMaxKeys(kListObjectsMaxKeys);
      if (!key.empty()) {
        req.SetPrefix(key + kSep);
      }
      if (!select.recursive) {
        req.SetDelimiter(Aws::String() + kSep);
      }
    }

    void Finish() {
      // `empty` means that we didn't get a single file info back from S3.  This may be
      // a situation that we should consider as PathNotFound.
      //
      // * If the prefix is empty then we were querying the contents of an entire bucket
      //   and this is not a PathNotFound case because if the bucket didn't exist then
      //   we would have received an error and not an empty set of results.
      //
      // * If the prefix is not empty then we asked for all files under a particular
      //   directory.  S3 will also return the directory itself, if it exists.  So if
      //   we get zero results then we know that there are no files under the directory
      //   and the directory itself doesn't exist.  This should be considered PathNotFound
      if (empty && !allow_not_found && !req.GetPrefix().empty()) {
        files_queue.Push(PathNotFound(req.GetBucket(), req.GetPrefix()));
      }
    }

    // Given a path, iterate through all possible sub-paths and, if we haven't
    // seen that sub-path before, return it.
    //
    // For example, given A/B/C we might return A/B and A if we have not seen
    // those paths before.  This allows us to consider "implicit" directories which
    // don't exist as objects in S3 but can be inferred.
    std::vector<std::string> GetNewDirectories(const std::string_view& path) {
      std::string current(path);
      std::string base = req.GetBucket();
      if (!req.GetPrefix().empty()) {
        base = base + kSep + std::string(internal::RemoveTrailingSlash(req.GetPrefix()));
      }
      std::vector<std::string> new_directories;
      while (true) {
        const std::string parent_dir = internal::GetAbstractPathParent(current).first;
        if (parent_dir.empty()) {
          break;
        }
        current = parent_dir;
        if (current == base) {
          break;
        }
        if (directories.insert(parent_dir).second) {
          new_directories.push_back(std::move(parent_dir));
        }
      }
      return new_directories;
    }
  };

  struct FileListerTask : public util::AsyncTaskScheduler::Task {
    std::shared_ptr<FileListerState> state;
    util::AsyncTaskScheduler* scheduler;

    FileListerTask(std::shared_ptr<FileListerState> state,
                   util::AsyncTaskScheduler* scheduler)
        : state(std::move(state)), scheduler(scheduler) {}

    std::vector<FileInfo> ToFileInfos(const std::string& bucket,
                                      const std::string& prefix,
                                      const S3Model::ListObjectsV2Result& result) {
      std::vector<FileInfo> file_infos;
      // If this is a non-recursive listing we may see "common prefixes" which represent
      // directories we did not recurse into.  We will add those as directories.
      for (const auto& child_prefix : result.GetCommonPrefixes()) {
        const auto child_key =
            internal::RemoveTrailingSlash(FromAwsString(child_prefix.GetPrefix()));
        std::stringstream child_path_ss;
        child_path_ss << bucket << kSep << child_key;
        FileInfo info;
        info.set_path(child_path_ss.str());
        info.set_type(FileType::Directory);
        file_infos.push_back(std::move(info));
      }
      // S3 doesn't have any concept of "max depth" and so we emulate it by counting the
      // number of '/' characters.  E.g. if the user is searching bucket/subdirA/subdirB
      // then the starting depth is 2.
      // A file subdirA/subdirB/somefile will have a child depth of 2 and a "depth" of 0.
      // A file subdirA/subdirB/subdirC/somefile will have a child depth of 3 and a
      //   "depth" of 1
      int base_depth = internal::GetAbstractPathDepth(prefix);
      for (const auto& obj : result.GetContents()) {
        if (obj.GetKey() == prefix) {
          // S3 will return the basedir itself (if it is a file / empty file).  We don't
          // want that.  But this is still considered "finding the basedir" and so we mark
          // it "not empty".
          state->empty = false;
          continue;
        }
        std::string child_key =
            std::string(internal::RemoveTrailingSlash(FromAwsString(obj.GetKey())));
        bool had_trailing_slash = child_key.size() != obj.GetKey().size();
        int child_depth = internal::GetAbstractPathDepth(child_key);
        // Recursion depth is 1 smaller because a path with depth 1 (e.g. foo) is
        // considered to have a "recursion" of 0
        int recursion_depth = child_depth - base_depth - 1;
        if (recursion_depth > state->max_recursion) {
          // If we have A/B/C/D and max_recursion is 2 then we ignore this (don't add it
          // to file_infos) but we still want to potentially add A and A/B as directories.
          // So we "pretend" like we have a file A/B/C for the call to GetNewDirectories
          // below
          int to_trim = recursion_depth - state->max_recursion - 1;
          if (to_trim > 0) {
            child_key = bucket + kSep +
                        internal::SliceAbstractPath(child_key, 0, child_depth - to_trim);
          } else {
            child_key = bucket + kSep + child_key;
          }
        } else {
          // If the file isn't beyond our max recursion then count it as a file
          // unless it's empty and then it depends on whether or not the file ends
          // with a trailing slash
          std::stringstream child_path_ss;
          child_path_ss << bucket << kSep << child_key;
          child_key = child_path_ss.str();
          if (obj.GetSize() > 0 || !had_trailing_slash) {
            // We found a real file.
            // XXX Ideally, for 0-sized files we would also check the Content-Type
            // against kAwsDirectoryContentType, but ListObjectsV2 does not give
            // that information.
            FileInfo info;
            info.set_path(child_key);
            FileObjectToInfo(obj, &info);
            file_infos.push_back(std::move(info));
          } else {
            // We found an empty file and we want to treat it like a directory.  Only
            // add it if we haven't seen this directory before.
            if (state->directories.insert(child_key).second) {
              file_infos.push_back(MakeDirectoryInfo(child_key));
            }
          }
        }

        if (state->include_implicit_dirs) {
          // Now that we've dealt with the file itself we need to look at each of the
          // parent paths and potentially add them as directories.  For example, after
          // finding a file A/B/C/D we want to consider adding directories A, A/B, and
          // A/B/C.
          for (const auto& newdir : state->GetNewDirectories(child_key)) {
            file_infos.push_back(MakeDirectoryInfo(newdir));
          }
        }
      }
      if (file_infos.size() > 0) {
        state->empty = false;
      }
      return file_infos;
    }

    void Run() {
      // We are on an I/O thread now so just synchronously make the call and interpret the
      // results.
      Result<S3ClientLock> client_lock = state->holder->Lock();
      if (!client_lock.ok()) {
        state->files_queue.Push(client_lock.status());
        return;
      }
      S3Model::ListObjectsV2Outcome outcome =
          client_lock->Move()->ListObjectsV2(state->req);
      if (!outcome.IsSuccess()) {
        const auto& err = outcome.GetError();
        if (state->allow_not_found && IsNotFound(err)) {
          return;
        }
        state->files_queue.Push(
            ErrorToStatus(std::forward_as_tuple("When listing objects under key '",
                                                state->req.GetPrefix(), "' in bucket '",
                                                state->req.GetBucket(), "': "),
                          "ListObjectsV2", err));
        return;
      }
      const S3Model::ListObjectsV2Result& result = outcome.GetResult();
      // We could immediately schedule the continuation (if there are enough results to
      // trigger paging) but that would introduce race condition complexity for arguably
      // little benefit.
      std::vector<FileInfo> file_infos =
          ToFileInfos(state->req.GetBucket(), state->req.GetPrefix(), result);
      if (file_infos.size() > 0) {
        state->files_queue.Push(std::move(file_infos));
      }

      // If there are enough files to warrant a continuation then go ahead and schedule
      // that now.
      if (result.GetIsTruncated()) {
        DCHECK(!result.GetNextContinuationToken().empty());
        state->req.SetContinuationToken(result.GetNextContinuationToken());
        scheduler->AddTask(std::make_unique<FileListerTask>(state, scheduler));
      } else {
        // Otherwise, we have finished listing all the files
        state->Finish();
      }
    }

    Result<Future<>> operator()() override {
      return state->io_context.executor()->Submit([this] {
        Run();
        return Status::OK();
      });
    }
    std::string_view name() const override { return "S3ListFiles"; }
  };

  // Lists all file, potentially recursively, in a bucket
  //
  // include_implicit_dirs controls whether or not implicit directories should be
  // included. These are directories that are not actually file objects but instead are
  // inferred from other objects.
  //
  // For example, if a file exists with path A/B/C then implicit directories A/ and A/B/
  // will exist even if there are no file objects with these paths.
  void ListAsync(const FileSelector& select, const std::string& bucket,
                 const std::string& key, bool include_implicit_dirs,
                 util::AsyncTaskScheduler* scheduler, FileInfoSink sink) {
    // We can only fetch kListObjectsMaxKeys files at a time and so we create a
    // scheduler and schedule a task to grab the first batch.  Once that's done we
    // schedule a new task for the next batch.  All of these tasks share the same
    // FileListerState object but none of these tasks run in parallel so there is
    // no need to worry about mutexes
    auto state = std::make_shared<FileListerState>(sink, select, bucket, key,
                                                   include_implicit_dirs, io_context_,
                                                   this->holder_.get());

    // Create the first file lister task (it may spawn more)
    auto file_lister_task = std::make_unique<FileListerTask>(state, scheduler);
    scheduler->AddTask(std::move(file_lister_task));
  }

  // Fully list all files from all buckets
  void FullListAsync(bool include_implicit_dirs, util::AsyncTaskScheduler* scheduler,
                     FileInfoSink sink, bool recursive) {
    scheduler->AddSimpleTask(
        [this, scheduler, sink, include_implicit_dirs, recursive]() mutable {
          return ListBucketsAsync().Then(
              [this, scheduler, sink, include_implicit_dirs,
               recursive](const std::vector<std::string>& buckets) mutable {
                // Return the buckets themselves as directories
                std::vector<FileInfo> buckets_as_directories =
                    MakeDirectoryInfos(buckets);
                sink.Push(std::move(buckets_as_directories));

                if (recursive) {
                  // Recursively list each bucket (these will run in parallel but sink
                  // should be thread safe and so this is ok)
                  for (const auto& bucket : buckets) {
                    FileSelector select;
                    select.allow_not_found = true;
                    select.recursive = true;
                    select.base_dir = bucket;
                    ListAsync(select, bucket, "", include_implicit_dirs, scheduler, sink);
                  }
                }
              });
        },
        std::string_view("FullListBucketScan"));
  }

  // Delete multiple objects at once
  Future<> DeleteObjectsAsync(const std::string& bucket,
                              const std::vector<std::string>& keys) {
    struct DeleteCallback {
      std::string bucket;

      Status operator()(const S3Model::DeleteObjectsOutcome& outcome) const {
        if (!outcome.IsSuccess()) {
          return ErrorToStatus("DeleteObjects", outcome.GetError());
        }
        // Also need to check per-key errors, even on successful outcome
        // See
        // https://docs.aws.amazon.com/fr_fr/AmazonS3/latest/API/multiobjectdeleteapi.html
        const auto& errors = outcome.GetResult().GetErrors();
        if (!errors.empty()) {
          std::stringstream ss;
          ss << "Got the following " << errors.size()
             << " errors when deleting objects in S3 bucket '" << bucket << "':\n";
          for (const auto& error : errors) {
            ss << "- key '" << error.GetKey() << "': " << error.GetMessage() << "\n";
          }
          return Status::IOError(ss.str());
        }
        return Status::OK();
      }
    };

    const auto chunk_size = static_cast<size_t>(kMultipleDeleteMaxKeys);
    const DeleteCallback delete_cb{bucket};

    std::vector<Future<>> futures;
    futures.reserve(bit_util::CeilDiv(keys.size(), chunk_size));

    for (size_t start = 0; start < keys.size(); start += chunk_size) {
      S3Model::DeleteObjectsRequest req;
      S3Model::Delete del;
      size_t remaining = keys.size() - start;
      size_t next_chunk_size = std::min(remaining, chunk_size);
      for (size_t i = start; i < start + next_chunk_size; ++i) {
        del.AddObjects(S3Model::ObjectIdentifier().WithKey(ToAwsString(keys[i])));
      }
      req.SetBucket(ToAwsString(bucket));
      req.SetDelete(std::move(del));
      ARROW_ASSIGN_OR_RAISE(
          auto fut,
          SubmitIO(io_context_,
                   [holder = holder_, req = std::move(req), delete_cb]() -> Status {
                     ARROW_ASSIGN_OR_RAISE(auto client_lock, holder->Lock());
                     return delete_cb(client_lock.Move()->DeleteObjects(req));
                   }));
      futures.push_back(std::move(fut));
    }

    return AllFinished(futures);
  }

  Status DeleteObjects(const std::string& bucket, const std::vector<std::string>& keys) {
    return DeleteObjectsAsync(bucket, keys).status();
  }

  // Check to make sure the given path is not a file
  //
  // Returns true if the path seems to be a directory, false if it is a file
  Future<bool> EnsureIsDirAsync(const std::string& bucket, const std::string& key) {
    if (key.empty()) {
      // There is no way for a bucket to be a file
      return Future<bool>::MakeFinished(true);
    }
    auto self = shared_from_this();
    return DeferNotOk(
        SubmitIO(io_context_, [self, bucket, key]() mutable -> Result<bool> {
          S3Model::HeadObjectRequest req;
          req.SetBucket(ToAwsString(bucket));
          req.SetKey(ToAwsString(key));

          ARROW_ASSIGN_OR_RAISE(auto client_lock, self->holder_->Lock());
          auto outcome = client_lock.Move()->HeadObject(req);
          if (outcome.IsSuccess()) {
            return IsDirectory(key, outcome.GetResult());
          }
          if (IsNotFound(outcome.GetError())) {
            // If we can't find it then it isn't a file.
            return true;
          } else {
            return ErrorToStatus(
                std::forward_as_tuple("When getting information for key '", key,
                                      "' in bucket '", bucket, "': "),
                "HeadObject", outcome.GetError());
          }
        }));
  }

  // Some operations require running multiple S3 calls, either in parallel or serially. We
  // need to ensure that the S3 filesystem instance stays valid and that S3 isn't
  // finalized.  We do this by wrapping all the tasks in a scheduler which keeps the
  // resources alive
  Future<> RunInScheduler(
      std::function<Status(util::AsyncTaskScheduler*, S3FileSystem::Impl*)> callable) {
    auto self = shared_from_this();
    FnOnce<Status(util::AsyncTaskScheduler*)> initial_task =
        [callable = std::move(callable),
         this](util::AsyncTaskScheduler* scheduler) mutable {
          return callable(scheduler, this);
        };
    Future<> scheduler_fut = util::AsyncTaskScheduler::Make(
        std::move(initial_task),
        /*abort_callback=*/
        [](const Status& st) {
          // No need for special abort logic.
        },
        io_context_.stop_token());
    // Keep self alive until all tasks finish
    return scheduler_fut.Then([self]() { return Status::OK(); });
  }

  Future<> DoDeleteDirContentsAsync(const std::string& bucket, const std::string& key) {
    return RunInScheduler(
        [bucket, key](util::AsyncTaskScheduler* scheduler, S3FileSystem::Impl* self) {
          scheduler->AddSimpleTask(
              [=] {
                FileSelector select;
                select.base_dir = bucket + kSep + key;
                select.recursive = true;
                select.allow_not_found = false;

                FileInfoGenerator file_infos = self->GetFileInfoGenerator(select);

                auto handle_file_infos = [=](const std::vector<FileInfo>& file_infos) {
                  std::vector<std::string> file_paths;
                  for (const auto& file_info : file_infos) {
                    DCHECK_GT(file_info.path().size(), bucket.size());
                    auto file_path = file_info.path().substr(bucket.size() + 1);
                    if (file_info.IsDirectory()) {
                      // The selector returns FileInfo objects for directories with a
                      // a path that never ends in a trailing slash, but for AWS the file
                      // needs to have a trailing slash to recognize it as directory
                      // (https://github.com/apache/arrow/issues/38618)
                      DCHECK_OK(internal::AssertNoTrailingSlash(file_path));
                      file_path = file_path + kSep;
                    }
                    file_paths.push_back(std::move(file_path));
                  }
                  scheduler->AddSimpleTask(
                      [=, file_paths = std::move(file_paths)] {
                        return self->DeleteObjectsAsync(bucket, file_paths);
                      },
                      std::string_view("DeleteDirContentsDeleteTask"));
                  return Status::OK();
                };

                return VisitAsyncGenerator(
                    AsyncGenerator<std::vector<FileInfo>>(std::move(file_infos)),
                    std::move(handle_file_infos));
              },
              std::string_view("ListFilesForDelete"));
          return Status::OK();
        });
  }

  Future<> DeleteDirContentsAsync(const std::string& bucket, const std::string& key) {
    auto self = shared_from_this();
    return EnsureIsDirAsync(bucket, key)
        .Then([self, bucket, key](bool is_dir) -> Future<> {
          if (!is_dir) {
            return Status::IOError("Cannot delete directory contents at ", bucket, kSep,
                                   key, " because it is a file");
          }
          return self->DoDeleteDirContentsAsync(bucket, key);
        });
  }

  FileInfoGenerator GetFileInfoGenerator(const FileSelector& select) {
    auto maybe_base_path = S3Path::FromString(select.base_dir);
    if (!maybe_base_path.ok()) {
      return MakeFailingGenerator<FileInfoVector>(maybe_base_path.status());
    }
    auto base_path = *std::move(maybe_base_path);

    PushGenerator<std::vector<FileInfo>> generator;
    Future<> scheduler_fut = RunInScheduler(
        [select, base_path, sink = generator.producer()](
            util::AsyncTaskScheduler* scheduler, S3FileSystem::Impl* self) {
          if (base_path.empty()) {
            bool should_recurse = select.recursive && select.max_recursion > 0;
            self->FullListAsync(/*include_implicit_dirs=*/true, scheduler, sink,
                                should_recurse);
          } else {
            self->ListAsync(select, base_path.bucket, base_path.key,
                            /*include_implicit_dirs=*/true, scheduler, sink);
          }
          return Status::OK();
        });

    // Mark the generator done once all tasks are finished
    scheduler_fut.AddCallback([sink = generator.producer()](const Status& st) mutable {
      if (!st.ok()) {
        sink.Push(st);
      }
      sink.Close();
    });

    return generator;
  }

  Status EnsureDirectoryExists(const S3Path& path) {
    if (!path.key.empty()) {
      return CreateEmptyDir(path.bucket, path.key);
    }
    return Status::OK();
  }

  Status EnsureParentExists(const S3Path& path) {
    if (path.has_parent()) {
      return EnsureDirectoryExists(path.parent());
    }
    return Status::OK();
  }

  static Result<std::vector<std::string>> ProcessListBuckets(
      const Aws::S3::Model::ListBucketsOutcome& outcome) {
    if (!outcome.IsSuccess()) {
      return ErrorToStatus(std::forward_as_tuple("When listing buckets: "), "ListBuckets",
                           outcome.GetError());
    }
    std::vector<std::string> buckets;
    buckets.reserve(outcome.GetResult().GetBuckets().size());
    for (const auto& bucket : outcome.GetResult().GetBuckets()) {
      buckets.emplace_back(FromAwsString(bucket.GetName()));
    }
    return buckets;
  }

  Result<std::vector<std::string>> ListBuckets() {
    ARROW_ASSIGN_OR_RAISE(auto client_lock, holder_->Lock());
    return ProcessListBuckets(client_lock.Move()->ListBuckets());
  }

  Future<std::vector<std::string>> ListBucketsAsync() {
    auto deferred =
        [self = shared_from_this()]() mutable -> Result<std::vector<std::string>> {
      ARROW_ASSIGN_OR_RAISE(auto client_lock, self->holder_->Lock());
      return self->ProcessListBuckets(client_lock.Move()->ListBuckets());
    };
    return DeferNotOk(SubmitIO(io_context_, std::move(deferred)));
  }

  Result<std::shared_ptr<ObjectInputFile>> OpenInputFile(const std::string& s,
                                                         S3FileSystem* fs) {
    ARROW_RETURN_NOT_OK(internal::AssertNoTrailingSlash(s));
    ARROW_ASSIGN_OR_RAISE(auto path, S3Path::FromString(s));
    RETURN_NOT_OK(ValidateFilePath(path));

    RETURN_NOT_OK(CheckS3Initialized());

    auto ptr = std::make_shared<ObjectInputFile>(holder_, fs->io_context(), path);
    RETURN_NOT_OK(ptr->Init());
    return ptr;
  }

  Result<std::shared_ptr<ObjectInputFile>> OpenInputFile(const FileInfo& info,
                                                         S3FileSystem* fs) {
    ARROW_RETURN_NOT_OK(internal::AssertNoTrailingSlash(info.path()));
    if (info.type() == FileType::NotFound) {
      return ::arrow::fs::internal::PathNotFound(info.path());
    }
    if (info.type() != FileType::File && info.type() != FileType::Unknown) {
      return ::arrow::fs::internal::NotAFile(info.path());
    }

    ARROW_ASSIGN_OR_RAISE(auto path, S3Path::FromString(info.path()));
    RETURN_NOT_OK(ValidateFilePath(path));

    RETURN_NOT_OK(CheckS3Initialized());

    auto ptr =
        std::make_shared<ObjectInputFile>(holder_, fs->io_context(), path, info.size());
    RETURN_NOT_OK(ptr->Init());
    return ptr;
  }
};

S3FileSystem::S3FileSystem(const S3Options& options, const io::IOContext& io_context)
    : FileSystem(io_context), impl_(std::make_shared<Impl>(options, io_context)) {
  default_async_is_sync_ = false;
}

S3FileSystem::~S3FileSystem() {}

Result<std::shared_ptr<S3FileSystem>> S3FileSystem::Make(
    const S3Options& options, const io::IOContext& io_context) {
  RETURN_NOT_OK(CheckS3Initialized());

  std::shared_ptr<S3FileSystem> ptr(new S3FileSystem(options, io_context));
  RETURN_NOT_OK(ptr->impl_->Init());
  return ptr;
}

bool S3FileSystem::Equals(const FileSystem& other) const {
  if (this == &other) {
    return true;
  }
  if (other.type_name() != type_name()) {
    return false;
  }
  const auto& s3fs = ::arrow::internal::checked_cast<const S3FileSystem&>(other);
  return options().Equals(s3fs.options());
}

Result<std::string> S3FileSystem::PathFromUri(const std::string& uri_string) const {
  return internal::PathFromUriHelper(uri_string, {"s3"}, /*accept_local_paths=*/false,
                                     internal::AuthorityHandlingBehavior::kPrepend);
}

S3Options S3FileSystem::options() const { return impl_->options(); }

std::string S3FileSystem::region() const { return impl_->region(); }

Result<FileInfo> S3FileSystem::GetFileInfo(const std::string& s) {
  ARROW_ASSIGN_OR_RAISE(auto client_lock, impl_->holder_->Lock());

  ARROW_ASSIGN_OR_RAISE(auto path, S3Path::FromString(s));
  FileInfo info;
  info.set_path(s);

  if (path.empty()) {
    // It's the root path ""
    info.set_type(FileType::Directory);
    return info;
  } else if (path.key.empty()) {
    // It's a bucket
    S3Model::HeadBucketRequest req;
    req.SetBucket(ToAwsString(path.bucket));

    auto outcome = client_lock.Move()->HeadBucket(req);
    if (!outcome.IsSuccess()) {
      if (!IsNotFound(outcome.GetError())) {
        const auto msg = "When getting information for bucket '" + path.bucket + "': ";
        return ErrorToStatus(msg, "HeadBucket", outcome.GetError(),
                             impl_->options().region);
      }
      info.set_type(FileType::NotFound);
      return info;
    }
    // NOTE: S3 doesn't have a bucket modification time.  Only a creation
    // time is available, and you have to list all buckets to get it.
    info.set_type(FileType::Directory);
    return info;
  } else {
    // It's an object
    S3Model::HeadObjectRequest req;
    req.SetBucket(ToAwsString(path.bucket));
    req.SetKey(ToAwsString(path.key));

    auto outcome = client_lock.Move()->HeadObject(req);
    if (outcome.IsSuccess()) {
      // "File" object found
      FileObjectToInfo(path.key, outcome.GetResult(), &info);
      return info;
    }
    if (!IsNotFound(outcome.GetError())) {
      const auto msg = "When getting information for key '" + path.key + "' in bucket '" +
                       path.bucket + "': ";
      return ErrorToStatus(msg, "HeadObject", outcome.GetError(),
                           impl_->options().region);
    }
    // Not found => perhaps it's an empty "directory"
    ARROW_ASSIGN_OR_RAISE(bool is_dir, impl_->IsEmptyDirectory(path, &outcome));
    if (is_dir) {
      info.set_type(FileType::Directory);
      return info;
    }
    // Not found => perhaps it's a non-empty "directory"
    ARROW_ASSIGN_OR_RAISE(is_dir, impl_->IsNonEmptyDirectory(path));
    if (is_dir) {
      info.set_type(FileType::Directory);
    } else {
      info.set_type(FileType::NotFound);
    }
    return info;
  }
}

Result<FileInfoVector> S3FileSystem::GetFileInfo(const FileSelector& select) {
  Future<std::vector<FileInfoVector>> file_infos_fut =
      CollectAsyncGenerator(GetFileInfoGenerator(select));
  ARROW_ASSIGN_OR_RAISE(std::vector<FileInfoVector> file_infos, file_infos_fut.result());
  FileInfoVector combined_file_infos;
  for (const auto& file_info_vec : file_infos) {
    combined_file_infos.insert(combined_file_infos.end(), file_info_vec.begin(),
                               file_info_vec.end());
  }
  return combined_file_infos;
}

FileInfoGenerator S3FileSystem::GetFileInfoGenerator(const FileSelector& select) {
  return impl_->GetFileInfoGenerator(select);
}

Status S3FileSystem::CreateDir(const std::string& s, bool recursive) {
  ARROW_ASSIGN_OR_RAISE(auto path, S3Path::FromString(s));

  if (path.key.empty()) {
    // Create bucket
    return impl_->CreateBucket(path.bucket);
  }

  FileInfo file_info;
  // Create object
  if (recursive) {
    // Ensure bucket exists
    ARROW_ASSIGN_OR_RAISE(bool bucket_exists, impl_->BucketExists(path.bucket));
    if (!bucket_exists) {
      RETURN_NOT_OK(impl_->CreateBucket(path.bucket));
    }

    auto key_i = path.key_parts.begin();
    std::string parent_key{};
    if (options().check_directory_existence_before_creation) {
      // Walk up the directory first to find the first existing parent
      for (const auto& part : path.key_parts) {
        parent_key += part;
        parent_key += kSep;
      }
      for (key_i = path.key_parts.end(); key_i-- != path.key_parts.begin();) {
        ARROW_ASSIGN_OR_RAISE(file_info,
                              this->GetFileInfo(path.bucket + kSep + parent_key));
        if (file_info.type() != FileType::NotFound) {
          // Found!
          break;
        } else {
          // remove the kSep and the part
          parent_key.pop_back();
          parent_key.erase(parent_key.end() - key_i->size(), parent_key.end());
        }
      }
      key_i++;  // Above for loop moves one extra iterator at the end
    }
    // Ensure that all parents exist, then the directory itself
    // Create all missing directories
    for (; key_i < path.key_parts.end(); ++key_i) {
      parent_key += *key_i;
      parent_key += kSep;
      RETURN_NOT_OK(impl_->CreateEmptyDir(path.bucket, parent_key));
    }
    return Status::OK();
  } else {
    // Check parent dir exists
    if (path.has_parent()) {
      S3Path parent_path = path.parent();
      ARROW_ASSIGN_OR_RAISE(bool exists, impl_->IsNonEmptyDirectory(parent_path));
      if (!exists) {
        ARROW_ASSIGN_OR_RAISE(exists, impl_->IsEmptyDirectory(parent_path));
      }
      if (!exists) {
        return Status::IOError("Cannot create directory '", path.full_path,
                               "': parent directory does not exist");
      }
    }
  }

  // Check if the directory exists already
  if (options().check_directory_existence_before_creation) {
    ARROW_ASSIGN_OR_RAISE(file_info, this->GetFileInfo(path.full_path));
    if (file_info.type() != FileType::NotFound) {
      return Status::OK();
    }
  }
  // XXX Should we check that no non-directory entry exists?
  // Minio does it for us, not sure about other S3 implementations.
  return impl_->CreateEmptyDir(path.bucket, path.key);
}

Status S3FileSystem::DeleteDir(const std::string& s) {
  ARROW_ASSIGN_OR_RAISE(auto path, S3Path::FromString(s));
  if (path.empty()) {
    return Status::NotImplemented("Cannot delete all S3 buckets");
  }
  RETURN_NOT_OK(impl_->DeleteDirContentsAsync(path.bucket, path.key).status());
  if (path.key.empty() && options().allow_bucket_deletion) {
    // Delete bucket
    ARROW_ASSIGN_OR_RAISE(auto client_lock, impl_->holder_->Lock());
    S3Model::DeleteBucketRequest req;
    req.SetBucket(ToAwsString(path.bucket));
    return OutcomeToStatus(
        std::forward_as_tuple("When deleting bucket '", path.bucket, "': "),
        "DeleteBucket", client_lock.Move()->DeleteBucket(req));
  } else if (path.key.empty()) {
    return Status::IOError("Would delete bucket '", path.bucket, "'. ",
                           "To delete buckets, enable the allow_bucket_deletion option.");
  } else {
    // Delete "directory"
    RETURN_NOT_OK(impl_->DeleteObject(path.bucket, path.key + kSep));
    // Parent may be implicitly deleted if it became empty, recreate it
    return impl_->EnsureParentExists(path);
  }
}

Status S3FileSystem::DeleteDirContents(const std::string& s, bool missing_dir_ok) {
  return DeleteDirContentsAsync(s, missing_dir_ok).status();
}

Future<> S3FileSystem::DeleteDirContentsAsync(const std::string& s, bool missing_dir_ok) {
  ARROW_ASSIGN_OR_RAISE(auto path, S3Path::FromString(s));

  if (path.empty()) {
    return Status::NotImplemented("Cannot delete all S3 buckets");
  }
  auto self = impl_;
  return impl_->DeleteDirContentsAsync(path.bucket, path.key)
      .Then(
          [path, self]() {
            // Directory may be implicitly deleted, recreate it
            return self->EnsureDirectoryExists(path);
          },
          [missing_dir_ok](const Status& err) {
            if (missing_dir_ok && ::arrow::internal::ErrnoFromStatus(err) == ENOENT) {
              return Status::OK();
            }
            return err;
          });
}

Status S3FileSystem::DeleteRootDirContents() {
  return Status::NotImplemented("Cannot delete all S3 buckets");
}

Status S3FileSystem::DeleteFile(const std::string& s) {
  ARROW_ASSIGN_OR_RAISE(auto client_lock, impl_->holder_->Lock());

  ARROW_ASSIGN_OR_RAISE(auto path, S3Path::FromString(s));
  RETURN_NOT_OK(ValidateFilePath(path));

  // Check the object exists
  S3Model::HeadObjectRequest req;
  req.SetBucket(ToAwsString(path.bucket));
  req.SetKey(ToAwsString(path.key));

  auto outcome = client_lock.Move()->HeadObject(req);
  if (!outcome.IsSuccess()) {
    if (IsNotFound(outcome.GetError())) {
      return PathNotFound(path);
    } else {
      return ErrorToStatus(
          std::forward_as_tuple("When getting information for key '", path.key,
                                "' in bucket '", path.bucket, "': "),
          "HeadObject", outcome.GetError());
    }
  }
  // Object found, delete it
  RETURN_NOT_OK(impl_->DeleteObject(path.bucket, path.key));
  // Parent may be implicitly deleted if it became empty, recreate it
  return impl_->EnsureParentExists(path);
}

Status S3FileSystem::Move(const std::string& src, const std::string& dest) {
  // XXX We don't implement moving directories as it would be too expensive:
  // one must copy all directory contents one by one (including object data),
  // then delete the original contents.

  ARROW_ASSIGN_OR_RAISE(auto src_path, S3Path::FromString(src));
  RETURN_NOT_OK(ValidateFilePath(src_path));
  ARROW_ASSIGN_OR_RAISE(auto dest_path, S3Path::FromString(dest));
  RETURN_NOT_OK(ValidateFilePath(dest_path));

  if (src_path == dest_path) {
    return Status::OK();
  }
  RETURN_NOT_OK(impl_->CopyObject(src_path, dest_path));
  RETURN_NOT_OK(impl_->DeleteObject(src_path.bucket, src_path.key));
  // Source parent may be implicitly deleted if it became empty, recreate it
  return impl_->EnsureParentExists(src_path);
}

Status S3FileSystem::CopyFile(const std::string& src, const std::string& dest) {
  ARROW_ASSIGN_OR_RAISE(auto src_path, S3Path::FromString(src));
  RETURN_NOT_OK(ValidateFilePath(src_path));
  ARROW_ASSIGN_OR_RAISE(auto dest_path, S3Path::FromString(dest));
  RETURN_NOT_OK(ValidateFilePath(dest_path));

  if (src_path == dest_path) {
    return Status::OK();
  }
  return impl_->CopyObject(src_path, dest_path);
}

Result<std::shared_ptr<io::InputStream>> S3FileSystem::OpenInputStream(
    const std::string& s) {
  return impl_->OpenInputFile(s, this);
}

Result<std::shared_ptr<io::InputStream>> S3FileSystem::OpenInputStream(
    const FileInfo& info) {
  return impl_->OpenInputFile(info, this);
}

Result<std::shared_ptr<io::RandomAccessFile>> S3FileSystem::OpenInputFile(
    const std::string& s) {
  return impl_->OpenInputFile(s, this);
}

Result<std::shared_ptr<io::RandomAccessFile>> S3FileSystem::OpenInputFile(
    const FileInfo& info) {
  return impl_->OpenInputFile(info, this);
}

Result<std::shared_ptr<io::OutputStream>> S3FileSystem::OpenOutputStream(
    const std::string& s, const std::shared_ptr<const KeyValueMetadata>& metadata) {
  ARROW_RETURN_NOT_OK(internal::AssertNoTrailingSlash(s));
  ARROW_ASSIGN_OR_RAISE(auto path, S3Path::FromString(s));
  RETURN_NOT_OK(ValidateFilePath(path));

  RETURN_NOT_OK(CheckS3Initialized());

  auto ptr = std::make_shared<ObjectOutputStream>(impl_->holder_, io_context(), path,
                                                  impl_->options(), metadata);
  RETURN_NOT_OK(ptr->Init());
  return ptr;
}

Result<std::shared_ptr<io::OutputStream>> S3FileSystem::OpenAppendStream(
    const std::string& path, const std::shared_ptr<const KeyValueMetadata>& metadata) {
  // XXX Investigate UploadPartCopy? Does it work with source == destination?
  // https://docs.aws.amazon.com/AmazonS3/latest/API/mpUploadUploadPartCopy.html
  // (but would need to fall back to GET if the current data is < 5 MB)
  return Status::NotImplemented("It is not possible to append efficiently to S3 objects");
}

// -----------------------------------------------------------------------
// Initialization and finalization

namespace {

struct AwsInstance {
  AwsInstance() : is_initialized_(false), is_finalized_(false) {}
  ~AwsInstance() { Finalize(/*from_destructor=*/true); }

  // Returns true iff the instance was newly initialized with `options`
  Result<bool> EnsureInitialized(const S3GlobalOptions& options) {
    // NOTE: The individual accesses are atomic but the entire sequence below is not.
    // The application should serialize calls to InitializeS3() and FinalizeS3()
    // (see docstrings).
    if (is_finalized_.load()) {
      return Status::Invalid("Attempt to initialize S3 after it has been finalized");
    }
    bool newly_initialized = false;
    // EnsureInitialized() can be called concurrently by FileSystemFromUri,
    // therefore we need to serialize initialization (GH-39897).
    std::call_once(initialize_flag_, [&]() {
      bool was_initialized = is_initialized_.exchange(true);
      DCHECK(!was_initialized);
      DoInitialize(options);
      newly_initialized = true;
    });
    return newly_initialized;
  }

  bool IsInitialized() { return !is_finalized_ && is_initialized_; }

  bool IsFinalized() { return is_finalized_; }

  void Finalize(bool from_destructor = false) {
    if (is_finalized_.exchange(true)) {
      // Already finalized
      return;
    }
    if (is_initialized_.exchange(false)) {
      // Was initialized
      if (from_destructor) {
        ARROW_LOG(WARNING)
            << " arrow::fs::FinalizeS3 was not called even though S3 was initialized.  "
               "This could lead to a segmentation fault at exit";
      }
      GetClientFinalizer()->Finalize();
#ifdef ARROW_S3_HAS_S3CLIENT_CONFIGURATION
      EndpointProviderCache::Instance()->Reset();
#endif
      Aws::ShutdownAPI(aws_options_);
    }
  }

 private:
  void DoInitialize(const S3GlobalOptions& options) {
    Aws::Utils::Logging::LogLevel aws_log_level;

#define LOG_LEVEL_CASE(level_name)                             \
  case S3LogLevel::level_name:                                 \
    aws_log_level = Aws::Utils::Logging::LogLevel::level_name; \
    break;

    switch (options.log_level) {
      LOG_LEVEL_CASE(Fatal)
      LOG_LEVEL_CASE(Error)
      LOG_LEVEL_CASE(Warn)
      LOG_LEVEL_CASE(Info)
      LOG_LEVEL_CASE(Debug)
      LOG_LEVEL_CASE(Trace)
      default:
        aws_log_level = Aws::Utils::Logging::LogLevel::Off;
    }

#undef LOG_LEVEL_CASE

#ifdef ARROW_S3_HAS_CRT
    aws_options_.ioOptions.clientBootstrap_create_fn =
        [ev_threads = options.num_event_loop_threads]() {
          // https://github.com/aws/aws-sdk-cpp/blob/1.11.15/src/aws-cpp-sdk-core/source/Aws.cpp#L65
          Aws::Crt::Io::EventLoopGroup event_loop_group(ev_threads);
          Aws::Crt::Io::DefaultHostResolver default_host_resolver(
              event_loop_group, /*maxHosts=*/8, /*maxTTL=*/30);
          auto client_bootstrap = Aws::MakeShared<Aws::Crt::Io::ClientBootstrap>(
              "Aws_Init_Cleanup", event_loop_group, default_host_resolver);
          client_bootstrap->EnableBlockingShutdown();
          return client_bootstrap;
        };
#endif
    aws_options_.loggingOptions.logLevel = aws_log_level;
    // By default the AWS SDK logs to files, log to console instead
    aws_options_.loggingOptions.logger_create_fn = [this] {
      return std::make_shared<Aws::Utils::Logging::ConsoleLogSystem>(
          aws_options_.loggingOptions.logLevel);
    };
#if ARROW_AWS_SDK_VERSION_CHECK(1, 9, 272)
    // ARROW-18290: escape all special chars for compatibility with non-AWS S3 backends.
    // This configuration options is only available with AWS SDK 1.9.272 and later.
    aws_options_.httpOptions.compliantRfc3986Encoding = true;
#endif
    Aws::InitAPI(aws_options_);
  }

  Aws::SDKOptions aws_options_;
  std::atomic<bool> is_initialized_;
  std::atomic<bool> is_finalized_;
  std::once_flag initialize_flag_;
};

AwsInstance* GetAwsInstance() {
  static auto instance = std::make_unique<AwsInstance>();
  return instance.get();
}

Result<bool> EnsureAwsInstanceInitialized(const S3GlobalOptions& options) {
  return GetAwsInstance()->EnsureInitialized(options);
}

}  // namespace

Status InitializeS3(const S3GlobalOptions& options) {
  ARROW_ASSIGN_OR_RAISE(bool successfully_initialized,
                        EnsureAwsInstanceInitialized(options));
  if (!successfully_initialized) {
    return Status::Invalid(
        "S3 was already initialized.  It is safe to use but the options passed in this "
        "call have been ignored.");
  }
  return Status::OK();
}

Status EnsureS3Initialized() {
  return EnsureAwsInstanceInitialized(S3GlobalOptions::Defaults()).status();
}

Status FinalizeS3() {
  GetAwsInstance()->Finalize();
  return Status::OK();
}

Status EnsureS3Finalized() { return FinalizeS3(); }

bool IsS3Initialized() { return GetAwsInstance()->IsInitialized(); }

bool IsS3Finalized() { return GetAwsInstance()->IsFinalized(); }

S3GlobalOptions S3GlobalOptions::Defaults() {
  auto log_level = S3LogLevel::Fatal;

  auto result = arrow::internal::GetEnvVar("ARROW_S3_LOG_LEVEL");

  if (result.ok()) {
    // Extract, trim, and downcase the value of the environment variable
    auto value =
        arrow::internal::AsciiToLower(arrow::internal::TrimString(result.ValueUnsafe()));

    if (value == "fatal") {
      log_level = S3LogLevel::Fatal;
    } else if (value == "error") {
      log_level = S3LogLevel::Error;
    } else if (value == "warn") {
      log_level = S3LogLevel::Warn;
    } else if (value == "info") {
      log_level = S3LogLevel::Info;
    } else if (value == "debug") {
      log_level = S3LogLevel::Debug;
    } else if (value == "trace") {
      log_level = S3LogLevel::Trace;
    } else if (value == "off") {
      log_level = S3LogLevel::Off;
    }
  }

  return S3GlobalOptions{log_level};
}

// -----------------------------------------------------------------------
// Top-level utility functions

Result<std::string> ResolveS3BucketRegion(const std::string& bucket) {
  RETURN_NOT_OK(CheckS3Initialized());

  if (bucket.empty() || bucket.find_first_of(kSep) != bucket.npos ||
      internal::IsLikelyUri(bucket)) {
    return Status::Invalid("Not a valid bucket name: '", bucket, "'");
  }

  ARROW_ASSIGN_OR_RAISE(auto resolver, RegionResolver::DefaultInstance());
  return resolver->ResolveRegion(bucket);
}

}  // namespace arrow::fs<|MERGE_RESOLUTION|>--- conflicted
+++ resolved
@@ -1627,18 +1627,9 @@
     io::internal::CloseFromDestructor(this);
   }
 
-<<<<<<< HEAD
   template <typename ObjectRequest>
   Status SetMetadataInRequest(ObjectRequest* request) {
     std::shared_ptr<const KeyValueMetadata> metadata;
-=======
-  std::shared_ptr<ObjectOutputStream> Self() {
-    return std::dynamic_pointer_cast<ObjectOutputStream>(shared_from_this());
-  }
-
-  Status Init() {
-    ARROW_ASSIGN_OR_RAISE(auto client_lock, holder_->Lock());
->>>>>>> eec6f17c
 
     if (metadata_ && metadata_->size() != 0) {
       metadata = metadata_;
@@ -1661,6 +1652,10 @@
     }
 
     return Status::OK();
+  }
+
+  std::shared_ptr<ObjectOutputStream> Self() {
+    return std::dynamic_pointer_cast<ObjectOutputStream>(shared_from_this());
   }
 
   Status CreateMultipartUpload() {
@@ -1808,17 +1803,12 @@
     RETURN_NOT_OK(EnsureReadyToFlushFromClose());
 
     // Wait for in-progress uploads to finish (if async writes are enabled)
-<<<<<<< HEAD
-    return FlushAsync().Then([self]() {
+    return FlushAsync().Then([self = Self()]() {
       if (self->IsMultipartCreated()) {
         RETURN_NOT_OK(self->FinishPartUploadAfterFlush());
       }
       return self->CleanupAfterClose();
     });
-=======
-    return FlushAsync().Then(
-        [self = Self()]() { return self->FinishPartUploadAfterFlush(); });
->>>>>>> eec6f17c
   }
 
   bool closed() const override { return closed_; }
@@ -2124,24 +2114,16 @@
       }
     }
     // Notify completion
-<<<<<<< HEAD
     if (--state->uploads_in_progress == 0) {
       // GH-41862: avoid potential deadlock if the Future's callback is called
       // with the mutex taken.
-      lock.unlock();
-      state->pending_uploads_completed.MarkFinished(state->status);
-=======
-    if (--state->parts_in_progress == 0) {
-      // GH-41862: avoid potential deadlock if the Future's callback is called
-      // with the mutex taken.
-      auto fut = state->pending_parts_completed;
+      auto fut = state->pending_uploads_completed;
       lock.unlock();
       // State could be mutated concurrently if another thread writes to the
       // stream, but in this case the Flush() call is only advisory anyway.
       // Besides, it's not generally sound to write to an OutputStream from
       // several threads at once.
       fut.MarkFinished(state->status);
->>>>>>> eec6f17c
     }
   }
 
