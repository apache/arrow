--- conflicted
+++ resolved
@@ -166,7 +166,6 @@
   ARROW_DISALLOW_COPY_AND_ASSIGN(Entry);
 };
 
-<<<<<<< HEAD
 Directory::Directory(std::string name, TimePoint mtime) : name(std::move(name)), mtime(mtime) {}
 Directory::Directory(Directory&& other) noexcept
     : name(std::move(other.name)),
@@ -195,18 +194,13 @@
   return p.second;
 }
 
-=======
->>>>>>> 51016416
 void Directory::AssignEntry(const std::string& s, std::unique_ptr<Entry> entry) {
   DCHECK(!s.empty());
   entries[s] = std::move(entry);
 }
 
-<<<<<<< HEAD
 bool Directory::DeleteEntry(const std::string& s) { return entries.erase(s) > 0; }
 
-=======
->>>>>>> 51016416
 ////////////////////////////////////////////////////////////////////////////
 // Streams
 
