// Licensed to the Apache Software Foundation (ASF) under one
// or more contributor license agreements.  See the NOTICE file
// distributed with this work for additional information
// regarding copyright ownership.  The ASF licenses this file
// to you under the Apache License, Version 2.0 (the
// "License"); you may not use this file except in compliance
// with the License.  You may obtain a copy of the License at
//
//   http://www.apache.org/licenses/LICENSE-2.0
//
// Unless required by applicable law or agreed to in writing,
// software distributed under the License is distributed on an
// "AS IS" BASIS, WITHOUT WARRANTIES OR CONDITIONS OF ANY
// KIND, either express or implied.  See the License for the
// specific language governing permissions and limitations
// under the License.

#include "arrow/testing/gtest_util.h"

#include "arrow/testing/extension_type.h"

#ifdef _WIN32
#include <crtdbg.h>
#include <io.h>
#else
#include <fcntl.h>     // IWYU pragma: keep
#include <sys/stat.h>  // IWYU pragma: keep
#include <sys/wait.h>  // IWYU pragma: keep
#include <unistd.h>    // IWYU pragma: keep
#endif

#include <algorithm>
#include <chrono>
#include <condition_variable>
#include <cstdint>
#include <cstdlib>
#include <iostream>
#include <limits>
#include <locale>
#include <memory>
#include <mutex>
#include <sstream>
#include <stdexcept>
#include <string>
#include <thread>
#include <vector>

#include "arrow/array.h"
#include "arrow/buffer.h"
#include "arrow/datum.h"
#include "arrow/ipc/json_simple.h"
#include "arrow/pretty_print.h"
#include "arrow/status.h"
#include "arrow/table.h"
#include "arrow/type.h"
#include "arrow/util/checked_cast.h"
#include "arrow/util/future.h"
#include "arrow/util/io_util.h"
#include "arrow/util/logging.h"
#include "arrow/util/thread_pool.h"
#include "arrow/util/windows_compatibility.h"

namespace arrow {

using internal::checked_cast;
using internal::checked_pointer_cast;
<<<<<<< HEAD

std::vector<Type::type> AllTypeIds() {
  return {Type::NA,
          Type::BOOL,
          Type::INT8,
          Type::INT16,
          Type::INT32,
          Type::INT64,
          Type::UINT8,
          Type::UINT16,
          Type::UINT32,
          Type::UINT64,
          Type::HALF_FLOAT,
          Type::FLOAT,
          Type::DOUBLE,
          Type::DECIMAL128,
          Type::DECIMAL256,
          Type::DATE32,
          Type::DATE64,
          Type::TIME32,
          Type::TIME64,
          Type::TIMESTAMP,
          Type::INTERVAL_DAY_TIME,
          Type::INTERVAL_MONTHS,
          Type::DURATION,
          Type::STRING,
          Type::BINARY,
          Type::LARGE_STRING,
          Type::LARGE_BINARY,
          Type::FIXED_SIZE_BINARY,
          Type::STRUCT,
          Type::LIST,
          Type::LARGE_LIST,
          Type::FIXED_SIZE_LIST,
          Type::MAP,
          Type::DENSE_UNION,
          Type::SPARSE_UNION,
          Type::DICTIONARY,
          Type::RUN_LENGTH_ENCODED,
          Type::EXTENSION,
          Type::INTERVAL_MONTH_DAY_NANO};
}
=======
using internal::ThreadPool;
>>>>>>> b99c68b8

template <typename T, typename CompareFunctor>
void AssertTsSame(const T& expected, const T& actual, CompareFunctor&& compare) {
  if (!compare(actual, expected)) {
    std::stringstream pp_expected;
    std::stringstream pp_actual;
    ::arrow::PrettyPrintOptions options(/*indent=*/2);
    options.window = 50;
    ARROW_EXPECT_OK(PrettyPrint(expected, options, &pp_expected));
    ARROW_EXPECT_OK(PrettyPrint(actual, options, &pp_actual));
    FAIL() << "Got: \n" << pp_actual.str() << "\nExpected: \n" << pp_expected.str();
  }
}

template <typename CompareFunctor>
void AssertArraysEqualWith(const Array& expected, const Array& actual, bool verbose,
                           CompareFunctor&& compare) {
  std::stringstream diff;
  if (!compare(expected, actual, &diff)) {
    if (expected.data()->null_count != actual.data()->null_count) {
      diff << "Null counts differ. Expected " << expected.data()->null_count
           << " but was " << actual.data()->null_count << "\n";
    }
    if (verbose) {
      ::arrow::PrettyPrintOptions options(/*indent=*/2);
      options.window = 50;
      diff << "Expected:\n";
      ARROW_EXPECT_OK(PrettyPrint(expected, options, &diff));
      diff << "\nActual:\n";
      ARROW_EXPECT_OK(PrettyPrint(actual, options, &diff));
    }
    FAIL() << diff.str();
  }
}

void AssertArraysEqual(const Array& expected, const Array& actual, bool verbose,
                       const EqualOptions& options) {
  return AssertArraysEqualWith(
      expected, actual, verbose,
      [&](const Array& expected, const Array& actual, std::stringstream* diff) {
        return expected.Equals(actual, options.diff_sink(diff));
      });
}

void AssertArraysApproxEqual(const Array& expected, const Array& actual, bool verbose,
                             const EqualOptions& options) {
  return AssertArraysEqualWith(
      expected, actual, verbose,
      [&](const Array& expected, const Array& actual, std::stringstream* diff) {
        return expected.ApproxEquals(actual, options.diff_sink(diff));
      });
}

void AssertScalarsEqual(const Scalar& expected, const Scalar& actual, bool verbose,
                        const EqualOptions& options) {
  if (!expected.Equals(actual, options)) {
    std::stringstream diff;
    if (verbose) {
      diff << "Expected:\n" << expected.ToString();
      diff << "\nActual:\n" << actual.ToString();
    }
    FAIL() << diff.str();
  }
}

void AssertScalarsApproxEqual(const Scalar& expected, const Scalar& actual, bool verbose,
                              const EqualOptions& options) {
  if (!expected.ApproxEquals(actual, options)) {
    std::stringstream diff;
    if (verbose) {
      diff << "Expected:\n" << expected.ToString();
      diff << "\nActual:\n" << actual.ToString();
    }
    FAIL() << diff.str();
  }
}

void AssertBatchesEqual(const RecordBatch& expected, const RecordBatch& actual,
                        bool check_metadata) {
  AssertTsSame(expected, actual,
               [&](const RecordBatch& expected, const RecordBatch& actual) {
                 return expected.Equals(actual, check_metadata);
               });
}

void AssertBatchesApproxEqual(const RecordBatch& expected, const RecordBatch& actual) {
  AssertTsSame(expected, actual,
               [&](const RecordBatch& expected, const RecordBatch& actual) {
                 return expected.ApproxEquals(actual);
               });
}

void AssertChunkedEqual(const ChunkedArray& expected, const ChunkedArray& actual) {
  ASSERT_EQ(expected.num_chunks(), actual.num_chunks()) << "# chunks unequal";
  if (!actual.Equals(expected)) {
    std::stringstream diff;
    for (int i = 0; i < actual.num_chunks(); ++i) {
      auto c1 = actual.chunk(i);
      auto c2 = expected.chunk(i);
      diff << "# chunk " << i << std::endl;
      ARROW_IGNORE_EXPR(c1->Equals(c2, EqualOptions().diff_sink(&diff)));
    }
    FAIL() << diff.str();
  }
}

void AssertChunkedEqual(const ChunkedArray& actual, const ArrayVector& expected) {
  AssertChunkedEqual(ChunkedArray(expected, actual.type()), actual);
}

void AssertChunkedEquivalent(const ChunkedArray& expected, const ChunkedArray& actual) {
  // XXX: AssertChunkedEqual in gtest_util.h does not permit the chunk layouts
  // to be different
  if (!actual.Equals(expected)) {
    std::stringstream pp_expected;
    std::stringstream pp_actual;
    ::arrow::PrettyPrintOptions options(/*indent=*/2);
    options.window = 50;
    ARROW_EXPECT_OK(PrettyPrint(expected, options, &pp_expected));
    ARROW_EXPECT_OK(PrettyPrint(actual, options, &pp_actual));
    FAIL() << "Got: \n" << pp_actual.str() << "\nExpected: \n" << pp_expected.str();
  }
}

void AssertChunkedApproxEquivalent(const ChunkedArray& expected,
                                   const ChunkedArray& actual,
                                   const EqualOptions& equal_options) {
  if (!actual.ApproxEquals(expected, equal_options)) {
    std::stringstream pp_expected;
    std::stringstream pp_actual;
    ::arrow::PrettyPrintOptions options(/*indent=*/2);
    options.window = 50;
    ARROW_EXPECT_OK(PrettyPrint(expected, options, &pp_expected));
    ARROW_EXPECT_OK(PrettyPrint(actual, options, &pp_actual));
    FAIL() << "Got: \n" << pp_actual.str() << "\nExpected: \n" << pp_expected.str();
  }
}

void AssertBufferEqual(const Buffer& buffer, const std::vector<uint8_t>& expected) {
  ASSERT_EQ(static_cast<size_t>(buffer.size()), expected.size())
      << "Mismatching buffer size";
  const uint8_t* buffer_data = buffer.data();
  for (size_t i = 0; i < expected.size(); ++i) {
    ASSERT_EQ(buffer_data[i], expected[i]);
  }
}

void AssertBufferEqual(const Buffer& buffer, const std::string& expected) {
  ASSERT_EQ(static_cast<size_t>(buffer.size()), expected.length())
      << "Mismatching buffer size";
  const uint8_t* buffer_data = buffer.data();
  for (size_t i = 0; i < expected.size(); ++i) {
    ASSERT_EQ(buffer_data[i], expected[i]);
  }
}

void AssertBufferEqual(const Buffer& buffer, const Buffer& expected) {
  ASSERT_EQ(buffer.size(), expected.size()) << "Mismatching buffer size";
  ASSERT_TRUE(buffer.Equals(expected));
}

template <typename T>
std::string ToStringWithMetadata(const T& t, bool show_metadata) {
  return t.ToString(show_metadata);
}

std::string ToStringWithMetadata(const DataType& t, bool show_metadata) {
  return t.ToString();
}

template <typename T>
void AssertFingerprintablesEqual(const T& left, const T& right, bool check_metadata,
                                 const char* types_plural) {
  ASSERT_TRUE(left.Equals(right, check_metadata))
      << types_plural << " '" << ToStringWithMetadata(left, check_metadata) << "' and '"
      << ToStringWithMetadata(right, check_metadata) << "' should have compared equal";
  auto lfp = left.fingerprint();
  auto rfp = right.fingerprint();
  // Note: all types tested in this file should implement fingerprinting,
  // except extension types.
  if (check_metadata) {
    lfp += left.metadata_fingerprint();
    rfp += right.metadata_fingerprint();
  }
  ASSERT_EQ(lfp, rfp) << "Fingerprints for " << types_plural << " '"
                      << ToStringWithMetadata(left, check_metadata) << "' and '"
                      << ToStringWithMetadata(right, check_metadata)
                      << "' should have compared equal";
}

template <typename T>
void AssertFingerprintablesEqual(const std::shared_ptr<T>& left,
                                 const std::shared_ptr<T>& right, bool check_metadata,
                                 const char* types_plural) {
  ASSERT_NE(left, nullptr);
  ASSERT_NE(right, nullptr);
  AssertFingerprintablesEqual(*left, *right, check_metadata, types_plural);
}

template <typename T>
void AssertFingerprintablesNotEqual(const T& left, const T& right, bool check_metadata,
                                    const char* types_plural) {
  ASSERT_FALSE(left.Equals(right, check_metadata))
      << types_plural << " '" << ToStringWithMetadata(left, check_metadata) << "' and '"
      << ToStringWithMetadata(right, check_metadata) << "' should have compared unequal";
  auto lfp = left.fingerprint();
  auto rfp = right.fingerprint();
  // Note: all types tested in this file should implement fingerprinting,
  // except extension types.
  if (lfp != "" && rfp != "") {
    if (check_metadata) {
      lfp += left.metadata_fingerprint();
      rfp += right.metadata_fingerprint();
    }
    ASSERT_NE(lfp, rfp) << "Fingerprints for " << types_plural << " '"
                        << ToStringWithMetadata(left, check_metadata) << "' and '"
                        << ToStringWithMetadata(right, check_metadata)
                        << "' should have compared unequal";
  }
}

template <typename T>
void AssertFingerprintablesNotEqual(const std::shared_ptr<T>& left,
                                    const std::shared_ptr<T>& right, bool check_metadata,
                                    const char* types_plural) {
  ASSERT_NE(left, nullptr);
  ASSERT_NE(right, nullptr);
  AssertFingerprintablesNotEqual(*left, *right, check_metadata, types_plural);
}

#define ASSERT_EQUAL_IMPL(NAME, TYPE, PLURAL)                                            \
  void Assert##NAME##Equal(const TYPE& left, const TYPE& right, bool check_metadata) {   \
    AssertFingerprintablesEqual(left, right, check_metadata, PLURAL);                    \
  }                                                                                      \
                                                                                         \
  void Assert##NAME##Equal(const std::shared_ptr<TYPE>& left,                            \
                           const std::shared_ptr<TYPE>& right, bool check_metadata) {    \
    AssertFingerprintablesEqual(left, right, check_metadata, PLURAL);                    \
  }                                                                                      \
                                                                                         \
  void Assert##NAME##NotEqual(const TYPE& left, const TYPE& right,                       \
                              bool check_metadata) {                                     \
    AssertFingerprintablesNotEqual(left, right, check_metadata, PLURAL);                 \
  }                                                                                      \
  void Assert##NAME##NotEqual(const std::shared_ptr<TYPE>& left,                         \
                              const std::shared_ptr<TYPE>& right, bool check_metadata) { \
    AssertFingerprintablesNotEqual(left, right, check_metadata, PLURAL);                 \
  }

ASSERT_EQUAL_IMPL(Type, DataType, "types")
ASSERT_EQUAL_IMPL(Field, Field, "fields")
ASSERT_EQUAL_IMPL(Schema, Schema, "schemas")
#undef ASSERT_EQUAL_IMPL

void AssertDatumsEqual(const Datum& expected, const Datum& actual, bool verbose) {
  ASSERT_EQ(expected.kind(), actual.kind())
      << "expected:" << expected.ToString() << " got:" << actual.ToString();

  switch (expected.kind()) {
    case Datum::SCALAR:
      AssertScalarsEqual(*expected.scalar(), *actual.scalar(), verbose);
      break;
    case Datum::ARRAY: {
      auto expected_array = expected.make_array();
      auto actual_array = actual.make_array();
      AssertArraysEqual(*expected_array, *actual_array, verbose);
    } break;
    case Datum::CHUNKED_ARRAY:
      AssertChunkedEquivalent(*expected.chunked_array(), *actual.chunked_array());
      break;
    default:
      // TODO: Implement better print
      ASSERT_TRUE(actual.Equals(expected));
      break;
  }
}

void AssertDatumsApproxEqual(const Datum& expected, const Datum& actual, bool verbose,
                             const EqualOptions& options) {
  ASSERT_EQ(expected.kind(), actual.kind())
      << "expected:" << expected.ToString() << " got:" << actual.ToString();

  switch (expected.kind()) {
    case Datum::SCALAR:
      AssertScalarsApproxEqual(*expected.scalar(), *actual.scalar(), verbose, options);
      break;
    case Datum::ARRAY: {
      auto expected_array = expected.make_array();
      auto actual_array = actual.make_array();
      AssertArraysApproxEqual(*expected_array, *actual_array, verbose, options);
      break;
    }
    case Datum::CHUNKED_ARRAY: {
      auto expected_array = expected.chunked_array();
      auto actual_array = actual.chunked_array();
      AssertChunkedApproxEquivalent(*expected_array, *actual_array, options);
      break;
    }
    default:
      // TODO: Implement better print
      ASSERT_TRUE(actual.Equals(expected));
      break;
  }
}

std::shared_ptr<Array> ArrayFromJSON(const std::shared_ptr<DataType>& type,
                                     std::string_view json) {
  EXPECT_OK_AND_ASSIGN(auto out, ipc::internal::json::ArrayFromJSON(type, json));
  return out;
}

std::shared_ptr<Array> DictArrayFromJSON(const std::shared_ptr<DataType>& type,
                                         std::string_view indices_json,
                                         std::string_view dictionary_json) {
  std::shared_ptr<Array> out;
  ABORT_NOT_OK(
      ipc::internal::json::DictArrayFromJSON(type, indices_json, dictionary_json, &out));
  return out;
}

std::shared_ptr<ChunkedArray> ChunkedArrayFromJSON(const std::shared_ptr<DataType>& type,
                                                   const std::vector<std::string>& json) {
  std::shared_ptr<ChunkedArray> out;
  ABORT_NOT_OK(ipc::internal::json::ChunkedArrayFromJSON(type, json, &out));
  return out;
}

std::shared_ptr<RecordBatch> RecordBatchFromJSON(const std::shared_ptr<Schema>& schema,
                                                 std::string_view json) {
  // Parse as a StructArray
  auto struct_type = struct_(schema->fields());
  std::shared_ptr<Array> struct_array = ArrayFromJSON(struct_type, json);

  // Convert StructArray to RecordBatch
  return *RecordBatch::FromStructArray(struct_array);
}

std::shared_ptr<Scalar> ScalarFromJSON(const std::shared_ptr<DataType>& type,
                                       std::string_view json) {
  std::shared_ptr<Scalar> out;
  ABORT_NOT_OK(ipc::internal::json::ScalarFromJSON(type, json, &out));
  return out;
}

std::shared_ptr<Scalar> DictScalarFromJSON(const std::shared_ptr<DataType>& type,
                                           std::string_view index_json,
                                           std::string_view dictionary_json) {
  std::shared_ptr<Scalar> out;
  ABORT_NOT_OK(
      ipc::internal::json::DictScalarFromJSON(type, index_json, dictionary_json, &out));
  return out;
}

std::shared_ptr<Table> TableFromJSON(const std::shared_ptr<Schema>& schema,
                                     const std::vector<std::string>& json) {
  std::vector<std::shared_ptr<RecordBatch>> batches;
  for (const std::string& batch_json : json) {
    batches.push_back(RecordBatchFromJSON(schema, batch_json));
  }
  return *Table::FromRecordBatches(schema, std::move(batches));
}

Result<std::optional<std::string>> PrintArrayDiff(const ChunkedArray& expected,
                                                  const ChunkedArray& actual) {
  if (actual.Equals(expected)) {
    return std::nullopt;
  }

  std::stringstream ss;
  if (expected.length() != actual.length()) {
    ss << "Expected length " << expected.length() << " but was actually "
       << actual.length();
    return ss.str();
  }

  PrettyPrintOptions options(/*indent=*/2);
  options.window = 50;
  RETURN_NOT_OK(internal::ApplyBinaryChunked(
      actual, expected,
      [&](const Array& left_piece, const Array& right_piece, int64_t position) {
        std::stringstream diff;
        if (!left_piece.Equals(right_piece, EqualOptions().diff_sink(&diff))) {
          ss << "Unequal at absolute position " << position << "\n" << diff.str();
          ss << "Expected:\n";
          ARROW_EXPECT_OK(PrettyPrint(right_piece, options, &ss));
          ss << "\nActual:\n";
          ARROW_EXPECT_OK(PrettyPrint(left_piece, options, &ss));
        }
        return Status::OK();
      }));
  return ss.str();
}

void AssertTablesEqual(const Table& expected, const Table& actual, bool same_chunk_layout,
                       bool combine_chunks) {
  ASSERT_EQ(expected.num_columns(), actual.num_columns());

  if (combine_chunks) {
    auto pool = default_memory_pool();
    ASSERT_OK_AND_ASSIGN(auto new_expected, expected.CombineChunks(pool));
    ASSERT_OK_AND_ASSIGN(auto new_actual, actual.CombineChunks(pool));

    AssertTablesEqual(*new_expected, *new_actual, false, false);
    return;
  }

  if (same_chunk_layout) {
    for (int i = 0; i < actual.num_columns(); ++i) {
      AssertChunkedEqual(*expected.column(i), *actual.column(i));
    }
  } else {
    std::stringstream ss;
    for (int i = 0; i < actual.num_columns(); ++i) {
      auto actual_col = actual.column(i);
      auto expected_col = expected.column(i);

      ASSERT_OK_AND_ASSIGN(auto diff, PrintArrayDiff(*expected_col, *actual_col));
      if (diff.has_value()) {
        FAIL() << *diff;
      }
    }
  }
}

template <typename CompareFunctor>
void CompareBatchWith(const RecordBatch& left, const RecordBatch& right,
                      bool compare_metadata, CompareFunctor&& compare) {
  if (!left.schema()->Equals(*right.schema(), compare_metadata)) {
    FAIL() << "Left schema: " << left.schema()->ToString(compare_metadata)
           << "\nRight schema: " << right.schema()->ToString(compare_metadata);
  }
  ASSERT_EQ(left.num_columns(), right.num_columns())
      << left.schema()->ToString() << " result: " << right.schema()->ToString();
  ASSERT_EQ(left.num_rows(), right.num_rows());
  for (int i = 0; i < left.num_columns(); ++i) {
    if (!compare(*left.column(i), *right.column(i))) {
      std::stringstream ss;
      ss << "Idx: " << i << " Name: " << left.column_name(i);
      ss << std::endl << "Left: ";
      ASSERT_OK(PrettyPrint(*left.column(i), 0, &ss));
      ss << std::endl << "Right: ";
      ASSERT_OK(PrettyPrint(*right.column(i), 0, &ss));
      FAIL() << ss.str();
    }
  }
}

void CompareBatch(const RecordBatch& left, const RecordBatch& right,
                  bool compare_metadata) {
  return CompareBatchWith(
      left, right, compare_metadata,
      [](const Array& left, const Array& right) { return left.Equals(right); });
}

void ApproxCompareBatch(const RecordBatch& left, const RecordBatch& right,
                        bool compare_metadata) {
  return CompareBatchWith(
      left, right, compare_metadata,
      [](const Array& left, const Array& right) { return left.ApproxEquals(right); });
}

std::shared_ptr<Array> TweakValidityBit(const std::shared_ptr<Array>& array,
                                        int64_t index, bool validity) {
  auto data = array->data()->Copy();
  if (data->buffers[0] == nullptr) {
    data->buffers[0] = *AllocateBitmap(data->length);
    bit_util::SetBitsTo(data->buffers[0]->mutable_data(), 0, data->length, true);
  }
  bit_util::SetBitTo(data->buffers[0]->mutable_data(), index, validity);
  data->null_count = kUnknownNullCount;
  // Need to return a new array, because Array caches the null bitmap pointer
  return MakeArray(data);
}

// XXX create a testing/io.{h,cc}?

#if defined(_WIN32)
static void InvalidParamHandler(const wchar_t* expr, const wchar_t* func,
                                const wchar_t* source_file, unsigned int source_line,
                                uintptr_t reserved) {
  wprintf(L"Invalid parameter in function '%s'. Source: '%s' line %d expression '%s'\n",
          func, source_file, source_line, expr);
}
#endif

bool FileIsClosed(int fd) {
#if defined(_WIN32)
  // Disables default behavior on wrong params which causes the application to crash
  // https://msdn.microsoft.com/en-us/library/ksazx244.aspx
  _set_invalid_parameter_handler(InvalidParamHandler);

  // Disables possible assertion alert box on invalid input arguments
  _CrtSetReportMode(_CRT_ASSERT, 0);

  int new_fd = _dup(fd);
  if (new_fd == -1) {
    return errno == EBADF;
  }
  _close(new_fd);
  return false;
#else
  if (-1 != fcntl(fd, F_GETFD)) {
    return false;
  }
  return errno == EBADF;
#endif
}

#if !defined(_WIN32)
void AssertChildExit(int child_pid, int expected_exit_status) {
  ASSERT_GT(child_pid, 0);
  int child_status;
  int got_pid = waitpid(child_pid, &child_status, 0);
  ASSERT_EQ(got_pid, child_pid);
  if (WIFSIGNALED(child_status)) {
    FAIL() << "Child terminated by signal " << WTERMSIG(child_status);
  }
  if (!WIFEXITED(child_status)) {
    FAIL() << "Child didn't terminate normally?? Child status = " << child_status;
  }
  ASSERT_EQ(WEXITSTATUS(child_status), expected_exit_status);
}
#endif

bool LocaleExists(const char* locale) {
  try {
    std::locale loc(locale);
    return true;
  } catch (std::runtime_error&) {
    return false;
  }
}

class LocaleGuard::Impl {
 public:
  explicit Impl(const char* new_locale) : global_locale_(std::locale()) {
    try {
      std::locale::global(std::locale(new_locale));
    } catch (std::runtime_error&) {
      ARROW_LOG(WARNING) << "Locale unavailable (ignored): '" << new_locale << "'";
    }
  }

  ~Impl() { std::locale::global(global_locale_); }

 protected:
  std::locale global_locale_;
};

LocaleGuard::LocaleGuard(const char* new_locale) : impl_(new Impl(new_locale)) {}

LocaleGuard::~LocaleGuard() {}

EnvVarGuard::EnvVarGuard(const std::string& name, const std::string& value)
    : name_(name) {
  auto maybe_value = arrow::internal::GetEnvVar(name);
  if (maybe_value.ok()) {
    was_set_ = true;
    old_value_ = *std::move(maybe_value);
  } else {
    was_set_ = false;
  }
  ARROW_CHECK_OK(arrow::internal::SetEnvVar(name, value));
}

EnvVarGuard::~EnvVarGuard() {
  if (was_set_) {
    ARROW_CHECK_OK(arrow::internal::SetEnvVar(name_, old_value_));
  } else {
    ARROW_CHECK_OK(arrow::internal::DelEnvVar(name_));
  }
}

struct SignalHandlerGuard::Impl {
  int signum_;
  internal::SignalHandler old_handler_;

  Impl(int signum, const internal::SignalHandler& handler)
      : signum_(signum), old_handler_(*internal::SetSignalHandler(signum, handler)) {}

  ~Impl() { ARROW_EXPECT_OK(internal::SetSignalHandler(signum_, old_handler_)); }
};

SignalHandlerGuard::SignalHandlerGuard(int signum, Callback cb)
    : SignalHandlerGuard(signum, internal::SignalHandler(cb)) {}

SignalHandlerGuard::SignalHandlerGuard(int signum, const internal::SignalHandler& handler)
    : impl_(new Impl{signum, handler}) {}

SignalHandlerGuard::~SignalHandlerGuard() = default;

namespace {

// Used to prevent compiler optimizing away side-effect-less statements
volatile int throw_away = 0;

}  // namespace

void AssertZeroPadded(const Array& array) {
  for (const auto& buffer : array.data()->buffers) {
    if (buffer) {
      const int64_t padding = buffer->capacity() - buffer->size();
      if (padding > 0) {
        std::vector<uint8_t> zeros(padding);
        ASSERT_EQ(0, memcmp(buffer->data() + buffer->size(), zeros.data(), padding));
      }
    }
  }
}

void TestInitialized(const Array& array) { TestInitialized(*array.data()); }

void TestInitialized(const ArrayData& array) {
  uint8_t total = 0;
  for (const auto& buffer : array.buffers) {
    if (buffer && buffer->capacity() > 0) {
      auto data = buffer->data();
      for (int64_t i = 0; i < buffer->size(); ++i) {
        total ^= data[i];
      }
    }
  }
  uint8_t total_bit = 0;
  for (uint32_t mask = 1; mask < 256; mask <<= 1) {
    total_bit ^= (total & mask) != 0;
  }
  // This is a dummy condition on all the bits of `total` (which depend on the
  // entire buffer data).  If not all bits are well-defined, Valgrind will
  // error with "Conditional jump or move depends on uninitialised value(s)".
  if (total_bit == 0) {
    throw_away = throw_away + 1;
  }
  for (const auto& child : array.child_data) {
    TestInitialized(*child);
  }
  if (array.dictionary) {
    TestInitialized(*array.dictionary);
  }
}

void SleepFor(double seconds) {
  std::this_thread::sleep_for(
      std::chrono::nanoseconds(static_cast<int64_t>(seconds * 1e9)));
}

#ifdef _WIN32
void SleepABit() {
  LARGE_INTEGER freq, start, now;
  QueryPerformanceFrequency(&freq);
  // 1 ms
  auto desired = freq.QuadPart / 1000;
  if (desired <= 0) {
    // Fallback to STL sleep if high resolution clock not available, tests may fail,
    // shouldn't really happen
    SleepFor(1e-3);
    return;
  }
  QueryPerformanceCounter(&start);
  while (true) {
    std::this_thread::yield();
    QueryPerformanceCounter(&now);
    auto elapsed = now.QuadPart - start.QuadPart;
    if (elapsed > desired) {
      break;
    }
  }
}
#else
// std::this_thread::sleep_for should be high enough resolution on non-Windows systems
void SleepABit() { SleepFor(1e-3); }
#endif

void BusyWait(double seconds, std::function<bool()> predicate) {
  const double period = 0.001;
  for (int i = 0; !predicate() && i * period < seconds; ++i) {
    SleepFor(period);
  }
}

namespace {

// These threads will spend most of their time sleeping so there
// is no need to base this on the # of cores.  Instead it should be
// high enough to ensure good concurrency when there is concurrent hardware.
//
// Note using a thread pool prevents potentially hitting thread count limits
// in stress tests (ARROW-17927).
constexpr int kNumSleepThreads = 32;

std::shared_ptr<ThreadPool> CreateSleepThreadPool() {
  Result<std::shared_ptr<ThreadPool>> thread_pool =
      ThreadPool::MakeEternal(kNumSleepThreads);
  return thread_pool.ValueOrDie();
}

}  // namespace

Future<> SleepABitAsync() {
  static std::shared_ptr<ThreadPool> sleep_tp = CreateSleepThreadPool();
  return DeferNotOk(sleep_tp->Submit([] { SleepABit(); }));
}

///////////////////////////////////////////////////////////////////////////
// Extension types

bool UuidType::ExtensionEquals(const ExtensionType& other) const {
  return (other.extension_name() == this->extension_name());
}

std::shared_ptr<Array> UuidType::MakeArray(std::shared_ptr<ArrayData> data) const {
  DCHECK_EQ(data->type->id(), Type::EXTENSION);
  DCHECK_EQ("uuid", static_cast<const ExtensionType&>(*data->type).extension_name());
  return std::make_shared<UuidArray>(data);
}

Result<std::shared_ptr<DataType>> UuidType::Deserialize(
    std::shared_ptr<DataType> storage_type, const std::string& serialized) const {
  if (serialized != "uuid-serialized") {
    return Status::Invalid("Type identifier did not match: '", serialized, "'");
  }
  if (!storage_type->Equals(*fixed_size_binary(16))) {
    return Status::Invalid("Invalid storage type for UuidType: ",
                           storage_type->ToString());
  }
  return std::make_shared<UuidType>();
}

bool SmallintType::ExtensionEquals(const ExtensionType& other) const {
  return (other.extension_name() == this->extension_name());
}

std::shared_ptr<Array> SmallintType::MakeArray(std::shared_ptr<ArrayData> data) const {
  DCHECK_EQ(data->type->id(), Type::EXTENSION);
  DCHECK_EQ("smallint", static_cast<const ExtensionType&>(*data->type).extension_name());
  return std::make_shared<SmallintArray>(data);
}

Result<std::shared_ptr<DataType>> SmallintType::Deserialize(
    std::shared_ptr<DataType> storage_type, const std::string& serialized) const {
  if (serialized != "smallint") {
    return Status::Invalid("Type identifier did not match: '", serialized, "'");
  }
  if (!storage_type->Equals(*int16())) {
    return Status::Invalid("Invalid storage type for SmallintType: ",
                           storage_type->ToString());
  }
  return std::make_shared<SmallintType>();
}

bool TinyintType::ExtensionEquals(const ExtensionType& other) const {
  return (other.extension_name() == this->extension_name());
}

std::shared_ptr<Array> TinyintType::MakeArray(std::shared_ptr<ArrayData> data) const {
  DCHECK_EQ(data->type->id(), Type::EXTENSION);
  DCHECK_EQ("tinyint", static_cast<const ExtensionType&>(*data->type).extension_name());
  return std::make_shared<TinyintArray>(data);
}

Result<std::shared_ptr<DataType>> TinyintType::Deserialize(
    std::shared_ptr<DataType> storage_type, const std::string& serialized) const {
  if (serialized != "tinyint") {
    return Status::Invalid("Type identifier did not match: '", serialized, "'");
  }
  if (!storage_type->Equals(*int16())) {
    return Status::Invalid("Invalid storage type for TinyintType: ",
                           storage_type->ToString());
  }
  return std::make_shared<TinyintType>();
}

bool ListExtensionType::ExtensionEquals(const ExtensionType& other) const {
  return (other.extension_name() == this->extension_name());
}

std::shared_ptr<Array> ListExtensionType::MakeArray(
    std::shared_ptr<ArrayData> data) const {
  DCHECK_EQ(data->type->id(), Type::EXTENSION);
  DCHECK_EQ("list-ext", static_cast<const ExtensionType&>(*data->type).extension_name());
  return std::make_shared<ListExtensionArray>(data);
}

Result<std::shared_ptr<DataType>> ListExtensionType::Deserialize(
    std::shared_ptr<DataType> storage_type, const std::string& serialized) const {
  if (serialized != "list-ext") {
    return Status::Invalid("Type identifier did not match: '", serialized, "'");
  }
  if (!storage_type->Equals(*list(int32()))) {
    return Status::Invalid("Invalid storage type for ListExtensionType: ",
                           storage_type->ToString());
  }
  return std::make_shared<ListExtensionType>();
}

bool DictExtensionType::ExtensionEquals(const ExtensionType& other) const {
  return (other.extension_name() == this->extension_name());
}

std::shared_ptr<Array> DictExtensionType::MakeArray(
    std::shared_ptr<ArrayData> data) const {
  DCHECK_EQ(data->type->id(), Type::EXTENSION);
  DCHECK(ExtensionEquals(checked_cast<const ExtensionType&>(*data->type)));
  // No need for a specific ExtensionArray derived class
  return std::make_shared<ExtensionArray>(data);
}

Result<std::shared_ptr<DataType>> DictExtensionType::Deserialize(
    std::shared_ptr<DataType> storage_type, const std::string& serialized) const {
  if (serialized != "dict-extension-serialized") {
    return Status::Invalid("Type identifier did not match: '", serialized, "'");
  }
  if (!storage_type->Equals(*storage_type_)) {
    return Status::Invalid("Invalid storage type for DictExtensionType: ",
                           storage_type->ToString());
  }
  return std::make_shared<DictExtensionType>();
}

bool Complex128Type::ExtensionEquals(const ExtensionType& other) const {
  return (other.extension_name() == this->extension_name());
}

std::shared_ptr<Array> Complex128Type::MakeArray(std::shared_ptr<ArrayData> data) const {
  DCHECK_EQ(data->type->id(), Type::EXTENSION);
  DCHECK(ExtensionEquals(checked_cast<const ExtensionType&>(*data->type)));
  return std::make_shared<Complex128Array>(data);
}

Result<std::shared_ptr<DataType>> Complex128Type::Deserialize(
    std::shared_ptr<DataType> storage_type, const std::string& serialized) const {
  if (serialized != "complex128-serialized") {
    return Status::Invalid("Type identifier did not match: '", serialized, "'");
  }
  if (!storage_type->Equals(*storage_type_)) {
    return Status::Invalid("Invalid storage type for Complex128Type: ",
                           storage_type->ToString());
  }
  return std::make_shared<Complex128Type>();
}

std::shared_ptr<DataType> uuid() { return std::make_shared<UuidType>(); }

std::shared_ptr<DataType> smallint() { return std::make_shared<SmallintType>(); }

std::shared_ptr<DataType> tinyint() { return std::make_shared<TinyintType>(); }

std::shared_ptr<DataType> list_extension_type() {
  return std::make_shared<ListExtensionType>();
}

std::shared_ptr<DataType> dict_extension_type() {
  return std::make_shared<DictExtensionType>();
}

std::shared_ptr<DataType> complex128() { return std::make_shared<Complex128Type>(); }

std::shared_ptr<Array> MakeComplex128(const std::shared_ptr<Array>& real,
                                      const std::shared_ptr<Array>& imag) {
  auto type = complex128();
  std::shared_ptr<Array> storage(
      new StructArray(checked_cast<const ExtensionType&>(*type).storage_type(),
                      real->length(), {real, imag}));
  return ExtensionType::WrapArray(type, storage);
}

std::shared_ptr<Array> ExampleUuid() {
  auto arr = ArrayFromJSON(
      fixed_size_binary(16),
      "[null, \"abcdefghijklmno0\", \"abcdefghijklmno1\", \"abcdefghijklmno2\"]");
  return ExtensionType::WrapArray(uuid(), arr);
}

std::shared_ptr<Array> ExampleSmallint() {
  auto arr = ArrayFromJSON(int16(), "[-32768, null, 1, 2, 3, 4, 32767]");
  return ExtensionType::WrapArray(smallint(), arr);
}

std::shared_ptr<Array> ExampleTinyint() {
  auto arr = ArrayFromJSON(int8(), "[-128, null, 1, 2, 3, 4, 127]");
  return ExtensionType::WrapArray(tinyint(), arr);
}

std::shared_ptr<Array> ExampleDictExtension() {
  auto arr = DictArrayFromJSON(dictionary(int8(), utf8()), "[0, 1, null, 1]",
                               R"(["foo", "bar"])");
  return ExtensionType::WrapArray(dict_extension_type(), arr);
}

std::shared_ptr<Array> ExampleComplex128() {
  auto arr = ArrayFromJSON(struct_({field("", float64()), field("", float64())}),
                           "[[1.0, -2.5], null, [3.0, -4.5]]");
  return ExtensionType::WrapArray(complex128(), arr);
}

ExtensionTypeGuard::ExtensionTypeGuard(const std::shared_ptr<DataType>& type)
    : ExtensionTypeGuard(DataTypeVector{type}) {}

ExtensionTypeGuard::ExtensionTypeGuard(const DataTypeVector& types) {
  for (const auto& type : types) {
    ARROW_CHECK_EQ(type->id(), Type::EXTENSION);
    auto ext_type = checked_pointer_cast<ExtensionType>(type);

    ARROW_CHECK_OK(RegisterExtensionType(ext_type));
    extension_names_.push_back(ext_type->extension_name());
    DCHECK(!extension_names_.back().empty());
  }
}

ExtensionTypeGuard::~ExtensionTypeGuard() {
  for (const auto& name : extension_names_) {
    ARROW_CHECK_OK(UnregisterExtensionType(name));
  }
}

class GatingTask::Impl : public std::enable_shared_from_this<GatingTask::Impl> {
 public:
  explicit Impl(double timeout_seconds)
      : timeout_seconds_(timeout_seconds), status_(), unlocked_(false) {
    unlocked_future_ = Future<>::Make();
  }

  ~Impl() {
    if (num_running_ != num_launched_) {
      ADD_FAILURE()
          << "A GatingTask instance was destroyed but some underlying tasks did not "
             "start running"
          << std::endl;
    } else if (num_finished_ != num_launched_) {
      ADD_FAILURE()
          << "A GatingTask instance was destroyed but some underlying tasks did not "
             "finish running"
          << std::endl;
    }
  }

  std::function<void()> Task() {
    num_launched_++;
    auto self = shared_from_this();
    return [self] { self->RunTask(); };
  }

  Future<> AsyncTask() {
    std::lock_guard<std::mutex> lk(mx_);
    num_launched_++;
    num_running_++;
    running_cv_.notify_all();
    /// TODO(ARROW-13004) Could maybe implement this check with future chains
    /// if we check to see if the future has been "consumed" or not
    num_finished_++;
    return unlocked_future_;
  }

  void RunTask() {
    std::unique_lock<std::mutex> lk(mx_);
    num_running_++;
    running_cv_.notify_all();
    if (!unlocked_cv_.wait_for(
            lk, std::chrono::nanoseconds(static_cast<int64_t>(timeout_seconds_ * 1e9)),
            [this] { return unlocked_; })) {
      status_ &= Status::Invalid("Timed out (" + std::to_string(timeout_seconds_) + "," +
                                 std::to_string(unlocked_) +
                                 " seconds) waiting for the gating task to be unlocked");
    }
    num_finished_++;
  }

  Status WaitForRunning(int count) {
    std::unique_lock<std::mutex> lk(mx_);
    if (running_cv_.wait_for(
            lk, std::chrono::nanoseconds(static_cast<int64_t>(timeout_seconds_ * 1e9)),
            [this, count] { return num_running_ >= count; })) {
      return Status::OK();
    }
    return Status::Invalid("Timed out waiting for tasks to launch");
  }

  Status Unlock() {
    {
      std::lock_guard<std::mutex> lk(mx_);
      unlocked_ = true;
      unlocked_cv_.notify_all();
    }
    unlocked_future_.MarkFinished();
    return status_;
  }

 private:
  double timeout_seconds_;
  Status status_;
  bool unlocked_;
  std::atomic<int> num_launched_{0};
  int num_running_ = 0;
  int num_finished_ = 0;
  std::mutex mx_;
  std::condition_variable running_cv_;
  std::condition_variable unlocked_cv_;
  Future<> unlocked_future_;
};

GatingTask::GatingTask(double timeout_seconds) : impl_(new Impl(timeout_seconds)) {}

GatingTask::~GatingTask() {}

std::function<void()> GatingTask::Task() { return impl_->Task(); }

Future<> GatingTask::AsyncTask() { return impl_->AsyncTask(); }

Status GatingTask::Unlock() { return impl_->Unlock(); }

Status GatingTask::WaitForRunning(int count) { return impl_->WaitForRunning(count); }

std::shared_ptr<GatingTask> GatingTask::Make(double timeout_seconds) {
  return std::make_shared<GatingTask>(timeout_seconds);
}

}  // namespace arrow<|MERGE_RESOLUTION|>--- conflicted
+++ resolved
@@ -64,7 +64,6 @@
 
 using internal::checked_cast;
 using internal::checked_pointer_cast;
-<<<<<<< HEAD
 
 std::vector<Type::type> AllTypeIds() {
   return {Type::NA,
@@ -107,9 +106,7 @@
           Type::EXTENSION,
           Type::INTERVAL_MONTH_DAY_NANO};
 }
-=======
 using internal::ThreadPool;
->>>>>>> b99c68b8
 
 template <typename T, typename CompareFunctor>
 void AssertTsSame(const T& expected, const T& actual, CompareFunctor&& compare) {
