// Licensed to the Apache Software Foundation (ASF) under one
// or more contributor license agreements.  See the NOTICE file
// distributed with this work for additional information
// regarding copyright ownership.  The ASF licenses this file
// to you under the Apache License, Version 2.0 (the
// "License"); you may not use this file except in compliance
// with the License.  You may obtain a copy of the License at
//
//   http://www.apache.org/licenses/LICENSE-2.0
//
// Unless required by applicable law or agreed to in writing,
// software distributed under the License is distributed on an
// "AS IS" BASIS, WITHOUT WARRANTIES OR CONDITIONS OF ANY
// KIND, either express or implied.  See the License for the
// specific language governing permissions and limitations
// under the License.

#include "arrow/csv/writer.h"
#include "arrow/array.h"
#include "arrow/compute/cast.h"
#include "arrow/io/interfaces.h"
#include "arrow/ipc/writer.h"
#include "arrow/record_batch.h"
#include "arrow/result.h"
#include "arrow/result_internal.h"
#include "arrow/stl_allocator.h"
#include "arrow/util/iterator.h"
#include "arrow/util/logging.h"
#include "arrow/util/make_unique.h"

#include "arrow/visitor_inline.h"

namespace arrow {
namespace csv {
// This implementation is intentionally light on configurability to minimize the size of
// the initial PR. Aditional features can be added as there is demand and interest to
// implement them.
//
// The algorithm used here at a high level is to break RecordBatches/Tables into slices
// and convert each slice independently.  A slice is then converted to CSV by first
// scanning each column to determine the size of its contents when rendered as a string in
// CSV. For non-string types this requires casting the value to string (which is cached).
// This data is used to understand the precise length of each row and a single allocation
// for the final CSV data buffer. Once the final size is known each column is then
// iterated over again to place its contents into the CSV data buffer. The rationale for
// choosing this approach is it allows for reuse of the cast functionality in the compute
// module and inline data visiting functionality in the core library. A performance
// comparison has not been done using a naive single-pass approach. This approach might
// still be competitive due to reduction in the number of per row branches necessary with
// a single pass approach. Profiling would likely yield further opportunities for
// optimization with this approach.

namespace {

struct SliceIteratorFunctor {
  Result<std::shared_ptr<RecordBatch>> Next() {
    if (current_offset < batch->num_rows()) {
      std::shared_ptr<RecordBatch> next = batch->Slice(current_offset, slice_size);
      current_offset += slice_size;
      return next;
    }
    return IterationTraits<std::shared_ptr<RecordBatch>>::End();
  }
  const RecordBatch* const batch;
  const int64_t slice_size;
  int64_t current_offset;
};

RecordBatchIterator RecordBatchSliceIterator(const RecordBatch& batch,
                                             int64_t slice_size) {
  SliceIteratorFunctor functor = {&batch, slice_size, /*offset=*/static_cast<int64_t>(0)};
  return RecordBatchIterator(std::move(functor));
}

// Counts the number of characters that need escaping in s.
int64_t CountEscapes(util::string_view s) {
  return static_cast<int64_t>(std::count(s.begin(), s.end(), '"'));
}

// Matching quote pair character length.
constexpr int64_t kQuoteCount = 2;
constexpr int64_t kQuoteDelimiterCount = kQuoteCount + /*end_char*/ 1;

// Interface for generating CSV data per column.
// The intended usage is to iteratively call UpdateRowLengths for a column and
// then PopulateColumns. PopulateColumns must be called in the reverse order of the
// populators (it populates data backwards).
class ColumnPopulator {
 public:
<<<<<<< HEAD
  ColumnPopulator(MemoryPool* pool, std::string& end_chars)
      : end_chars_(end_chars), pool_(pool) {}
=======
  ColumnPopulator(MemoryPool* pool, char end_char, std::shared_ptr<Buffer> null_string)
      : end_char_(end_char), null_string_(std::move(null_string)), pool_(pool) {}
>>>>>>> e7348566

  virtual ~ColumnPopulator() = default;

  // Adds the number of characters each entry in data will add to to elements
  // in row_lengths.
  Status UpdateRowLengths(const Array& data, int32_t* row_lengths) {
    compute::ExecContext ctx(pool_);
    // Populators are intented to be applied to reasonably small data.  In most cases
    // threading overhead would not be justified.
    ctx.set_use_threads(false);
    ASSIGN_OR_RAISE(
        std::shared_ptr<Array> casted,
        compute::Cast(data, /*to_type=*/utf8(), compute::CastOptions(), &ctx));
    casted_array_ = internal::checked_pointer_cast<StringArray>(casted);
    return UpdateRowLengths(row_lengths);
  }

  // Places string data onto each row in output and updates the corresponding row
  // row pointers in preparation for calls to other (preceding) ColumnPopulators.
  // Args:
  //   output: character buffer to write to.
  //   offsets: an array of end of row column within the the output buffer (values are
  //   one past the end of the position to write to).
  virtual void PopulateColumns(char* output, int32_t* offsets) const = 0;

 protected:
  virtual Status UpdateRowLengths(int32_t* row_lengths) = 0;
  std::shared_ptr<StringArray> casted_array_;
<<<<<<< HEAD
  const std::string end_chars_;
=======
  const char end_char_;
  std::shared_ptr<Buffer> null_string_;
>>>>>>> e7348566

 private:
  MemoryPool* const pool_;
};

// Copies the contents of to out properly escaping any necessary characters.
// Returns the position prior to last copied character (out_end is decremented).
char* EscapeReverse(arrow::util::string_view s, char* out_end) {
  for (const char* val = s.data() + s.length() - 1; val >= s.data(); val--, out_end--) {
    if (*val == '"') {
      *out_end = *val;
      out_end--;
    }
    *out_end = *val;
  }
  return out_end;
}

// Populator for non-string types.  This populator relies on compute Cast functionality to
// String if it doesn't exist it will be an error.  it also assumes the resulting string
// from a cast does not require quoting or escaping.
class UnquotedColumnPopulator : public ColumnPopulator {
 public:
<<<<<<< HEAD
  explicit UnquotedColumnPopulator(MemoryPool* memory_pool, std::string& end_chars)
      : ColumnPopulator(memory_pool, end_chars) {}
=======
  explicit UnquotedColumnPopulator(MemoryPool* memory_pool, char end_char,
                                   std::shared_ptr<Buffer> null_string_)
      : ColumnPopulator(memory_pool, end_char, std::move(null_string_)) {}
>>>>>>> e7348566

  Status UpdateRowLengths(int32_t* row_lengths) override {
    for (int x = 0; x < casted_array_->length(); x++) {
      row_lengths[x] += casted_array_->IsNull(x)
                            ? static_cast<int32_t>(null_string_->size())
                            : casted_array_->value_length(x);
    }
    return Status::OK();
  }

  void PopulateColumns(char* output, int32_t* offsets) const override {
    VisitArrayDataInline<StringType>(
        *casted_array_->data(),
        [&](arrow::util::string_view s) {
<<<<<<< HEAD
          int64_t next_column_offset =
              s.length() + /*end_chars(, or eol)*/ end_chars_.size();
          memcpy((output + *offsets - next_column_offset), s.data(), s.length());
          memcpy((output + *offsets - end_chars_.size()), end_chars_.c_str(),
                 end_chars_.size());
          *offsets -= static_cast<int32_t>(next_column_offset);
          offsets++;
        },
        [&]() {
          // Nulls are empty (unquoted) to distinguish with empty string.
          memcpy((output + *offsets - end_chars_.size()), end_chars_.c_str(),
                 end_chars_.size());
          *offsets -= end_chars_.size();
=======
          int32_t next_column_offset = static_cast<int32_t>(s.length()) + /*end_char*/ 1;
          memcpy((output + *offsets - next_column_offset), s.data(), s.length());
          *(output + *offsets - 1) = end_char_;
          *offsets -= next_column_offset;
          offsets++;
        },
        [&]() {
          // For nulls, the configured null value string is copied into the output.
          int32_t next_column_offset =
              static_cast<int32_t>(null_string_->size()) + /*end_char*/ 1;
          memcpy((output + *offsets - next_column_offset), null_string_->data(),
                 null_string_->size());
          *(output + *offsets - 1) = end_char_;
          *offsets -= next_column_offset;
>>>>>>> e7348566
          offsets++;
        });
  }
};

// Strings need special handling to ensure they are escaped properly.
// This class handles escaping assuming that all strings will be quoted
// and that the only character within the string that needs to escaped is
// a quote character (") and escaping is done my adding another quote.
class QuotedColumnPopulator : public ColumnPopulator {
 public:
<<<<<<< HEAD
  QuotedColumnPopulator(MemoryPool* pool, std::string& end_chars)
      : ColumnPopulator(pool, end_chars) {}
=======
  QuotedColumnPopulator(MemoryPool* pool, char end_char,
                        std::shared_ptr<Buffer> null_string)
      : ColumnPopulator(pool, end_char, std::move(null_string)) {}
>>>>>>> e7348566

  Status UpdateRowLengths(int32_t* row_lengths) override {
    const StringArray& input = *casted_array_;
    int row_number = 0;
    row_needs_escaping_.resize(casted_array_->length());
    VisitArrayDataInline<StringType>(
        *input.data(),
        [&](arrow::util::string_view s) {
          int64_t escaped_count = CountEscapes(s);
          // TODO: Maybe use 64 bit row lengths or safe cast?
          row_needs_escaping_[row_number] = escaped_count > 0;
          row_lengths[row_number] += static_cast<int32_t>(s.length()) +
                                     static_cast<int32_t>(escaped_count + kQuoteCount);
          row_number++;
        },
        [&]() {
          row_needs_escaping_[row_number] = false;
          row_lengths[row_number] += static_cast<int32_t>(null_string_->size());
          row_number++;
        });
    return Status::OK();
  }

  void PopulateColumns(char* output, int32_t* offsets) const override {
    auto needs_escaping = row_needs_escaping_.begin();
    VisitArrayDataInline<StringType>(
        *(casted_array_->data()),
        [&](arrow::util::string_view s) {
          // still needs string content length to be added
          char* row_end = output + *offsets;
          int32_t next_column_offset = 0;
          if (!*needs_escaping) {
            next_column_offset = static_cast<int32_t>(s.length() + kQuoteDelimiterCount);
            memcpy(row_end - next_column_offset + /*quote_offset=*/1, s.data(),
                   s.length());
          } else {
            // Adjust row_end by 2 + end_chars_.size(): 1 quote char, end_chars_.size()
            // and 1 to position at the first position to write to.
            next_column_offset = static_cast<int32_t>(
                row_end - EscapeReverse(s, row_end - 2 - end_chars_.size()));
          }
          *(row_end - next_column_offset) = '"';
          *(row_end - end_chars_.size() - 1) = '"';
          memcpy(row_end - end_chars_.size(), end_chars_.data(), end_chars_.length());
          *offsets -= next_column_offset;
          offsets++;
          needs_escaping++;
        },
        [&]() {
<<<<<<< HEAD
          // Nulls are empty (unquoted) to distinguish with empty string.
          memcpy(output + *offsets - end_chars_.size(), end_chars_.data(),
                 end_chars_.length());
          *offsets -= 1;
=======
          // For nulls, the configured null value string is copied into the output.
          int32_t next_column_offset =
              static_cast<int32_t>(null_string_->size()) + /*end_char*/ 1;
          memcpy((output + *offsets - next_column_offset), null_string_->data(),
                 null_string_->size());
          *(output + *offsets - 1) = end_char_;
          *offsets -= next_column_offset;
>>>>>>> e7348566
          offsets++;
          needs_escaping++;
        });
  }

 private:
  // Older version of GCC don't support custom allocators
  // at some point we should change this to use memory_pool
  // backed allocator.
  std::vector<bool> row_needs_escaping_;
};

struct PopulatorFactory {
  template <typename TypeClass>
  enable_if_t<is_base_binary_type<TypeClass>::value ||
                  std::is_same<FixedSizeBinaryType, TypeClass>::value,
              Status>
  Visit(const TypeClass& type) {
<<<<<<< HEAD
    populator = new QuotedColumnPopulator(pool, end_chars);
=======
    populator = new QuotedColumnPopulator(pool, end_char, null_string);
>>>>>>> e7348566
    return Status::OK();
  }

  template <typename TypeClass>
  enable_if_dictionary<TypeClass, Status> Visit(const TypeClass& type) {
    return VisitTypeInline(*type.value_type(), this);
  }

  template <typename TypeClass>
  enable_if_t<is_nested_type<TypeClass>::value || is_extension_type<TypeClass>::value,
              Status>
  Visit(const TypeClass& type) {
    return Status::Invalid("Unsupported Type:", type.ToString());
  }

  template <typename TypeClass>
  enable_if_t<is_primitive_ctype<TypeClass>::value || is_decimal_type<TypeClass>::value ||
                  is_null_type<TypeClass>::value || is_temporal_type<TypeClass>::value,
              Status>
  Visit(const TypeClass& type) {
<<<<<<< HEAD
    populator = new UnquotedColumnPopulator(pool, end_chars);
    return Status::OK();
  }

  std::string end_chars;
=======
    populator = new UnquotedColumnPopulator(pool, end_char, null_string);
    return Status::OK();
  }

  char end_char;
  std::shared_ptr<Buffer> null_string;
>>>>>>> e7348566
  MemoryPool* pool;
  ColumnPopulator* populator;
};

<<<<<<< HEAD
Result<std::unique_ptr<ColumnPopulator>> MakePopulator(const Field& field,
                                                       std::string end_chars,
                                                       MemoryPool* pool) {
  PopulatorFactory factory{end_chars, pool, nullptr};
=======
Result<std::unique_ptr<ColumnPopulator>> MakePopulator(
    const Field& field, char end_char, std::shared_ptr<Buffer> null_string,
    MemoryPool* pool) {
  PopulatorFactory factory{end_char, std::move(null_string), pool, nullptr};
>>>>>>> e7348566
  RETURN_NOT_OK(VisitTypeInline(*field.type(), &factory));
  return std::unique_ptr<ColumnPopulator>(factory.populator);
}

class CSVWriterImpl : public ipc::RecordBatchWriter {
 public:
  static Result<std::shared_ptr<CSVWriterImpl>> Make(
      io::OutputStream* sink, std::shared_ptr<io::OutputStream> owned_sink,
      std::shared_ptr<Schema> schema, const WriteOptions& options) {
    RETURN_NOT_OK(options.Validate());
    // Reject null string values that contain quotes.
    if (CountEscapes(options.null_string) != 0) {
      return Status::Invalid("Null string cannot contain quotes.");
    }

    ASSIGN_OR_RAISE(std::shared_ptr<Buffer> null_string,
                    arrow::AllocateBuffer(options.null_string.length()));
    memcpy(null_string->mutable_data(), options.null_string.data(),
           options.null_string.length());

    std::vector<std::unique_ptr<ColumnPopulator>> populators(schema->num_fields());
    for (int col = 0; col < schema->num_fields(); col++) {
<<<<<<< HEAD
      std::string end_chars = col < schema->num_fields() - 1 ? "," : options.eol;
      ASSIGN_OR_RAISE(populators[col], MakePopulator(*schema->field(col), end_chars,
                                                     options.io_context.pool()));
=======
      char end_char = col < schema->num_fields() - 1 ? ',' : '\n';
      ASSIGN_OR_RAISE(populators[col],
                      MakePopulator(*schema->field(col), end_char, null_string,
                                    options.io_context.pool()));
>>>>>>> e7348566
    }
    auto writer = std::make_shared<CSVWriterImpl>(
        sink, std::move(owned_sink), std::move(schema), std::move(populators), options);
    RETURN_NOT_OK(writer->PrepareForContentsWrite());
    if (options.include_header) {
      RETURN_NOT_OK(writer->WriteHeader());
    }
    return writer;
  }

  Status WriteRecordBatch(const RecordBatch& batch) override {
    RecordBatchIterator iterator = RecordBatchSliceIterator(batch, options_.batch_size);
    for (auto maybe_slice : iterator) {
      ASSIGN_OR_RAISE(std::shared_ptr<RecordBatch> slice, maybe_slice);
      RETURN_NOT_OK(TranslateMinimalBatch(*slice));
      RETURN_NOT_OK(sink_->Write(data_buffer_));
      stats_.num_record_batches++;
    }
    return Status::OK();
  }

  Status WriteTable(const Table& table, int64_t max_chunksize) override {
    TableBatchReader reader(table);
    reader.set_chunksize(max_chunksize > 0 ? max_chunksize : options_.batch_size);
    std::shared_ptr<RecordBatch> batch;
    RETURN_NOT_OK(reader.ReadNext(&batch));
    while (batch != nullptr) {
      RETURN_NOT_OK(TranslateMinimalBatch(*batch));
      RETURN_NOT_OK(sink_->Write(data_buffer_));
      RETURN_NOT_OK(reader.ReadNext(&batch));
      stats_.num_record_batches++;
    }

    return Status::OK();
  }

  Status Close() override { return Status::OK(); }

  ipc::WriteStats stats() const override { return stats_; }

  CSVWriterImpl(io::OutputStream* sink, std::shared_ptr<io::OutputStream> owned_sink,
                std::shared_ptr<Schema> schema,
                std::vector<std::unique_ptr<ColumnPopulator>> populators,
                const WriteOptions& options)
      : sink_(sink),
        owned_sink_(std::move(owned_sink)),
        column_populators_(std::move(populators)),
        offsets_(0, 0, ::arrow::stl::allocator<char*>(options.io_context.pool())),
        schema_(std::move(schema)),
        options_(options) {}

 private:
  Status PrepareForContentsWrite() {
    // Only called once, as part of initialization
    if (data_buffer_ == nullptr) {
      ASSIGN_OR_RAISE(data_buffer_,
                      AllocateResizableBuffer(
                          options_.batch_size * schema_->num_fields() * kColumnSizeGuess,
                          options_.io_context.pool()));
    }
    return Status::OK();
  }

  int64_t CalculateHeaderSize() const {
    int64_t header_length = 0;
    for (int col = 0; col < schema_->num_fields(); col++) {
      const std::string& col_name = schema_->field(col)->name();
      header_length += col_name.size();
      header_length += CountEscapes(col_name);
    }
    // header_length + ([quotes + ','] * schema_->num_fields()) + (eol - ',')
    return header_length + (kQuoteDelimiterCount * schema_->num_fields()) +
           (options_.eol.size() - 1);
  }

  Status WriteHeader() {
    // Only called once, as part of initialization
    RETURN_NOT_OK(data_buffer_->Resize(CalculateHeaderSize(), /*shrink_to_fit=*/false));
    char* next = reinterpret_cast<char*>(data_buffer_->mutable_data() +
                                         data_buffer_->size() - options_.eol.size());
    for (int col = schema_->num_fields() - 1; col >= 0; col--) {
      *next-- = ',';
      *next-- = '"';
      next = EscapeReverse(schema_->field(col)->name(), next);
      *next-- = '"';
    }
    memcpy(data_buffer_->mutable_data() + data_buffer_->size() - options_.eol.size(),
           options_.eol.data(), options_.eol.size());
    DCHECK_EQ(reinterpret_cast<uint8_t*>(next + 1), data_buffer_->data());
    return sink_->Write(data_buffer_);
  }

  Status TranslateMinimalBatch(const RecordBatch& batch) {
    if (batch.num_rows() == 0) {
      return Status::OK();
    }
    offsets_.resize(batch.num_rows());
    std::fill(offsets_.begin(), offsets_.end(), 0);

    // Calculate relative offsets for each row (excluding delimiters)
    for (int32_t col = 0; col < static_cast<int32_t>(column_populators_.size()); col++) {
      RETURN_NOT_OK(
          column_populators_[col]->UpdateRowLengths(*batch.column(col), offsets_.data()));
    }
    // Calculate cumulative offsets for each row (including delimiters).
    // ',' * num_columns - 1(last column doesn't have ,) + eol
    int32_t delimiters_length = batch.num_columns() - 1 + options_.eol.size();
    offsets_[0] += delimiters_length;
    for (int64_t row = 1; row < batch.num_rows(); row++) {
      offsets_[row] += offsets_[row - 1] + /*delimiter lengths*/ delimiters_length;
    }
    // Resize the target buffer to required size. We assume batch to batch sizes
    // should be pretty close so don't shrink the buffer to avoid allocation churn.
    RETURN_NOT_OK(data_buffer_->Resize(offsets_.back(), /*shrink_to_fit=*/false));

    // Use the offsets to populate contents.
    for (auto populator = column_populators_.rbegin();
         populator != column_populators_.rend(); populator++) {
      (*populator)
          ->PopulateColumns(reinterpret_cast<char*>(data_buffer_->mutable_data()),
                            offsets_.data());
    }
    DCHECK_EQ(0, offsets_[0]);
    return Status::OK();
  }

  static constexpr int64_t kColumnSizeGuess = 8;
  io::OutputStream* sink_;
  std::shared_ptr<io::OutputStream> owned_sink_;
  std::vector<std::unique_ptr<ColumnPopulator>> column_populators_;
  std::vector<int32_t, arrow::stl::allocator<int32_t>> offsets_;
  std::shared_ptr<ResizableBuffer> data_buffer_;
  const std::shared_ptr<Schema> schema_;
  const WriteOptions options_;
  ipc::WriteStats stats_;
};

}  // namespace

Status WriteCSV(const Table& table, const WriteOptions& options,
                arrow::io::OutputStream* output) {
  ASSIGN_OR_RAISE(auto writer, MakeCSVWriter(output, table.schema(), options));
  RETURN_NOT_OK(writer->WriteTable(table));
  return writer->Close();
}

Status WriteCSV(const RecordBatch& batch, const WriteOptions& options,
                arrow::io::OutputStream* output) {
  ASSIGN_OR_RAISE(auto writer, MakeCSVWriter(output, batch.schema(), options));
  RETURN_NOT_OK(writer->WriteRecordBatch(batch));
  return writer->Close();
}

ARROW_EXPORT
Result<std::shared_ptr<ipc::RecordBatchWriter>> MakeCSVWriter(
    std::shared_ptr<io::OutputStream> sink, const std::shared_ptr<Schema>& schema,
    const WriteOptions& options) {
  return CSVWriterImpl::Make(sink.get(), sink, schema, options);
}

ARROW_EXPORT
Result<std::shared_ptr<ipc::RecordBatchWriter>> MakeCSVWriter(
    io::OutputStream* sink, const std::shared_ptr<Schema>& schema,
    const WriteOptions& options) {
  return CSVWriterImpl::Make(sink, nullptr, schema, options);
}

}  // namespace csv
}  // namespace arrow<|MERGE_RESOLUTION|>--- conflicted
+++ resolved
@@ -87,13 +87,9 @@
 // populators (it populates data backwards).
 class ColumnPopulator {
  public:
-<<<<<<< HEAD
-  ColumnPopulator(MemoryPool* pool, std::string& end_chars)
-      : end_chars_(end_chars), pool_(pool) {}
-=======
-  ColumnPopulator(MemoryPool* pool, char end_char, std::shared_ptr<Buffer> null_string)
-      : end_char_(end_char), null_string_(std::move(null_string)), pool_(pool) {}
->>>>>>> e7348566
+  ColumnPopulator(MemoryPool* pool, std::string end_chars,
+                  std::shared_ptr<Buffer> null_string)
+      : end_chars_(end_chars), null_string_(std::move(null_string)), pool_(pool) {}
 
   virtual ~ColumnPopulator() = default;
 
@@ -122,12 +118,8 @@
  protected:
   virtual Status UpdateRowLengths(int32_t* row_lengths) = 0;
   std::shared_ptr<StringArray> casted_array_;
-<<<<<<< HEAD
   const std::string end_chars_;
-=======
-  const char end_char_;
   std::shared_ptr<Buffer> null_string_;
->>>>>>> e7348566
 
  private:
   MemoryPool* const pool_;
@@ -151,14 +143,9 @@
 // from a cast does not require quoting or escaping.
 class UnquotedColumnPopulator : public ColumnPopulator {
  public:
-<<<<<<< HEAD
-  explicit UnquotedColumnPopulator(MemoryPool* memory_pool, std::string& end_chars)
-      : ColumnPopulator(memory_pool, end_chars) {}
-=======
-  explicit UnquotedColumnPopulator(MemoryPool* memory_pool, char end_char,
+  explicit UnquotedColumnPopulator(MemoryPool* memory_pool, std::string& end_chars,
                                    std::shared_ptr<Buffer> null_string_)
-      : ColumnPopulator(memory_pool, end_char, std::move(null_string_)) {}
->>>>>>> e7348566
+      : ColumnPopulator(memory_pool, end_chars, std::move(null_string_)) {}
 
   Status UpdateRowLengths(int32_t* row_lengths) override {
     for (int x = 0; x < casted_array_->length(); x++) {
@@ -173,8 +160,7 @@
     VisitArrayDataInline<StringType>(
         *casted_array_->data(),
         [&](arrow::util::string_view s) {
-<<<<<<< HEAD
-          int64_t next_column_offset =
+          int32_t next_column_offset =
               s.length() + /*end_chars(, or eol)*/ end_chars_.size();
           memcpy((output + *offsets - next_column_offset), s.data(), s.length());
           memcpy((output + *offsets - end_chars_.size()), end_chars_.c_str(),
@@ -183,26 +169,14 @@
           offsets++;
         },
         [&]() {
-          // Nulls are empty (unquoted) to distinguish with empty string.
+          // For nulls, the configured null value string is copied into the output.
+          int32_t next_column_offset = static_cast<int32_t>(null_string_->size()) +
+                                       /*end_chars(, or eol)*/ end_chars_.size();
+          memcpy((output + *offsets - next_column_offset), null_string_->data(),
+                 null_string_->size());
           memcpy((output + *offsets - end_chars_.size()), end_chars_.c_str(),
                  end_chars_.size());
-          *offsets -= end_chars_.size();
-=======
-          int32_t next_column_offset = static_cast<int32_t>(s.length()) + /*end_char*/ 1;
-          memcpy((output + *offsets - next_column_offset), s.data(), s.length());
-          *(output + *offsets - 1) = end_char_;
           *offsets -= next_column_offset;
-          offsets++;
-        },
-        [&]() {
-          // For nulls, the configured null value string is copied into the output.
-          int32_t next_column_offset =
-              static_cast<int32_t>(null_string_->size()) + /*end_char*/ 1;
-          memcpy((output + *offsets - next_column_offset), null_string_->data(),
-                 null_string_->size());
-          *(output + *offsets - 1) = end_char_;
-          *offsets -= next_column_offset;
->>>>>>> e7348566
           offsets++;
         });
   }
@@ -214,14 +188,9 @@
 // a quote character (") and escaping is done my adding another quote.
 class QuotedColumnPopulator : public ColumnPopulator {
  public:
-<<<<<<< HEAD
-  QuotedColumnPopulator(MemoryPool* pool, std::string& end_chars)
-      : ColumnPopulator(pool, end_chars) {}
-=======
-  QuotedColumnPopulator(MemoryPool* pool, char end_char,
+  QuotedColumnPopulator(MemoryPool* pool, std::string& end_chars,
                         std::shared_ptr<Buffer> null_string)
-      : ColumnPopulator(pool, end_char, std::move(null_string)) {}
->>>>>>> e7348566
+      : ColumnPopulator(pool, end_chars, std::move(null_string)) {}
 
   Status UpdateRowLengths(int32_t* row_lengths) override {
     const StringArray& input = *casted_array_;
@@ -271,20 +240,14 @@
           needs_escaping++;
         },
         [&]() {
-<<<<<<< HEAD
-          // Nulls are empty (unquoted) to distinguish with empty string.
-          memcpy(output + *offsets - end_chars_.size(), end_chars_.data(),
-                 end_chars_.length());
-          *offsets -= 1;
-=======
           // For nulls, the configured null value string is copied into the output.
-          int32_t next_column_offset =
-              static_cast<int32_t>(null_string_->size()) + /*end_char*/ 1;
+          int32_t next_column_offset = static_cast<int32_t>(null_string_->size()) +
+                                       /*end_chars(, or eol)*/ end_chars_.size();
           memcpy((output + *offsets - next_column_offset), null_string_->data(),
                  null_string_->size());
-          *(output + *offsets - 1) = end_char_;
+          memcpy((output + *offsets - end_chars_.size()), end_chars_.c_str(),
+                 end_chars_.size());
           *offsets -= next_column_offset;
->>>>>>> e7348566
           offsets++;
           needs_escaping++;
         });
@@ -303,11 +266,7 @@
                   std::is_same<FixedSizeBinaryType, TypeClass>::value,
               Status>
   Visit(const TypeClass& type) {
-<<<<<<< HEAD
-    populator = new QuotedColumnPopulator(pool, end_chars);
-=======
-    populator = new QuotedColumnPopulator(pool, end_char, null_string);
->>>>>>> e7348566
+    populator = new QuotedColumnPopulator(pool, end_chars, null_string);
     return Status::OK();
   }
 
@@ -328,35 +287,20 @@
                   is_null_type<TypeClass>::value || is_temporal_type<TypeClass>::value,
               Status>
   Visit(const TypeClass& type) {
-<<<<<<< HEAD
-    populator = new UnquotedColumnPopulator(pool, end_chars);
+    populator = new UnquotedColumnPopulator(pool, end_chars, null_string);
     return Status::OK();
   }
 
   std::string end_chars;
-=======
-    populator = new UnquotedColumnPopulator(pool, end_char, null_string);
-    return Status::OK();
-  }
-
-  char end_char;
   std::shared_ptr<Buffer> null_string;
->>>>>>> e7348566
   MemoryPool* pool;
   ColumnPopulator* populator;
 };
 
-<<<<<<< HEAD
-Result<std::unique_ptr<ColumnPopulator>> MakePopulator(const Field& field,
-                                                       std::string end_chars,
-                                                       MemoryPool* pool) {
-  PopulatorFactory factory{end_chars, pool, nullptr};
-=======
 Result<std::unique_ptr<ColumnPopulator>> MakePopulator(
-    const Field& field, char end_char, std::shared_ptr<Buffer> null_string,
+    const Field& field, std::string& end_chars, std::shared_ptr<Buffer> null_string,
     MemoryPool* pool) {
-  PopulatorFactory factory{end_char, std::move(null_string), pool, nullptr};
->>>>>>> e7348566
+  PopulatorFactory factory{end_chars, std::move(null_string), pool, nullptr};
   RETURN_NOT_OK(VisitTypeInline(*field.type(), &factory));
   return std::unique_ptr<ColumnPopulator>(factory.populator);
 }
@@ -379,16 +323,10 @@
 
     std::vector<std::unique_ptr<ColumnPopulator>> populators(schema->num_fields());
     for (int col = 0; col < schema->num_fields(); col++) {
-<<<<<<< HEAD
       std::string end_chars = col < schema->num_fields() - 1 ? "," : options.eol;
-      ASSIGN_OR_RAISE(populators[col], MakePopulator(*schema->field(col), end_chars,
-                                                     options.io_context.pool()));
-=======
-      char end_char = col < schema->num_fields() - 1 ? ',' : '\n';
       ASSIGN_OR_RAISE(populators[col],
-                      MakePopulator(*schema->field(col), end_char, null_string,
+                      MakePopulator(*schema->field(col), end_chars, null_string,
                                     options.io_context.pool()));
->>>>>>> e7348566
     }
     auto writer = std::make_shared<CSVWriterImpl>(
         sink, std::move(owned_sink), std::move(schema), std::move(populators), options);
