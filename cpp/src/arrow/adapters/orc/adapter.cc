--- conflicted
+++ resolved
@@ -69,17 +69,6 @@
   ORC_ASSIGN_OR_THROW_IMPL(ARROW_ASSIGN_OR_RAISE_NAME(_error_or_value, __COUNTER__), \
                            lhs, rexpr);
 
-<<<<<<< HEAD
-const uint64_t ORC_NATURAL_WRITE_SIZE = 128 * 1024;  // Required by liborc::Outstream
-
-namespace arrow {
-
-using internal::checked_cast;
-
-namespace adapters {
-namespace orc {
-
-=======
 #define ORC_BEGIN_CATCH_NOT_OK try {
 #define ORC_END_CATCH_NOT_OK                   \
   }                                            \
@@ -109,7 +98,6 @@
 
 using internal::checked_cast;
 
->>>>>>> 1dc8f94b
 class ArrowInputFile : public liborc::InputStream {
  public:
   explicit ArrowInputFile(const std::shared_ptr<io::RandomAccessFile>& file)
@@ -495,11 +483,8 @@
 
 int64_t ORCFileReader::NumberOfRows() { return impl_->NumberOfRows(); }
 
-<<<<<<< HEAD
-=======
 namespace {
 
->>>>>>> 1dc8f94b
 class ArrowOutputStream : public liborc::OutputStream {
  public:
   explicit ArrowOutputStream(arrow::io::OutputStream& output_stream)
@@ -507,22 +492,15 @@
 
   uint64_t getLength() const override { return length_; }
 
-<<<<<<< HEAD
-  uint64_t getNaturalWriteSize() const override { return ORC_NATURAL_WRITE_SIZE; }
-=======
   uint64_t getNaturalWriteSize() const override { return kOrcNaturalWriteSize; }
->>>>>>> 1dc8f94b
 
   void write(const void* buf, size_t length) override {
     ORC_THROW_NOT_OK(output_stream_.Write(buf, static_cast<int64_t>(length)));
     length_ += static_cast<int64_t>(length);
   }
 
-<<<<<<< HEAD
-=======
   // Mandatory due to us implementing an ORC virtual class.
   // Used by ORC for error messages, not used by Arrow
->>>>>>> 1dc8f94b
   const std::string& getName() const override {
     static const std::string filename("ArrowOutputFile");
     return filename;
@@ -540,33 +518,6 @@
   arrow::io::OutputStream& output_stream_;
   int64_t length_;
 };
-
-<<<<<<< HEAD
-class ORCFileWriter::Impl {
- public:
-  Status Open(arrow::io::OutputStream& output_stream) {
-    out_stream_ = std::unique_ptr<liborc::OutputStream>(
-        static_cast<liborc::OutputStream*>(new ArrowOutputStream(output_stream)));
-    return Status::OK();
-  }
-  Status Write(const Table& table, const WriterOptions& writer_options) {
-    std::unique_ptr<liborc::WriterOptions> orc_options =
-        std::unique_ptr<liborc::WriterOptions>(AdaptWriterOptions(writer_options));
-    std::unique_ptr<liborc::Type> orc_schema = GetORCType(*(table.schema())).ValueOrDie();
-    try {
-      writer_ = createWriter(*orc_schema, out_stream_.get(), *orc_options);
-    } catch (const liborc::ParseError& e) {
-      return Status::IOError(e.what());
-    }
-    int64_t num_rows = table.num_rows();
-    const int num_cols_ = table.num_columns();
-    constexpr uint64_t batch_size = 1;  // Doesn't matter what it is
-    std::vector<int64_t> arrow_index_offset(num_cols_, 0);
-    std::vector<int> arrow_chunk_offset(num_cols_, 0);
-    std::unique_ptr<liborc::ColumnVectorBatch> batch =
-        writer_->createRowBatch(batch_size);
-=======
-}  // namespace
 
 class ORCFileWriter::Impl {
  public:
@@ -576,9 +527,9 @@
     return Status::OK();
   }
 
-  Status Write(const Table& table) {
+  Status Write(const Table& table, const WriterOptions& writer_options) {
     std::unique_ptr<liborc::WriterOptions> orc_options =
-        std::unique_ptr<liborc::WriterOptions>(new liborc::WriterOptions());
+        std::unique_ptr<liborc::WriterOptions>(AdaptWriterOptions(writer_options));
     ARROW_ASSIGN_OR_RAISE(auto orc_schema, GetOrcType(*(table.schema())));
     ORC_CATCH_NOT_OK(
         writer_ = liborc::createWriter(*orc_schema, out_stream_.get(), *orc_options))
@@ -589,35 +540,22 @@
     std::vector<int> arrow_chunk_offset(num_cols_, 0);
     std::unique_ptr<liborc::ColumnVectorBatch> batch =
         writer_->createRowBatch(kOrcWriterBatchSize);
->>>>>>> 1dc8f94b
     liborc::StructVectorBatch* root =
         internal::checked_cast<liborc::StructVectorBatch*>(batch.get());
     while (num_rows > 0) {
       for (int i = 0; i < num_cols_; i++) {
         RETURN_NOT_OK(adapters::orc::WriteBatch(
-<<<<<<< HEAD
-            (root->fields)[i], &(arrow_index_offset[i]), &(arrow_chunk_offset[i]),
-            batch_size, *(table.column(i))));
-=======
             *(table.column(i)), kOrcWriterBatchSize, &(arrow_chunk_offset[i]),
             &(arrow_index_offset[i]), (root->fields)[i]));
->>>>>>> 1dc8f94b
       }
       root->numElements = (root->fields)[0]->numElements;
       writer_->add(*batch);
       batch->clear();
-<<<<<<< HEAD
-      num_rows -= batch_size;
-    }
-    return Status::OK();
-  }
-=======
       num_rows -= kOrcWriterBatchSize;
     }
     return Status::OK();
   }
 
->>>>>>> 1dc8f94b
   Status Close() {
     writer_->close();
     return Status::OK();
@@ -633,11 +571,7 @@
 ORCFileWriter::ORCFileWriter() { impl_.reset(new ORCFileWriter::Impl()); }
 
 Result<std::unique_ptr<ORCFileWriter>> ORCFileWriter::Open(
-<<<<<<< HEAD
-    io::OutputStream& output_stream) {
-=======
     io::OutputStream* output_stream) {
->>>>>>> 1dc8f94b
   std::unique_ptr<ORCFileWriter> result =
       std::unique_ptr<ORCFileWriter>(new ORCFileWriter());
   Status status = result->impl_->Open(output_stream);
@@ -645,11 +579,9 @@
   return result;
 }
 
-<<<<<<< HEAD
-Status ORCFileWriter::Write(const Table& table, const WriterOptions& writer_options) { return impl_->Write(table, writer_options); }
-=======
-Status ORCFileWriter::Write(const Table& table) { return impl_->Write(table); }
->>>>>>> 1dc8f94b
+Status ORCFileWriter::Write(const Table& table, const WriterOptions& writer_options) {
+  return impl_->Write(table, writer_options);
+}
 
 Status ORCFileWriter::Close() { return impl_->Close(); }
 
