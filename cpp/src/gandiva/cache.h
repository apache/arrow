// Licensed to the Apache Software Foundation (ASF) under one
// or more contributor license agreements.  See the NOTICE file
// distributed with this work for additional information
// regarding copyright ownership.  The ASF licenses this file
// to you under the Apache License, Version 2.0 (the
// "License"); you may not use this file except in compliance
// with the License.  You may obtain a copy of the License at
//
//   http://www.apache.org/licenses/LICENSE-2.0
//
// Unless required by applicable law or agreed to in writing,
// software distributed under the License is distributed on an
// "AS IS" BASIS, WITHOUT WARRANTIES OR CONDITIONS OF ANY
// KIND, either express or implied.  See the License for the
// specific language governing permissions and limitations
// under the License.

#pragma once

#include <cstdlib>
#include <memory>
#include <mutex>

#include "gandiva/greedy_dual_size_cache.h"
#include "gandiva/visibility.h"

namespace gandiva {

GANDIVA_EXPORT
size_t GetCapacity();

GANDIVA_EXPORT
size_t GetDiskCapacity();

GANDIVA_EXPORT
size_t GetReserved();

/*GANDIVA_EXPORT
void LogCacheSize(size_t capacity);*/

GANDIVA_EXPORT
void LogCacheSizeSafely(size_t capacity, size_t disk_capacity, size_t reserved);

template <class KeyType, typename ValueType>
class Cache {
  using MutexType = std::mutex;
  using ReadLock = std::unique_lock<MutexType>;
  using WriteLock = std::unique_lock<MutexType>;

 public:
  // explicit Cache(size_t capacity) : cache_(capacity) { LogCacheSize(capacity); }
  explicit Cache(size_t capacity, size_t disk_capacity, size_t reserved)
      : cache_(capacity, disk_capacity, reserved) {
    LogCacheSizeSafely(capacity, disk_capacity, reserved);
  }

  Cache() : Cache(GetCapacity(), GetDiskCapacity(), GetReserved()) {}

  ::std::shared_ptr<Cache> create(size_t capacity) {
    return ::std::make_shared<Cache>(cache_(capacity));
  }

  ValueType GetModule(KeyType cache_key) {
    arrow::util::optional<ValueCacheObject<ValueType>> result;
    mtx_.lock();
    result = cache_.get(cache_key);
    mtx_.unlock();
    return result != arrow::util::nullopt ? (*result).module : nullptr;
  }

  ValueType GetObjectCode(KeyType cache_key) {
<<<<<<< HEAD
    arrow::util::optional<ValueType> result;
    mtx_.lock();
    result = cache_.getObject(cache_key);
    mtx_.unlock();
    if (result != arrow::util::nullopt) {
      return *result;
    } else {
      return nullptr;
    }
  }

  void PutModule(KeyType cache_key, ValueType module) {
=======
    arrow::util::optional<ValueCacheObject<ValueType>> result;
>>>>>>> c6ed3519
    mtx_.lock();
    result = cache_.GetObjectCode(cache_key);
    mtx_.unlock();
    return result != arrow::util::nullopt ? (*result).module : nullptr;
  }

<<<<<<< HEAD
  void PutObjectCode(KeyType& cache_key, ValueType object_code,
                     size_t object_cache_size) {
    mtx_.lock();
    cache_.insertObject(cache_key, object_code, object_cache_size);
    mtx_.unlock();
  }

  std::string toString() { return cache_.toString(); }

  size_t getCacheSize() { return cache_.getLruCacheSize(); }

  std::pair<size_t, size_t> GetCapacitySafely();
=======
  void PutModule(KeyType cache_key, ValueCacheObject<ValueType> valueCacheObject) {
    mtx_.lock();
    cache_.insert(cache_key, valueCacheObject);
    mtx_.unlock();
  }

  void PutObjectCode(KeyType& cache_key, ValueCacheObject<ValueType> object_code) {
    mtx_.lock();
    cache_.InsertObjectCode(cache_key, object_code);
    mtx_.unlock();
  }

  ::std::shared_ptr<Cache> CreateSharedCachePtr() { return Cache::create(); }

  std::string ToString() { return cache_.ToString(); }

  size_t GetCacheSize() { return cache_.GetCacheSize(); }
>>>>>>> c6ed3519

 private:
  GreedyDualSizeCache<KeyType, ValueType> cache_;
  std::mutex mtx_;
  llvm::SmallString<128> cache_dir_;
};
}  // namespace gandiva<|MERGE_RESOLUTION|>--- conflicted
+++ resolved
@@ -69,42 +69,13 @@
   }
 
   ValueType GetObjectCode(KeyType cache_key) {
-<<<<<<< HEAD
-    arrow::util::optional<ValueType> result;
-    mtx_.lock();
-    result = cache_.getObject(cache_key);
-    mtx_.unlock();
-    if (result != arrow::util::nullopt) {
-      return *result;
-    } else {
-      return nullptr;
-    }
-  }
-
-  void PutModule(KeyType cache_key, ValueType module) {
-=======
     arrow::util::optional<ValueCacheObject<ValueType>> result;
->>>>>>> c6ed3519
     mtx_.lock();
     result = cache_.GetObjectCode(cache_key);
     mtx_.unlock();
     return result != arrow::util::nullopt ? (*result).module : nullptr;
   }
 
-<<<<<<< HEAD
-  void PutObjectCode(KeyType& cache_key, ValueType object_code,
-                     size_t object_cache_size) {
-    mtx_.lock();
-    cache_.insertObject(cache_key, object_code, object_cache_size);
-    mtx_.unlock();
-  }
-
-  std::string toString() { return cache_.toString(); }
-
-  size_t getCacheSize() { return cache_.getLruCacheSize(); }
-
-  std::pair<size_t, size_t> GetCapacitySafely();
-=======
   void PutModule(KeyType cache_key, ValueCacheObject<ValueType> valueCacheObject) {
     mtx_.lock();
     cache_.insert(cache_key, valueCacheObject);
@@ -117,12 +88,30 @@
     mtx_.unlock();
   }
 
+//  ValueType GetObjectCode(KeyType cache_key) {
+//    arrow::util::optional<ValueType> result;
+//    mtx_.lock();
+//    result = cache_.getObject(cache_key);
+//    mtx_.unlock();
+//    if (result != arrow::util::nullopt) {
+//      return *result;
+//    } else {
+//      return nullptr;
+//    }
+//  }
+
+//  void PutObjectCode(KeyType& cache_key, ValueType object_code,
+//                     size_t object_cache_size) {
+//    mtx_.lock();
+//    cache_.insertObject(cache_key, object_code, object_cache_size);
+//    mtx_.unlock();
+//  }
+
   ::std::shared_ptr<Cache> CreateSharedCachePtr() { return Cache::create(); }
 
   std::string ToString() { return cache_.ToString(); }
 
   size_t GetCacheSize() { return cache_.GetCacheSize(); }
->>>>>>> c6ed3519
 
  private:
   GreedyDualSizeCache<KeyType, ValueType> cache_;
