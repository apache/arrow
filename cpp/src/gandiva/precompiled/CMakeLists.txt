# Licensed to the Apache Software Foundation (ASF) under one
# or more contributor license agreements.  See the NOTICE file
# distributed with this work for additional information
# regarding copyright ownership.  The ASF licenses this file
# to you under the Apache License, Version 2.0 (the
# "License"); you may not use this file except in compliance
# with the License.  You may obtain a copy of the License at
#
#   http://www.apache.org/licenses/LICENSE-2.0
#
# Unless required by applicable law or agreed to in writing,
# software distributed under the License is distributed on an
# "AS IS" BASIS, WITHOUT WARRANTIES OR CONDITIONS OF ANY
# KIND, either express or implied.  See the License for the
# specific language governing permissions and limitations
# under the License.

project(gandiva)

set(PRECOMPILED_SRCS
    arithmetic_ops.cc
    bitmap.cc
    decimal_ops.cc
    decimal_wrapper.cc
    extended_math_ops.cc
    hash.cc
    print.cc
    capture.cc
    string_ops.cc
    time.cc
    timestamp_arithmetic.cc
    ../../arrow/util/basic_decimal.cc)

if(MSVC)
  # clang pretends to be a particular version of MSVC. Version 1900 is
  # Visual Studio 2015, 191[0-9] is Visual Studio 2017, and the standard
  # library uses C++14 features, so we have to use that -std version to
  # get the IR compilation to work
  if(MSVC_VERSION MATCHES "^191[0-9]$")
    set(FMS_COMPATIBILITY 19.10)
  else()
    set(FMS_COMPATIBILITY 19)
  endif()
  set(PLATFORM_CLANG_OPTIONS -std=c++14 -fms-compatibility
                             -fms-compatibility-version=${FMS_COMPATIBILITY})
else()
  set(PLATFORM_CLANG_OPTIONS -std=c++11)
endif()

# Create bitcode for each of the source files.
foreach(SRC_FILE ${PRECOMPILED_SRCS})
  get_filename_component(SRC_BASE ${SRC_FILE} NAME_WE)
  get_filename_component(ABSOLUTE_SRC ${SRC_FILE} ABSOLUTE)
  set(BC_FILE ${CMAKE_CURRENT_BINARY_DIR}/${SRC_BASE}.bc)
  set(PRECOMPILE_COMMAND)
  if(CMAKE_OSX_SYSROOT)
    list(APPEND PRECOMPILE_COMMAND
                ${CMAKE_COMMAND}
                -E
                env
                SDKROOT=${CMAKE_OSX_SYSROOT})
  endif()
  list(
    APPEND PRECOMPILE_COMMAND
           ${CLANG_EXECUTABLE}
           ${PLATFORM_CLANG_OPTIONS}
           -DGANDIVA_IR
           -DNDEBUG # DCHECK macros not implemented in precompiled code
           -DARROW_STATIC # Do not set __declspec(dllimport) on MSVC on Arrow symbols
           -DGANDIVA_STATIC # Do not set __declspec(dllimport) on MSVC on Gandiva symbols
           -fno-use-cxa-atexit # Workaround for unresolved __dso_handle
           -emit-llvm
           -O3
           -c
           ${ABSOLUTE_SRC}
           -o
           ${BC_FILE}
           ${ARROW_GANDIVA_PC_CXX_FLAGS}
           -I${CMAKE_SOURCE_DIR}/src
<<<<<<< HEAD
           -I${RE2_INCLUDE_DIR})
=======
           -I${ARROW_BINARY_DIR}/src)
>>>>>>> 076a0f64
  add_custom_command(OUTPUT ${BC_FILE} COMMAND ${PRECOMPILE_COMMAND} DEPENDS ${SRC_FILE})
  list(APPEND BC_FILES ${BC_FILE})
endforeach()

# link all of the bitcode files into a single bitcode file.
add_custom_command(OUTPUT ${GANDIVA_PRECOMPILED_BC_PATH}
                   COMMAND ${LLVM_LINK_EXECUTABLE} -o ${GANDIVA_PRECOMPILED_BC_PATH}
                           ${BC_FILES}
                   DEPENDS ${BC_FILES})

# turn the bitcode file into a C++ static data variable.
add_custom_command(OUTPUT ${GANDIVA_PRECOMPILED_CC_PATH}
                   COMMAND ${PYTHON_EXECUTABLE}
                           "${CMAKE_CURRENT_SOURCE_DIR}/../make_precompiled_bitcode.py"
                           ${GANDIVA_PRECOMPILED_CC_IN_PATH}
                           ${GANDIVA_PRECOMPILED_BC_PATH}
                           ${GANDIVA_PRECOMPILED_CC_PATH}
                   DEPENDS ${GANDIVA_PRECOMPILED_CC_IN_PATH}
                           ${GANDIVA_PRECOMPILED_BC_PATH})

add_custom_target(precompiled ALL
                  DEPENDS ${GANDIVA_PRECOMPILED_BC_PATH} ${GANDIVA_PRECOMPILED_CC_PATH})

# testing
if(ARROW_BUILD_TESTS)
  add_executable(gandiva-precompiled-test
                 ../context_helper.cc
                 bitmap_test.cc
                 bitmap.cc
                 epoch_time_point_test.cc
                 time_test.cc
                 time.cc
                 timestamp_arithmetic.cc
                 ../cast_time.cc
                 ../../arrow/vendored/datetime/tz.cpp
                 hash_test.cc
                 hash.cc
                 string_ops_test.cc
                 string_ops.cc
                 arithmetic_ops_test.cc
                 arithmetic_ops.cc
                 extended_math_ops_test.cc
                 extended_math_ops.cc
                 decimal_ops_test.cc
                 decimal_ops.cc
                 ../decimal_type_util.cc
                 ../decimal_xlarge.cc
                 capture.cc
                 capture_test.cc)
  target_include_directories(gandiva-precompiled-test PRIVATE ${CMAKE_SOURCE_DIR}/src)
  target_link_libraries(gandiva-precompiled-test PRIVATE ${ARROW_TEST_LINK_LIBS} RE2::re2)
  target_compile_definitions(gandiva-precompiled-test
                             PRIVATE
                             GANDIVA_UNIT_TEST=1
                             ARROW_STATIC
                             GANDIVA_STATIC)
  set(TEST_PATH "${EXECUTABLE_OUTPUT_PATH}/gandiva-precompiled-test")
  add_test(gandiva-precompiled-test ${TEST_PATH})
  set_property(TEST gandiva-precompiled-test
               APPEND
               PROPERTY LABELS "unittest;gandiva-tests")
  add_dependencies(gandiva-tests gandiva-precompiled-test)
endif()<|MERGE_RESOLUTION|>--- conflicted
+++ resolved
@@ -77,11 +77,8 @@
            ${BC_FILE}
            ${ARROW_GANDIVA_PC_CXX_FLAGS}
            -I${CMAKE_SOURCE_DIR}/src
-<<<<<<< HEAD
-           -I${RE2_INCLUDE_DIR})
-=======
+           -I${RE2_INCLUDE_DIR}
            -I${ARROW_BINARY_DIR}/src)
->>>>>>> 076a0f64
   add_custom_command(OUTPUT ${BC_FILE} COMMAND ${PRECOMPILE_COMMAND} DEPENDS ${SRC_FILE})
   list(APPEND BC_FILES ${BC_FILE})
 endforeach()
