--- conflicted
+++ resolved
@@ -57,7 +57,6 @@
       UNARY_SAFE_NULL_IF_NULL(castDATE, {}, int64, date64),
 
       // add/sub/multiply/divide/mod
-<<<<<<< HEAD
       BINARY_SYMMETRIC_FN(add, {}), BINARY_SYMMETRIC_FN(subtract, {}),
       BINARY_SYMMETRIC_FN(multiply, {}),
       NUMERIC_TYPES(BINARY_SYMMETRIC_UNSAFE_NULL_IF_NULL, divide, {"div"}),
@@ -68,19 +67,7 @@
       BINARY_SYMMETRIC_SAFE_NULL_IF_NULL(multiply, {}, decimal128),
       BINARY_SYMMETRIC_UNSAFE_NULL_IF_NULL(divide, {"div"}, decimal128),
       BINARY_SYMMETRIC_UNSAFE_NULL_IF_NULL(mod, {"modulo"}, decimal128),
-=======
-      BINARY_SYMMETRIC_FN(add), BINARY_SYMMETRIC_FN(subtract),
-      BINARY_SYMMETRIC_FN(multiply),
-      NUMERIC_TYPES(BINARY_SYMMETRIC_UNSAFE_NULL_IF_NULL, divide),
-      BINARY_GENERIC_SAFE_NULL_IF_NULL(mod, int64, int32, int32),
-      BINARY_GENERIC_SAFE_NULL_IF_NULL(mod, int64, int64, int64),
-      BINARY_SYMMETRIC_SAFE_NULL_IF_NULL(add, decimal128),
-      BINARY_SYMMETRIC_SAFE_NULL_IF_NULL(subtract, decimal128),
-      BINARY_SYMMETRIC_SAFE_NULL_IF_NULL(multiply, decimal128),
-      BINARY_SYMMETRIC_UNSAFE_NULL_IF_NULL(divide, decimal128),
-      BINARY_SYMMETRIC_UNSAFE_NULL_IF_NULL(mod, decimal128),
-      BINARY_SYMMETRIC_UNSAFE_NULL_IF_NULL(mod, float64),
->>>>>>> 167bad1a
+      BINARY_SYMMETRIC_UNSAFE_NULL_IF_NULL(mod, {"modulo"}, float64),
 
       // compare functions
       BINARY_RELATIONAL_SAFE_NULL_IF_NULL(equal, {}, decimal128),
