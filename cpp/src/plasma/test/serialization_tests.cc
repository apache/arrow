// Licensed to the Apache Software Foundation (ASF) under one
// or more contributor license agreements.  See the NOTICE file
// distributed with this work for additional information
// regarding copyright ownership.  The ASF licenses this file
// to you under the Apache License, Version 2.0 (the
// "License"); you may not use this file except in compliance
// with the License.  You may obtain a copy of the License at
//
//   http://www.apache.org/licenses/LICENSE-2.0
//
// Unless required by applicable law or agreed to in writing,
// software distributed under the License is distributed on an
// "AS IS" BASIS, WITHOUT WARRANTIES OR CONDITIONS OF ANY
// KIND, either express or implied.  See the License for the
// specific language governing permissions and limitations
// under the License.

#include <sstream>

#include <sys/types.h>
#include <unistd.h>

#include <gtest/gtest.h>
#include <memory>

#include "arrow/testing/gtest_util.h"
#include "arrow/util/io-util.h"

#include "plasma/common.h"
#include "plasma/io/connection.h"
#include "plasma/protocol.h"
#include "plasma/test-util.h"

namespace plasma {

using flatbuf::MessageType;
using io::ClientConnection;
using io::ServerConnection;

class TestPlasmaSerialization : public ::testing::Test {
 public:
  void SetUp() override {
    using asio::local::stream_protocol;
    stream_protocol::socket parentSocket(io_context_);
    stream_protocol::socket childSocket(io_context_);
    // create socket pair
    asio::local::connect_pair(childSocket, parentSocket);
    client_ = ServerConnection::Create(std::move(childSocket));
    io::MessageHandler monk_handler = [](std::shared_ptr<ClientConnection> client,
                                         int64_t type, int64_t length,
                                         const uint8_t* msg) {};
    server_ = ClientConnection::Create(std::move(parentSocket), monk_handler);
  }

  void TearDown() override {
    client_->Close();
    server_->Close();
  }

 protected:
  asio::io_context io_context_;
  std::shared_ptr<ServerConnection> client_;
  std::shared_ptr<ClientConnection> server_;
};

Status PlasmaReceive(const std::shared_ptr<ServerConnection>& client,
                     MessageType message_type, std::vector<uint8_t>* buffer) {
  return client->ReadMessage(static_cast<int64_t>(message_type), buffer);
}

Status PlasmaReceive(const std::shared_ptr<ClientConnection>& client,
                     MessageType message_type, std::vector<uint8_t>* buffer) {
  return client->ReadMessage(static_cast<int64_t>(message_type), buffer);
}

PlasmaObject random_plasma_object(void) {
  unsigned int seed = static_cast<unsigned int>(time(NULL));
  int random = rand_r(&seed);
  PlasmaObject object = {};
  object.store_fd = random + 7;
  object.data_offset = random + 1;
  object.metadata_offset = random + 2;
  object.data_size = random + 3;
  object.metadata_size = random + 4;
  object.device_num = 0;
  return object;
}

TEST_F(TestPlasmaSerialization, CreateRequest) {
  ObjectID object_id1 = random_object_id();
  int64_t data_size1 = 42;
  int64_t metadata_size1 = 11;
  int device_num1 = 0;
  ASSERT_OK(
      SendCreateRequest(client_, object_id1, data_size1, metadata_size1, device_num1));
  std::vector<uint8_t> data;
  ASSERT_OK(PlasmaReceive(server_, MessageType::PlasmaCreateRequest, &data));
  ObjectID object_id2;
  int64_t data_size2;
  int64_t metadata_size2;
  int device_num2;
  ASSERT_OK(ReadCreateRequest(data.data(), data.size(), &object_id2, &data_size2,
                              &metadata_size2, &device_num2));
  ASSERT_EQ(data_size1, data_size2);
  ASSERT_EQ(metadata_size1, metadata_size2);
  ASSERT_EQ(object_id1, object_id2);
  ASSERT_EQ(device_num1, device_num2);
}

TEST_F(TestPlasmaSerialization, CreateReply) {
  ObjectID object_id1 = random_object_id();
  PlasmaObject object1 = random_plasma_object();
  int64_t mmap_size1 = 1000000;
  ASSERT_OK(SendCreateReply(server_, object_id1, &object1, PlasmaError::OK, mmap_size1));
  std::vector<uint8_t> data;
  ASSERT_OK(PlasmaReceive(client_, MessageType::PlasmaCreateReply, &data));
  ObjectID object_id2;
  PlasmaObject object2 = {};
  int store_fd;
  int64_t mmap_size2;
  ASSERT_OK(ReadCreateReply(data.data(), data.size(), &object_id2, &object2, &store_fd,
                            &mmap_size2));
  ASSERT_EQ(object_id1, object_id2);
  ASSERT_EQ(object1.store_fd, store_fd);
  ASSERT_EQ(mmap_size1, mmap_size2);
  ASSERT_EQ(memcmp(&object1, &object2, sizeof(object1)), 0);
}

TEST_F(TestPlasmaSerialization, SealRequest) {
  ObjectID object_id1 = random_object_id();
  unsigned char digest1[kDigestSize];
  memset(&digest1[0], 7, kDigestSize);
  ASSERT_OK(SendSealRequest(client_, object_id1, &digest1[0]));
  std::vector<uint8_t> data;
  ASSERT_OK(PlasmaReceive(server_, MessageType::PlasmaSealRequest, &data));
  ObjectID object_id2;
  unsigned char digest2[kDigestSize];
  ASSERT_OK(ReadSealRequest(data.data(), data.size(), &object_id2, &digest2[0]));
  ASSERT_EQ(object_id1, object_id2);
  ASSERT_EQ(memcmp(&digest1[0], &digest2[0], kDigestSize), 0);
}

TEST_F(TestPlasmaSerialization, SealReply) {
  ObjectID object_id1 = random_object_id();
  ASSERT_OK(SendSealReply(server_, object_id1, PlasmaError::ObjectExists));
  std::vector<uint8_t> data;
  ASSERT_OK(PlasmaReceive(client_, MessageType::PlasmaSealReply, &data));
  ObjectID object_id2;
  Status s = ReadSealReply(data.data(), data.size(), &object_id2);
  ASSERT_EQ(object_id1, object_id2);
<<<<<<< HEAD
  ASSERT_TRUE(s.IsPlasmaObjectExists());
=======
  ASSERT_TRUE(IsPlasmaObjectExists(s));
  close(fd);
>>>>>>> c037ee2b
}

TEST_F(TestPlasmaSerialization, GetRequest) {
  ObjectID object_ids[2];
  object_ids[0] = random_object_id();
  object_ids[1] = random_object_id();
  int64_t timeout_ms = 1234;
  ASSERT_OK(SendGetRequest(client_, object_ids, 2, timeout_ms));
  std::vector<uint8_t> data;
  ASSERT_OK(PlasmaReceive(server_, MessageType::PlasmaGetRequest, &data));
  std::vector<ObjectID> object_ids_return;
  int64_t timeout_ms_return;
  ASSERT_OK(
      ReadGetRequest(data.data(), data.size(), object_ids_return, &timeout_ms_return));
  ASSERT_EQ(object_ids[0], object_ids_return[0]);
  ASSERT_EQ(object_ids[1], object_ids_return[1]);
  ASSERT_EQ(timeout_ms, timeout_ms_return);
}

TEST_F(TestPlasmaSerialization, GetReply) {
  ObjectID object_ids[2];
  object_ids[0] = random_object_id();
  object_ids[1] = random_object_id();
  std::unordered_map<ObjectID, PlasmaObject> plasma_objects;
  plasma_objects[object_ids[0]] = random_plasma_object();
  plasma_objects[object_ids[1]] = random_plasma_object();
  std::vector<int> store_fds = {1, 2, 3};
  std::vector<int64_t> mmap_sizes = {100, 200, 300};
  ASSERT_OK(SendGetReply(server_, object_ids, plasma_objects, 2, store_fds, mmap_sizes));

  std::vector<uint8_t> data;
  ASSERT_OK(PlasmaReceive(client_, MessageType::PlasmaGetReply, &data));
  ObjectID object_ids_return[2];
  PlasmaObject plasma_objects_return[2];
  std::vector<int> store_fds_return;
  std::vector<int64_t> mmap_sizes_return;
  memset(&plasma_objects_return, 0, sizeof(plasma_objects_return));
  ASSERT_OK(ReadGetReply(data.data(), data.size(), object_ids_return,
                         &plasma_objects_return[0], 2, store_fds_return,
                         mmap_sizes_return));

  ASSERT_EQ(object_ids[0], object_ids_return[0]);
  ASSERT_EQ(object_ids[1], object_ids_return[1]);

  PlasmaObject po, po2;
  for (int i = 0; i < 2; ++i) {
    po = plasma_objects[object_ids[i]];
    po2 = plasma_objects_return[i];
    ASSERT_EQ(po, po2);
  }
  ASSERT_TRUE(store_fds == store_fds_return);
  ASSERT_TRUE(mmap_sizes == mmap_sizes_return);
}

TEST_F(TestPlasmaSerialization, ReleaseRequest) {
  ObjectID object_id1 = random_object_id();
  ASSERT_OK(SendReleaseRequest(client_, object_id1));
  std::vector<uint8_t> data;
  ASSERT_OK(PlasmaReceive(server_, MessageType::PlasmaReleaseRequest, &data));
  ObjectID object_id2;
  ASSERT_OK(ReadReleaseRequest(data.data(), data.size(), &object_id2));
  ASSERT_EQ(object_id1, object_id2);
}

TEST_F(TestPlasmaSerialization, ReleaseReply) {
  ObjectID object_id1 = random_object_id();
  ASSERT_OK(SendReleaseReply(server_, object_id1, PlasmaError::ObjectExists));
  std::vector<uint8_t> data;
  ASSERT_OK(PlasmaReceive(client_, MessageType::PlasmaReleaseReply, &data));
  ObjectID object_id2;
  Status s = ReadReleaseReply(data.data(), data.size(), &object_id2);
  ASSERT_EQ(object_id1, object_id2);
<<<<<<< HEAD
  ASSERT_TRUE(s.IsPlasmaObjectExists());
=======
  ASSERT_TRUE(IsPlasmaObjectExists(s));
  close(fd);
>>>>>>> c037ee2b
}

TEST_F(TestPlasmaSerialization, DeleteRequest) {
  int fd = CreateTemporaryFile();
  ObjectID object_id1 = random_object_id();
  ASSERT_OK(SendDeleteRequest(client_, std::vector<ObjectID>{object_id1}));
  std::vector<uint8_t> data;
  ASSERT_OK(PlasmaReceive(server_, MessageType::PlasmaDeleteRequest, &data));
  std::vector<ObjectID> object_vec;
  ASSERT_OK(ReadDeleteRequest(data.data(), data.size(), &object_vec));
  ASSERT_EQ(object_vec.size(), 1);
  ASSERT_EQ(object_id1, object_vec[0]);
}

TEST_F(TestPlasmaSerialization, DeleteReply) {
  ObjectID object_id1 = random_object_id();
  PlasmaError error1 = PlasmaError::ObjectExists;
  ASSERT_OK(SendDeleteReply(server_, std::vector<ObjectID>{object_id1},
                            std::vector<PlasmaError>{error1}));
  std::vector<uint8_t> data;
  ASSERT_OK(PlasmaReceive(client_, MessageType::PlasmaDeleteReply, &data));
  std::vector<ObjectID> object_vec;
  std::vector<PlasmaError> error_vec;
  Status s = ReadDeleteReply(data.data(), data.size(), &object_vec, &error_vec);
  ASSERT_EQ(object_vec.size(), 1);
  ASSERT_EQ(object_id1, object_vec[0]);
  ASSERT_EQ(error_vec.size(), 1);
  ASSERT_TRUE(error_vec[0] == PlasmaError::ObjectExists);
  ASSERT_TRUE(s.ok());
}

TEST_F(TestPlasmaSerialization, EvictRequest) {
  int64_t num_bytes = 111;
  ASSERT_OK(SendEvictRequest(client_, num_bytes));
  std::vector<uint8_t> data;
  ASSERT_OK(PlasmaReceive(server_, MessageType::PlasmaEvictRequest, &data));
  int64_t num_bytes_received;
  ASSERT_OK(ReadEvictRequest(data.data(), data.size(), &num_bytes_received));
  ASSERT_EQ(num_bytes, num_bytes_received);
}

TEST_F(TestPlasmaSerialization, EvictReply) {
  int64_t num_bytes = 111;
  ASSERT_OK(SendEvictReply(server_, num_bytes));
  std::vector<uint8_t> data;
  ASSERT_OK(PlasmaReceive(client_, MessageType::PlasmaEvictReply, &data));
  int64_t num_bytes_received;
  ASSERT_OK(ReadEvictReply(data.data(), data.size(), num_bytes_received));
  ASSERT_EQ(num_bytes, num_bytes_received);
}

TEST_F(TestPlasmaSerialization, DataRequest) {
  ObjectID object_id1 = random_object_id();
  const char* address1 = "address1";
  int port1 = 12345;
  ASSERT_OK(SendDataRequest(client_, object_id1, address1, port1));
  /* Reading message back. */
  std::vector<uint8_t> data;
  ASSERT_OK(PlasmaReceive(server_, MessageType::PlasmaDataRequest, &data));
  ObjectID object_id2;
  char* address2;
  int port2;
  ASSERT_OK(ReadDataRequest(data.data(), data.size(), &object_id2, &address2, &port2));
  ASSERT_EQ(object_id1, object_id2);
  ASSERT_EQ(strcmp(address1, address2), 0);
  ASSERT_EQ(port1, port2);
  free(address2);
}

TEST_F(TestPlasmaSerialization, DataReply) {
  ObjectID object_id1 = random_object_id();
  int64_t object_size1 = 146;
  int64_t metadata_size1 = 198;
  ASSERT_OK(SendDataReply(server_, object_id1, object_size1, metadata_size1));
  /* Reading message back. */
  std::vector<uint8_t> data;
  ASSERT_OK(PlasmaReceive(client_, MessageType::PlasmaDataReply, &data));
  ObjectID object_id2;
  int64_t object_size2;
  int64_t metadata_size2;
  ASSERT_OK(ReadDataReply(data.data(), data.size(), &object_id2, &object_size2,
                          &metadata_size2));
  ASSERT_EQ(object_id1, object_id2);
  ASSERT_EQ(object_size1, object_size2);
  ASSERT_EQ(metadata_size1, metadata_size2);
}

}  // namespace plasma<|MERGE_RESOLUTION|>--- conflicted
+++ resolved
@@ -148,12 +148,7 @@
   ObjectID object_id2;
   Status s = ReadSealReply(data.data(), data.size(), &object_id2);
   ASSERT_EQ(object_id1, object_id2);
-<<<<<<< HEAD
-  ASSERT_TRUE(s.IsPlasmaObjectExists());
-=======
   ASSERT_TRUE(IsPlasmaObjectExists(s));
-  close(fd);
->>>>>>> c037ee2b
 }
 
 TEST_F(TestPlasmaSerialization, GetRequest) {
@@ -226,12 +221,7 @@
   ObjectID object_id2;
   Status s = ReadReleaseReply(data.data(), data.size(), &object_id2);
   ASSERT_EQ(object_id1, object_id2);
-<<<<<<< HEAD
-  ASSERT_TRUE(s.IsPlasmaObjectExists());
-=======
   ASSERT_TRUE(IsPlasmaObjectExists(s));
-  close(fd);
->>>>>>> c037ee2b
 }
 
 TEST_F(TestPlasmaSerialization, DeleteRequest) {
