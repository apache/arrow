--- conflicted
+++ resolved
@@ -15,19 +15,9 @@
 // specific language governing permissions and limitations
 // under the License.
 
-<<<<<<< HEAD
 #include <chrono>
+#include <memory>
 #include <random>
-=======
-#include <assert.h>
-#include <signal.h>
-#include <stdlib.h>
-#include <sys/time.h>
-#include <sys/types.h>
-#include <unistd.h>
-
-#include <memory>
->>>>>>> d0307498
 #include <thread>
 
 #include <gtest/gtest.h>
