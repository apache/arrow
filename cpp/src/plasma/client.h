// Licensed to the Apache Software Foundation (ASF) under one
// or more contributor license agreements.  See the NOTICE file
// distributed with this work for additional information
// regarding copyright ownership.  The ASF licenses this file
// to you under the Apache License, Version 2.0 (the
// "License"); you may not use this file except in compliance
// with the License.  You may obtain a copy of the License at
//
//   http://www.apache.org/licenses/LICENSE-2.0
//
// Unless required by applicable law or agreed to in writing,
// software distributed under the License is distributed on an
// "AS IS" BASIS, WITHOUT WARRANTIES OR CONDITIONS OF ANY
// KIND, either express or implied.  See the License for the
// specific language governing permissions and limitations
// under the License.

#ifndef PLASMA_CLIENT_H
#define PLASMA_CLIENT_H

#include <functional>
#include <memory>
#include <string>
#include <vector>

#include "arrow/buffer.h"
#include "arrow/status.h"
#include "arrow/util/macros.h"
#include "arrow/util/visibility.h"
#include "plasma/common.h"

using arrow::Buffer;
using arrow::Status;

namespace plasma {

/// Object buffer data structure.
struct ObjectBuffer {
  /// The data buffer.
  std::shared_ptr<Buffer> data;
  /// The metadata buffer.
  std::shared_ptr<Buffer> metadata;
  /// The device number.
  int device_num;
};

class ARROW_EXPORT PlasmaClient {
 public:
  PlasmaClient();
  ~PlasmaClient();

  /// Connect to the local plasma store and plasma manager. Return
  /// the resulting connection.
  ///
  /// \param store_socket_name The name of the UNIX domain socket to use to
  ///        connect to the Plasma store.
  /// \param manager_socket_name The name of the UNIX domain socket to use to
  ///        connect to the local Plasma manager. If this is "", then this
  ///        function will not connect to a manager.
<<<<<<< HEAD
  ///        Note that plasma manager is no longer supported, this function
  ///        will return failure if this is not "".
  /// \param release_delay Number of released objects that are kept around
  ///        and not evicted to avoid too many munmaps.
=======
  /// \param release_delay Deprecated (not used).
>>>>>>> b3bc3384
  /// \param num_retries number of attempts to connect to IPC socket, default 50
  /// \return The return status.
  Status Connect(const std::string& store_socket_name,
                 const std::string& manager_socket_name, int release_delay = 0,
                 int num_retries = -1);

  /// Create an object in the Plasma Store. Any metadata for this object must be
  /// be passed in when the object is created.
  ///
  /// \param object_id The ID to use for the newly created object.
  /// \param data_size The size in bytes of the space to be allocated for this
  /// object's
  ///        data (this does not include space used for metadata).
  /// \param metadata The object's metadata. If there is no metadata, this
  /// pointer
  ///        should be NULL.
  /// \param metadata_size The size in bytes of the metadata. If there is no
  ///        metadata, this should be 0.
  /// \param data The address of the newly created object will be written here.
  /// \param device_num The number of the device where the object is being
  ///        created.
  ///        device_num = 0 corresponds to the host,
  ///        device_num = 1 corresponds to GPU0,
  ///        device_num = 2 corresponds to GPU1, etc.
  /// \return The return status.
  ///
  /// The returned object must be released once it is done with.  It must also
  /// be either sealed or aborted.
  Status Create(const ObjectID& object_id, int64_t data_size, const uint8_t* metadata,
                int64_t metadata_size, std::shared_ptr<Buffer>* data, int device_num = 0);

  /// Create and seal an object in the object store. This is an optimization
  /// which allows small objects to be created quickly with fewer messages to
  /// the store.
  ///
  /// \param object_id The ID of the object to create.
  /// \param data The data for the object to create.
  /// \param metadata The metadata for the object to create.
  /// \return The return status.
  Status CreateAndSeal(const ObjectID& object_id, const std::string& data,
                       const std::string& metadata);

  /// Get some objects from the Plasma Store. This function will block until the
  /// objects have all been created and sealed in the Plasma Store or the
  /// timeout expires.
  ///
  /// If an object was not retrieved, the corresponding metadata and data
  /// fields in the ObjectBuffer structure will evaluate to false.
  /// Objects are automatically released by the client when their buffers
  /// get out of scope.
  ///
  /// \param object_ids The IDs of the objects to get.
  /// \param timeout_ms The amount of time in milliseconds to wait before this
  ///        request times out. If this value is -1, then no timeout is set.
  /// \param[out] object_buffers The object results.
  /// \return The return status.
  Status Get(const std::vector<ObjectID>& object_ids, int64_t timeout_ms,
             std::vector<ObjectBuffer>* object_buffers);

  /// Deprecated variant of Get() that doesn't automatically release buffers
  /// when they get out of scope.
  ///
  /// \param object_ids The IDs of the objects to get.
  /// \param num_objects The number of object IDs to get.
  /// \param timeout_ms The amount of time in milliseconds to wait before this
  ///        request times out. If this value is -1, then no timeout is set.
  /// \param object_buffers An array where the results will be stored.
  /// \return The return status.
  ///
  /// The caller is responsible for releasing any retrieved objects, but it
  /// should not release objects that were not retrieved.
  Status Get(const ObjectID* object_ids, int64_t num_objects, int64_t timeout_ms,
             ObjectBuffer* object_buffers);

  /// Tell Plasma that the client no longer needs the object. This should be
  /// called after Get() or Create() when the client is done with the object.
  /// After this call, the buffer returned by Get() is no longer valid.
  ///
  /// \param object_id The ID of the object that is no longer needed.
  /// \return The return status.
  Status Release(const ObjectID& object_id);

  /// Check if the object store contains a particular object and the object has
  /// been sealed. The result will be stored in has_object.
  ///
  /// @todo: We may want to indicate if the object has been created but not
  /// sealed.
  ///
  /// \param object_id The ID of the object whose presence we are checking.
  /// \param has_object The function will write true at this address if
  ///        the object is present and false if it is not present.
  /// \return The return status.
  Status Contains(const ObjectID& object_id, bool* has_object);

  /// List all the objects in the object store.
  ///
  /// This API is experimental and might change in the future.
  ///
  /// \param[out] objects ObjectTable of objects in the store. For each entry
  ///             in the map, the following fields are available:
  ///             - metadata_size: Size of the object metadata in bytes
  ///             - data_size: Size of the object data in bytes
  ///             - ref_count: Number of clients referencing the object buffer
  ///             - create_time: Unix timestamp of the object creation
  ///             - construct_duration: Object creation time in seconds
  ///             - state: Is the object still being created or already sealed?
  /// \return The return status.
  Status List(ObjectTable* objects);

  /// Abort an unsealed object in the object store. If the abort succeeds, then
  /// it will be as if the object was never created at all. The unsealed object
  /// must have only a single reference (the one that would have been removed by
  /// calling Seal).
  ///
  /// \param object_id The ID of the object to abort.
  /// \return The return status.
  Status Abort(const ObjectID& object_id);

  /// Seal an object in the object store. The object will be immutable after
  /// this
  /// call.
  ///
  /// \param object_id The ID of the object to seal.
  /// \return The return status.
  Status Seal(const ObjectID& object_id);

  /// Delete an object from the object store. This currently assumes that the
  /// object is present, has been sealed and not used by another client. Otherwise,
  /// it is a no operation.
  ///
  /// @todo We may want to allow the deletion of objects that are not present or
  ///       haven't been sealed.
  ///
  /// \param object_id The ID of the object to delete.
  /// \return The return status.
  Status Delete(const ObjectID& object_id);

  /// Delete a list of objects from the object store. This currently assumes that the
  /// object is present, has been sealed and not used by another client. Otherwise,
  /// it is a no operation.
  ///
  /// \param object_ids The list of IDs of the objects to delete.
  /// \return The return status. If all the objects are non-existent, return OK.
  Status Delete(const std::vector<ObjectID>& object_ids);

  /// Delete objects until we have freed up num_bytes bytes or there are no more
  /// released objects that can be deleted.
  ///
  /// \param num_bytes The number of bytes to try to free up.
  /// \param num_bytes_evicted Out parameter for total number of bytes of space
  /// retrieved.
  /// \return The return status.
  Status Evict(int64_t num_bytes, int64_t& num_bytes_evicted);

  /// Compute the hash of an object in the object store.
  ///
  /// \param object_id The ID of the object we want to hash.
  /// \param digest A pointer at which to return the hash digest of the object.
  ///        The pointer must have at least kDigestSize bytes allocated.
  /// \return The return status.
  Status Hash(const ObjectID& object_id, uint8_t* digest);

  /// Subscribe to notifications when objects are sealed in the object store.
  /// Whenever an object is sealed, a message will be written to the client
  /// socket that is returned by this method.
  ///
  /// \param fd Out parameter for the file descriptor the client should use to
  /// read notifications
  ///         from the object store about sealed objects.
  /// \return The return status.
  Status Subscribe(int* fd);

  /// Receive next object notification for this client if Subscribe has been called.
  ///
  /// \param fd The file descriptor we are reading the notification from.
  /// \param object_id Out parameter, the object_id of the object that was sealed.
  /// \param data_size Out parameter, the data size of the object that was sealed.
  /// \param metadata_size Out parameter, the metadata size of the object that was sealed.
  /// \return The return status.
  Status GetNotification(int fd, ObjectID* object_id, int64_t* data_size,
                         int64_t* metadata_size);

  Status DecodeNotification(const uint8_t* buffer, ObjectID* object_id,
                            int64_t* data_size, int64_t* metadata_size);

  /// Disconnect from the local plasma instance, including the local store and
  /// manager.
  ///
  /// \return The return status.
  Status Disconnect();

 private:
  friend class PlasmaBuffer;
  FRIEND_TEST(TestPlasmaStore, GetTest);
  FRIEND_TEST(TestPlasmaStore, LegacyGetTest);
  FRIEND_TEST(TestPlasmaStore, AbortTest);

  bool IsInUse(const ObjectID& object_id);

  class ARROW_NO_EXPORT Impl;
  std::shared_ptr<Impl> impl_;
};

}  // namespace plasma

#endif  // PLASMA_CLIENT_H<|MERGE_RESOLUTION|>--- conflicted
+++ resolved
@@ -57,14 +57,9 @@
   /// \param manager_socket_name The name of the UNIX domain socket to use to
   ///        connect to the local Plasma manager. If this is "", then this
   ///        function will not connect to a manager.
-<<<<<<< HEAD
   ///        Note that plasma manager is no longer supported, this function
   ///        will return failure if this is not "".
-  /// \param release_delay Number of released objects that are kept around
-  ///        and not evicted to avoid too many munmaps.
-=======
   /// \param release_delay Deprecated (not used).
->>>>>>> b3bc3384
   /// \param num_retries number of attempts to connect to IPC socket, default 50
   /// \return The return status.
   Status Connect(const std::string& store_socket_name,
