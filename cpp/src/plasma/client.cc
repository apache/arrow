// Licensed to the Apache Software Foundation (ASF) under one
// or more contributor license agreements.  See the NOTICE file
// distributed with this work for additional information
// regarding copyright ownership.  The ASF licenses this file
// to you under the Apache License, Version 2.0 (the
// "License"); you may not use this file except in compliance
// with the License.  You may obtain a copy of the License at
//
//   http://www.apache.org/licenses/LICENSE-2.0
//
// Unless required by applicable law or agreed to in writing,
// software distributed under the License is distributed on an
// "AS IS" BASIS, WITHOUT WARRANTIES OR CONDITIONS OF ANY
// KIND, either express or implied.  See the License for the
// specific language governing permissions and limitations
// under the License.

// PLASMA CLIENT: Client library for using the plasma store and manager

#include "plasma/client.h"

#ifdef _WIN32
#include <Win32_Interop/win32_types.h>
#endif

#include <assert.h>
#include <fcntl.h>
#include <netinet/in.h>
#include <stdio.h>
#include <stdlib.h>
#include <strings.h>
#include <sys/ioctl.h>
#include <sys/mman.h>
#include <sys/socket.h>
#include <sys/types.h>
#include <sys/un.h>
#include <unistd.h>

#include <algorithm>
#include <thread>
#include <vector>

#include "plasma/common.h"
#include "plasma/fling.h"
#include "plasma/io.h"
#include "plasma/plasma.h"
#include "plasma/protocol.h"

#define XXH_STATIC_LINKING_ONLY
#include "thirdparty/xxhash.h"

#define XXH64_DEFAULT_SEED 0

namespace plasma {

// Number of threads used for memcopy and hash computations.
constexpr int64_t kThreadPoolSize = 8;
constexpr int64_t kBytesInMB = 1 << 20;
static std::vector<std::thread> threadpool_(kThreadPoolSize);

struct ObjectInUseEntry {
  /// A count of the number of times this client has called PlasmaClient::Create
  /// or
  /// PlasmaClient::Get on this object ID minus the number of calls to
  /// PlasmaClient::Release.
  /// When this count reaches zero, we remove the entry from the ObjectsInUse
  /// and decrement a count in the relevant ClientMmapTableEntry.
  int count;
  /// Cached information to read the object.
  PlasmaObject object;
  /// A flag representing whether the object has been sealed.
  bool is_sealed;
};

PlasmaClient::PlasmaClient() {}

PlasmaClient::~PlasmaClient() {}

// If the file descriptor fd has been mmapped in this client process before,
// return the pointer that was returned by mmap, otherwise mmap it and store the
// pointer in a hash table.
uint8_t* PlasmaClient::lookup_or_mmap(int fd, int store_fd_val, int64_t map_size) {
  auto entry = mmap_table_.find(store_fd_val);
  if (entry != mmap_table_.end()) {
    close(fd);
    return entry->second.pointer;
  } else {
    uint8_t* result = reinterpret_cast<uint8_t*>(
        mmap(NULL, map_size, PROT_READ | PROT_WRITE, MAP_SHARED, fd, 0));
    // TODO(pcm): Don't fail here, instead return a Status.
    if (result == MAP_FAILED) {
      ARROW_LOG(FATAL) << "mmap failed";
    }
    close(fd);
    ClientMmapTableEntry& entry = mmap_table_[store_fd_val];
    entry.pointer = result;
    entry.length = map_size;
    entry.count = 0;
    return result;
  }
}

// Get a pointer to a file that we know has been memory mapped in this client
// process before.
uint8_t* PlasmaClient::lookup_mmapped_file(int store_fd_val) {
  auto entry = mmap_table_.find(store_fd_val);
  ARROW_CHECK(entry != mmap_table_.end());
  return entry->second.pointer;
}

void PlasmaClient::increment_object_count(const ObjectID& object_id, PlasmaObject* object,
                                          bool is_sealed) {
  // Increment the count of the object to track the fact that it is being used.
  // The corresponding decrement should happen in PlasmaClient::Release.
  auto elem = objects_in_use_.find(object_id);
  ObjectInUseEntry* object_entry;
  if (elem == objects_in_use_.end()) {
    // Add this object ID to the hash table of object IDs in use. The
    // corresponding call to free happens in PlasmaClient::Release.
    objects_in_use_[object_id] =
        std::unique_ptr<ObjectInUseEntry>(new ObjectInUseEntry());
    objects_in_use_[object_id]->object = *object;
    objects_in_use_[object_id]->count = 0;
    objects_in_use_[object_id]->is_sealed = is_sealed;
    object_entry = objects_in_use_[object_id].get();
    // Increment the count of the number of objects in the memory-mapped file
    // that are being used. The corresponding decrement should happen in
    // PlasmaClient::Release.
    auto entry = mmap_table_.find(object->handle.store_fd);
    ARROW_CHECK(entry != mmap_table_.end());
    ARROW_CHECK(entry->second.count >= 0);
    // Update the in_use_object_bytes_.
    in_use_object_bytes_ +=
        (object_entry->object.data_size + object_entry->object.metadata_size);
    entry->second.count += 1;
  } else {
    object_entry = elem->second.get();
    ARROW_CHECK(object_entry->count > 0);
  }
  // Increment the count of the number of instances of this object that are
  // being used by this client. The corresponding decrement should happen in
  // PlasmaClient::Release.
  object_entry->count += 1;
}

Status PlasmaClient::Create(const ObjectID& object_id, int64_t data_size,
                            uint8_t* metadata, int64_t metadata_size, uint8_t** data) {
  ARROW_LOG(DEBUG) << "called plasma_create on conn " << store_conn_ << " with size "
                   << data_size << " and metadata size " << metadata_size;
  RETURN_NOT_OK(SendCreateRequest(store_conn_, object_id, data_size, metadata_size));
  std::vector<uint8_t> buffer;
  RETURN_NOT_OK(PlasmaReceive(store_conn_, MessageType_PlasmaCreateReply, &buffer));
  ObjectID id;
  PlasmaObject object;
  RETURN_NOT_OK(ReadCreateReply(buffer.data(), buffer.size(), &id, &object));
  // If the CreateReply included an error, then the store will not send a file
  // descriptor.
  int fd = recv_fd(store_conn_);
  ARROW_CHECK(fd >= 0) << "recv not successful";
  ARROW_CHECK(object.data_size == data_size);
  ARROW_CHECK(object.metadata_size == metadata_size);
  // The metadata should come right after the data.
  ARROW_CHECK(object.metadata_offset == object.data_offset + data_size);
  *data = lookup_or_mmap(fd, object.handle.store_fd, object.handle.mmap_size) +
          object.data_offset;
  // If plasma_create is being called from a transfer, then we will not copy the
  // metadata here. The metadata will be written along with the data streamed
  // from the transfer.
  if (metadata != NULL) {
    // Copy the metadata to the buffer.
    memcpy(*data + object.data_size, metadata, metadata_size);
  }
  // Increment the count of the number of instances of this object that this
  // client is using. A call to PlasmaClient::Release is required to decrement
  // this
  // count. Cache the reference to the object.
  increment_object_count(object_id, &object, false);
  // We increment the count a second time (and the corresponding decrement will
  // happen in a PlasmaClient::Release call in plasma_seal) so even if the
  // buffer
  // returned by PlasmaClient::Dreate goes out of scope, the object does not get
  // released before the call to PlasmaClient::Seal happens.
  increment_object_count(object_id, &object, false);
  return Status::OK();
}

Status PlasmaClient::Get(const ObjectID* object_ids, int64_t num_objects,
                         int64_t timeout_ms, ObjectBuffer* object_buffers) {
  // Fill out the info for the objects that are already in use locally.
  bool all_present = true;
  for (int i = 0; i < num_objects; ++i) {
    auto object_entry = objects_in_use_.find(object_ids[i]);
    if (object_entry == objects_in_use_.end()) {
      // This object is not currently in use by this client, so we need to send
      // a request to the store.
      all_present = false;
      // Make a note to ourselves that the object is not present.
      object_buffers[i].data_size = -1;
    } else {
      // NOTE: If the object is still unsealed, we will deadlock, since we must
      // have been the one who created it.
      ARROW_CHECK(object_entry->second->is_sealed)
          << "Plasma client called get on an unsealed object that it created";
      PlasmaObject* object = &object_entry->second->object;
      object_buffers[i].data = lookup_mmapped_file(object->handle.store_fd);
      object_buffers[i].data = object_buffers[i].data + object->data_offset;
      object_buffers[i].data_size = object->data_size;
      object_buffers[i].metadata = object_buffers[i].data + object->data_size;
      object_buffers[i].metadata_size = object->metadata_size;
      // Increment the count of the number of instances of this object that this
      // client is using. A call to PlasmaClient::Release is required to
      // decrement this
      // count. Cache the reference to the object.
      increment_object_count(object_ids[i], object, true);
    }
  }

  if (all_present) {
    return Status::OK();
  }

  // If we get here, then the objects aren't all currently in use by this
  // client, so we need to send a request to the plasma store.
  RETURN_NOT_OK(SendGetRequest(store_conn_, object_ids, num_objects, timeout_ms));
  std::vector<uint8_t> buffer;
  RETURN_NOT_OK(PlasmaReceive(store_conn_, MessageType_PlasmaGetReply, &buffer));
  std::vector<ObjectID> received_object_ids(num_objects);
  std::vector<PlasmaObject> object_data(num_objects);
  PlasmaObject* object;
<<<<<<< HEAD
  RETURN_NOT_OK(ReadGetReply(
      buffer.data(), buffer.size(), received_object_ids.data(), object_data.data(), num_objects));
=======
  RETURN_NOT_OK(ReadGetReply(buffer.data(), received_object_ids.data(),
                             object_data.data(), num_objects));
>>>>>>> b951d8d4

  for (int i = 0; i < num_objects; ++i) {
    DCHECK(received_object_ids[i] == object_ids[i]);
    object = &object_data[i];
    if (object_buffers[i].data_size != -1) {
      // If the object was already in use by the client, then the store should
      // have returned it.
      DCHECK_NE(object->data_size, -1);
      // We won't use this file descriptor, but the store sent us one, so we
      // need to receive it and then close it right away so we don't leak file
      // descriptors.
      int fd = recv_fd(store_conn_);
      close(fd);
      ARROW_CHECK(fd >= 0);
      // We've already filled out the information for this object, so we can
      // just continue.
      continue;
    }
    // If we are here, the object was not currently in use, so we need to
    // process the reply from the object store.
    if (object->data_size != -1) {
      // The object was retrieved. The user will be responsible for releasing
      // this object.
      int fd = recv_fd(store_conn_);
      ARROW_CHECK(fd >= 0);
      object_buffers[i].data =
          lookup_or_mmap(fd, object->handle.store_fd, object->handle.mmap_size);
      // Finish filling out the return values.
      object_buffers[i].data = object_buffers[i].data + object->data_offset;
      object_buffers[i].data_size = object->data_size;
      object_buffers[i].metadata = object_buffers[i].data + object->data_size;
      object_buffers[i].metadata_size = object->metadata_size;
      // Increment the count of the number of instances of this object that this
      // client is using. A call to PlasmaClient::Release is required to
      // decrement this
      // count. Cache the reference to the object.
      increment_object_count(received_object_ids[i], object, true);
    } else {
      // The object was not retrieved. Make sure we already put a -1 here to
      // indicate that the object was not retrieved. The caller is not
      // responsible for releasing this object.
      DCHECK_EQ(object_buffers[i].data_size, -1);
      object_buffers[i].data_size = -1;
    }
  }
  return Status::OK();
}

/// This is a helper method for implementing plasma_release. We maintain a
/// buffer
/// of release calls and only perform them once the buffer becomes full (as
/// judged by the aggregate sizes of the objects). There may be multiple release
/// calls for the same object ID in the buffer. In this case, the first release
/// calls will not do anything. The client will only send a message to the store
/// releasing the object when the client is truly done with the object.
///
/// @param conn The plasma connection.
/// @param object_id The object ID to attempt to release.
Status PlasmaClient::PerformRelease(const ObjectID& object_id) {
  // Decrement the count of the number of instances of this object that are
  // being used by this client. The corresponding increment should have happened
  // in PlasmaClient::Get.
  auto object_entry = objects_in_use_.find(object_id);
  ARROW_CHECK(object_entry != objects_in_use_.end());
  object_entry->second->count -= 1;
  ARROW_CHECK(object_entry->second->count >= 0);
  // Check if the client is no longer using this object.
  if (object_entry->second->count == 0) {
    // Decrement the count of the number of objects in this memory-mapped file
    // that the client is using. The corresponding increment should have
    // happened in plasma_get.
    int fd = object_entry->second->object.handle.store_fd;
    auto entry = mmap_table_.find(fd);
    ARROW_CHECK(entry != mmap_table_.end());
    entry->second.count -= 1;
    ARROW_CHECK(entry->second.count >= 0);
    // If none are being used then unmap the file.
    if (entry->second.count == 0) {
      munmap(entry->second.pointer, entry->second.length);
      // Remove the corresponding entry from the hash table.
      mmap_table_.erase(fd);
    }
    // Tell the store that the client no longer needs the object.
    RETURN_NOT_OK(SendReleaseRequest(store_conn_, object_id));
    // Update the in_use_object_bytes_.
    in_use_object_bytes_ -= (object_entry->second->object.data_size +
                             object_entry->second->object.metadata_size);
    DCHECK_GE(in_use_object_bytes_, 0);
    // Remove the entry from the hash table of objects currently in use.
    objects_in_use_.erase(object_id);
  }
  return Status::OK();
}

Status PlasmaClient::Release(const ObjectID& object_id) {
  // If the client is already disconnected, ignore release requests.
  if (store_conn_ < 0) {
    return Status::OK();
  }
  // Add the new object to the release history.
  release_history_.push_front(object_id);
  // If there are too many bytes in use by the client or if there are too many
  // pending release calls, and there are at least some pending release calls in
  // the release_history list, then release some objects.
  while ((in_use_object_bytes_ > std::min(kL3CacheSizeBytes, store_capacity_ / 100) ||
          release_history_.size() > config_.release_delay) &&
         release_history_.size() > 0) {
    // Perform a release for the object ID for the first pending release.
    RETURN_NOT_OK(PerformRelease(release_history_.back()));
    // Remove the last entry from the release history.
    release_history_.pop_back();
  }
  return Status::OK();
}

// This method is used to query whether the plasma store contains an object.
Status PlasmaClient::Contains(const ObjectID& object_id, bool* has_object) {
  // Check if we already have a reference to the object.
  if (objects_in_use_.count(object_id) > 0) {
    *has_object = 1;
  } else {
    // If we don't already have a reference to the object, check with the store
    // to see if we have the object.
    RETURN_NOT_OK(SendContainsRequest(store_conn_, object_id));
    std::vector<uint8_t> buffer;
    RETURN_NOT_OK(PlasmaReceive(store_conn_, MessageType_PlasmaContainsReply, &buffer));
    ObjectID object_id2;
    RETURN_NOT_OK(ReadContainsReply(buffer.data(), buffer.size(), &object_id2, has_object));
  }
  return Status::OK();
}

static void ComputeBlockHash(const unsigned char* data, int64_t nbytes, uint64_t* hash) {
  XXH64_state_t hash_state;
  XXH64_reset(&hash_state, XXH64_DEFAULT_SEED);
  XXH64_update(&hash_state, data, nbytes);
  *hash = XXH64_digest(&hash_state);
}

static inline bool compute_object_hash_parallel(XXH64_state_t* hash_state,
                                                const unsigned char* data,
                                                int64_t nbytes) {
  // Note that this function will likely be faster if the address of data is
  // aligned on a 64-byte boundary.
  const int num_threads = kThreadPoolSize;
  uint64_t threadhash[num_threads + 1];
  const uint64_t data_address = reinterpret_cast<uint64_t>(data);
  const uint64_t num_blocks = nbytes / BLOCK_SIZE;
  const uint64_t chunk_size = (num_blocks / num_threads) * BLOCK_SIZE;
  const uint64_t right_address = data_address + chunk_size * num_threads;
  const uint64_t suffix = (data_address + nbytes) - right_address;
  // Now the data layout is | k * num_threads * block_size | suffix | ==
  // | num_threads * chunk_size | suffix |, where chunk_size = k * block_size.
  // Each thread gets a "chunk" of k blocks, except the suffix thread.

  for (int i = 0; i < num_threads; i++) {
    threadpool_[i] = std::thread(
        ComputeBlockHash, reinterpret_cast<uint8_t*>(data_address) + i * chunk_size,
        chunk_size, &threadhash[i]);
  }
  ComputeBlockHash(reinterpret_cast<uint8_t*>(right_address), suffix,
                   &threadhash[num_threads]);

  // Join the threads.
  for (auto& t : threadpool_) {
    if (t.joinable()) {
      t.join();
    }
  }

  XXH64_update(hash_state, (unsigned char*)threadhash, sizeof(threadhash));
  return true;
}

static uint64_t compute_object_hash(const ObjectBuffer& obj_buffer) {
  XXH64_state_t hash_state;
  XXH64_reset(&hash_state, XXH64_DEFAULT_SEED);
  if (obj_buffer.data_size >= kBytesInMB) {
    compute_object_hash_parallel(&hash_state, (unsigned char*)obj_buffer.data,
                                 obj_buffer.data_size);
  } else {
    XXH64_update(&hash_state, (unsigned char*)obj_buffer.data, obj_buffer.data_size);
  }
  XXH64_update(&hash_state, (unsigned char*)obj_buffer.metadata,
               obj_buffer.metadata_size);
  return XXH64_digest(&hash_state);
}

Status PlasmaClient::Seal(const ObjectID& object_id) {
  // Make sure this client has a reference to the object before sending the
  // request to Plasma.
  auto object_entry = objects_in_use_.find(object_id);
  ARROW_CHECK(object_entry != objects_in_use_.end())
      << "Plasma client called seal an object without a reference to it";
  ARROW_CHECK(!object_entry->second->is_sealed)
      << "Plasma client called seal an already sealed object";
  object_entry->second->is_sealed = true;
  /// Send the seal request to Plasma.
  static unsigned char digest[kDigestSize];
  RETURN_NOT_OK(Hash(object_id, &digest[0]));
  RETURN_NOT_OK(SendSealRequest(store_conn_, object_id, &digest[0]));
  // We call PlasmaClient::Release to decrement the number of instances of this
  // object
  // that are currently being used by this client. The corresponding increment
  // happened in plasma_create and was used to ensure that the object was not
  // released before the call to PlasmaClient::Seal.
  return Release(object_id);
}

Status PlasmaClient::Delete(const ObjectID& object_id) {
  // TODO(rkn): In the future, we can use this method to give hints to the
  // eviction policy about when an object will no longer be needed.
  return Status::NotImplemented("PlasmaClient::Delete is not implemented.");
}

Status PlasmaClient::Evict(int64_t num_bytes, int64_t& num_bytes_evicted) {
  // Send a request to the store to evict objects.
  RETURN_NOT_OK(SendEvictRequest(store_conn_, num_bytes));
  // Wait for a response with the number of bytes actually evicted.
  std::vector<uint8_t> buffer;
  int64_t type;
  RETURN_NOT_OK(ReadMessage(store_conn_, &type, &buffer));
  return ReadEvictReply(buffer.data(), buffer.size(), num_bytes_evicted);
}

Status PlasmaClient::Hash(const ObjectID& object_id, uint8_t* digest) {
  // Get the plasma object data. We pass in a timeout of 0 to indicate that
  // the operation should timeout immediately.
  ObjectBuffer object_buffer;
  RETURN_NOT_OK(Get(&object_id, 1, 0, &object_buffer));
  // If the object was not retrieved, return false.
  if (object_buffer.data_size == -1) {
    return Status::PlasmaObjectNonexistent("Object not found");
  }
  // Compute the hash.
  uint64_t hash = compute_object_hash(object_buffer);
  memcpy(digest, &hash, sizeof(hash));
  // Release the plasma object.
  return Release(object_id);
}

Status PlasmaClient::Subscribe(int* fd) {
  int sock[2];
  // Create a non-blocking socket pair. This will only be used to send
  // notifications from the Plasma store to the client.
  socketpair(AF_UNIX, SOCK_STREAM, 0, sock);
  // Make the socket non-blocking.
  int flags = fcntl(sock[1], F_GETFL, 0);
  ARROW_CHECK(fcntl(sock[1], F_SETFL, flags | O_NONBLOCK) == 0);
  // Tell the Plasma store about the subscription.
  RETURN_NOT_OK(SendSubscribeRequest(store_conn_));
  // Send the file descriptor that the Plasma store should use to push
  // notifications about sealed objects to this client.
  ARROW_CHECK(send_fd(store_conn_, sock[1]) >= 0);
  close(sock[1]);
  // Return the file descriptor that the client should use to read notifications
  // about sealed objects.
  *fd = sock[0];
  return Status::OK();
}

Status PlasmaClient::GetNotification(int fd, ObjectID* object_id, int64_t* data_size,
                                     int64_t* metadata_size) {
  uint8_t* notification = read_message_async(fd);
  if (notification == NULL) {
    return Status::IOError("Failed to read object notification from Plasma socket");
  }
  auto object_info = flatbuffers::GetRoot<ObjectInfo>(notification);
  ARROW_CHECK(object_info->object_id()->size() == sizeof(ObjectID));
  memcpy(object_id, object_info->object_id()->data(), sizeof(ObjectID));
  if (object_info->is_deletion()) {
    *data_size = -1;
    *metadata_size = -1;
  } else {
    *data_size = object_info->data_size();
    *metadata_size = object_info->metadata_size();
  }
  delete[] notification;
  return Status::OK();
}

Status PlasmaClient::Connect(const std::string& store_socket_name,
                             const std::string& manager_socket_name, int release_delay) {
  store_conn_ = connect_ipc_sock_retry(store_socket_name, -1, -1);
  if (manager_socket_name != "") {
    manager_conn_ = connect_ipc_sock_retry(manager_socket_name, -1, -1);
  } else {
    manager_conn_ = -1;
  }
  config_.release_delay = release_delay;
  in_use_object_bytes_ = 0;
  // Send a ConnectRequest to the store to get its memory capacity.
  RETURN_NOT_OK(SendConnectRequest(store_conn_));
  std::vector<uint8_t> buffer;
  RETURN_NOT_OK(PlasmaReceive(store_conn_, MessageType_PlasmaConnectReply, &buffer));
  RETURN_NOT_OK(ReadConnectReply(buffer.data(), buffer.size(), &store_capacity_));
  return Status::OK();
}

Status PlasmaClient::Disconnect() {
  // NOTE: We purposefully do not finish sending release calls for objects in
  // use, so that we don't duplicate PlasmaClient::Release calls (when handling
  // a SIGTERM, for example).

  // Close the connections to Plasma. The Plasma store will release the objects
  // that were in use by us when handling the SIGPIPE.
  close(store_conn_);
  store_conn_ = -1;
  if (manager_conn_ >= 0) {
    close(manager_conn_);
    manager_conn_ = -1;
  }
  return Status::OK();
}

#define h_addr h_addr_list[0]

Status PlasmaClient::Transfer(const char* address, int port, const ObjectID& object_id) {
  return SendDataRequest(manager_conn_, object_id, address, port);
}

Status PlasmaClient::Fetch(int num_object_ids, const ObjectID* object_ids) {
  ARROW_CHECK(manager_conn_ >= 0);
  return SendFetchRequest(manager_conn_, object_ids, num_object_ids);
}

int PlasmaClient::get_manager_fd() { return manager_conn_; }

Status PlasmaClient::Info(const ObjectID& object_id, int* object_status) {
  ARROW_CHECK(manager_conn_ >= 0);

  RETURN_NOT_OK(SendStatusRequest(manager_conn_, &object_id, 1));
  std::vector<uint8_t> buffer;
  RETURN_NOT_OK(PlasmaReceive(manager_conn_, MessageType_PlasmaStatusReply, &buffer));
  ObjectID id;
  RETURN_NOT_OK(ReadStatusReply(buffer.data(), buffer.size(), &id, object_status, 1));
  ARROW_CHECK(object_id == id);
  return Status::OK();
}

Status PlasmaClient::Wait(int64_t num_object_requests, ObjectRequest* object_requests,
                          int num_ready_objects, int64_t timeout_ms,
                          int* num_objects_ready) {
  ARROW_CHECK(manager_conn_ >= 0);
  ARROW_CHECK(num_object_requests > 0);
  ARROW_CHECK(num_ready_objects > 0);
  ARROW_CHECK(num_ready_objects <= num_object_requests);

  for (int i = 0; i < num_object_requests; ++i) {
    ARROW_CHECK(object_requests[i].type == PLASMA_QUERY_LOCAL ||
                object_requests[i].type == PLASMA_QUERY_ANYWHERE);
  }

  RETURN_NOT_OK(SendWaitRequest(manager_conn_, object_requests, num_object_requests,
                                num_ready_objects, timeout_ms));
  std::vector<uint8_t> buffer;
  RETURN_NOT_OK(PlasmaReceive(manager_conn_, MessageType_PlasmaWaitReply, &buffer));
  RETURN_NOT_OK(ReadWaitReply(buffer.data(), buffer.size(), object_requests, &num_ready_objects));

  *num_objects_ready = 0;
  for (int i = 0; i < num_object_requests; ++i) {
    int type = object_requests[i].type;
    int status = object_requests[i].status;
    switch (type) {
      case PLASMA_QUERY_LOCAL:
        if (status == ObjectStatus_Local) {
          *num_objects_ready += 1;
        }
        break;
      case PLASMA_QUERY_ANYWHERE:
        if (status == ObjectStatus_Local || status == ObjectStatus_Remote) {
          *num_objects_ready += 1;
        } else {
          ARROW_CHECK(status == ObjectStatus_Nonexistent);
        }
        break;
      default:
        ARROW_LOG(FATAL) << "This code should be unreachable.";
    }
  }
  return Status::OK();
}

}  // namespace plasma<|MERGE_RESOLUTION|>--- conflicted
+++ resolved
@@ -227,13 +227,9 @@
   std::vector<ObjectID> received_object_ids(num_objects);
   std::vector<PlasmaObject> object_data(num_objects);
   PlasmaObject* object;
-<<<<<<< HEAD
-  RETURN_NOT_OK(ReadGetReply(
-      buffer.data(), buffer.size(), received_object_ids.data(), object_data.data(), num_objects));
-=======
-  RETURN_NOT_OK(ReadGetReply(buffer.data(), received_object_ids.data(),
-                             object_data.data(), num_objects));
->>>>>>> b951d8d4
+  RETURN_NOT_OK(ReadGetReply(buffer.data(), buffer.size(),
+                             received_object_ids.data(), object_data.data(),
+                             num_objects));
 
   for (int i = 0; i < num_objects; ++i) {
     DCHECK(received_object_ids[i] == object_ids[i]);
