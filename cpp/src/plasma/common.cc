// Licensed to the Apache Software Foundation (ASF) under one
// or more contributor license agreements.  See the NOTICE file
// distributed with this work for additional information
// regarding copyright ownership.  The ASF licenses this file
// to you under the Apache License, Version 2.0 (the
// "License"); you may not use this file except in compliance
// with the License.  You may obtain a copy of the License at
//
//   http://www.apache.org/licenses/LICENSE-2.0
//
// Unless required by applicable law or agreed to in writing,
// software distributed under the License is distributed on an
// "AS IS" BASIS, WITHOUT WARRANTIES OR CONDITIONS OF ANY
// KIND, either express or implied.  See the License for the
// specific language governing permissions and limitations
// under the License.

#include "plasma/common.h"

#include <limits>
#include <utility>
<<<<<<< HEAD
=======

#include "arrow/util/ubsan.h"
>>>>>>> c037ee2b

#include "arrow/util/ubsan.h"

namespace plasma {

namespace {

const char kErrorDetailTypeId[] = "plasma::PlasmaStatusDetail";

class PlasmaStatusDetail : public arrow::StatusDetail {
 public:
  explicit PlasmaStatusDetail(PlasmaErrorCode code) : code_(code) {}
  const char* type_id() const override { return kErrorDetailTypeId; }
  std::string ToString() const override {
    const char* type;
    switch (code()) {
      case PlasmaErrorCode::PlasmaObjectExists:
        type = "Plasma object exists";
        break;
      case PlasmaErrorCode::PlasmaObjectNonexistent:
        type = "Plasma object is nonexistent";
        break;
      case PlasmaErrorCode::PlasmaStoreFull:
        type = "Plasma store is full";
        break;
      case PlasmaErrorCode::PlasmaObjectAlreadySealed:
        type = "Plasma object is already sealed";
        break;
      default:
        type = "Unknown plasma error";
        break;
    }
    return std::string(type);
  }
  PlasmaErrorCode code() const { return code_; }

 private:
  PlasmaErrorCode code_;
};

bool IsPlasmaStatus(const arrow::Status& status, PlasmaErrorCode code) {
  if (status.ok()) {
    return false;
  }
  auto* detail = status.detail().get();
  return detail != nullptr && detail->type_id() == kErrorDetailTypeId &&
         static_cast<PlasmaStatusDetail*>(detail)->code() == code;
}

}  // namespace

using arrow::Status;

arrow::Status MakePlasmaError(PlasmaErrorCode code, std::string message) {
  arrow::StatusCode arrow_code = arrow::StatusCode::UnknownError;
  switch (code) {
    case PlasmaErrorCode::PlasmaObjectExists:
      arrow_code = arrow::StatusCode::AlreadyExists;
      break;
    case PlasmaErrorCode::PlasmaObjectNonexistent:
      arrow_code = arrow::StatusCode::KeyError;
      break;
    case PlasmaErrorCode::PlasmaStoreFull:
      arrow_code = arrow::StatusCode::CapacityError;
      break;
    case PlasmaErrorCode::PlasmaObjectAlreadySealed:
      // Maybe a stretch?
      arrow_code = arrow::StatusCode::TypeError;
      break;
  }
  return arrow::Status(arrow_code, std::move(message),
                       std::make_shared<PlasmaStatusDetail>(code));
}

bool IsPlasmaObjectExists(const arrow::Status& status) {
  return IsPlasmaStatus(status, PlasmaErrorCode::PlasmaObjectExists);
}
bool IsPlasmaObjectNonexistent(const arrow::Status& status) {
  return IsPlasmaStatus(status, PlasmaErrorCode::PlasmaObjectNonexistent);
}
bool IsPlasmaObjectAlreadySealed(const arrow::Status& status) {
  return IsPlasmaStatus(status, PlasmaErrorCode::PlasmaObjectAlreadySealed);
}
bool IsPlasmaStoreFull(const arrow::Status& status) {
  return IsPlasmaStatus(status, PlasmaErrorCode::PlasmaStoreFull);
}

UniqueID UniqueID::from_binary(const std::string& binary) {
  UniqueID id;
  std::memcpy(&id, binary.data(), sizeof(id));
  return id;
}

const uint8_t* UniqueID::data() const { return id_; }

uint8_t* UniqueID::mutable_data() { return id_; }

std::string UniqueID::binary() const {
  return std::string(reinterpret_cast<const char*>(id_), kUniqueIDSize);
}

std::string UniqueID::hex() const {
  constexpr char hex[] = "0123456789abcdef";
  std::string result;
  for (int i = 0; i < kUniqueIDSize; i++) {
    unsigned int val = id_[i];
    result.push_back(hex[val >> 4]);
    result.push_back(hex[val & 0xf]);
  }
  return result;
}

// This code is from https://sites.google.com/site/murmurhash/
// and is public domain.
uint64_t MurmurHash64A(const void* key, int len, unsigned int seed) {
  const uint64_t m = 0xc6a4a7935bd1e995;
  const int r = 47;

  uint64_t h = seed ^ (len * m);

  const uint64_t* data = reinterpret_cast<const uint64_t*>(key);
  const uint64_t* end = data + (len / 8);

  while (data != end) {
    uint64_t k = arrow::util::SafeLoad(data++);

    k *= m;
    k ^= k >> r;
    k *= m;

    h ^= k;
    h *= m;
  }

  const unsigned char* data2 = reinterpret_cast<const unsigned char*>(data);

  switch (len & 7) {
    case 7:
      h ^= uint64_t(data2[6]) << 48;  // fall through
    case 6:
      h ^= uint64_t(data2[5]) << 40;  // fall through
    case 5:
      h ^= uint64_t(data2[4]) << 32;  // fall through
    case 4:
      h ^= uint64_t(data2[3]) << 24;  // fall through
    case 3:
      h ^= uint64_t(data2[2]) << 16;  // fall through
    case 2:
      h ^= uint64_t(data2[1]) << 8;  // fall through
    case 1:
      h ^= uint64_t(data2[0]);
      h *= m;
  }

  h ^= h >> r;
  h *= m;
  h ^= h >> r;

  return h;
}

size_t UniqueID::hash() const { return MurmurHash64A(&id_[0], kUniqueIDSize, 0); }

bool UniqueID::operator==(const UniqueID& rhs) const {
  return std::memcmp(data(), rhs.data(), kUniqueIDSize) == 0;
}

const PlasmaStoreInfo* plasma_config;

}  // namespace plasma<|MERGE_RESOLUTION|>--- conflicted
+++ resolved
@@ -19,11 +19,8 @@
 
 #include <limits>
 #include <utility>
-<<<<<<< HEAD
-=======
 
 #include "arrow/util/ubsan.h"
->>>>>>> c037ee2b
 
 #include "arrow/util/ubsan.h"
 
