--- conflicted
+++ resolved
@@ -31,12 +31,8 @@
  public:
   explicit IgnoringConsumer(size_t tag) : tag_{tag} {}
 
-<<<<<<< HEAD
-  arrow::Status Init(const std::shared_ptr<arrow::Schema>& schema) override {
-=======
   arrow::Status Init(const std::shared_ptr<arrow::Schema>& schema,
                      cp::BackpressureControl* backpressure_control) override {
->>>>>>> 7fe71f5c
     return arrow::Status::OK();
   }
 
