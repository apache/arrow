--- conflicted
+++ resolved
@@ -172,27 +172,22 @@
   return rows;
 }
 
-<<<<<<< HEAD
-int main(int argc, char** argv) {
+
+arrow::Status RunRowConversion() {
   std::vector<data_row> original_rows = {
-=======
-arrow::Status RunRowConversion() {
-  std::vector<data_row> rows = {
->>>>>>> 4e9053bb
       {1, 1, {10.0}}, {2, 3, {11.0, 12.0, 13.0}}, {3, 2, {15.0, 25.0}}};
   std::shared_ptr<arrow::Table> table;
 
-<<<<<<< HEAD
   arrow::Result<std::shared_ptr<arrow::Table>> table_result = VectorToColumnarTable(original_rows);
   table = std::move(table_result).ValueOrDie();
 
   arrow::Result<std::vector<data_row>> converted_rows_result = ColumnarTableToVector(table);
   std::vector<data_row> converted_rows = std::move(converted_rows_result).ValueOrDie();
-=======
+
   ARROW_ASSIGN_OR_RAISE(table, VectorToColumnarTable(rows));
 
-  ARROW_ASSIGN_OR_RAISE(expected_rows, ColumnarTableToVector(table));
->>>>>>> 4e9053bb
+  ARROW_ASSIGN_OR_RAISE(converted_rows, ColumnarTableToVector(table));
+
 
   assert(original_rows.size() == converted_rows.size());
 
