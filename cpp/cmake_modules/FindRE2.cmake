--- conflicted
+++ resolved
@@ -22,10 +22,7 @@
 # This module defines
 #  RE2_INCLUDE_DIR, directory containing headers
 #  RE2_STATIC_LIB, path to libre2.a
-<<<<<<< HEAD
-=======
 #  RE2_SHARED_LIB, path to libre2.so
->>>>>>> ea960809
 #  RE2_FOUND, whether re2 has been found
 
 if( NOT "${RE2_HOME}" STREQUAL "")
@@ -47,10 +44,6 @@
 if (EXISTS "${_re2_path}/lib/${CMAKE_LIBRARY_ARCHITECTURE}")
   set (lib_dirs "lib/${CMAKE_LIBRARY_ARCHITECTURE}" ${lib_dirs})
 endif ()
-<<<<<<< HEAD
-
-find_library(RE2_STATIC_LIB NAMES libre2${CMAKE_STATIC_LIBRARY_SUFFIX}
-=======
 
 find_library(RE2_STATIC_LIB NAMES libre2${CMAKE_STATIC_LIBRARY_SUFFIX}
   PATHS ${_re2_path}
@@ -60,7 +53,6 @@
 )
 
 find_library(RE2_SHARED_LIB NAMES libre2${CMAKE_SHARED_LIBRARY_SUFFIX}
->>>>>>> ea960809
   PATHS ${_re2_path}
         NO_DEFAULT_PATH
   PATH_SUFFIXES ${lib_dirs}
@@ -69,9 +61,6 @@
 
 message(STATUS ${RE2_INCLUDE_DIR})
 
-<<<<<<< HEAD
-if (NOT RE2_INCLUDE_DIR OR NOT RE2_STATIC_LIB)
-=======
 if (ARROW_RE2_LINKAGE STREQUAL "static" AND (NOT RE2_STATIC_LIB))
   set(RE2_LIB_NOT_FOUND TRUE)
 elseif(ARROW_RE2_LINKAGE STREQUAL "shared" AND (NOT RE2_SHARED_LIB))
@@ -79,7 +68,6 @@
 endif()
 
 if (NOT RE2_INCLUDE_DIR OR RE2_LIB_NOT_FOUND)
->>>>>>> ea960809
   set(RE2_FOUND FALSE)
   if (_re2_path)
     set (RE2_ERR_MSG "Could not find re2. Looked in ${_re2_path}.")
@@ -94,21 +82,13 @@
   endif ()
 else()
     set(RE2_FOUND TRUE)
-<<<<<<< HEAD
-    message(STATUS "Found the RE2 headers : ${RE2_INCLUDE_DIR}")
-    message(STATUS "Found the RE2 static library : ${RE2_STATIC_LIB}")
-=======
     message(STATUS "RE2 headers : ${RE2_INCLUDE_DIR}")
     message(STATUS "RE2 static library : ${RE2_STATIC_LIB}")
     message(STATUS "RE2 shared library : ${RE2_SHARED_LIB}")
->>>>>>> ea960809
 endif()
 
 mark_as_advanced(
   RE2_INCLUDE_DIR
-<<<<<<< HEAD
-=======
   RE2_SHARED_LIB
->>>>>>> ea960809
   RE2_STATIC_LIB
 )