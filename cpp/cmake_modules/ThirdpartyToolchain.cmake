--- conflicted
+++ resolved
@@ -1101,10 +1101,6 @@
   endif ()
 
   include_directories (SYSTEM ${RE2_INCLUDE_DIR})
-<<<<<<< HEAD
-  ADD_THIRDPARTY_LIB(re2
-    STATIC_LIB ${RE2_STATIC_LIB})
-=======
 
   if (ARROW_RE2_LINKAGE STREQUAL "shared")
     ADD_THIRDPARTY_LIB(re2
@@ -1113,7 +1109,6 @@
     ADD_THIRDPARTY_LIB(re2
       STATIC_LIB ${RE2_STATIC_LIB})
   endif()
->>>>>>> ea960809
 
   if (RE2_VENDORED)
     add_dependencies (arrow_dependencies re2_ep)
