﻿// Licensed to the Apache Software Foundation (ASF) under one or more
// contributor license agreements. See the NOTICE file distributed with
// this work for additional information regarding copyright ownership.
// The ASF licenses this file to You under the Apache License, Version 2.0
// (the "License"); you may not use this file except in compliance with
// the License.  You may obtain a copy of the License at
//
//     http://www.apache.org/licenses/LICENSE-2.0
//
// Unless required by applicable law or agreed to in writing, software
// distributed under the License is distributed on an "AS IS" BASIS,
// WITHOUT WARRANTIES OR CONDITIONS OF ANY KIND, either express or implied.
// See the License for the specific language governing permissions and
// limitations under the License.

using System;
using System.Collections.Generic;
using System.Globalization;
using System.IO;
using System.Numerics;
using System.Text;
using System.Text.Json;
using System.Threading.Tasks;
using Apache.Arrow.Arrays;
using Apache.Arrow.Ipc;
using Apache.Arrow.Tests;
using Apache.Arrow.Types;

namespace Apache.Arrow.IntegrationTest
{
    public class IntegrationCommand
    {
        public string Mode { get; set; }
        public FileInfo JsonFileInfo { get; set; }
        public FileInfo ArrowFileInfo { get; set; }

        public IntegrationCommand(string mode, FileInfo jsonFileInfo, FileInfo arrowFileInfo)
        {
            Mode = mode;
            JsonFileInfo = jsonFileInfo;
            ArrowFileInfo = arrowFileInfo;
        }

        public async Task<int> Execute()
        {
            Func<Task<int>> commandDelegate = Mode switch
            {
                "validate" => Validate,
                "json-to-arrow" => JsonToArrow,
                "stream-to-file" => StreamToFile,
                "file-to-stream" => FileToStream,
                _ => () =>
                {
                    Console.WriteLine($"Mode '{Mode}' is not supported.");
                    return Task.FromResult(-1);
                }
            };
            return await commandDelegate();
        }

        private async Task<int> Validate()
        {
            JsonFile jsonFile = await ParseJsonFile();

            using FileStream arrowFileStream = ArrowFileInfo.OpenRead();
            using ArrowFileReader reader = new ArrowFileReader(arrowFileStream);
            int batchCount = await reader.RecordBatchCountAsync();

            if (batchCount != jsonFile.Batches.Count)
            {
                Console.WriteLine($"Incorrect batch count. JsonFile: {jsonFile.Batches.Count}, ArrowFile: {batchCount}");
                return -1;
            }

            Schema jsonFileSchema = CreateSchema(jsonFile.Schema);
            Schema arrowFileSchema = reader.Schema;

            SchemaComparer.Compare(jsonFileSchema, arrowFileSchema);

            for (int i = 0; i < batchCount; i++)
            {
                RecordBatch arrowFileRecordBatch = reader.ReadNextRecordBatch();
                RecordBatch jsonFileRecordBatch = CreateRecordBatch(jsonFileSchema, jsonFile.Batches[i]);

                ArrowReaderVerifier.CompareBatches(jsonFileRecordBatch, arrowFileRecordBatch, strictCompare: false);
            }

            // ensure there are no more batches in the file
            if (reader.ReadNextRecordBatch() != null)
            {
                Console.WriteLine($"The ArrowFile has more RecordBatches than it should.");
                return -1;
            }

            return 0;
        }

        private async Task<int> JsonToArrow()
        {
            JsonFile jsonFile = await ParseJsonFile();
            Schema schema = CreateSchema(jsonFile.Schema);

            using (FileStream fs = ArrowFileInfo.Create())
            {
                ArrowFileWriter writer = new ArrowFileWriter(fs, schema);
                await writer.WriteStartAsync();

                foreach (var jsonRecordBatch in jsonFile.Batches)
                {
                    RecordBatch batch = CreateRecordBatch(schema, jsonRecordBatch);
                    await writer.WriteRecordBatchAsync(batch);
                }
                await writer.WriteEndAsync();
                await fs.FlushAsync();
            }

            return 0;
        }

        private RecordBatch CreateRecordBatch(Schema schema, JsonRecordBatch jsonRecordBatch)
        {
            if (schema.FieldsList.Count != jsonRecordBatch.Columns.Count)
            {
                throw new NotSupportedException($"jsonRecordBatch.Columns.Count '{jsonRecordBatch.Columns.Count}' doesn't match schema field count '{schema.FieldsList.Count}'");
            }

            List<IArrowArray> arrays = new List<IArrowArray>(jsonRecordBatch.Columns.Count);
            for (int i = 0; i < jsonRecordBatch.Columns.Count; i++)
            {
                JsonFieldData data = jsonRecordBatch.Columns[i];
                Field field = schema.FieldsList[i];
                ArrayCreator creator = new ArrayCreator(data);
                field.DataType.Accept(creator);
                arrays.Add(creator.Array);
            }

            return new RecordBatch(schema, arrays, jsonRecordBatch.Count);
        }

        private static Schema CreateSchema(JsonSchema jsonSchema)
        {
            Schema.Builder builder = new Schema.Builder();
            for (int i = 0; i < jsonSchema.Fields.Count; i++)
            {
                builder.Field(f => CreateField(f, jsonSchema.Fields[i]));
            }
            return builder.Build();
        }

        private static void CreateField(Field.Builder builder, JsonField jsonField)
        {
            Field[] children = null;
            if (jsonField.Children?.Count > 0)
            {
                children = new Field[jsonField.Children.Count];
                for (int i = 0; i < jsonField.Children.Count; i++)
                {
                    Field.Builder field = new Field.Builder();
                    CreateField(field, jsonField.Children[i]);
                    children[i] = field.Build();
                }
            }

            builder.Name(jsonField.Name)
                .DataType(ToArrowType(jsonField.Type, children))
                .Nullable(jsonField.Nullable);

            if (jsonField.Metadata != null)
            {
                builder.Metadata(jsonField.Metadata);
            }
        }

        private static IArrowType ToArrowType(JsonArrowType type, Field[] children)
        {
            return type.Name switch
            {
                "bool" => BooleanType.Default,
                "int" => ToIntArrowType(type),
                "floatingpoint" => ToFloatingPointArrowType(type),
                "decimal" => ToDecimalArrowType(type),
                "binary" => BinaryType.Default,
                "utf8" => StringType.Default,
                "fixedsizebinary" => new FixedSizeBinaryType(type.ByteWidth),
                "date" => ToDateArrowType(type),
                "time" => ToTimeArrowType(type),
                "timestamp" => ToTimestampArrowType(type),
<<<<<<< HEAD
                "union" => ToUnionArrowType(type, children),
=======
                "list" => ToListArrowType(type, children),
                "fixedsizelist" => ToFixedSizeListArrowType(type, children),
                "struct" => ToStructArrowType(type, children),
>>>>>>> a0ffa91b
                "null" => NullType.Default,
                _ => throw new NotSupportedException($"JsonArrowType not supported: {type.Name}")
            };
        }

        private static IArrowType ToIntArrowType(JsonArrowType type)
        {
            return (type.BitWidth, type.IsSigned) switch
            {
                (8, true) => Int8Type.Default,
                (8, false) => UInt8Type.Default,
                (16, true) => Int16Type.Default,
                (16, false) => UInt16Type.Default,
                (32, true) => Int32Type.Default,
                (32, false) => UInt32Type.Default,
                (64, true) => Int64Type.Default,
                (64, false) => UInt64Type.Default,
                _ => throw new NotSupportedException($"Int type not supported: {type.BitWidth}, {type.IsSigned}")
            };
        }

        private static IArrowType ToFloatingPointArrowType(JsonArrowType type)
        {
            return type.FloatingPointPrecision switch
            {
                "SINGLE" => FloatType.Default,
                "DOUBLE" => DoubleType.Default,
                _ => throw new NotSupportedException($"FloatingPoint type not supported: {type.FloatingPointPrecision}")
            };
        }

        private static IArrowType ToDecimalArrowType(JsonArrowType type)
        {
            return type.BitWidth switch
            {
                256 => new Decimal256Type(type.DecimalPrecision, type.Scale),
                _ => new Decimal128Type(type.DecimalPrecision, type.Scale),
            };
        }

        private static IArrowType ToDateArrowType(JsonArrowType type)
        {
            return type.Unit switch
            {
                "DAY" => Date32Type.Default,
                "MILLISECOND" => Date64Type.Default,
                _ => throw new NotSupportedException($"Date type not supported: {type.Unit}")
            };
        }

        private static IArrowType ToTimeArrowType(JsonArrowType type)
        {
            return (type.Unit, type.BitWidth) switch
            {
                ("SECOND", 32) => new Time32Type(TimeUnit.Second),
                ("SECOND", 64) => new Time64Type(TimeUnit.Second),
                ("MILLISECOND", 32) => new Time32Type(TimeUnit.Millisecond),
                ("MILLISECOND", 64) => new Time64Type(TimeUnit.Millisecond),
                ("MICROSECOND", 32) => new Time32Type(TimeUnit.Microsecond),
                ("MICROSECOND", 64) => new Time64Type(TimeUnit.Microsecond),
                ("NANOSECOND", 32) => new Time32Type(TimeUnit.Nanosecond),
                ("NANOSECOND", 64) => new Time64Type(TimeUnit.Nanosecond),
                _ => throw new NotSupportedException($"Time type not supported: {type.Unit}, {type.BitWidth}")
            };
        }

        private static IArrowType ToTimestampArrowType(JsonArrowType type)
        {
            return type.Unit switch
            {
                "SECOND" => new TimestampType(TimeUnit.Second, type.Timezone),
                "MILLISECOND" => new TimestampType(TimeUnit.Millisecond, type.Timezone),
                "MICROSECOND" => new TimestampType(TimeUnit.Microsecond, type.Timezone),
                "NANOSECOND" => new TimestampType(TimeUnit.Nanosecond, type.Timezone),
                _ => throw new NotSupportedException($"Time type not supported: {type.Unit}, {type.BitWidth}")
            };
        }

<<<<<<< HEAD
        private static IArrowType ToUnionArrowType(JsonArrowType type, Field[] children)
        {
            UnionMode mode = type.Mode switch
            {
                "SPARSE" => UnionMode.Sparse,
                "DENSE" => UnionMode.Dense,
                _ => throw new NotSupportedException($"Union mode not supported: {type.Mode}"),
            };
            return new UnionType(children, type.TypeIds, mode);
=======
        private static IArrowType ToListArrowType(JsonArrowType type, Field[] children)
        {
            return new ListType(children[0]);
        }

        private static IArrowType ToFixedSizeListArrowType(JsonArrowType type, Field[] children)
        {
            return new FixedSizeListType(children[0], type.ListSize);
        }

        private static IArrowType ToStructArrowType(JsonArrowType type, Field[] children)
        {
            return new StructType(children);
>>>>>>> a0ffa91b
        }

        private class ArrayCreator :
            IArrowTypeVisitor<BooleanType>,
            IArrowTypeVisitor<Int8Type>,
            IArrowTypeVisitor<Int16Type>,
            IArrowTypeVisitor<Int32Type>,
            IArrowTypeVisitor<Int64Type>,
            IArrowTypeVisitor<UInt8Type>,
            IArrowTypeVisitor<UInt16Type>,
            IArrowTypeVisitor<UInt32Type>,
            IArrowTypeVisitor<UInt64Type>,
            IArrowTypeVisitor<FloatType>,
            IArrowTypeVisitor<DoubleType>,
            IArrowTypeVisitor<Decimal128Type>,
            IArrowTypeVisitor<Decimal256Type>,
            IArrowTypeVisitor<Date32Type>,
            IArrowTypeVisitor<Date64Type>,
            IArrowTypeVisitor<Time32Type>,
            IArrowTypeVisitor<Time64Type>,
            IArrowTypeVisitor<TimestampType>,
            IArrowTypeVisitor<StringType>,
            IArrowTypeVisitor<BinaryType>,
            IArrowTypeVisitor<FixedSizeBinaryType>,
            IArrowTypeVisitor<ListType>,
            IArrowTypeVisitor<FixedSizeListType>,
            IArrowTypeVisitor<StructType>,
            IArrowTypeVisitor<UnionType>,
            IArrowTypeVisitor<NullType>
        {
            private JsonFieldData JsonFieldData { get; set; }
            public IArrowArray Array { get; private set; }

            public ArrayCreator(JsonFieldData jsonFieldData)
            {
                JsonFieldData = jsonFieldData;
            }

            public void Visit(BooleanType type)
            {
                ArrowBuffer validityBuffer = GetValidityBuffer(out int nullCount);
                ArrowBuffer.BitmapBuilder valueBuilder = new ArrowBuffer.BitmapBuilder(validityBuffer.Length);

                var json = JsonFieldData.Data.GetRawText();
                bool[] values = JsonSerializer.Deserialize<bool[]>(json);

                foreach (bool value in values)
                {
                    valueBuilder.Append(value);
                }
                ArrowBuffer valueBuffer = valueBuilder.Build();

                Array = new BooleanArray(
                    valueBuffer, validityBuffer,
                    JsonFieldData.Count, nullCount, 0);
            }

            public void Visit(Int8Type type) => GenerateArray<sbyte, Int8Array>((v, n, c, nc, o) => new Int8Array(v, n, c, nc, o));
            public void Visit(Int16Type type) => GenerateArray<short, Int16Array>((v, n, c, nc, o) => new Int16Array(v, n, c, nc, o));
            public void Visit(Int32Type type) => GenerateArray<int, Int32Array>((v, n, c, nc, o) => new Int32Array(v, n, c, nc, o));
            public void Visit(Int64Type type) => GenerateLongArray<long, Int64Array>((v, n, c, nc, o) => new Int64Array(v, n, c, nc, o), s => long.Parse(s));
            public void Visit(UInt8Type type) => GenerateArray<byte, UInt8Array>((v, n, c, nc, o) => new UInt8Array(v, n, c, nc, o));
            public void Visit(UInt16Type type) => GenerateArray<ushort, UInt16Array>((v, n, c, nc, o) => new UInt16Array(v, n, c, nc, o));
            public void Visit(UInt32Type type) => GenerateArray<uint, UInt32Array>((v, n, c, nc, o) => new UInt32Array(v, n, c, nc, o));
            public void Visit(UInt64Type type) => GenerateLongArray<ulong, UInt64Array>((v, n, c, nc, o) => new UInt64Array(v, n, c, nc, o), s => ulong.Parse(s));
            public void Visit(FloatType type) => GenerateArray<float, FloatArray>((v, n, c, nc, o) => new FloatArray(v, n, c, nc, o));
            public void Visit(DoubleType type) => GenerateArray<double, DoubleArray>((v, n, c, nc, o) => new DoubleArray(v, n, c, nc, o));
            public void Visit(Time32Type type) => GenerateArray<int, Time32Array>((v, n, c, nc, o) => new Time32Array(type, v, n, c, nc, o));
            public void Visit(Time64Type type) => GenerateLongArray<long, Time64Array>((v, n, c, nc, o) => new Time64Array(type, v, n, c, nc, o), s => long.Parse(s));

            public void Visit(Decimal128Type type)
            {
                Array = new Decimal128Array(GetDecimalArrayData(type));
            }

            public void Visit(Decimal256Type type)
            {
                Array = new Decimal256Array(GetDecimalArrayData(type));
            }

            public void Visit(NullType type)
            {
                Array = new NullArray(JsonFieldData.Count);
            }

            private ArrayData GetDecimalArrayData(FixedSizeBinaryType type)
            {
                ArrowBuffer validityBuffer = GetValidityBuffer(out int nullCount);

                var json = JsonFieldData.Data.GetRawText();
                string[] values = JsonSerializer.Deserialize<string[]>(json, s_options);

                Span<byte> buffer = stackalloc byte[type.ByteWidth];

                ArrowBuffer.Builder<byte> valueBuilder = new ArrowBuffer.Builder<byte>();
                foreach (string value in values)
                {
                    buffer.Fill(0);

                    BigInteger bigInteger = BigInteger.Parse(value);
                    if (!bigInteger.TryWriteBytes(buffer, out int bytesWritten, false, !BitConverter.IsLittleEndian))
                    {
                        throw new InvalidDataException($"Decimal data was too big to fit into {type.BitWidth} bits.");
                    }

                    if (bigInteger.Sign == -1)
                    {
                        buffer.Slice(bytesWritten).Fill(255);
                    }

                    valueBuilder.Append(buffer);
                }
                ArrowBuffer valueBuffer = valueBuilder.Build(default);

                return new ArrayData(type, JsonFieldData.Count, nullCount, 0, new[] { validityBuffer, valueBuffer });
            }

            public void Visit(Date32Type type)
            {
                ArrowBuffer validityBuffer = GetValidityBuffer(out int nullCount);

                ArrowBuffer.Builder<int> valueBuilder = new ArrowBuffer.Builder<int>(JsonFieldData.Count);
                var json = JsonFieldData.Data.GetRawText();
                int[] values = JsonSerializer.Deserialize<int[]>(json, s_options);

                foreach (int value in values)
                {
                    valueBuilder.Append(value);
                }
                ArrowBuffer valueBuffer = valueBuilder.Build();

                Array = new Date32Array(
                    valueBuffer, validityBuffer,
                    JsonFieldData.Count, nullCount, 0);
            }

            public void Visit(Date64Type type)
            {
                ArrowBuffer validityBuffer = GetValidityBuffer(out int nullCount);

                ArrowBuffer.Builder<long> valueBuilder = new ArrowBuffer.Builder<long>(JsonFieldData.Count);
                var json = JsonFieldData.Data.GetRawText();
                string[] values = JsonSerializer.Deserialize<string[]>(json, s_options);

                foreach (string value in values)
                {
                    valueBuilder.Append(long.Parse(value));
                }
                ArrowBuffer valueBuffer = valueBuilder.Build();

                Array = new Date64Array(
                    valueBuffer, validityBuffer,
                    JsonFieldData.Count, nullCount, 0);
            }

            public void Visit(TimestampType type)
            {
                ArrowBuffer validityBuffer = GetValidityBuffer(out int nullCount);

                ArrowBuffer.Builder<long> valueBuilder = new ArrowBuffer.Builder<long>(JsonFieldData.Count);
                var json = JsonFieldData.Data.GetRawText();
                string[] values = JsonSerializer.Deserialize<string[]>(json, s_options);

                foreach (string value in values)
                {
                    valueBuilder.Append(long.Parse(value));
                }
                ArrowBuffer valueBuffer = valueBuilder.Build();

                Array = new TimestampArray(
                    type, valueBuffer, validityBuffer,
                    JsonFieldData.Count, nullCount, 0);
            }

            public void Visit(StringType type)
            {
                ArrowBuffer validityBuffer = GetValidityBuffer(out int nullCount);
                ArrowBuffer offsetBuffer = GetOffsetBuffer();

                var json = JsonFieldData.Data.GetRawText();
                string[] values = JsonSerializer.Deserialize<string[]>(json, s_options);

                ArrowBuffer.Builder<byte> valueBuilder = new ArrowBuffer.Builder<byte>();
                foreach (string value in values)
                {
                    valueBuilder.Append(Encoding.UTF8.GetBytes(value));
                }
                ArrowBuffer valueBuffer = valueBuilder.Build(default);

                Array = new StringArray(JsonFieldData.Count, offsetBuffer, valueBuffer, validityBuffer, nullCount);
            }

            public void Visit(BinaryType type)
            {
                ArrowBuffer validityBuffer = GetValidityBuffer(out int nullCount);
                ArrowBuffer offsetBuffer = GetOffsetBuffer();

                var json = JsonFieldData.Data.GetRawText();
                string[] values = JsonSerializer.Deserialize<string[]>(json, s_options);

                ArrowBuffer.Builder<byte> valueBuilder = new ArrowBuffer.Builder<byte>();
                foreach (string value in values)
                {
                    valueBuilder.Append(ConvertHexStringToByteArray(value));
                }
                ArrowBuffer valueBuffer = valueBuilder.Build(default);

                ArrayData arrayData = new ArrayData(type, JsonFieldData.Count, nullCount, 0, new[] { validityBuffer, offsetBuffer, valueBuffer });
                Array = new BinaryArray(arrayData);
            }

            public void Visit(FixedSizeBinaryType type)
            {
                ArrowBuffer validityBuffer = GetValidityBuffer(out int nullCount);

                var json = JsonFieldData.Data.GetRawText();
                string[] values = JsonSerializer.Deserialize<string[]>(json, s_options);

                ArrowBuffer.Builder<byte> valueBuilder = new ArrowBuffer.Builder<byte>();
                foreach (string value in values)
                {
                    valueBuilder.Append(ConvertHexStringToByteArray(value));
                }
                ArrowBuffer valueBuffer = valueBuilder.Build(default);

                ArrayData arrayData = new ArrayData(type, JsonFieldData.Count, nullCount, 0, new[] { validityBuffer, valueBuffer });
                Array = new FixedSizeBinaryArray(arrayData);
            }

            public void Visit(ListType type)
            {
                ArrowBuffer validityBuffer = GetValidityBuffer(out int nullCount);
                ArrowBuffer offsetBuffer = GetOffsetBuffer();

                var data = JsonFieldData;
                JsonFieldData = data.Children[0];
                type.ValueDataType.Accept(this);
                JsonFieldData = data;

                ArrayData arrayData = new ArrayData(type, JsonFieldData.Count, nullCount, 0,
                    new[] { validityBuffer, offsetBuffer }, new[] { Array.Data });
                Array = new ListArray(arrayData);
            }

            public void Visit(FixedSizeListType type)
            {
                ArrowBuffer validityBuffer = GetValidityBuffer(out int nullCount);

                var data = JsonFieldData;
                JsonFieldData = data.Children[0];
                type.ValueDataType.Accept(this);
                JsonFieldData = data;

                ArrayData arrayData = new ArrayData(type, JsonFieldData.Count, nullCount, 0,
                    new[] { validityBuffer }, new[] { Array.Data });
                Array = new FixedSizeListArray(arrayData);
            }

            public void Visit(StructType type)
            {
                ArrowBuffer validityBuffer = GetValidityBuffer(out int nullCount);

                ArrayData[] children = new ArrayData[type.Fields.Count];

                var data = JsonFieldData;
                for (int i = 0; i < children.Length; i++)
                {
                    JsonFieldData = data.Children[i];
                    type.Fields[i].DataType.Accept(this);
                    children[i] = Array.Data;
                }
                JsonFieldData = data;

                ArrayData arrayData = new ArrayData(type, JsonFieldData.Count, nullCount, 0,
                    new[] { validityBuffer }, children);
                Array = new StructArray(arrayData);
            }

            public void Visit(UnionType type)
            {
                ArrowBuffer[] buffers;
                if (type.Mode == UnionMode.Dense)
                {
                    buffers = new ArrowBuffer[2];
                    buffers[1] = GetOffsetBuffer();
                }
                else
                {
                    buffers = new ArrowBuffer[1];
                }
                buffers[0] = GetTypeIdBuffer();

                ArrayData[] children = GetChildren(type);

                int nullCount = 0;
                ArrayData arrayData = new ArrayData(type, JsonFieldData.Count, nullCount, 0, buffers, children);
                Array = UnionArray.Create(arrayData);
            }

            private ArrayData[] GetChildren(NestedType type)
            {
                ArrayData[] children = new ArrayData[type.Fields.Count];

                var data = JsonFieldData;
                for (int i = 0; i < children.Length; i++)
                {
                    JsonFieldData = data.Children[i];
                    type.Fields[i].DataType.Accept(this);
                    children[i] = Array.Data;
                }
                JsonFieldData = data;

                return children;
            }

            private static byte[] ConvertHexStringToByteArray(string hexString)
            {
                byte[] data = new byte[hexString.Length / 2];
                for (int index = 0; index < data.Length; index++)
                {
                    data[index] = byte.Parse(hexString.AsSpan(index * 2, 2), NumberStyles.HexNumber, CultureInfo.InvariantCulture);
                }

                return data;
            }

            private static readonly JsonSerializerOptions s_options = new JsonSerializerOptions()
            {
                Converters =
                {
                    new ByteArrayConverter()
                }
            };

            private void GenerateArray<T, TArray>(Func<ArrowBuffer, ArrowBuffer, int, int, int, TArray> createArray)
                where TArray : PrimitiveArray<T>
                where T : struct
            {
                ArrowBuffer validityBuffer = GetValidityBuffer(out int nullCount);

                ArrowBuffer.Builder<T> valueBuilder = new ArrowBuffer.Builder<T>(JsonFieldData.Count);
                var json = JsonFieldData.Data.GetRawText();
                T[] values = JsonSerializer.Deserialize<T[]>(json, s_options);

                foreach (T value in values)
                {
                    valueBuilder.Append(value);
                }
                ArrowBuffer valueBuffer = valueBuilder.Build();

                Array = createArray(
                    valueBuffer, validityBuffer,
                    JsonFieldData.Count, nullCount, 0);
            }

            private void GenerateLongArray<T, TArray>(Func<ArrowBuffer, ArrowBuffer, int, int, int, TArray> createArray, Func<string, T> parse)
                where TArray : PrimitiveArray<T>
                where T : struct
            {
                ArrowBuffer validityBuffer = GetValidityBuffer(out int nullCount);

                ArrowBuffer.Builder<T> valueBuilder = new ArrowBuffer.Builder<T>(JsonFieldData.Count);
                var json = JsonFieldData.Data.GetRawText();
                string[] values = JsonSerializer.Deserialize<string[]>(json);

                foreach (string value in values)
                {
                    valueBuilder.Append(parse(value));
                }
                ArrowBuffer valueBuffer = valueBuilder.Build();

                Array = createArray(
                    valueBuffer, validityBuffer,
                    JsonFieldData.Count, nullCount, 0);
            }

            private ArrowBuffer GetOffsetBuffer()
            {
                if (JsonFieldData.Count == 0) { return ArrowBuffer.Empty; }
                ArrowBuffer.Builder<int> valueOffsets = new ArrowBuffer.Builder<int>(JsonFieldData.Offset.Length);
                valueOffsets.AppendRange(JsonFieldData.Offset);
                return valueOffsets.Build(default);
            }

            private ArrowBuffer GetTypeIdBuffer()
            {
                ArrowBuffer.Builder<byte> typeIds = new ArrowBuffer.Builder<byte>(JsonFieldData.TypeId.Length);
                for (int i = 0; i < JsonFieldData.TypeId.Length; i++)
                {
                    typeIds.Append(checked((byte)JsonFieldData.TypeId[i]));
                }
                return typeIds.Build(default);
            }

            private ArrowBuffer GetValidityBuffer(out int nullCount)
            {
                if (JsonFieldData.Validity == null)
                {
                    nullCount = 0;
                    return ArrowBuffer.Empty;
                }

                ArrowBuffer.BitmapBuilder validityBuilder = new ArrowBuffer.BitmapBuilder(JsonFieldData.Validity.Length);
                validityBuilder.AppendRange(JsonFieldData.Validity);

                nullCount = validityBuilder.UnsetBitCount;
                return validityBuilder.Build();
            }

            public void Visit(IArrowType type)
            {
                throw new NotImplementedException($"{type.Name} not implemented");
            }
        }

        private async Task<int> StreamToFile()
        {
            using ArrowStreamReader reader = new ArrowStreamReader(Console.OpenStandardInput());

            RecordBatch batch = await reader.ReadNextRecordBatchAsync();

            using FileStream fileStream = ArrowFileInfo.OpenWrite();
            using ArrowFileWriter writer = new ArrowFileWriter(fileStream, reader.Schema);
            await writer.WriteStartAsync();

            while (batch != null)
            {
                await writer.WriteRecordBatchAsync(batch);

                batch = await reader.ReadNextRecordBatchAsync();
            }

            await writer.WriteEndAsync();

            return 0;
        }

        private async Task<int> FileToStream()
        {
            using FileStream fileStream = ArrowFileInfo.OpenRead();
            using ArrowFileReader fileReader = new ArrowFileReader(fileStream);

            // read the record batch count to initialize the Schema
            await fileReader.RecordBatchCountAsync();

            using ArrowStreamWriter writer = new ArrowStreamWriter(Console.OpenStandardOutput(), fileReader.Schema);
            await writer.WriteStartAsync();

            RecordBatch batch;
            while ((batch = fileReader.ReadNextRecordBatch()) != null)
            {
                await writer.WriteRecordBatchAsync(batch);
            }

            await writer.WriteEndAsync();

            return 0;
        }

        private async ValueTask<JsonFile> ParseJsonFile()
        {
            using var fileStream = JsonFileInfo.OpenRead();
            JsonSerializerOptions options = new JsonSerializerOptions()
            {
                PropertyNamingPolicy = JsonFileNamingPolicy.Instance,
            };
            options.Converters.Add(new ValidityConverter());

            return await JsonSerializer.DeserializeAsync<JsonFile>(fileStream, options);
        }
    }
}<|MERGE_RESOLUTION|>--- conflicted
+++ resolved
@@ -185,13 +185,10 @@
                 "date" => ToDateArrowType(type),
                 "time" => ToTimeArrowType(type),
                 "timestamp" => ToTimestampArrowType(type),
-<<<<<<< HEAD
-                "union" => ToUnionArrowType(type, children),
-=======
                 "list" => ToListArrowType(type, children),
                 "fixedsizelist" => ToFixedSizeListArrowType(type, children),
                 "struct" => ToStructArrowType(type, children),
->>>>>>> a0ffa91b
+                "union" => ToUnionArrowType(type, children),
                 "null" => NullType.Default,
                 _ => throw new NotSupportedException($"JsonArrowType not supported: {type.Name}")
             };
@@ -270,7 +267,21 @@
             };
         }
 
-<<<<<<< HEAD
+        private static IArrowType ToListArrowType(JsonArrowType type, Field[] children)
+        {
+            return new ListType(children[0]);
+        }
+
+        private static IArrowType ToFixedSizeListArrowType(JsonArrowType type, Field[] children)
+        {
+            return new FixedSizeListType(children[0], type.ListSize);
+        }
+
+        private static IArrowType ToStructArrowType(JsonArrowType type, Field[] children)
+        {
+            return new StructType(children);
+        }
+
         private static IArrowType ToUnionArrowType(JsonArrowType type, Field[] children)
         {
             UnionMode mode = type.Mode switch
@@ -280,21 +291,6 @@
                 _ => throw new NotSupportedException($"Union mode not supported: {type.Mode}"),
             };
             return new UnionType(children, type.TypeIds, mode);
-=======
-        private static IArrowType ToListArrowType(JsonArrowType type, Field[] children)
-        {
-            return new ListType(children[0]);
-        }
-
-        private static IArrowType ToFixedSizeListArrowType(JsonArrowType type, Field[] children)
-        {
-            return new FixedSizeListType(children[0], type.ListSize);
-        }
-
-        private static IArrowType ToStructArrowType(JsonArrowType type, Field[] children)
-        {
-            return new StructType(children);
->>>>>>> a0ffa91b
         }
 
         private class ArrayCreator :
