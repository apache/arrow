--- conflicted
+++ resolved
@@ -27,13 +27,9 @@
         IArrowTypeVisitor<Time64Type>,
         IArrowTypeVisitor<FixedSizeBinaryType>,
         IArrowTypeVisitor<ListType>,
-<<<<<<< HEAD
+        IArrowTypeVisitor<FixedSizeListType>,
         IArrowTypeVisitor<StructType>,
         IArrowTypeVisitor<UnionType>
-=======
-        IArrowTypeVisitor<FixedSizeListType>,
-        IArrowTypeVisitor<StructType>
->>>>>>> a0ffa91b
     {
         private readonly IArrowType _expectedType;
 
