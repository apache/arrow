--- conflicted
+++ resolved
@@ -52,13 +52,6 @@
                 //builder.Field(CreateField(StringType.Default));
                 //builder.Field(CreateField(Time32Type.Default));
                 //builder.Field(CreateField(Time64Type.Default));
-<<<<<<< HEAD
-                //builder.Field(CreateField(TimestampType.Default));
-
-                builder.Field(CreateField(new ListType(Int64Type.Default), i));
-
-=======
->>>>>>> 62357568
             }
 
             Schema schema = builder.Build();
@@ -89,12 +82,7 @@
         {
             var creator = new ArrayCreator(length);
 
-<<<<<<< HEAD
-            ArrayData data = new ArrayData(field.DataType, length, 0, 0,
-                new[] { ArrowBuffer.Empty, creator.Buffer }, creator.Children);
-=======
             field.DataType.Accept(creator);
->>>>>>> 62357568
 
             return creator.Array;
         }
@@ -113,23 +101,13 @@
             IArrowTypeVisitor<UInt64Type>,
             IArrowTypeVisitor<FloatType>,
             IArrowTypeVisitor<DoubleType>,
-<<<<<<< HEAD
-            IArrowTypeVisitor<ListType>
-=======
             IArrowTypeVisitor<TimestampType>,
             IArrowTypeVisitor<StringType>
->>>>>>> 62357568
         {
             private int Length { get; }
             public IArrowArray Array { get; private set; }
 
-<<<<<<< HEAD
-            public ArrayData[] Children { get; private set; }
-
-            public ArrayBufferCreator(int length)
-=======
             public ArrayCreator(int length)
->>>>>>> 62357568
             {
                 Length = length;
             }
@@ -198,24 +176,9 @@
                 Array = builder.Build();
             }
 
-<<<<<<< HEAD
-            public void Visit(ListType type)
-            {
-                //Buffer is valueOffsetsBuffer
-                Children = new[] { CreateArray(type.ValueField, _length).Data };
-                ArrowBuffer.Builder<int> builder = new ArrowBuffer.Builder<int>(_length);
-                for (int i = 0; i < _length; i++)
-                    builder.Append(i);
-
-                Buffer = builder.Build();
-            }
-
-            private void CreateNumberArray<T>(IArrowType type)
-=======
             private void GenerateArray<T, TArray, TArrayBuilder>(IArrowArrayBuilder<T, TArray, TArrayBuilder> builder, Func<int, T> generator)
                 where TArrayBuilder : IArrowArrayBuilder<T, TArray, TArrayBuilder>
                 where TArray : IArrowArray
->>>>>>> 62357568
                 where T : struct
             {
                 for (var i = 0; i < Length; i++)
