// Licensed to the Apache Software Foundation (ASF) under one or more
// contributor license agreements. See the NOTICE file distributed with
// this work for additional information regarding copyright ownership.
// The ASF licenses this file to You under the Apache License, Version 2.0
// (the "License"); you may not use this file except in compliance with
// the License.  You may obtain a copy of the License at
//
//     http://www.apache.org/licenses/LICENSE-2.0
//
// Unless required by applicable law or agreed to in writing, software
// distributed under the License is distributed on an "AS IS" BASIS,
// WITHOUT WARRANTIES OR CONDITIONS OF ANY KIND, either express or implied.
// See the License for the specific language governing permissions and
// limitations under the License.


using System;
using System.Collections.Generic;
using System.Diagnostics;
using System.IO;
using System.Runtime.CompilerServices;
using System.Runtime.InteropServices;
using System.Text;
using Apache.Arrow.Types;

namespace Apache.Arrow.C
{
    public static class CArrowSchemaExporter
    {
#if NET5_0_OR_GREATER
        private static unsafe delegate* unmanaged[Stdcall]<CArrowSchema*, void> ReleaseSchemaPtr => &ReleaseCArrowSchema;
#else
        private unsafe delegate void ReleaseArrowSchema(CArrowSchema* cArray);
        private static unsafe readonly NativeDelegate<ReleaseArrowSchema> s_releaseSchema = new NativeDelegate<ReleaseArrowSchema>(ReleaseCArrowSchema);
        private static unsafe delegate* unmanaged[Stdcall]<CArrowSchema*, void> ReleaseSchemaPtr => (delegate* unmanaged[Stdcall]<CArrowSchema*, void>)s_releaseSchema.Pointer;
#endif

        /// <summary>
        /// Export a type to a <see cref="CArrowSchema"/>.
        /// </summary>
        /// <param name="datatype">The datatype to export</param>
        /// <param name="schema">An allocated but uninitialized CArrowSchema pointer.</param>
        /// <example>
        /// <code>
        /// CArrowSchema* exportPtr = CArrowSchema.Create();
        /// CArrowSchemaExporter.ExportType(dataType, exportPtr);
        /// foreign_import_function(exportPtr);
        /// CArrowSchema.Free(exportPtr);
        /// </code>
        /// </example>
        public static unsafe void ExportType(IArrowType datatype, CArrowSchema* schema)
        {
            if (datatype == null)
            {
                throw new ArgumentNullException(nameof(datatype));
            }
            if (schema == null)
            {
                throw new ArgumentNullException(nameof(schema));
            }

            schema->format = StringUtil.ToCStringUtf8(GetFormat(datatype));
            schema->name = null;
            schema->metadata = null;
            schema->flags = GetFlags(datatype);

            schema->children = ConstructChildren(datatype, out var numChildren);
            schema->n_children = numChildren;

            schema->dictionary = ConstructDictionary(datatype);

            schema->release = ReleaseSchemaPtr;

            schema->private_data = null;
        }

        /// <summary>
        /// Export a field to a <see cref="CArrowSchema"/>.
        /// </summary>
        /// <param name="field">The field to export</param>
        /// <param name="schema">An allocated but uninitialized CArrowSchema pointer.</param>
        /// <example>
        /// <code>
        /// CArrowSchema* exportPtr = CArrowSchema.Create();
        /// CArrowSchemaExporter.ExportType(field, exportPtr);
        /// foreign_import_function(exportPtr);
        /// CArrowSchema.Free(exportPtr);
        /// </code>
        /// </example>
        public static unsafe void ExportField(Field field, CArrowSchema* schema)
        {
            ExportType(field.DataType, schema);
            schema->name = StringUtil.ToCStringUtf8(field.Name);
            schema->metadata = ConstructMetadata(field.Metadata);
            schema->flags = GetFlags(field.DataType, field.IsNullable);
        }

        /// <summary>
        /// Export a schema to a <see cref="CArrowSchema"/>.
        /// </summary>
        /// <param name="schema">The schema to export</param>
        /// <param name="out_schema">An allocated but uninitialized CArrowSchema pointer.</param>
        /// <example>
        /// <code>
        /// CArrowSchema* exportPtr = CArrowSchema.Create();
        /// CArrowSchemaExporter.ExportType(schema, exportPtr);
        /// foreign_import_function(exportPtr);
        /// CArrowSchema.Free(exportPtr);
        /// </code>
        /// </example>
        public static unsafe void ExportSchema(Schema schema, CArrowSchema* out_schema)
        {
            var structType = new StructType(schema.FieldsList);
            ExportType(structType, out_schema);
            out_schema->metadata = ConstructMetadata(schema.Metadata);
        }

        private static char FormatTimeUnit(TimeUnit unit) => unit switch
        {
            TimeUnit.Second => 's',
            TimeUnit.Millisecond => 'm',
            TimeUnit.Microsecond => 'u',
            TimeUnit.Nanosecond => 'n',
            _ => throw new InvalidDataException($"Unsupported time unit for export: {unit}"),
        };

        private static string GetFormat(IArrowType datatype)
        {
            switch (datatype)
            {
                case NullType _: return "n";
                case BooleanType _: return "b";
                // Integers
                case Int8Type _: return "c";
                case UInt8Type _: return "C";
                case Int16Type _: return "s";
                case UInt16Type _: return "S";
                case Int32Type _: return "i";
                case UInt32Type _: return "I";
                case Int64Type _: return "l";
                case UInt64Type _: return "L";
                // Floats
                case HalfFloatType _: return "e";
                case FloatType _: return "f";
                case DoubleType _: return "g";
                // Decimal
                case Decimal128Type decimalType:
                    return $"d:{decimalType.Precision},{decimalType.Scale}";
                case Decimal256Type decimalType:
                    return $"d:{decimalType.Precision},{decimalType.Scale},256";
                // Binary
                case BinaryType _: return "z";
                case StringType _: return "u";
                case FixedSizeBinaryType binaryType:
                    return $"w:{binaryType.ByteWidth}";
                // Date
                case Date32Type _: return "tdD";
                case Date64Type _: return "tdm";
                // Time
                case Time32Type timeType:
                    return String.Format("tt{0}", FormatTimeUnit(timeType.Unit));
                case Time64Type timeType:
                    // Same prefix as Time32, but allowed time units are different.
                    return String.Format("tt{0}", FormatTimeUnit(timeType.Unit));
                // Timestamp
                case TimestampType timestampType:
                    return String.Format("ts{0}:{1}", FormatTimeUnit(timestampType.Unit), timestampType.Timezone);
                // Nested
                case ListType _: return "+l";
                case StructType _: return "+s";
                // Dictionary
                case DictionaryType dictionaryType:
                    return GetFormat(dictionaryType.IndexType);
                default: throw new NotImplementedException($"Exporting {datatype.Name} not implemented");
            };
        }

        private static long GetFlags(IArrowType datatype, bool nullable = true)
        {
            long flags = 0;

            if (nullable)
            {
                flags |= CArrowSchema.ArrowFlagNullable;
            }

            if (datatype is DictionaryType dictionaryType)
            {
                if (dictionaryType.Ordered)
                {
                    flags |= CArrowSchema.ArrowFlagDictionaryOrdered;
                }
            }

            if (datatype.TypeId == ArrowTypeId.Map)
            {
                // TODO: when we implement MapType, make sure to set the KEYS_SORTED flag.
                throw new NotSupportedException("Exporting MapTypes is not supported.");
            }

            return flags;
        }

        private static unsafe CArrowSchema** ConstructChildren(IArrowType datatype, out long numChildren)
        {
            if (datatype is NestedType nestedType)
            {
                IReadOnlyList<Field> fields = nestedType.Fields;
                int numFields = fields.Count;
                numChildren = numFields;
                if (numFields == 0)
                {
                    throw new NotSupportedException("Exporting nested data types with zero children.");
                };

                var pointerList = (CArrowSchema**)Marshal.AllocHGlobal(numFields * IntPtr.Size);

                for (var i = 0; i < numChildren; i++)
                {
                    CArrowSchema* cSchema = CArrowSchema.Create();
                    ExportField(fields[i], cSchema);
                    pointerList[i] = cSchema;
                }

                return pointerList;

            }
            else
            {
                numChildren = 0;
                return null;
            }
        }

        private static unsafe CArrowSchema* ConstructDictionary(IArrowType datatype)
        {
            if (datatype is DictionaryType dictType)
            {
                CArrowSchema* cSchema = CArrowSchema.Create();
                ExportType(dictType.ValueType, cSchema);
                return cSchema;
            }
            else
            {
                return null;
            }
        }

<<<<<<< HEAD
#if NET5_0_OR_GREATER
        [UnmanagedCallersOnly(CallConvs = new[] { typeof(CallConvStdcall) })]
#endif
=======
        private unsafe static byte* ConstructMetadata(IReadOnlyDictionary<string, string> metadata)
        {
            if (metadata == null || metadata.Count == 0)
            {
                return null;
            }

            int size = 4;
            int[] lengths = new int[metadata.Count * 2];
            int i = 0;
            foreach (KeyValuePair<string, string> pair in metadata)
            {
                size += 8;
                lengths[i] = Encoding.UTF8.GetByteCount(pair.Key);
                size += lengths[i++];
                lengths[i] = Encoding.UTF8.GetByteCount(pair.Value);
                size += lengths[i++];
            }

            IntPtr result = Marshal.AllocHGlobal(size);
            Marshal.WriteInt32(result, metadata.Count);
            byte* ptr = (byte*)result + 4;
            i = 0;
            foreach (KeyValuePair<string, string> pair in metadata)
            {
                WriteMetadataString(ref ptr, lengths[i++], pair.Key);
                WriteMetadataString(ref ptr, lengths[i++], pair.Value);
            }

            Debug.Assert((long)(IntPtr)ptr - (long)result == size);

            return (byte*)result;
        }

        private unsafe static void WriteMetadataString(ref byte* ptr, int length, string str)
        {
            Marshal.WriteInt32((IntPtr)ptr, length);
            ptr += 4;
            fixed (char* s = str)
            {
                Encoding.UTF8.GetBytes(s, str.Length, ptr, length);
            }
            ptr += length;
        }

>>>>>>> 5854d040
        private static unsafe void ReleaseCArrowSchema(CArrowSchema* schema)
        {
            if (schema == null) return;
            if (schema->release == null) return;

            Marshal.FreeHGlobal((IntPtr)schema->format);
            Marshal.FreeHGlobal((IntPtr)schema->name);
            Marshal.FreeHGlobal((IntPtr)schema->metadata);
            schema->format = null;
            schema->name = null;
            schema->metadata = null;

            if (schema->n_children > 0)
            {
                for (int i = 0; i < schema->n_children; i++)
                {
                    CArrowSchema.Free(schema->GetChild(i));
                }
                Marshal.FreeHGlobal((IntPtr)schema->children);
            }

            if (schema->dictionary != null)
            {
                CArrowSchema.Free(schema->dictionary);
            }

            schema->flags = 0;
            schema->n_children = 0;
            schema->dictionary = null;
            schema->children = null;
            schema->release = null;
        }
    }
}<|MERGE_RESOLUTION|>--- conflicted
+++ resolved
@@ -246,11 +246,6 @@
             }
         }
 
-<<<<<<< HEAD
-#if NET5_0_OR_GREATER
-        [UnmanagedCallersOnly(CallConvs = new[] { typeof(CallConvStdcall) })]
-#endif
-=======
         private unsafe static byte* ConstructMetadata(IReadOnlyDictionary<string, string> metadata)
         {
             if (metadata == null || metadata.Count == 0)
@@ -296,7 +291,9 @@
             ptr += length;
         }
 
->>>>>>> 5854d040
+#if NET5_0_OR_GREATER
+        [UnmanagedCallersOnly(CallConvs = new[] { typeof(CallConvStdcall) })]
+#endif
         private static unsafe void ReleaseCArrowSchema(CArrowSchema* schema)
         {
             if (schema == null) return;
