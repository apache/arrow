--- conflicted
+++ resolved
@@ -1,4 +1,4 @@
-﻿// Licensed to the Apache Software Foundation (ASF) under one
+// Licensed to the Apache Software Foundation (ASF) under one
 // or more contributor license agreements.  See the NOTICE file
 // distributed with this work for additional information
 // regarding copyright ownership.  The ASF licenses this file
@@ -80,23 +80,7 @@
                 int errno = cArrayStream->get_schema(cArrayStream, &cSchema);
                 if (errno != 0)
                 {
-<<<<<<< HEAD
-                    int errno = _cArrayStream->get_schema(_cArrayStream, cSchema);
-                    if (errno != 0)
-                    {
-                        throw new Exception(GetLastError(cArrayStream, errno));
-                    }
-                    _schema = CArrowSchemaImporter.ImportSchema(cSchema);
-                }
-                finally
-                {
-                    if (_schema == null)
-                    {
-                        CArrowSchema.Free(cSchema);
-                    }
-=======
-                    throw new Exception($"Unexpected error recieved from external stream. Errno: {errno}");
->>>>>>> 5854d040
+                    throw new Exception(GetLastError(cArrayStream, errno));
                 }
                 _schema = CArrowSchemaImporter.ImportSchema(&cSchema);
 
@@ -130,7 +114,7 @@
                     int errno = cArrayStream->get_next(cArrayStream, &cArray);
                     if (errno != 0)
                     {
-                        return new(Task.FromException<RecordBatch>(new Exception(GetLastError(_cArrayStream, errno))));
+                        return new(Task.FromException<RecordBatch>(new Exception(GetLastError(cArrayStream, errno))));
                     }
                     if (cArray.release != null)
                     {
@@ -146,7 +130,7 @@
                 if (!_disposed && _cArrayStream.release != null)
                 {
                     _disposed = true;
-                    fixed (CArrowArrayStream * cArrayStream = &_cArrayStream)
+                    fixed (CArrowArrayStream* cArrayStream = &_cArrayStream)
                     {
                         cArrayStream->release(cArrayStream);
                     }
