--- conflicted
+++ resolved
@@ -67,11 +67,8 @@
             IArrowTypeVisitor<Decimal256Type>,
             IArrowTypeVisitor<DictionaryType>,
             IArrowTypeVisitor<FixedSizeBinaryType>,
-<<<<<<< HEAD
+            IArrowTypeVisitor<MapType>,
             IArrowTypeVisitor<NullType>
-=======
-            IArrowTypeVisitor<MapType>
->>>>>>> fb01fe55
         {
             private FlatBufferBuilder Builder { get; }
 
@@ -233,20 +230,19 @@
                     Flatbuf.FixedSizeBinary.CreateFixedSizeBinary(Builder, type.ByteWidth));
             }
 
-<<<<<<< HEAD
+            public void Visit(MapType type)
+            {
+                Result = FieldType.Build(
+                    Flatbuf.Type.Map,
+                    Flatbuf.Map.CreateMap(Builder, type.KeySorted));
+            }
+
             public void Visit(NullType type)
             {
                 Flatbuf.Null.StartNull(Builder);
                 Result = FieldType.Build(
                     Flatbuf.Type.Null,
                     Flatbuf.Null.EndNull(Builder));
-=======
-            public void Visit(MapType type)
-            {
-                Result = FieldType.Build(
-                    Flatbuf.Type.Map,
-                    Flatbuf.Map.CreateMap(Builder, type.KeySorted));
->>>>>>> fb01fe55
             }
 
             public void Visit(IArrowType type)
