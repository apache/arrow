--- conflicted
+++ resolved
@@ -92,9 +92,8 @@
             return Slice(offset, Length - offset);
         }
 
-<<<<<<< HEAD
         public override string ToString() => $"{nameof(ChunkedArray)}: Length={Length}, DataType={DataType.Name}";
-=======
+      
         private static IArrowArray[] Cast(IList<Array> arrays)
         {
             IArrowArray[] arrowArrays = new IArrowArray[arrays.Count];
@@ -104,7 +103,6 @@
             }
             return arrowArrays;
         }
->>>>>>> be175de5
 
         // TODO: Flatten for Structs
     }
