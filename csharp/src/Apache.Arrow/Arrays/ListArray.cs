﻿// Licensed to the Apache Software Foundation (ASF) under one or more
// contributor license agreements. See the NOTICE file distributed with
// this work for additional information regarding copyright ownership.
// The ASF licenses this file to You under the Apache License, Version 2.0
// (the "License"); you may not use this file except in compliance with
// the License.  You may obtain a copy of the License at
//
//     http://www.apache.org/licenses/LICENSE-2.0
//
// Unless required by applicable law or agreed to in writing, software
// distributed under the License is distributed on an "AS IS" BASIS,
// WITHOUT WARRANTIES OR CONDITIONS OF ANY KIND, either express or implied.
// See the License for the specific language governing permissions and
// limitations under the License.

using System;
using Apache.Arrow.Memory;
using Apache.Arrow.Types;

namespace Apache.Arrow
{
    public class ListArray : Array
    {
        public class Builder : IArrowArrayBuilder<ListArray, Builder>
        {
            public IArrowArrayBuilder<IArrowArray, IArrowArrayBuilder<IArrowArray>> ValueBuilder { get; }

            public int Length => ValueOffsetsBufferBuilder.Length;

            private ArrowBuffer.Builder<int> ValueOffsetsBufferBuilder { get; }

            private ArrowBuffer.BitmapBuilder ValidityBufferBuilder { get; }

            public int NullCount { get; protected set; }

            private IArrowType DataType { get; }

            public Builder(IArrowType valueDataType) : this(new ListType(valueDataType))
            {
            }

            public Builder(Field valueField) : this(new ListType(valueField))
            {
            }

            internal Builder(ListType dataType)
            {
                ValueBuilder = ArrowArrayBuilderFactory.Build(dataType.ValueDataType);
                ValueOffsetsBufferBuilder = new ArrowBuffer.Builder<int>();
                ValidityBufferBuilder = new ArrowBuffer.BitmapBuilder();
                DataType = dataType;
            }

            /// <summary>
            /// Start a new variable-length list slot
            ///
            /// This function should be called before beginning to append elements to the
            /// value builder
            /// </summary>
            /// <returns></returns>
            public Builder Append()
            {
                ValueOffsetsBufferBuilder.Append(ValueBuilder.Length);
                ValidityBufferBuilder.Append(true);

                return this;
            }

            public Builder AppendNull()
            {
                ValueOffsetsBufferBuilder.Append(ValueBuilder.Length);
                ValidityBufferBuilder.Append(false);
                NullCount++;

                return this;
            }

            public ListArray Build(MemoryAllocator allocator = default)
            {
                Append();

<<<<<<< HEAD
                var validityBuffer = NullCount > 0 ? ValidityBufferBuilder.Build(allocator) : ArrowBuffer.Empty;
=======
                ArrowBuffer validityBuffer = NullCount > 0
                                        ? ValidityBufferBuilder.Build(allocator).ValueBuffer
                                        : ArrowBuffer.Empty;
>>>>>>> 3c1bc819

                return new ListArray(DataType, Length - 1,
                    ValueOffsetsBufferBuilder.Build(allocator), ValueBuilder.Build(allocator),
                    validityBuffer, NullCount, 0);
            }

            public Builder Reserve(int capacity)
            {
                ValueOffsetsBufferBuilder.Reserve(capacity + 1);
                ValidityBufferBuilder.Reserve(capacity + 1);
                return this;
            }

            public Builder Resize(int length)
            {
                ValueOffsetsBufferBuilder.Resize(length + 1);
                ValidityBufferBuilder.Resize(length + 1);
                return this;
            }

            public Builder Clear()
            {
                ValueOffsetsBufferBuilder.Clear();
                ValueBuilder.Clear();
                ValidityBufferBuilder.Clear();
                return this;
            }

        }

        public IArrowArray Values { get; }

        public ArrowBuffer ValueOffsetsBuffer => Data.Buffers[1];

        public ReadOnlySpan<int> ValueOffsets => ValueOffsetsBuffer.Span.CastTo<int>().Slice(Offset, Length + 1);

        public ListArray(IArrowType dataType, int length,
            ArrowBuffer valueOffsetsBuffer, IArrowArray values,
            ArrowBuffer nullBitmapBuffer, int nullCount = 0, int offset = 0)
            : this(new ArrayData(dataType, length, nullCount, offset,
                new[] { nullBitmapBuffer, valueOffsetsBuffer }, new[] { values.Data }),
                values)
        {
        }

        public ListArray(ArrayData data)
            : this(data, ArrowArrayFactory.BuildArray(data.Children[0]))
        {
        }

        private ListArray(ArrayData data, IArrowArray values) : base(data)
        {
            data.EnsureBufferCount(2);
            data.EnsureDataType(ArrowTypeId.List);
            Values = values;
        }

        public override void Accept(IArrowArrayVisitor visitor) => Accept(this, visitor);


        [Obsolete("This method has been deprecated. Please use ValueOffsets[index] instead.")]
        public int GetValueOffset(int index)
        {
            if (index < 0 || index > Length)
            {
                throw new ArgumentOutOfRangeException(nameof(index));
            }
            return ValueOffsets[index];
        }

        public int GetValueLength(int index)
        {
            if (index < 0 || index >= Length)
            {
                throw new ArgumentOutOfRangeException(nameof(index));
            }

            if (IsNull(index))
            {
                return 0;
            }

            ReadOnlySpan<int> offsets = ValueOffsets;
            return offsets[index + 1] - offsets[index];
        }

        public IArrowArray GetSlicedValues(int index)
        {
            if (index < 0 || index >= Length)
            {
                throw new ArgumentOutOfRangeException(nameof(index));
            }

            if (IsNull(index))
            {
                return null;
            }

            if (!(Values is Array array))
            {
                return default;
            }

            return array.Slice(ValueOffsets[index], GetValueLength(index));
        }

        protected override void Dispose(bool disposing)
        {
            if (disposing)
            {
                Values?.Dispose();
            }
            base.Dispose(disposing);
        }
    }
}<|MERGE_RESOLUTION|>--- conflicted
+++ resolved
@@ -79,13 +79,9 @@
             {
                 Append();
 
-<<<<<<< HEAD
-                var validityBuffer = NullCount > 0 ? ValidityBufferBuilder.Build(allocator) : ArrowBuffer.Empty;
-=======
                 ArrowBuffer validityBuffer = NullCount > 0
-                                        ? ValidityBufferBuilder.Build(allocator).ValueBuffer
+                                        ? ValidityBufferBuilder.Build(allocator)
                                         : ArrowBuffer.Empty;
->>>>>>> 3c1bc819
 
                 return new ListArray(DataType, Length - 1,
                     ValueOffsetsBufferBuilder.Build(allocator), ValueBuilder.Build(allocator),
