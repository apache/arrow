﻿// Licensed to the Apache Software Foundation (ASF) under one or more
// contributor license agreements. See the NOTICE file distributed with
// this work for additional information regarding copyright ownership.
// The ASF licenses this file to You under the Apache License, Version 2.0
// (the "License"); you may not use this file except in compliance with
// the License.  You may obtain a copy of the License at
//
//     http://www.apache.org/licenses/LICENSE-2.0
//
// Unless required by applicable law or agreed to in writing, software
// distributed under the License is distributed on an "AS IS" BASIS,
// WITHOUT WARRANTIES OR CONDITIONS OF ANY KIND, either express or implied.
// See the License for the specific language governing permissions and
// limitations under the License.

using System;
using Apache.Arrow.Types;

namespace Apache.Arrow
{
    internal sealed class ArrayDataTypeComparer :
        IArrowTypeVisitor<TimestampType>,
        IArrowTypeVisitor<Date32Type>,
        IArrowTypeVisitor<Date64Type>,
        IArrowTypeVisitor<Time32Type>,
        IArrowTypeVisitor<Time64Type>,
        IArrowTypeVisitor<FixedSizeBinaryType>,
        IArrowTypeVisitor<ListType>,
<<<<<<< HEAD
        IArrowTypeVisitor<StructType>,
        IArrowTypeVisitor<UnionType>
=======
        IArrowTypeVisitor<FixedSizeListType>,
        IArrowTypeVisitor<StructType>
>>>>>>> a0ffa91b
    {
        private readonly IArrowType _expectedType;
        private bool _dataTypeMatch;

        public ArrayDataTypeComparer(IArrowType expectedType)
        {
            _expectedType = expectedType;
        }

        public bool DataTypeMatch => _dataTypeMatch;

        public void Visit(TimestampType actualType)
        {
            if (_expectedType is TimestampType expectedType
                && expectedType.Timezone == actualType.Timezone
                && expectedType.Unit == actualType.Unit)
            {
                _dataTypeMatch = true;
            }
        }

        public void Visit(Date32Type actualType)
        {
            if (_expectedType is Date32Type expectedType
                && expectedType.Unit == actualType.Unit)
            {
                _dataTypeMatch = true;
            }
        }

        public void Visit(Date64Type actualType)
        {
            if (_expectedType is Date64Type expectedType
                && expectedType.Unit == actualType.Unit)
            {
                _dataTypeMatch = true;
            }
        }

        public void Visit(Time32Type actualType)
        {
            if (_expectedType is Time32Type expectedType
                && expectedType.Unit == actualType.Unit)
            {
                _dataTypeMatch = true;
            }
        }

        public void Visit(Time64Type actualType)
        {
            if (_expectedType is Time64Type expectedType
                && expectedType.Unit == actualType.Unit)
            {
                _dataTypeMatch = true;
            }
        }

        public void Visit(FixedSizeBinaryType actualType)
        {
            if (_expectedType is FixedSizeBinaryType expectedType
                && expectedType.ByteWidth == actualType.ByteWidth)
            {
                _dataTypeMatch = true;
            }
        }

        public void Visit(ListType actualType)
        {
            if (_expectedType is ListType expectedType
                && CompareNested(expectedType, actualType))
            {
                _dataTypeMatch = true;
            }
        }

        public void Visit(FixedSizeListType actualType)
        {
            if (_expectedType is FixedSizeListType expectedType
                && actualType.ListSize == expectedType.ListSize
                && CompareNested(expectedType, actualType))
            {
                _dataTypeMatch = true;
            }
        }

        public void Visit(StructType actualType)
        {
            if (_expectedType is StructType expectedType
                && CompareNested(expectedType, actualType))
            {
                _dataTypeMatch = true;
            }
        }

        public void Visit(UnionType actualType)
        {
            if (_expectedType is UnionType expectedType
                && CompareNested(expectedType, actualType))
            {
                _dataTypeMatch = true;
            }
        }

        private static bool CompareNested(NestedType expectedType, NestedType actualType)
        {
            if (expectedType.Fields.Count != actualType.Fields.Count)
            {
                return false;
            }

            for (int i = 0; i < expectedType.Fields.Count; i++)
            {
                if (expectedType.Fields[i].DataType.TypeId != actualType.Fields[i].DataType.TypeId)
                {
                    return false;
                }

                var dataTypeMatch = FieldComparer.Compare(expectedType.Fields[i], actualType.Fields[i]);

                if (!dataTypeMatch)
                {
                    return false;
                }
            }

            return true;   
        }

        public void Visit(IArrowType actualType)
        {
            if (_expectedType.TypeId == actualType.TypeId)
            {
                _dataTypeMatch = true;
            }
        }
    }
}<|MERGE_RESOLUTION|>--- conflicted
+++ resolved
@@ -26,13 +26,9 @@
         IArrowTypeVisitor<Time64Type>,
         IArrowTypeVisitor<FixedSizeBinaryType>,
         IArrowTypeVisitor<ListType>,
-<<<<<<< HEAD
+        IArrowTypeVisitor<FixedSizeListType>,
         IArrowTypeVisitor<StructType>,
         IArrowTypeVisitor<UnionType>
-=======
-        IArrowTypeVisitor<FixedSizeListType>,
-        IArrowTypeVisitor<StructType>
->>>>>>> a0ffa91b
     {
         private readonly IArrowType _expectedType;
         private bool _dataTypeMatch;
