﻿// Licensed to the Apache Software Foundation (ASF) under one or more
// contributor license agreements. See the NOTICE file distributed with
// this work for additional information regarding copyright ownership.
// The ASF licenses this file to You under the Apache License, Version 2.0
// (the "License"); you may not use this file except in compliance with
// the License.  You may obtain a copy of the License at
//
//     http://www.apache.org/licenses/LICENSE-2.0
//
// Unless required by applicable law or agreed to in writing, software
// distributed under the License is distributed on an "AS IS" BASIS,
// WITHOUT WARRANTIES OR CONDITIONS OF ANY KIND, either express or implied.
// See the License for the specific language governing permissions and
// limitations under the License.

using Apache.Arrow.Types;

namespace Apache.Arrow
{
    internal sealed class ArrayDataTypeComparer :
        IArrowTypeVisitor<TimestampType>,
        IArrowTypeVisitor<Date32Type>,
        IArrowTypeVisitor<Date64Type>,
        IArrowTypeVisitor<TimeBasedType>,
        IArrowTypeVisitor<FixedSizeBinaryType>,
        IArrowTypeVisitor<ListType>,
        IArrowTypeVisitor<FixedSizeListType>,
        IArrowTypeVisitor<StructType>,
        IArrowTypeVisitor<UnionType>,
<<<<<<< HEAD
        IArrowTypeVisitor<MapType>,
        IArrowTypeVisitor<IntervalType>
=======
        IArrowTypeVisitor<MapType>
>>>>>>> 20e120b2
    {
        private readonly IArrowType _expectedType;
        private bool _dataTypeMatch;

        public ArrayDataTypeComparer(IArrowType expectedType)
        {
            _expectedType = expectedType;
        }

        public bool DataTypeMatch => _dataTypeMatch;

        public void Visit(TimestampType actualType)
        {
            if (_expectedType is TimestampType expectedType
                && expectedType.Timezone == actualType.Timezone
                && expectedType.Unit == actualType.Unit)
            {
                _dataTypeMatch = true;
            }
        }

        public void Visit(Date32Type actualType)
        {
            if (_expectedType is Date32Type expectedType
                && expectedType.Unit == actualType.Unit)
            {
                _dataTypeMatch = true;
            }
        }

        public void Visit(Date64Type actualType)
        {
            if (_expectedType is Date64Type expectedType
                && expectedType.Unit == actualType.Unit)
            {
                _dataTypeMatch = true;
            }
        }

        public void Visit(TimeBasedType actualType)
        {
            if (_expectedType.TypeId == actualType.TypeId
                && _expectedType is TimeBasedType expectedType
                && expectedType.Unit == actualType.Unit)
            {
                _dataTypeMatch = true;
            }
        }

        public void Visit(FixedSizeBinaryType actualType)
        {
            if (_expectedType is FixedSizeBinaryType expectedType
                && expectedType.ByteWidth == actualType.ByteWidth)
            {
                _dataTypeMatch = true;
            }
        }

        public void Visit(ListType actualType)
        {
            if (_expectedType is ListType expectedType
                && CompareNested(expectedType, actualType))
            {
                _dataTypeMatch = true;
            }
        }

        public void Visit(FixedSizeListType actualType)
        {
            if (_expectedType is FixedSizeListType expectedType
                && actualType.ListSize == expectedType.ListSize
                && CompareNested(expectedType, actualType))
            {
                _dataTypeMatch = true;
            }
        }

        public void Visit(StructType actualType)
        {
            if (_expectedType is StructType expectedType
                && CompareNested(expectedType, actualType))
            {
                _dataTypeMatch = true;
            }
        }

        public void Visit(UnionType actualType)
        {
            if (_expectedType is UnionType expectedType
                && CompareNested(expectedType, actualType))
            {
                _dataTypeMatch = true;
            }
        }

        public void Visit(MapType actualType)
        {
            if (_expectedType is MapType expectedType
                && expectedType.KeySorted == actualType.KeySorted
                && CompareNested(expectedType, actualType))
            {
                _dataTypeMatch = true;
            }
        }

<<<<<<< HEAD
        public void Visit(IntervalType actualType)
        {
            if (_expectedType is IntervalType expectedType
                && expectedType.Unit == actualType.Unit)
            {
                _dataTypeMatch = true;
            }
        }

=======
>>>>>>> 20e120b2
        private static bool CompareNested(NestedType expectedType, NestedType actualType)
        {
            if (expectedType.Fields.Count != actualType.Fields.Count)
            {
                return false;
            }

            for (int i = 0; i < expectedType.Fields.Count; i++)
            {
                if (expectedType.Fields[i].DataType.TypeId != actualType.Fields[i].DataType.TypeId)
                {
                    return false;
                }

                var dataTypeMatch = FieldComparer.Compare(expectedType.Fields[i], actualType.Fields[i]);

                if (!dataTypeMatch)
                {
                    return false;
                }
            }

            return true;   
        }

        public void Visit(IArrowType actualType)
        {
            if (_expectedType.TypeId == actualType.TypeId)
            {
                _dataTypeMatch = true;
            }
        }
    }
}<|MERGE_RESOLUTION|>--- conflicted
+++ resolved
@@ -27,12 +27,8 @@
         IArrowTypeVisitor<FixedSizeListType>,
         IArrowTypeVisitor<StructType>,
         IArrowTypeVisitor<UnionType>,
-<<<<<<< HEAD
         IArrowTypeVisitor<MapType>,
         IArrowTypeVisitor<IntervalType>
-=======
-        IArrowTypeVisitor<MapType>
->>>>>>> 20e120b2
     {
         private readonly IArrowType _expectedType;
         private bool _dataTypeMatch;
@@ -138,7 +134,6 @@
             }
         }
 
-<<<<<<< HEAD
         public void Visit(IntervalType actualType)
         {
             if (_expectedType is IntervalType expectedType
@@ -148,8 +143,6 @@
             }
         }
 
-=======
->>>>>>> 20e120b2
         private static bool CompareNested(NestedType expectedType, NestedType actualType)
         {
             if (expectedType.Fields.Count != actualType.Fields.Count)
