--- conflicted
+++ resolved
@@ -22,20 +22,7 @@
 
 namespace Apache.Arrow.Flight.Client
 {
-    public interface IFlightClient
-    {
-        AsyncServerStreamingCall<FlightInfo> ListFlights(FlightCriteria criteria = null, Metadata headers = null);
-        AsyncServerStreamingCall<FlightActionType> ListActions(Metadata headers = null);
-        FlightRecordBatchStreamingCall GetStream(FlightTicket ticket, Metadata headers = null);
-        AsyncUnaryCall<FlightInfo> GetInfo(FlightDescriptor flightDescriptor, Metadata headers = null);
-        FlightRecordBatchDuplexStreamingCall StartPut(FlightDescriptor flightDescriptor, Metadata headers = null);
-        AsyncDuplexStreamingCall<FlightHandshakeRequest, FlightHandshakeResponse> Handshake(Metadata headers = null);
-        FlightRecordBatchExchangeCall DoExchange(FlightDescriptor flightDescriptor, Metadata headers = null);
-        AsyncServerStreamingCall<FlightResult> DoAction(FlightAction action, Metadata headers = null);
-        AsyncUnaryCall<Schema> GetSchema(FlightDescriptor flightDescriptor, Metadata headers = null);
-    }
-
-    public class FlightClient : IFlightClient
+    public class FlightClient
     {
         internal static readonly Empty EmptyInstance = new Empty();
 
@@ -48,40 +35,24 @@
 
         public AsyncServerStreamingCall<FlightInfo> ListFlights(FlightCriteria criteria = null, Metadata headers = null)
         {
-<<<<<<< HEAD
-=======
             return ListFlights(criteria, headers, null, CancellationToken.None);
         }
 
         public AsyncServerStreamingCall<FlightInfo> ListFlights(FlightCriteria criteria, Metadata headers, System.DateTime? deadline, CancellationToken cancellationToken = default)
         {
->>>>>>> 9abad7a2
             if (criteria == null)
             {
                 criteria = FlightCriteria.Empty;
             }
 
-<<<<<<< HEAD
-            var response = _client.ListFlights(criteria.ToProtocol(), headers);
-            var convertStream =
-                new StreamReader<Protocol.FlightInfo, FlightInfo>(response.ResponseStream,
-                    inFlight => new FlightInfo(inFlight));
-=======
             var response = _client.ListFlights(criteria.ToProtocol(), headers, deadline, cancellationToken);
             var convertStream = new StreamReader<Protocol.FlightInfo, FlightInfo>(response.ResponseStream, inFlight => new FlightInfo(inFlight));
->>>>>>> 9abad7a2
 
-            return new AsyncServerStreamingCall<FlightInfo>(convertStream, response.ResponseHeadersAsync,
-                response.GetStatus, response.GetTrailers, response.Dispose);
+            return new AsyncServerStreamingCall<FlightInfo>(convertStream, response.ResponseHeadersAsync, response.GetStatus, response.GetTrailers, response.Dispose);
         }
 
         public AsyncServerStreamingCall<FlightActionType> ListActions(Metadata headers = null)
         {
-<<<<<<< HEAD
-            var response = _client.ListActions(EmptyInstance, headers);
-            var convertStream = new StreamReader<Protocol.ActionType, FlightActionType>(response.ResponseStream,
-                actionType => new FlightActionType(actionType));
-=======
             return ListActions(headers, null, CancellationToken.None);
         }
 
@@ -89,27 +60,20 @@
         {
             var response = _client.ListActions(EmptyInstance, headers, deadline, cancellationToken);
             var convertStream = new StreamReader<Protocol.ActionType, FlightActionType>(response.ResponseStream, actionType => new FlightActionType(actionType));
->>>>>>> 9abad7a2
 
-            return new AsyncServerStreamingCall<FlightActionType>(convertStream, response.ResponseHeadersAsync,
-                response.GetStatus, response.GetTrailers, response.Dispose);
+            return new AsyncServerStreamingCall<FlightActionType>(convertStream, response.ResponseHeadersAsync, response.GetStatus, response.GetTrailers, response.Dispose);
         }
 
         public FlightRecordBatchStreamingCall GetStream(FlightTicket ticket, Metadata headers = null)
         {
-<<<<<<< HEAD
-            var stream = _client.DoGet(ticket.ToProtocol(), headers);
-=======
             return GetStream(ticket, headers, null, CancellationToken.None);
         }
 
         public FlightRecordBatchStreamingCall GetStream(FlightTicket ticket, Metadata headers, System.DateTime? deadline, CancellationToken cancellationToken = default)
         {
             var stream = _client.DoGet(ticket.ToProtocol(), headers, deadline, cancellationToken);
->>>>>>> 9abad7a2
             var responseStream = new FlightClientRecordBatchStreamReader(stream.ResponseStream);
-            return new FlightRecordBatchStreamingCall(responseStream, stream.ResponseHeadersAsync, stream.GetStatus,
-                stream.GetTrailers, stream.Dispose);
+            return new FlightRecordBatchStreamingCall(responseStream, stream.ResponseHeadersAsync, stream.GetStatus, stream.GetTrailers, stream.Dispose);
         }
 
         public AsyncUnaryCall<FlightInfo> GetInfo(FlightDescriptor flightDescriptor, Metadata headers = null)
@@ -143,8 +107,7 @@
         {
             var channels = _client.DoPut(headers, deadline, cancellationToken);
             var requestStream = new FlightClientRecordBatchStreamWriter(channels.RequestStream, flightDescriptor);
-            var readStream = new StreamReader<Protocol.PutResult, FlightPutResult>(channels.ResponseStream,
-                putResult => new FlightPutResult(putResult));
+            var readStream = new StreamReader<Protocol.PutResult, FlightPutResult>(channels.ResponseStream, putResult => new FlightPutResult(putResult));
             return new FlightRecordBatchDuplexStreamingCall(
                 requestStream,
                 readStream,
@@ -154,14 +117,8 @@
                 channels.Dispose);
         }
 
-        public AsyncDuplexStreamingCall<FlightHandshakeRequest, FlightHandshakeResponse> Handshake(
-            Metadata headers = null)
+        public AsyncDuplexStreamingCall<FlightHandshakeRequest, FlightHandshakeResponse> Handshake(Metadata headers = null)
         {
-<<<<<<< HEAD
-            var channel = _client.Handshake(headers);
-            var readStream = new StreamReader<HandshakeResponse, FlightHandshakeResponse>(channel.ResponseStream,
-                response => new FlightHandshakeResponse(response));
-=======
             return Handshake(headers, null, CancellationToken.None);
 
         }
@@ -170,7 +127,6 @@
         {
             var channel = _client.Handshake(headers, deadline, cancellationToken);
             var readStream = new StreamReader<HandshakeResponse, FlightHandshakeResponse>(channel.ResponseStream, response => new FlightHandshakeResponse(response));
->>>>>>> 9abad7a2
             var writeStream = new FlightHandshakeStreamWriterAdapter(channel.RequestStream);
             var call = new AsyncDuplexStreamingCall<FlightHandshakeRequest, FlightHandshakeResponse>(
                 writeStream,
@@ -206,14 +162,6 @@
 
         public AsyncServerStreamingCall<FlightResult> DoAction(FlightAction action, Metadata headers = null)
         {
-<<<<<<< HEAD
-            var stream = _client.DoAction(action.ToProtocol(), headers);
-            var streamReader =
-                new StreamReader<Protocol.Result, FlightResult>(stream.ResponseStream,
-                    result => new FlightResult(result));
-            return new AsyncServerStreamingCall<FlightResult>(streamReader, stream.ResponseHeadersAsync,
-                stream.GetStatus, stream.GetTrailers, stream.Dispose);
-=======
             return DoAction(action, headers, null, CancellationToken.None);
         }
 
@@ -222,7 +170,6 @@
             var stream = _client.DoAction(action.ToProtocol(), headers, deadline, cancellationToken);
             var streamReader = new StreamReader<Protocol.Result, FlightResult>(stream.ResponseStream, result => new FlightResult(result));
             return new AsyncServerStreamingCall<FlightResult>(streamReader, stream.ResponseHeadersAsync, stream.GetStatus, stream.GetTrailers, stream.Dispose);
->>>>>>> 9abad7a2
         }
 
         public AsyncUnaryCall<Schema> GetSchema(FlightDescriptor flightDescriptor, Metadata headers = null)
@@ -236,9 +183,7 @@
 
             var schema = schemaResult
                 .ResponseAsync
-                .ContinueWith(async schema =>
-                    FlightMessageSerializer.DecodeSchema((await schemaResult.ResponseAsync.ConfigureAwait(false)).Schema
-                        .Memory))
+                .ContinueWith(async schema => FlightMessageSerializer.DecodeSchema((await schemaResult.ResponseAsync.ConfigureAwait(false)).Schema.Memory))
                 .Unwrap();
 
             return new AsyncUnaryCall<Schema>(
