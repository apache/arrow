<Project Sdk="Microsoft.NET.Sdk">
  <PropertyGroup>
    <TargetFramework>netstandard2.1</TargetFramework>
    <Nullable>enable</Nullable>
  </PropertyGroup>

  <ItemGroup>
<<<<<<< HEAD
    <PackageReference Include="Grpc.Tools" Version="2.66.0" PrivateAssets="All" />
    <PackageReference Include="System.Threading.Channels" Version="8.0.0" />
=======
    <PackageReference Include="Grpc.Tools" Version="2.67.0" PrivateAssets="All" />
>>>>>>> 375b21f4
  </ItemGroup>

  <ItemGroup>
    <ProjectReference Include="..\Apache.Arrow.Flight\Apache.Arrow.Flight.csproj" />
  </ItemGroup>

  <ItemGroup>
    <Protobuf Include="..\..\..\format\FlightSql.proto" Access="public" />
  </ItemGroup>
</Project><|MERGE_RESOLUTION|>--- conflicted
+++ resolved
@@ -5,12 +5,8 @@
   </PropertyGroup>
 
   <ItemGroup>
-<<<<<<< HEAD
-    <PackageReference Include="Grpc.Tools" Version="2.66.0" PrivateAssets="All" />
     <PackageReference Include="System.Threading.Channels" Version="8.0.0" />
-=======
     <PackageReference Include="Grpc.Tools" Version="2.67.0" PrivateAssets="All" />
->>>>>>> 375b21f4
   </ItemGroup>
 
   <ItemGroup>
