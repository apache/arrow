--- conflicted
+++ resolved
@@ -21,12 +21,7 @@
     public const string CloseRequest = "ClosePreparedStatement";
     public const string CancelFlightInfoRequest = "CancelFlightInfo";
     public const string BeginTransactionRequest = "BeginTransaction";
-<<<<<<< HEAD
-    public const string CommitRequest = "CommitTransaction";
-    public const string RollbackRequest = "RollbackTransaction";
-=======
     public const string CommitRequest = "Commit";
     public const string RollbackRequest = "Rollback";
->>>>>>> f9301c0b
     public const string GetPrimaryKeysRequest = "GetPrimaryKeys";
 }