--- conflicted
+++ resolved
@@ -29,11 +29,7 @@
     <Product>Apache Arrow library</Product>
     <Copyright>Copyright 2016-2024 The Apache Software Foundation</Copyright>
     <Company>The Apache Software Foundation</Company>
-<<<<<<< HEAD
-    <Version>20.0.11-SNAPSHOT</Version>
-=======
     <Version>21.0.0-SNAPSHOT</Version>
->>>>>>> ca8cc4f6
   </PropertyGroup>
 
   <PropertyGroup>
