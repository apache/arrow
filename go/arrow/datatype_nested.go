// Licensed to the Apache Software Foundation (ASF) under one
// or more contributor license agreements.  See the NOTICE file
// distributed with this work for additional information
// regarding copyright ownership.  The ASF licenses this file
// to you under the Apache License, Version 2.0 (the
// "License"); you may not use this file except in compliance
// with the License.  You may obtain a copy of the License at
//
// http://www.apache.org/licenses/LICENSE-2.0
//
// Unless required by applicable law or agreed to in writing, software
// distributed under the License is distributed on an "AS IS" BASIS,
// WITHOUT WARRANTIES OR CONDITIONS OF ANY KIND, either express or implied.
// See the License for the specific language governing permissions and
// limitations under the License.

package arrow

import (
	"errors"
	"fmt"
	"strconv"
	"strings"

	"github.com/apache/arrow/go/v10/arrow/internal/debug"
)

type NestedType interface {
	DataType
	Fields() []Field
}

// ListType describes a nested type in which each array slot contains
// a variable-size sequence of values, all having the same relative type.
type ListType struct {
	elem Field
}

func ListOfField(f Field) *ListType {
	if f.Type == nil {
		panic("arrow: nil type for list field")
	}
	return &ListType{elem: f}
}

// ListOf returns the list type with element type t.
// For example, if t represents int32, ListOf(t) represents []int32.
//
// ListOf panics if t is nil or invalid. NullableElem defaults to true
func ListOf(t DataType) *ListType {
	if t == nil {
		panic("arrow: nil DataType")
	}
	return &ListType{elem: Field{Name: "item", Type: t, Nullable: true}}
}

// ListOfNonNullable is like ListOf but NullableElem defaults to false, indicating
// that the child type should be marked as non-nullable.
func ListOfNonNullable(t DataType) *ListType {
	if t == nil {
		panic("arrow: nil DataType")
	}
	return &ListType{elem: Field{Name: "item", Type: t, Nullable: false}}
}

func (*ListType) ID() Type     { return LIST }
func (*ListType) Name() string { return "list" }

func (t *ListType) String() string {
	if t.elem.Nullable {
		return fmt.Sprintf("list<%s: %s, nullable>", t.elem.Name, t.elem.Type)
	}
	return fmt.Sprintf("list<%s: %s>", t.elem.Name, t.elem.Type)
}

func (t *ListType) Fingerprint() string {
	child := t.elem.Type.Fingerprint()
	if len(child) > 0 {
		return typeFingerprint(t) + "{" + child + "}"
	}
	return ""
}

func (t *ListType) SetElemMetadata(md Metadata) { t.elem.Metadata = md }

func (t *ListType) SetElemNullable(n bool) { t.elem.Nullable = n }

// Elem returns the ListType's element type.
func (t *ListType) Elem() DataType { return t.elem.Type }

func (t *ListType) ElemField() Field {
	return t.elem
}

func (t *ListType) Fields() []Field { return []Field{t.ElemField()} }

func (ListType) Layout() DataTypeLayout {
	return DataTypeLayout{Buffers: []BufferSpec{SpecBitmap(), SpecFixedWidth(Int32SizeBytes)}}
}

func (ListType) OffsetTypeTraits() OffsetTraits { return Int32Traits }

type LargeListType struct {
	ListType
}

func (LargeListType) ID() Type     { return LARGE_LIST }
func (LargeListType) Name() string { return "large_list" }
func (t *LargeListType) String() string {
	return "large_" + t.ListType.String()
}

func (t *LargeListType) Fingerprint() string {
	child := t.elem.Type.Fingerprint()
	if len(child) > 0 {
		return typeFingerprint(t) + "{" + child + "}"
	}
	return ""
}

func (LargeListType) Layout() DataTypeLayout {
	return DataTypeLayout{Buffers: []BufferSpec{SpecBitmap(), SpecFixedWidth(Int64SizeBytes)}}
}

func (LargeListType) OffsetTypeTraits() OffsetTraits { return Int64Traits }

func LargeListOfField(f Field) *LargeListType {
	if f.Type == nil {
		panic("arrow: nil type for list field")
	}
	return &LargeListType{ListType{elem: f}}
}

// ListOf returns the list type with element type t.
// For example, if t represents int32, ListOf(t) represents []int32.
//
// ListOf panics if t is nil or invalid. NullableElem defaults to true
func LargeListOf(t DataType) *LargeListType {
	if t == nil {
		panic("arrow: nil DataType")
	}
	return &LargeListType{ListType{elem: Field{Name: "item", Type: t, Nullable: true}}}
}

// ListOfNonNullable is like ListOf but NullableElem defaults to false, indicating
// that the child type should be marked as non-nullable.
func LargeListOfNonNullable(t DataType) *LargeListType {
	if t == nil {
		panic("arrow: nil DataType")
	}
	return &LargeListType{ListType{elem: Field{Name: "item", Type: t, Nullable: false}}}
}

// FixedSizeListType describes a nested type in which each array slot contains
// a fixed-size sequence of values, all having the same relative type.
type FixedSizeListType struct {
	n    int32 // number of elements in the list
	elem Field
}

func FixedSizeListOfField(n int32, f Field) *FixedSizeListType {
	if f.Type == nil {
		panic("arrow: nil DataType")
	}
	if n <= 0 {
		panic("arrow: invalid size")
	}
	return &FixedSizeListType{n: n, elem: f}
}

// FixedSizeListOf returns the list type with element type t.
// For example, if t represents int32, FixedSizeListOf(10, t) represents [10]int32.
//
// FixedSizeListOf panics if t is nil or invalid.
// FixedSizeListOf panics if n is <= 0.
// NullableElem defaults to true
func FixedSizeListOf(n int32, t DataType) *FixedSizeListType {
	if t == nil {
		panic("arrow: nil DataType")
	}
	if n <= 0 {
		panic("arrow: invalid size")
	}
	return &FixedSizeListType{n: n, elem: Field{Name: "item", Type: t, Nullable: true}}
}

// FixedSizeListOfNonNullable is like FixedSizeListOf but NullableElem defaults to false
// indicating that the child type should be marked as non-nullable.
func FixedSizeListOfNonNullable(n int32, t DataType) *FixedSizeListType {
	if t == nil {
		panic("arrow: nil DataType")
	}
	if n <= 0 {
		panic("arrow: invalid size")
	}
	return &FixedSizeListType{n: n, elem: Field{Name: "item", Type: t, Nullable: false}}
}

func (*FixedSizeListType) ID() Type     { return FIXED_SIZE_LIST }
func (*FixedSizeListType) Name() string { return "fixed_size_list" }
func (t *FixedSizeListType) String() string {
	if t.elem.Nullable {
		return fmt.Sprintf("fixed_size_list<%s: %s, nullable>[%d]", t.elem.Name, t.elem.Type, t.n)
	}
	return fmt.Sprintf("fixed_size_list<%s: %s>[%d]", t.elem.Name, t.elem.Type, t.n)
}

// Elem returns the FixedSizeListType's element type.
func (t *FixedSizeListType) Elem() DataType { return t.elem.Type }

// Len returns the FixedSizeListType's size.
func (t *FixedSizeListType) Len() int32 { return t.n }

func (t *FixedSizeListType) ElemField() Field {
	return t.elem
}

func (t *FixedSizeListType) Fingerprint() string {
	child := t.elem.Type.Fingerprint()
	if len(child) > 0 {
		return fmt.Sprintf("%s[%d]{%s}", typeFingerprint(t), t.n, child)
	}
	return ""
}

func (t *FixedSizeListType) Fields() []Field { return []Field{t.ElemField()} }

func (FixedSizeListType) Layout() DataTypeLayout {
	return DataTypeLayout{Buffers: []BufferSpec{SpecBitmap()}}
}

// StructType describes a nested type parameterized by an ordered sequence
// of relative types, called its fields.
type StructType struct {
	fields []Field
	index  map[string]int
	meta   Metadata
}

// StructOf returns the struct type with fields fs.
//
// StructOf panics if there are duplicated fields.
// StructOf panics if there is a field with an invalid DataType.
func StructOf(fs ...Field) *StructType {
	n := len(fs)
	if n == 0 {
		return &StructType{}
	}

	t := &StructType{
		fields: make([]Field, n),
		index:  make(map[string]int, n),
	}
	for i, f := range fs {
		if f.Type == nil {
			panic("arrow: field with nil DataType")
		}
		t.fields[i] = Field{
			Name:     f.Name,
			Type:     f.Type,
			Nullable: f.Nullable,
			Metadata: f.Metadata.clone(),
		}
		if _, dup := t.index[f.Name]; dup {
			panic(fmt.Errorf("arrow: duplicate field with name %q", f.Name))
		}
		t.index[f.Name] = i
	}

	return t
}

func (*StructType) ID() Type     { return STRUCT }
func (*StructType) Name() string { return "struct" }

func (t *StructType) String() string {
	o := new(strings.Builder)
	o.WriteString("struct<")
	for i, f := range t.fields {
		if i > 0 {
			o.WriteString(", ")
		}
		o.WriteString(fmt.Sprintf("%s: %v", f.Name, f.Type))
	}
	o.WriteString(">")
	return o.String()
}

func (t *StructType) Fields() []Field   { return t.fields }
func (t *StructType) Field(i int) Field { return t.fields[i] }

func (t *StructType) FieldByName(name string) (Field, bool) {
	i, ok := t.index[name]
	if !ok {
		return Field{}, false
	}
	return t.fields[i], true
}

func (t *StructType) FieldIdx(name string) (int, bool) {
	i, ok := t.index[name]
	return i, ok
}

func (t *StructType) Fingerprint() string {
	var b strings.Builder
	b.WriteString(typeFingerprint(t))
	b.WriteByte('{')
	for _, c := range t.fields {
		child := c.Fingerprint()
		if len(child) == 0 {
			return ""
		}
		b.WriteString(child)
		b.WriteByte(';')
	}
	b.WriteByte('}')
	return b.String()
}

func (StructType) Layout() DataTypeLayout {
	return DataTypeLayout{Buffers: []BufferSpec{SpecBitmap()}}
}

type MapType struct {
	value      *ListType
	KeysSorted bool
}

func MapOf(key, item DataType) *MapType {
	if key == nil || item == nil {
		panic("arrow: nil key or item type for MapType")
	}

	return &MapType{value: ListOf(StructOf(Field{Name: "key", Type: key}, Field{Name: "value", Type: item, Nullable: true}))}
}

func (*MapType) ID() Type     { return MAP }
func (*MapType) Name() string { return "map" }

func (t *MapType) String() string {
	var o strings.Builder
	o.WriteString(fmt.Sprintf("map<%s, %s",
		t.value.Elem().(*StructType).Field(0).Type,
		t.value.Elem().(*StructType).Field(1).Type))
	if t.KeysSorted {
		o.WriteString(", keys_sorted")
	}
	o.WriteString(">")
	return o.String()
}

func (t *MapType) KeyField() Field        { return t.value.Elem().(*StructType).Field(0) }
func (t *MapType) KeyType() DataType      { return t.KeyField().Type }
func (t *MapType) ItemField() Field       { return t.value.Elem().(*StructType).Field(1) }
func (t *MapType) ItemType() DataType     { return t.ItemField().Type }
func (t *MapType) ValueType() *StructType { return t.value.Elem().(*StructType) }
func (t *MapType) ValueField() Field {
	return Field{
		Name: "entries",
		Type: t.ValueType(),
	}
}

func (t *MapType) SetItemNullable(nullable bool) {
	t.value.Elem().(*StructType).fields[1].Nullable = nullable
}

func (t *MapType) Fingerprint() string {
	keyFingerprint := t.KeyType().Fingerprint()
	itemFingerprint := t.ItemType().Fingerprint()
	if keyFingerprint == "" || itemFingerprint == "" {
		return ""
	}

	fingerprint := typeFingerprint(t)
	if t.KeysSorted {
		fingerprint += "s"
	}
	return fingerprint + "{" + keyFingerprint + itemFingerprint + "}"
}

func (t *MapType) Fields() []Field { return []Field{t.ValueField()} }

func (t *MapType) Layout() DataTypeLayout {
	return t.value.Layout()
}

<<<<<<< HEAD
type (
	// UnionTypeCode is an alias to int8 which is the type of the ids
	// used for union arrays.
	UnionTypeCode = int8
	UnionMode     int8
)

const (
	MaxUnionTypeCode    UnionTypeCode = 127
	InvalidUnionChildID int           = -1

	SparseMode UnionMode = iota
	DenseMode
)

// UnionType is an interface to encompass both Dense and Sparse Union types.
//
// A UnionType is a nested type where each logical value is taken
// from a single child. A buffer of 8-bit type ids (typed as UnionTypeCode)
// indicates which child a given logical value is to be taken from. This is
// represented as the "child id" or "child index", which is the index into the
// list of child fields for a given child.
type UnionType interface {
	NestedType
	// Mode returns either SparseMode or DenseMode depending on the current
	// concrete data type.
	Mode() UnionMode
	// ChildIDs returns a slice of ints to map UnionTypeCode values to
	// the index in the Fields that represents the given Type. It is
	// initialized with all values being InvalidUnionChildID (-1)
	// before being populated based on the TypeCodes and fields of the type.
	// The field for a given type can be retrieved by Fields()[ChildIDs()[typeCode]]
	ChildIDs() []int
	// TypeCodes returns the list of available type codes for this union type
	// which will correspond to indexes into the ChildIDs slice to locate the
	// appropriate child. A union Array contains a buffer of these type codes
	// which indicate for a given index, which child has the value for that index.
	TypeCodes() []UnionTypeCode
	// MaxTypeCode returns the value of the largest TypeCode in the list of typecodes
	// that are defined by this Union type
	MaxTypeCode() UnionTypeCode
}

// UnionOf returns an appropriate union type for the given Mode (Sparse or Dense),
// child fields, and type codes. len(fields) == len(typeCodes) must be true, or else
// this will panic. len(fields) can be 0.
func UnionOf(mode UnionMode, fields []Field, typeCodes []UnionTypeCode) UnionType {
	switch mode {
	case SparseMode:
		return SparseUnionOf(fields, typeCodes)
	case DenseMode:
		return DenseUnionOf(fields, typeCodes)
	default:
		panic("arrow: invalid union mode")
	}
}

type unionType struct {
	children  []Field
	typeCodes []UnionTypeCode
	childIDs  [int(MaxUnionTypeCode) + 1]int
}

func (t *unionType) init(fields []Field, typeCodes []UnionTypeCode) {
	// initialize all child IDs to -1
	t.childIDs[0] = InvalidUnionChildID
	for i := 1; i < len(t.childIDs); i *= 2 {
		copy(t.childIDs[i:], t.childIDs[:i])
	}

	t.children = fields
	t.typeCodes = typeCodes

	for i, tc := range t.typeCodes {
		t.childIDs[tc] = i
	}
}

func (t unionType) Fields() []Field            { return t.children }
func (t unionType) TypeCodes() []UnionTypeCode { return t.typeCodes }
func (t unionType) ChildIDs() []int            { return t.childIDs[:] }

func (t *unionType) validate(fields []Field, typeCodes []UnionTypeCode, _ UnionMode) error {
	if len(fields) != len(typeCodes) {
		return errors.New("arrow: union types should have the same number of fields as type codes")
	}

	for _, c := range typeCodes {
		if c < 0 || c > MaxUnionTypeCode {
			return errors.New("arrow: union type code out of bounds")
		}
	}
	return nil
}

func (t *unionType) MaxTypeCode() (max UnionTypeCode) {
	if len(t.typeCodes) == 0 {
		return
	}

	max = t.typeCodes[0]
	for _, c := range t.typeCodes[1:] {
		if c > max {
			max = c
		}
	}
	return
}

func (t *unionType) String() string {
	var b strings.Builder
	b.WriteByte('<')
	for i := range t.typeCodes {
		if i != 0 {
			b.WriteString(", ")
		}
		fmt.Fprintf(&b, "%s=%d", t.children[i], t.typeCodes[i])
	}
	b.WriteByte('>')
	return b.String()
}

func (t *unionType) fingerprint() string {
	var b strings.Builder
	for _, c := range t.typeCodes {
		fmt.Fprintf(&b, ":%d", c)
	}
	b.WriteString("]{")
	for _, c := range t.children {
		fingerprint := c.Fingerprint()
		if len(fingerprint) == 0 {
			return ""
		}
		b.WriteString(fingerprint)
		b.WriteByte(';')
	}
	b.WriteByte('}')
	return b.String()
}

func fieldsFromArrays(arrays []Array, names ...string) (ret []Field) {
	ret = make([]Field, len(arrays))
	if len(names) == 0 {
		for i, c := range arrays {
			ret[i] = Field{Name: strconv.Itoa(i), Type: c.DataType(), Nullable: true}
		}
	} else {
		debug.Assert(len(names) == len(arrays), "mismatch of arrays and names")
		for i, c := range arrays {
			ret[i] = Field{Name: names[i], Type: c.DataType(), Nullable: true}
		}
	}
	return
}

// SparseUnionType is the concrete type for Sparse union data.
//
// A sparse union is a nested type where each logical value is taken
// from a single child. A buffer of 8-bit type ids indicates which child
// a given logical value is to be taken from.
//
// In a sparse union, each child array will have the same length as the
// union array itself, regardless of the actual number of union values which
// refer to it.
//
// Unlike most other types, unions do not have a top-level validity bitmap.
type SparseUnionType struct {
	unionType
}

// SparseUnionFromArrays enables creating a union type from a list of Arrays,
// field names, and type codes. len(fields) should be either 0 or equal to len(children).
// len(codes) should also be either 0, or equal to len(children).
//
// If len(fields) == 0, then the fields will be named numerically as "0", "1", "2"...
// and so on. If len(codes) == 0, then the type codes will be constructed as
// [0, 1, 2, ..., n].
func SparseUnionFromArrays(children []Array, fields []string, codes []UnionTypeCode) *SparseUnionType {
	if len(codes) == 0 {
		codes = make([]UnionTypeCode, len(children))
		for i := range children {
			codes[i] = UnionTypeCode(i)
		}
	}
	return SparseUnionOf(fieldsFromArrays(children, fields...), codes)
}

// SparseUnionOf is equivalent to UnionOf(arrow.SparseMode, fields, typeCodes),
// constructing a SparseUnionType from a list of fields and type codes.
//
// If len(fields) != len(typeCodes) this will panic. They are allowed to be
// of length 0.
func SparseUnionOf(fields []Field, typeCodes []UnionTypeCode) *SparseUnionType {
	ret := &SparseUnionType{}
	if err := ret.validate(fields, typeCodes, ret.Mode()); err != nil {
		panic(err)
	}
	ret.init(fields, typeCodes)
	return ret
}

func (SparseUnionType) ID() Type        { return SPARSE_UNION }
func (SparseUnionType) Name() string    { return "sparse_union" }
func (SparseUnionType) Mode() UnionMode { return SparseMode }
func (t *SparseUnionType) Fingerprint() string {
	return typeFingerprint(t) + "[s" + t.fingerprint()
}
func (SparseUnionType) Layout() DataTypeLayout {
	return DataTypeLayout{Buffers: []BufferSpec{SpecAlwaysNull(), SpecFixedWidth(Uint8SizeBytes)}}
}
func (t *SparseUnionType) String() string {
	return t.Name() + t.unionType.String()
}

// DenseUnionType is the concrete type for dense union data.
//
// A dense union is a nested type where each logical value is taken from a
// single child, at a specific offset. A buffer of 8-bit type ids (typed
// as UnionTypeCode) indicates which child a given logical value is to be
// taken from and a buffer of 32-bit offsets indicating which physical position
// in the given child array has the logical value for that index.
//
// Unlike a sparse union, a dense union allows encoding only the child values
// which are actually referred to by the union array. This is counterbalanced
// by the additional footprint of the offsets buffer, and the additional
// indirection cost when looking up values.
//
// Unlike most other types, unions don't have a top-level validity bitmap
type DenseUnionType struct {
	unionType
}

// DenseUnionFromArrays enables creating a union type from a list of Arrays,
// field names, and type codes. len(fields) should be either 0 or equal to len(children).
// len(codes) should also be either 0, or equal to len(children).
//
// If len(fields) == 0, then the fields will be named numerically as "0", "1", "2"...
// and so on. If len(codes) == 0, then the type codes will be constructed as
// [0, 1, 2, ..., n].
func DenseUnionFromArrays(children []Array, fields []string, codes []UnionTypeCode) *DenseUnionType {
	if len(codes) == 0 {
		codes = make([]UnionTypeCode, len(children))
		for i := range children {
			codes[i] = UnionTypeCode(i)
		}
	}
	return DenseUnionOf(fieldsFromArrays(children, fields...), codes)
}

// DenseUnionOf is equivalent to UnionOf(arrow.DenseMode, fields, typeCodes),
// constructing a SparseUnionType from a list of fields and type codes.
//
// If len(fields) != len(typeCodes) this will panic. They are allowed to be
// of length 0.
func DenseUnionOf(fields []Field, typeCodes []UnionTypeCode) *DenseUnionType {
	ret := &DenseUnionType{}
	if err := ret.validate(fields, typeCodes, ret.Mode()); err != nil {
		panic(err)
	}
	ret.init(fields, typeCodes)
	return ret
}

func (DenseUnionType) ID() Type        { return DENSE_UNION }
func (DenseUnionType) Name() string    { return "dense_union" }
func (DenseUnionType) Mode() UnionMode { return DenseMode }
func (t *DenseUnionType) Fingerprint() string {
	return typeFingerprint(t) + "[s" + t.fingerprint()
}
func (DenseUnionType) Layout() DataTypeLayout {
	return DataTypeLayout{Buffers: []BufferSpec{SpecAlwaysNull(), SpecFixedWidth(Uint8SizeBytes), SpecFixedWidth(Int32SizeBytes)}}
}
func (t *DenseUnionType) String() string {
	return t.Name() + t.unionType.String()
}
=======
func (MapType) OffsetTypeTraits() OffsetTraits { return Int32Traits }
>>>>>>> db6c099b

type Field struct {
	Name     string   // Field name
	Type     DataType // The field's data type
	Nullable bool     // Fields can be nullable
	Metadata Metadata // The field's metadata, if any
}

func (f Field) Fingerprint() string {
	typeFingerprint := f.Type.Fingerprint()
	if typeFingerprint == "" {
		return ""
	}

	var b strings.Builder
	b.WriteByte('F')
	if f.Nullable {
		b.WriteByte('n')
	} else {
		b.WriteByte('N')
	}
	b.WriteString(f.Name)
	b.WriteByte('{')
	b.WriteString(typeFingerprint)
	b.WriteByte('}')
	return b.String()
}

func (f Field) HasMetadata() bool { return f.Metadata.Len() != 0 }

func (f Field) Equal(o Field) bool {
	switch {
	case f.Name != o.Name:
		return false
	case f.Nullable != o.Nullable:
		return false
	case !TypeEqual(f.Type, o.Type, CheckMetadata()):
		return false
	case !f.Metadata.Equal(o.Metadata):
		return false
	}
	return true
}

func (f Field) String() string {
	o := new(strings.Builder)
	nullable := ""
	if f.Nullable {
		nullable = ", nullable"
	}
	fmt.Fprintf(o, "%s: type=%v%v", f.Name, f.Type, nullable)
	if f.HasMetadata() {
		fmt.Fprintf(o, "\n%*.smetadata: %v", len(f.Name)+2, "", f.Metadata)
	}
	return o.String()
}

var (
	_ DataType = (*ListType)(nil)
	_ DataType = (*FixedSizeListType)(nil)
	_ DataType = (*StructType)(nil)
	_ DataType = (*MapType)(nil)
)<|MERGE_RESOLUTION|>--- conflicted
+++ resolved
@@ -386,7 +386,8 @@
 	return t.value.Layout()
 }
 
-<<<<<<< HEAD
+func (MapType) OffsetTypeTraits() OffsetTraits { return Int32Traits }
+
 type (
 	// UnionTypeCode is an alias to int8 which is the type of the ids
 	// used for union arrays.
@@ -656,15 +657,16 @@
 func (t *DenseUnionType) Fingerprint() string {
 	return typeFingerprint(t) + "[s" + t.fingerprint()
 }
+
 func (DenseUnionType) Layout() DataTypeLayout {
 	return DataTypeLayout{Buffers: []BufferSpec{SpecAlwaysNull(), SpecFixedWidth(Uint8SizeBytes), SpecFixedWidth(Int32SizeBytes)}}
 }
+
+func (DenseUnionType) OffsetTypeTraits() OffsetTraits { return Int32Traits }
+
 func (t *DenseUnionType) String() string {
 	return t.Name() + t.unionType.String()
 }
-=======
-func (MapType) OffsetTypeTraits() OffsetTraits { return Int32Traits }
->>>>>>> db6c099b
 
 type Field struct {
 	Name     string   // Field name
