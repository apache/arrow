// Licensed to the Apache Software Foundation (ASF) under one
// or more contributor license agreements.  See the NOTICE file
// distributed with this work for additional information
// regarding copyright ownership.  The ASF licenses this file
// to you under the Apache License, Version 2.0 (the
// "License"); you may not use this file except in compliance
// with the License.  You may obtain a copy of the License at
//
// http://www.apache.org/licenses/LICENSE-2.0
//
// Unless required by applicable law or agreed to in writing, software
// distributed under the License is distributed on an "AS IS" BASIS,
// WITHOUT WARRANTIES OR CONDITIONS OF ANY KIND, either express or implied.
// See the License for the specific language governing permissions and
// limitations under the License.

package arrow

import (
	"encoding/json"
	"fmt"
	"strconv"
	"time"

	"golang.org/x/xerrors"
)

type BooleanType struct{}

func (t *BooleanType) ID() Type            { return BOOL }
func (t *BooleanType) Name() string        { return "bool" }
func (t *BooleanType) String() string      { return "bool" }
func (t *BooleanType) Fingerprint() string { return typeFingerprint(t) }

// BitWidth returns the number of bits required to store a single element of this data type in memory.
func (t *BooleanType) BitWidth() int { return 1 }

func (BooleanType) Layout() DataTypeLayout {
	return DataTypeLayout{Buffers: []BufferSpec{SpecBitmap(), SpecBitmap()}}
}

type FixedSizeBinaryType struct {
	ByteWidth int
}

func (*FixedSizeBinaryType) ID() Type              { return FIXED_SIZE_BINARY }
func (*FixedSizeBinaryType) Name() string          { return "fixed_size_binary" }
func (t *FixedSizeBinaryType) BitWidth() int       { return 8 * t.ByteWidth }
func (t *FixedSizeBinaryType) Fingerprint() string { return typeFingerprint(t) }
func (t *FixedSizeBinaryType) String() string {
	return "fixed_size_binary[" + strconv.Itoa(t.ByteWidth) + "]"
}
func (t *FixedSizeBinaryType) Layout() DataTypeLayout {
	return DataTypeLayout{Buffers: []BufferSpec{SpecBitmap(), SpecFixedWidth(t.ByteWidth)}}
}

type (
	Timestamp int64
	Time32    int32
	Time64    int64
	TimeUnit  int
	Date32    int32
	Date64    int64
	Duration  int64
)

// Date32FromTime returns a Date32 value from a time object
func Date32FromTime(t time.Time) Date32 {
	if _, offset := t.Zone(); offset != 0 {
		// properly account for timezone adjustments before we calculate
		// the number of days by adjusting the time and converting to UTC
		t = t.Add(time.Duration(offset) * time.Second).UTC()
	}
	return Date32(t.Truncate(24*time.Hour).Unix() / int64((time.Hour * 24).Seconds()))
}

func (d Date32) ToTime() time.Time {
	return time.Unix(0, 0).UTC().AddDate(0, 0, int(d))
}

func (d Date32) FormattedString() string {
	return d.ToTime().Format("2006-01-02")
}

// Date64FromTime returns a Date64 value from a time object
func Date64FromTime(t time.Time) Date64 {
	if _, offset := t.Zone(); offset != 0 {
		// properly account for timezone adjustments before we calculate
		// the actual value by adjusting the time and converting to UTC
		t = t.Add(time.Duration(offset) * time.Second).UTC()
	}
	// truncate to the start of the day to get the correct value
	t = t.Truncate(24 * time.Hour)
	return Date64(t.Unix()*1e3 + int64(t.Nanosecond())/1e6)
}

func (d Date64) ToTime() time.Time {
	days := int(int64(d) / (time.Hour * 24).Milliseconds())
	return time.Unix(0, 0).UTC().AddDate(0, 0, days)
}

func (d Date64) FormattedString() string {
	return d.ToTime().Format("2006-01-02")
}

// TimestampFromStringInLocation is like TimestampFromString, but treats the time instant
// as if it were in the passed timezone before converting to UTC for internal representation.
func TimestampFromStringInLocation(val string, unit TimeUnit, loc *time.Location) (Timestamp, error) {
	if len(val) < 10 {
		return 0, fmt.Errorf("invalid timestamp string")
	}

	var (
		format         = "2006-01-02"
		zoneFmt        string
		lenWithoutZone = len(val)
	)

	if lenWithoutZone > 10 {
		switch {
		case val[len(val)-1] == 'Z':
			zoneFmt = "Z"
			lenWithoutZone--
		case val[len(val)-3] == '+' || val[len(val)-3] == '-':
			zoneFmt = "-07"
			lenWithoutZone -= 3
		case val[len(val)-5] == '+' || val[len(val)-5] == '-':
			zoneFmt = "-0700"
			lenWithoutZone -= 5
		case val[len(val)-6] == '+' || val[len(val)-6] == '-':
			zoneFmt = "-07:00"
			lenWithoutZone -= 6
		}
	}

	switch {
	case lenWithoutZone == 13:
		format += string(val[10]) + "15"
	case lenWithoutZone == 16:
		format += string(val[10]) + "15:04"
	case lenWithoutZone >= 19:
		format += string(val[10]) + "15:04:05.999999999"
	}

	// error if we're truncating precision
	// don't need a case for nano as time.Parse will already error if
	// more than nanosecond precision is provided
	switch {
	case unit == Second && lenWithoutZone > 19:
		return 0, xerrors.New("provided more than second precision for timestamp[s]")
	case unit == Millisecond && lenWithoutZone > 23:
		return 0, xerrors.New("provided more than millisecond precision for timestamp[ms]")
	case unit == Microsecond && lenWithoutZone > 26:
		return 0, xerrors.New("provided more than microsecond precision for timestamp[us]")
	}

	format += zoneFmt
	out, err := time.Parse(format, val)
	if err != nil {
		return 0, err
	}
	if loc != time.UTC {
		// convert to UTC by putting the same time instant in the desired location
		// before converting to UTC
		out = out.In(loc).UTC()
	}

	switch unit {
	case Second:
		return Timestamp(out.Unix()), nil
	case Millisecond:
		return Timestamp(out.Unix()*1e3 + int64(out.Nanosecond())/1e6), nil
	case Microsecond:
		return Timestamp(out.Unix()*1e6 + int64(out.Nanosecond())/1e3), nil
	case Nanosecond:
		return Timestamp(out.UnixNano()), nil
	}
	return 0, fmt.Errorf("unexpected timestamp unit: %s", unit)
}

// TimestampFromString parses a string and returns a timestamp for the given unit
// level.
//
// The timestamp should be in one of the following forms, [T] can be either T
// or a space, and [.zzzzzzzzz] can be either left out or up to 9 digits of
// fractions of a second.
//
//	 YYYY-MM-DD
//	 YYYY-MM-DD[T]HH
//   YYYY-MM-DD[T]HH:MM
//   YYYY-MM-DD[T]HH:MM:SS[.zzzzzzzz]
//
// You can also optionally have an ending Z to indicate UTC or indicate a specific
// timezone using ±HH, ±HHMM or ±HH:MM at the end of the string.
func TimestampFromString(val string, unit TimeUnit) (Timestamp, error) {
	return TimestampFromStringInLocation(val, unit, time.UTC)
}

func (t Timestamp) ToTime(unit TimeUnit) time.Time {
	if unit == Second {
		return time.Unix(int64(t), 0).UTC()
	}
	return time.Unix(0, int64(t)*int64(unit.Multiplier())).UTC()
}

// Time32FromString parses a string to return a Time32 value in the given unit,
// unit needs to be only seconds or milliseconds and the string should be in the
// form of HH:MM or HH:MM:SS[.zzz] where the fractions of a second are optional.
func Time32FromString(val string, unit TimeUnit) (Time32, error) {
	switch unit {
	case Second:
		if len(val) > 8 {
			return 0, xerrors.New("cannot convert larger than second precision to time32s")
		}
	case Millisecond:
		if len(val) > 12 {
			return 0, xerrors.New("cannot convert larger than millisecond precision to time32ms")
		}
	case Microsecond, Nanosecond:
		return 0, xerrors.New("time32 can only be seconds or milliseconds")
	}

	var (
		out time.Time
		err error
	)
	switch {
	case len(val) == 5:
		out, err = time.Parse("15:04", val)
	default:
		out, err = time.Parse("15:04:05.999", val)
	}
	if err != nil {
		return 0, err
	}
	t := out.Sub(time.Date(0, 1, 1, 0, 0, 0, 0, time.UTC))
	if unit == Second {
		return Time32(t.Seconds()), nil
	}
	return Time32(t.Milliseconds()), nil
}

func (t Time32) ToTime(unit TimeUnit) time.Time {
	return time.Unix(0, int64(t)*int64(unit.Multiplier())).UTC()
}

func (t Time32) FormattedString(unit TimeUnit) string {
	const baseFmt = "15:04:05"
	tm := t.ToTime(unit)
	switch unit {
	case Second:
		return tm.Format(baseFmt)
	case Millisecond:
		return tm.Format(baseFmt + ".000")
	}
	return ""
}

// Time64FromString parses a string to return a Time64 value in the given unit,
// unit needs to be only microseconds or nanoseconds and the string should be in the
// form of HH:MM or HH:MM:SS[.zzzzzzzzz] where the fractions of a second are optional.
func Time64FromString(val string, unit TimeUnit) (Time64, error) {
	// don't need to check length for nanoseconds as Parse will already error
	// if more than 9 digits are provided for the fractional second
	switch unit {
	case Microsecond:
		if len(val) > 15 {
			return 0, xerrors.New("cannot convert larger than microsecond precision to time64us")
		}
	case Second, Millisecond:
		return 0, xerrors.New("time64 should only be microseconds or nanoseconds")
	}

	var (
		out time.Time
		err error
	)
	switch {
	case len(val) == 5:
		out, err = time.Parse("15:04", val)
	default:
		out, err = time.Parse("15:04:05.999999999", val)
	}
	if err != nil {
		return 0, err
	}
	t := out.Sub(time.Date(0, 1, 1, 0, 0, 0, 0, time.UTC))
	if unit == Microsecond {
		return Time64(t.Microseconds()), nil
	}
	return Time64(t.Nanoseconds()), nil
}

func (t Time64) ToTime(unit TimeUnit) time.Time {
	return time.Unix(0, int64(t)*int64(unit.Multiplier())).UTC()
}

func (t Time64) FormattedString(unit TimeUnit) string {
	const baseFmt = "15:04:05.000000"
	tm := t.ToTime(unit)
	switch unit {
	case Microsecond:
		return tm.Format(baseFmt)
	case Nanosecond:
		return tm.Format(baseFmt + "000")
	}
	return ""
}

const (
	Second TimeUnit = iota
	Millisecond
	Microsecond
	Nanosecond
)

func (u TimeUnit) Multiplier() time.Duration {
	return [...]time.Duration{time.Second, time.Millisecond, time.Microsecond, time.Nanosecond}[uint(u)&3]
}

func (u TimeUnit) String() string { return [...]string{"s", "ms", "us", "ns"}[uint(u)&3] }

type TemporalWithUnit interface {
	FixedWidthDataType
	TimeUnit() TimeUnit
}

// TimestampType is encoded as a 64-bit signed integer since the UNIX epoch (2017-01-01T00:00:00Z).
// The zero-value is a nanosecond and time zone neutral. Time zone neutral can be
// considered UTC without having "UTC" as a time zone.
type TimestampType struct {
	Unit     TimeUnit
	TimeZone string

	loc *time.Location
}

func (*TimestampType) ID() Type     { return TIMESTAMP }
func (*TimestampType) Name() string { return "timestamp" }
func (t *TimestampType) String() string {
	switch len(t.TimeZone) {
	case 0:
		return "timestamp[" + t.Unit.String() + "]"
	default:
		return "timestamp[" + t.Unit.String() + ", tz=" + t.TimeZone + "]"
	}
}

func (t *TimestampType) Fingerprint() string {
	return fmt.Sprintf("%s%d:%s", typeFingerprint(t)+string(timeUnitFingerprint(t.Unit)), len(t.TimeZone), t.TimeZone)
}

// BitWidth returns the number of bits required to store a single element of this data type in memory.
func (*TimestampType) BitWidth() int { return 64 }

<<<<<<< HEAD
func (TimestampType) Layout() DataTypeLayout {
	return DataTypeLayout{Buffers: []BufferSpec{SpecBitmap(), SpecFixedWidth(TimestampSizeBytes)}}
=======
func (t *TimestampType) TimeUnit() TimeUnit { return t.Unit }

// ClearCachedLocation clears the cached time.Location object in the type.
// This should be called if you change the value of the TimeZone after having
// potentially called GetZone.
func (t *TimestampType) ClearCachedLocation() {
	t.loc = nil
}

// GetZone returns a *time.Location that represents the current TimeZone member
// of the TimestampType. If it is "", "UTC", or "utc", you'll get time.UTC.
// Otherwise it must either be a valid tzdata string such as "America/New_York"
// or of the format +HH:MM or -HH:MM indicating an absolute offset.
//
// The location object will be cached in the TimestampType for subsequent calls
// so if you change the value of TimeZone after calling this, make sure to call
// ClearCachedLocation.
func (t *TimestampType) GetZone() (*time.Location, error) {
	if t.loc != nil {
		return t.loc, nil
	}

	// the TimeZone string is allowed to be either a valid tzdata string
	// such as "America/New_York" or an absolute offset of the form -XX:XX
	// or +XX:XX
	//
	// As such we have two methods we can try, first we'll try LoadLocation
	// and if that fails, we'll test for an absolute offset.
	if t.TimeZone == "" || t.TimeZone == "UTC" || t.TimeZone == "utc" {
		t.loc = time.UTC
		return time.UTC, nil
	}

	if loc, err := time.LoadLocation(t.TimeZone); err == nil {
		t.loc = loc
		return t.loc, err
	}

	// at this point we know that the timezone isn't empty, and didn't match
	// anything in the tzdata names. So either it's an absolute offset
	// or it's invalid.
	timetz, err := time.Parse("-07:00", t.TimeZone)
	if err != nil {
		return time.UTC, fmt.Errorf("could not find timezone location for '%s'", t.TimeZone)
	}

	_, offset := timetz.Zone()
	t.loc = time.FixedZone(t.TimeZone, offset)
	return t.loc, nil
}

// GetToTimeFunc returns a function for converting an arrow.Timestamp value into a
// time.Time object with proper TimeZone and precision. If the TimeZone is invalid
// this will return an error. It calls GetZone to get the timezone for consistency.
func (t *TimestampType) GetToTimeFunc() (func(Timestamp) time.Time, error) {
	tz, err := t.GetZone()
	if err != nil {
		return nil, err
	}

	switch t.Unit {
	case Second:
		return func(v Timestamp) time.Time { return time.Unix(int64(v), 0).In(tz) }, nil
	case Millisecond:
		factor := int64(time.Second / time.Millisecond)
		return func(v Timestamp) time.Time {
			return time.Unix(int64(v)/factor, (int64(v)%factor)*int64(time.Millisecond)).In(tz)
		}, nil
	case Microsecond:
		factor := int64(time.Second / time.Microsecond)
		return func(v Timestamp) time.Time {
			return time.Unix(int64(v)/factor, (int64(v)%factor)*int64(time.Microsecond)).In(tz)
		}, nil
	case Nanosecond:
		return func(v Timestamp) time.Time { return time.Unix(0, int64(v)).In(tz) }, nil
	}
	return nil, fmt.Errorf("invalid timestamp unit: %s", t.Unit)
>>>>>>> 7fee9db8
}

// Time32Type is encoded as a 32-bit signed integer, representing either seconds or milliseconds since midnight.
type Time32Type struct {
	Unit TimeUnit
}

func (*Time32Type) ID() Type         { return TIME32 }
func (*Time32Type) Name() string     { return "time32" }
func (*Time32Type) BitWidth() int    { return 32 }
func (t *Time32Type) String() string { return "time32[" + t.Unit.String() + "]" }
func (t *Time32Type) Fingerprint() string {
	return typeFingerprint(t) + string(timeUnitFingerprint(t.Unit))
}

<<<<<<< HEAD
func (Time32Type) Layout() DataTypeLayout {
	return DataTypeLayout{Buffers: []BufferSpec{SpecBitmap(), SpecFixedWidth(Time32SizeBytes)}}
}
=======
func (t *Time32Type) TimeUnit() TimeUnit { return t.Unit }
>>>>>>> 7fee9db8

// Time64Type is encoded as a 64-bit signed integer, representing either microseconds or nanoseconds since midnight.
type Time64Type struct {
	Unit TimeUnit
}

func (*Time64Type) ID() Type         { return TIME64 }
func (*Time64Type) Name() string     { return "time64" }
func (*Time64Type) BitWidth() int    { return 64 }
func (t *Time64Type) String() string { return "time64[" + t.Unit.String() + "]" }
func (t *Time64Type) Fingerprint() string {
	return typeFingerprint(t) + string(timeUnitFingerprint(t.Unit))
}

<<<<<<< HEAD
func (Time64Type) Layout() DataTypeLayout {
	return DataTypeLayout{Buffers: []BufferSpec{SpecBitmap(), SpecFixedWidth(Time64SizeBytes)}}
}
=======
func (t *Time64Type) TimeUnit() TimeUnit { return t.Unit }
>>>>>>> 7fee9db8

// DurationType is encoded as a 64-bit signed integer, representing an amount
// of elapsed time without any relation to a calendar artifact.
type DurationType struct {
	Unit TimeUnit
}

func (*DurationType) ID() Type         { return DURATION }
func (*DurationType) Name() string     { return "duration" }
func (*DurationType) BitWidth() int    { return 64 }
func (t *DurationType) String() string { return "duration[" + t.Unit.String() + "]" }
func (t *DurationType) Fingerprint() string {
	return typeFingerprint(t) + string(timeUnitFingerprint(t.Unit))
}

<<<<<<< HEAD
func (DurationType) Layout() DataTypeLayout {
	return DataTypeLayout{Buffers: []BufferSpec{SpecBitmap(), SpecFixedWidth(DurationSizeBytes)}}
}
=======
func (t *DurationType) TimeUnit() TimeUnit { return t.Unit }
>>>>>>> 7fee9db8

// Float16Type represents a floating point value encoded with a 16-bit precision.
type Float16Type struct{}

func (t *Float16Type) ID() Type            { return FLOAT16 }
func (t *Float16Type) Name() string        { return "float16" }
func (t *Float16Type) String() string      { return "float16" }
func (t *Float16Type) Fingerprint() string { return typeFingerprint(t) }

// BitWidth returns the number of bits required to store a single element of this data type in memory.
func (t *Float16Type) BitWidth() int { return 16 }

func (Float16Type) Layout() DataTypeLayout {
	return DataTypeLayout{Buffers: []BufferSpec{SpecBitmap(), SpecFixedWidth(Float16SizeBytes)}}
}

// Decimal128Type represents a fixed-size 128-bit decimal type.
type Decimal128Type struct {
	Precision int32
	Scale     int32
}

func (*Decimal128Type) ID() Type      { return DECIMAL128 }
func (*Decimal128Type) Name() string  { return "decimal" }
func (*Decimal128Type) BitWidth() int { return 128 }
func (t *Decimal128Type) String() string {
	return fmt.Sprintf("%s(%d, %d)", t.Name(), t.Precision, t.Scale)
}
func (t *Decimal128Type) Fingerprint() string {
	return fmt.Sprintf("%s[%d,%d,%d]", typeFingerprint(t), t.BitWidth(), t.Precision, t.Scale)
}

func (Decimal128Type) Layout() DataTypeLayout {
	return DataTypeLayout{Buffers: []BufferSpec{SpecBitmap(), SpecFixedWidth(Decimal128SizeBytes)}}
}

// MonthInterval represents a number of months.
type MonthInterval int32

func (m *MonthInterval) UnmarshalJSON(data []byte) error {
	var val struct {
		Months int32 `json:"months"`
	}
	if err := json.Unmarshal(data, &val); err != nil {
		return err
	}

	*m = MonthInterval(val.Months)
	return nil
}

func (m MonthInterval) MarshalJSON() ([]byte, error) {
	return json.Marshal(struct {
		Months int32 `json:"months"`
	}{int32(m)})
}

// MonthIntervalType is encoded as a 32-bit signed integer,
// representing a number of months.
type MonthIntervalType struct{}

func (*MonthIntervalType) ID() Type            { return INTERVAL_MONTHS }
func (*MonthIntervalType) Name() string        { return "month_interval" }
func (*MonthIntervalType) String() string      { return "month_interval" }
func (*MonthIntervalType) Fingerprint() string { return typeIDFingerprint(INTERVAL_MONTHS) + "M" }

// BitWidth returns the number of bits required to store a single element of this data type in memory.
func (t *MonthIntervalType) BitWidth() int { return 32 }

func (MonthIntervalType) Layout() DataTypeLayout {
	return DataTypeLayout{Buffers: []BufferSpec{SpecBitmap(), SpecFixedWidth(MonthIntervalSizeBytes)}}
}

// DayTimeInterval represents a number of days and milliseconds (fraction of day).
type DayTimeInterval struct {
	Days         int32 `json:"days"`
	Milliseconds int32 `json:"milliseconds"`
}

// DayTimeIntervalType is encoded as a pair of 32-bit signed integer,
// representing a number of days and milliseconds (fraction of day).
type DayTimeIntervalType struct{}

func (*DayTimeIntervalType) ID() Type            { return INTERVAL_DAY_TIME }
func (*DayTimeIntervalType) Name() string        { return "day_time_interval" }
func (*DayTimeIntervalType) String() string      { return "day_time_interval" }
func (*DayTimeIntervalType) Fingerprint() string { return typeIDFingerprint(INTERVAL_DAY_TIME) + "d" }

// BitWidth returns the number of bits required to store a single element of this data type in memory.
func (t *DayTimeIntervalType) BitWidth() int { return 64 }

func (DayTimeIntervalType) Layout() DataTypeLayout {
	return DataTypeLayout{Buffers: []BufferSpec{SpecBitmap(), SpecFixedWidth(DayTimeIntervalSizeBytes)}}
}

// MonthDayNanoInterval represents a number of months, days and nanoseconds (fraction of day).
type MonthDayNanoInterval struct {
	Months      int32 `json:"months"`
	Days        int32 `json:"days"`
	Nanoseconds int64 `json:"nanoseconds"`
}

// MonthDayNanoIntervalType is encoded as two signed 32-bit integers representing
// a number of months and a number of days, followed by a 64-bit integer representing
// the number of nanoseconds since midnight for fractions of a day.
type MonthDayNanoIntervalType struct{}

func (*MonthDayNanoIntervalType) ID() Type       { return INTERVAL_MONTH_DAY_NANO }
func (*MonthDayNanoIntervalType) Name() string   { return "month_day_nano_interval" }
func (*MonthDayNanoIntervalType) String() string { return "month_day_nano_interval" }
func (*MonthDayNanoIntervalType) Fingerprint() string {
	return typeIDFingerprint(INTERVAL_MONTH_DAY_NANO) + "N"
}

// BitWidth returns the number of bits required to store a single element of this data type in memory.
func (*MonthDayNanoIntervalType) BitWidth() int { return 128 }

func (MonthDayNanoIntervalType) Layout() DataTypeLayout {
	return DataTypeLayout{Buffers: []BufferSpec{SpecBitmap(), SpecFixedWidth(MonthDayNanoIntervalSizeBytes)}}
}

type op int8

const (
	convDIVIDE = iota
	convMULTIPLY
)

var timestampConversion = [...][4]struct {
	op     op
	factor int64
}{
	Nanosecond: {
		Nanosecond:  {convMULTIPLY, int64(time.Nanosecond)},
		Microsecond: {convDIVIDE, int64(time.Microsecond)},
		Millisecond: {convDIVIDE, int64(time.Millisecond)},
		Second:      {convDIVIDE, int64(time.Second)},
	},
	Microsecond: {
		Nanosecond:  {convMULTIPLY, int64(time.Microsecond)},
		Microsecond: {convMULTIPLY, 1},
		Millisecond: {convDIVIDE, int64(time.Millisecond / time.Microsecond)},
		Second:      {convDIVIDE, int64(time.Second / time.Microsecond)},
	},
	Millisecond: {
		Nanosecond:  {convMULTIPLY, int64(time.Millisecond)},
		Microsecond: {convMULTIPLY, int64(time.Millisecond / time.Microsecond)},
		Millisecond: {convMULTIPLY, 1},
		Second:      {convDIVIDE, int64(time.Second / time.Millisecond)},
	},
	Second: {
		Nanosecond:  {convMULTIPLY, int64(time.Second)},
		Microsecond: {convMULTIPLY, int64(time.Second / time.Microsecond)},
		Millisecond: {convMULTIPLY, int64(time.Second / time.Millisecond)},
		Second:      {convMULTIPLY, 1},
	},
}

func ConvertTimestampValue(in, out TimeUnit, value int64) int64 {
	conv := timestampConversion[int(in)][int(out)]
	switch conv.op {
	case convMULTIPLY:
		return value * conv.factor
	case convDIVIDE:
		return value / conv.factor
	}

	return 0
}

// DictionaryType represents categorical or dictionary-encoded in-memory data
// It contains a dictionary-encoded value type (any type) and an index type
// (any integer type).
type DictionaryType struct {
	IndexType DataType
	ValueType DataType
	Ordered   bool
}

func (*DictionaryType) ID() Type        { return DICTIONARY }
func (*DictionaryType) Name() string    { return "dictionary" }
func (d *DictionaryType) BitWidth() int { return d.IndexType.(FixedWidthDataType).BitWidth() }
func (d *DictionaryType) String() string {
	return fmt.Sprintf("%s<values=%s, indices=%s, ordered=%t>",
		d.Name(), d.ValueType, d.IndexType, d.Ordered)
}
func (d *DictionaryType) Fingerprint() string {
	indexFingerprint := d.IndexType.Fingerprint()
	valueFingerprint := d.ValueType.Fingerprint()
	ordered := "1"
	if !d.Ordered {
		ordered = "0"
	}

	if len(valueFingerprint) > 0 {
		return typeFingerprint(d) + indexFingerprint + valueFingerprint + ordered
	}
	return ordered
}

func (d *DictionaryType) Layout() DataTypeLayout {
	layout := d.IndexType.Layout()
	layout.HasDict = true
	return layout
}

var (
	FixedWidthTypes = struct {
		Boolean              FixedWidthDataType
		Date32               FixedWidthDataType
		Date64               FixedWidthDataType
		DayTimeInterval      FixedWidthDataType
		Duration_s           FixedWidthDataType
		Duration_ms          FixedWidthDataType
		Duration_us          FixedWidthDataType
		Duration_ns          FixedWidthDataType
		Float16              FixedWidthDataType
		MonthInterval        FixedWidthDataType
		Time32s              FixedWidthDataType
		Time32ms             FixedWidthDataType
		Time64us             FixedWidthDataType
		Time64ns             FixedWidthDataType
		Timestamp_s          FixedWidthDataType
		Timestamp_ms         FixedWidthDataType
		Timestamp_us         FixedWidthDataType
		Timestamp_ns         FixedWidthDataType
		MonthDayNanoInterval FixedWidthDataType
	}{
		Boolean:              &BooleanType{},
		Date32:               &Date32Type{},
		Date64:               &Date64Type{},
		DayTimeInterval:      &DayTimeIntervalType{},
		Duration_s:           &DurationType{Unit: Second},
		Duration_ms:          &DurationType{Unit: Millisecond},
		Duration_us:          &DurationType{Unit: Microsecond},
		Duration_ns:          &DurationType{Unit: Nanosecond},
		Float16:              &Float16Type{},
		MonthInterval:        &MonthIntervalType{},
		Time32s:              &Time32Type{Unit: Second},
		Time32ms:             &Time32Type{Unit: Millisecond},
		Time64us:             &Time64Type{Unit: Microsecond},
		Time64ns:             &Time64Type{Unit: Nanosecond},
		Timestamp_s:          &TimestampType{Unit: Second, TimeZone: "UTC"},
		Timestamp_ms:         &TimestampType{Unit: Millisecond, TimeZone: "UTC"},
		Timestamp_us:         &TimestampType{Unit: Microsecond, TimeZone: "UTC"},
		Timestamp_ns:         &TimestampType{Unit: Nanosecond, TimeZone: "UTC"},
		MonthDayNanoInterval: &MonthDayNanoIntervalType{},
	}

	_ FixedWidthDataType = (*FixedSizeBinaryType)(nil)
)<|MERGE_RESOLUTION|>--- conflicted
+++ resolved
@@ -353,10 +353,10 @@
 // BitWidth returns the number of bits required to store a single element of this data type in memory.
 func (*TimestampType) BitWidth() int { return 64 }
 
-<<<<<<< HEAD
 func (TimestampType) Layout() DataTypeLayout {
 	return DataTypeLayout{Buffers: []BufferSpec{SpecBitmap(), SpecFixedWidth(TimestampSizeBytes)}}
-=======
+}
+
 func (t *TimestampType) TimeUnit() TimeUnit { return t.Unit }
 
 // ClearCachedLocation clears the cached time.Location object in the type.
@@ -434,7 +434,6 @@
 		return func(v Timestamp) time.Time { return time.Unix(0, int64(v)).In(tz) }, nil
 	}
 	return nil, fmt.Errorf("invalid timestamp unit: %s", t.Unit)
->>>>>>> 7fee9db8
 }
 
 // Time32Type is encoded as a 32-bit signed integer, representing either seconds or milliseconds since midnight.
@@ -450,13 +449,11 @@
 	return typeFingerprint(t) + string(timeUnitFingerprint(t.Unit))
 }
 
-<<<<<<< HEAD
 func (Time32Type) Layout() DataTypeLayout {
 	return DataTypeLayout{Buffers: []BufferSpec{SpecBitmap(), SpecFixedWidth(Time32SizeBytes)}}
 }
-=======
+
 func (t *Time32Type) TimeUnit() TimeUnit { return t.Unit }
->>>>>>> 7fee9db8
 
 // Time64Type is encoded as a 64-bit signed integer, representing either microseconds or nanoseconds since midnight.
 type Time64Type struct {
@@ -471,13 +468,11 @@
 	return typeFingerprint(t) + string(timeUnitFingerprint(t.Unit))
 }
 
-<<<<<<< HEAD
 func (Time64Type) Layout() DataTypeLayout {
 	return DataTypeLayout{Buffers: []BufferSpec{SpecBitmap(), SpecFixedWidth(Time64SizeBytes)}}
 }
-=======
+
 func (t *Time64Type) TimeUnit() TimeUnit { return t.Unit }
->>>>>>> 7fee9db8
 
 // DurationType is encoded as a 64-bit signed integer, representing an amount
 // of elapsed time without any relation to a calendar artifact.
@@ -493,13 +488,11 @@
 	return typeFingerprint(t) + string(timeUnitFingerprint(t.Unit))
 }
 
-<<<<<<< HEAD
 func (DurationType) Layout() DataTypeLayout {
 	return DataTypeLayout{Buffers: []BufferSpec{SpecBitmap(), SpecFixedWidth(DurationSizeBytes)}}
 }
-=======
+
 func (t *DurationType) TimeUnit() TimeUnit { return t.Unit }
->>>>>>> 7fee9db8
 
 // Float16Type represents a floating point value encoded with a 16-bit precision.
 type Float16Type struct{}
