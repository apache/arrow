// Licensed to the Apache Software Foundation (ASF) under one
// or more contributor license agreements.  See the NOTICE file
// distributed with this work for additional information
// regarding copyright ownership.  The ASF licenses this file
// to you under the Apache License, Version 2.0 (the
// "License"); you may not use this file except in compliance
// with the License.  You may obtain a copy of the License at
//
// http://www.apache.org/licenses/LICENSE-2.0
//
// Unless required by applicable law or agreed to in writing, software
// distributed under the License is distributed on an "AS IS" BASIS,
// WITHOUT WARRANTIES OR CONDITIONS OF ANY KIND, either express or implied.
// See the License for the specific language governing permissions and
// limitations under the License.

package array_test

import (
	"testing"

	"github.com/apache/arrow/go/v10/arrow"
	"github.com/apache/arrow/go/v10/arrow/array"
	"github.com/apache/arrow/go/v10/arrow/internal/testing/tools"
	"github.com/apache/arrow/go/v10/arrow/internal/testing/types"
	"github.com/apache/arrow/go/v10/arrow/memory"
	"github.com/stretchr/testify/assert"
)

type testDataType struct {
	id arrow.Type
}

func (d *testDataType) ID() arrow.Type            { return d.id }
func (d *testDataType) Name() string              { panic("implement me") }
func (d *testDataType) BitWidth() int             { return 8 }
func (d *testDataType) Fingerprint() string       { return "" }
func (testDataType) Layout() arrow.DataTypeLayout { return arrow.DataTypeLayout{} }
func (testDataType) String() string               { return "" }

func TestMakeFromData(t *testing.T) {
	tests := []struct {
		name     string
		d        arrow.DataType
		size     int
		child    []arrow.ArrayData
		dict     *array.Data
		expPanic bool
		expError string
	}{
		// supported types
		{name: "null", d: &testDataType{arrow.NULL}},
		{name: "bool", d: &testDataType{arrow.BOOL}},
		{name: "uint8", d: &testDataType{arrow.UINT8}},
		{name: "uint16", d: &testDataType{arrow.UINT16}},
		{name: "uint32", d: &testDataType{arrow.UINT32}},
		{name: "uint64", d: &testDataType{arrow.UINT64}},
		{name: "int8", d: &testDataType{arrow.INT8}},
		{name: "int16", d: &testDataType{arrow.INT16}},
		{name: "int32", d: &testDataType{arrow.INT32}},
		{name: "int64", d: &testDataType{arrow.INT64}},
		{name: "float32", d: &testDataType{arrow.FLOAT32}},
		{name: "float64", d: &testDataType{arrow.FLOAT64}},
		{name: "string", d: &testDataType{arrow.STRING}, size: 3},
		{name: "binary", d: &testDataType{arrow.BINARY}, size: 3},
		{name: "large_string", d: &testDataType{arrow.LARGE_STRING}, size: 3},
		{name: "large_binary", d: &testDataType{arrow.LARGE_BINARY}, size: 3},
		{name: "fixed_size_binary", d: &testDataType{arrow.FIXED_SIZE_BINARY}},
		{name: "date32", d: &testDataType{arrow.DATE32}},
		{name: "date64", d: &testDataType{arrow.DATE64}},
		{name: "timestamp", d: &testDataType{arrow.TIMESTAMP}},
		{name: "time32", d: &testDataType{arrow.TIME32}},
		{name: "time64", d: &testDataType{arrow.TIME64}},
		{name: "month_interval", d: arrow.FixedWidthTypes.MonthInterval},
		{name: "day_time_interval", d: arrow.FixedWidthTypes.DayTimeInterval},
		{name: "decimal128", d: &testDataType{arrow.DECIMAL128}},
		{name: "decimal256", d: &testDataType{arrow.DECIMAL256}},
		{name: "month_day_nano_interval", d: arrow.FixedWidthTypes.MonthDayNanoInterval},

		{name: "list", d: &testDataType{arrow.LIST}, child: []arrow.ArrayData{
			array.NewData(&testDataType{arrow.INT64}, 0 /* length */, make([]*memory.Buffer, 2 /*null bitmap, values*/), nil /* childData */, 0 /* nulls */, 0 /* offset */),
			array.NewData(&testDataType{arrow.INT64}, 0 /* length */, make([]*memory.Buffer, 2 /*null bitmap, values*/), nil /* childData */, 0 /* nulls */, 0 /* offset */),
		}},

		{name: "large list", d: &testDataType{arrow.LARGE_LIST}, child: []arrow.ArrayData{
			array.NewData(&testDataType{arrow.INT64}, 0 /* length */, make([]*memory.Buffer, 2 /*null bitmap, values*/), nil /* childData */, 0 /* nulls */, 0 /* offset */),
			array.NewData(&testDataType{arrow.INT64}, 0 /* length */, make([]*memory.Buffer, 2 /*null bitmap, values*/), nil /* childData */, 0 /* nulls */, 0 /* offset */),
		}},

		{name: "struct", d: &testDataType{arrow.STRUCT}},
		{name: "struct", d: &testDataType{arrow.STRUCT}, child: []arrow.ArrayData{
			array.NewData(&testDataType{arrow.INT64}, 0 /* length */, make([]*memory.Buffer, 2 /*null bitmap, values*/), nil /* childData */, 0 /* nulls */, 0 /* offset */),
			array.NewData(&testDataType{arrow.INT64}, 0 /* length */, make([]*memory.Buffer, 2 /*null bitmap, values*/), nil /* childData */, 0 /* nulls */, 0 /* offset */),
		}},

		{name: "fixed_size_list", d: arrow.FixedSizeListOf(4, arrow.PrimitiveTypes.Int64), child: []arrow.ArrayData{
			array.NewData(&testDataType{arrow.INT64}, 0 /* length */, make([]*memory.Buffer, 2 /*null bitmap, values*/), nil /* childData */, 0 /* nulls */, 0 /* offset */),
			array.NewData(&testDataType{arrow.INT64}, 0 /* length */, make([]*memory.Buffer, 2 /*null bitmap, values*/), nil /* childData */, 0 /* nulls */, 0 /* offset */),
		}},
		{name: "duration", d: &testDataType{arrow.DURATION}},

		{name: "map", d: &testDataType{arrow.MAP}, child: []arrow.ArrayData{
			array.NewData(&testDataType{arrow.STRUCT}, 0 /* length */, make([]*memory.Buffer, 3 /*null bitmap, values, offsets*/), []arrow.ArrayData{
				array.NewData(&testDataType{arrow.INT64}, 0 /* length */, make([]*memory.Buffer, 2 /*null bitmap, values*/), nil /* childData */, 0 /* nulls */, 0 /* offset */),
				array.NewData(&testDataType{arrow.INT64}, 0 /* length */, make([]*memory.Buffer, 2 /*null bitmap, values*/), nil /* childData */, 0 /* nulls */, 0 /* offset */),
			}, 0 /* nulls */, 0 /* offset */)},
		},

		{name: "sparse union", d: arrow.SparseUnionOf(nil, nil), child: []arrow.ArrayData{}, size: 2},
		{name: "dense union", d: arrow.DenseUnionOf(nil, nil), child: []arrow.ArrayData{}, size: 3},

		// various dictionary index types and value types
		{name: "dictionary", d: &testDataType{arrow.DICTIONARY}, expPanic: true, expError: "arrow/array: no dictionary set in Data for Dictionary array"},
		{name: "dictionary", d: &arrow.DictionaryType{IndexType: arrow.PrimitiveTypes.Int8, ValueType: &testDataType{arrow.INT64}}, dict: array.NewData(&testDataType{arrow.INT64}, 0 /* length */, make([]*memory.Buffer, 2 /*null bitmap, values*/), nil /* childData */, 0 /* nulls */, 0 /* offset */)},
		{name: "dictionary", d: &arrow.DictionaryType{IndexType: arrow.PrimitiveTypes.Uint8, ValueType: &testDataType{arrow.INT32}}, dict: array.NewData(&testDataType{arrow.INT32}, 0 /* length */, make([]*memory.Buffer, 2 /*null bitmap, values*/), nil /* childData */, 0 /* nulls */, 0 /* offset */)},
		{name: "dictionary", d: &arrow.DictionaryType{IndexType: arrow.PrimitiveTypes.Int16, ValueType: &testDataType{arrow.UINT16}}, dict: array.NewData(&testDataType{arrow.UINT16}, 0 /* length */, make([]*memory.Buffer, 2 /*null bitmap, values*/), nil /* childData */, 0 /* nulls */, 0 /* offset */)},
		{name: "dictionary", d: &arrow.DictionaryType{IndexType: arrow.PrimitiveTypes.Uint16, ValueType: &testDataType{arrow.INT64}}, dict: array.NewData(&testDataType{arrow.INT64}, 0 /* length */, make([]*memory.Buffer, 2 /*null bitmap, values*/), nil /* childData */, 0 /* nulls */, 0 /* offset */)},
		{name: "dictionary", d: &arrow.DictionaryType{IndexType: arrow.PrimitiveTypes.Int32, ValueType: &testDataType{arrow.UINT32}}, dict: array.NewData(&testDataType{arrow.UINT32}, 0 /* length */, make([]*memory.Buffer, 2 /*null bitmap, values*/), nil /* childData */, 0 /* nulls */, 0 /* offset */)},
		{name: "dictionary", d: &arrow.DictionaryType{IndexType: arrow.PrimitiveTypes.Uint32, ValueType: &testDataType{arrow.TIMESTAMP}}, dict: array.NewData(&testDataType{arrow.TIMESTAMP}, 0 /* length */, make([]*memory.Buffer, 2 /*null bitmap, values*/), nil /* childData */, 0 /* nulls */, 0 /* offset */)},
		{name: "dictionary", d: &arrow.DictionaryType{IndexType: arrow.PrimitiveTypes.Int64, ValueType: &testDataType{arrow.UINT32}}, dict: array.NewData(&testDataType{arrow.UINT32}, 0 /* length */, make([]*memory.Buffer, 2 /*null bitmap, values*/), nil /* childData */, 0 /* nulls */, 0 /* offset */)},
		{name: "dictionary", d: &arrow.DictionaryType{IndexType: arrow.PrimitiveTypes.Uint64, ValueType: &testDataType{arrow.TIMESTAMP}}, dict: array.NewData(&testDataType{arrow.TIMESTAMP}, 0 /* length */, make([]*memory.Buffer, 2 /*null bitmap, values*/), nil /* childData */, 0 /* nulls */, 0 /* offset */)},

		{name: "extension", d: &testDataType{arrow.EXTENSION}, expPanic: true, expError: "arrow/array: DataType for ExtensionArray must implement arrow.ExtensionType"},
		{name: "extension", d: types.NewUUIDType()},

		// unsupported types
<<<<<<< HEAD
		{name: "sparse union", d: &testDataType{arrow.SPARSE_UNION}, expPanic: true, expError: "unsupported data type: SPARSE_UNION"},
		{name: "dense union", d: &testDataType{arrow.DENSE_UNION}, expPanic: true, expError: "unsupported data type: DENSE_UNION"},
=======
		{name: "decimal256", d: &testDataType{arrow.DECIMAL256}, expPanic: true, expError: "unsupported data type: DECIMAL256"},
>>>>>>> 81ded071

		// invalid types
		{name: "invalid(-1)", d: &testDataType{arrow.Type(-1)}, expPanic: true, expError: "invalid data type: Type(-1)"},
		{name: "invalid(63)", d: &testDataType{arrow.Type(63)}, expPanic: true, expError: "invalid data type: Type(63)"},
	}
	for _, test := range tests {
		t.Run(test.name, func(t *testing.T) {
			var (
				b    [4]*memory.Buffer
				n    = 4
				data arrow.ArrayData
			)
			if test.size != 0 {
				n = test.size
			}
			if test.dict != nil {
				data = array.NewDataWithDictionary(test.d, 0, b[:n], 0, 0, test.dict)
			} else {
				data = array.NewData(test.d, 0, b[:n], test.child, 0, 0)
			}

			if test.expPanic {
				assert.PanicsWithValue(t, test.expError, func() {
					array.MakeFromData(data)
				})
			} else {
				assert.NotNil(t, array.MakeFromData(data))
			}
		})
	}
}

func bbits(v ...int32) []byte {
	return tools.IntsToBitsLSB(v...)
}

func TestArray_NullN(t *testing.T) {
	tests := []struct {
		name string
		l    int
		bm   []byte
		n    int
		exp  int
	}{
		{name: "unknown,l16", l: 16, bm: bbits(0x11001010, 0x00110011), n: array.UnknownNullCount, exp: 8},
		{name: "unknown,l12,ignores last nibble", l: 12, bm: bbits(0x11001010, 0x00111111), n: array.UnknownNullCount, exp: 6},
		{name: "unknown,l12,12 nulls", l: 12, bm: bbits(0x00000000, 0x00000000), n: array.UnknownNullCount, exp: 12},
		{name: "unknown,l12,00 nulls", l: 12, bm: bbits(0x11111111, 0x11111111), n: array.UnknownNullCount, exp: 0},
	}
	for _, test := range tests {
		t.Run(test.name, func(t *testing.T) {
			buf := memory.NewBufferBytes(test.bm)
			data := array.NewData(arrow.FixedWidthTypes.Boolean, test.l, []*memory.Buffer{buf, nil}, nil, test.n, 0)
			buf.Release()
			ar := array.MakeFromData(data)
			data.Release()
			got := ar.NullN()
			ar.Release()
			assert.Equal(t, test.exp, got)
		})
	}
}

func TestArraySlice(t *testing.T) {
	pool := memory.NewCheckedAllocator(memory.NewGoAllocator())
	defer pool.AssertSize(t, 0)

	var (
		valids = []bool{true, true, true, false, true, true}
		vs     = []float64{1, 2, 3, 0, 4, 5}
	)

	b := array.NewFloat64Builder(pool)
	defer b.Release()

	for _, tc := range []struct {
		i, j   int
		panics bool
		len    int
	}{
		{i: 0, j: len(valids), panics: false, len: len(valids)},
		{i: len(valids), j: len(valids), panics: false, len: 0},
		{i: 0, j: 1, panics: false, len: 1},
		{i: 1, j: 1, panics: false, len: 0},
		{i: 0, j: len(valids) + 1, panics: true},
		{i: 2, j: 1, panics: true},
		{i: len(valids) + 1, j: len(valids) + 1, panics: true},
	} {
		t.Run("", func(t *testing.T) {
			b.AppendValues(vs, valids)

			arr := b.NewFloat64Array()
			defer arr.Release()

			if got, want := arr.Len(), len(valids); got != want {
				t.Fatalf("got=%d, want=%d", got, want)
			}

			if tc.panics {
				defer func() {
					e := recover()
					if e == nil {
						t.Fatalf("this should have panicked, but did not")
					}
				}()
			}

			slice := array.NewSlice(arr, int64(tc.i), int64(tc.j)).(*array.Float64)
			defer slice.Release()

			if got, want := slice.Len(), tc.len; got != want {
				t.Fatalf("invalid slice length: got=%d, want=%d", got, want)
			}
		})
	}
}

func TestArraySliceTypes(t *testing.T) {
	pool := memory.NewCheckedAllocator(memory.NewGoAllocator())
	defer pool.AssertSize(t, 0)

	valids := []bool{true, true, true, false, true, true}

	for _, tc := range []struct {
		values  interface{}
		builder array.Builder
		append  func(b array.Builder, vs interface{})
	}{
		{
			values:  []bool{true, false, true, false, true, false},
			builder: array.NewBooleanBuilder(pool),
			append:  func(b array.Builder, vs interface{}) { b.(*array.BooleanBuilder).AppendValues(vs.([]bool), valids) },
		},
		{
			values:  []uint8{1, 2, 3, 0, 4, 5},
			builder: array.NewUint8Builder(pool),
			append:  func(b array.Builder, vs interface{}) { b.(*array.Uint8Builder).AppendValues(vs.([]uint8), valids) },
		},
		{
			values:  []uint16{1, 2, 3, 0, 4, 5},
			builder: array.NewUint16Builder(pool),
			append:  func(b array.Builder, vs interface{}) { b.(*array.Uint16Builder).AppendValues(vs.([]uint16), valids) },
		},
		{
			values:  []uint32{1, 2, 3, 0, 4, 5},
			builder: array.NewUint32Builder(pool),
			append:  func(b array.Builder, vs interface{}) { b.(*array.Uint32Builder).AppendValues(vs.([]uint32), valids) },
		},
		{
			values:  []uint64{1, 2, 3, 0, 4, 5},
			builder: array.NewUint64Builder(pool),
			append:  func(b array.Builder, vs interface{}) { b.(*array.Uint64Builder).AppendValues(vs.([]uint64), valids) },
		},
		{
			values:  []int8{1, 2, 3, 0, 4, 5},
			builder: array.NewInt8Builder(pool),
			append:  func(b array.Builder, vs interface{}) { b.(*array.Int8Builder).AppendValues(vs.([]int8), valids) },
		},
		{
			values:  []int16{1, 2, 3, 0, 4, 5},
			builder: array.NewInt16Builder(pool),
			append:  func(b array.Builder, vs interface{}) { b.(*array.Int16Builder).AppendValues(vs.([]int16), valids) },
		},
		{
			values:  []int32{1, 2, 3, 0, 4, 5},
			builder: array.NewInt32Builder(pool),
			append:  func(b array.Builder, vs interface{}) { b.(*array.Int32Builder).AppendValues(vs.([]int32), valids) },
		},
		{
			values:  []int64{1, 2, 3, 0, 4, 5},
			builder: array.NewInt64Builder(pool),
			append:  func(b array.Builder, vs interface{}) { b.(*array.Int64Builder).AppendValues(vs.([]int64), valids) },
		},
		{
			values:  []float32{1, 2, 3, 0, 4, 5},
			builder: array.NewFloat32Builder(pool),
			append:  func(b array.Builder, vs interface{}) { b.(*array.Float32Builder).AppendValues(vs.([]float32), valids) },
		},
		{
			values:  []float64{1, 2, 3, 0, 4, 5},
			builder: array.NewFloat64Builder(pool),
			append:  func(b array.Builder, vs interface{}) { b.(*array.Float64Builder).AppendValues(vs.([]float64), valids) },
		},
	} {
		t.Run("", func(t *testing.T) {
			defer tc.builder.Release()

			b := tc.builder
			tc.append(b, tc.values)

			arr := b.NewArray()
			defer arr.Release()

			if got, want := arr.Len(), len(valids); got != want {
				t.Fatalf("invalid length: got=%d, want=%d", got, want)
			}

			slice := array.NewSlice(arr, 2, 5)
			defer slice.Release()

			if got, want := slice.Len(), 3; got != want {
				t.Fatalf("invalid slice length: got=%d, want=%d", got, want)
			}

			shortSlice := array.NewSlice(arr, 2, 3)
			defer shortSlice.Release()

			sliceOfShortSlice := array.NewSlice(shortSlice, 0, 1)
			defer sliceOfShortSlice.Release()

			if got, want := sliceOfShortSlice.Len(), 1; got != want {
				t.Fatalf("invalid short slice length: got=%d, want=%d", got, want)
			}
		})
	}
}<|MERGE_RESOLUTION|>--- conflicted
+++ resolved
@@ -123,14 +123,6 @@
 		{name: "extension", d: &testDataType{arrow.EXTENSION}, expPanic: true, expError: "arrow/array: DataType for ExtensionArray must implement arrow.ExtensionType"},
 		{name: "extension", d: types.NewUUIDType()},
 
-		// unsupported types
-<<<<<<< HEAD
-		{name: "sparse union", d: &testDataType{arrow.SPARSE_UNION}, expPanic: true, expError: "unsupported data type: SPARSE_UNION"},
-		{name: "dense union", d: &testDataType{arrow.DENSE_UNION}, expPanic: true, expError: "unsupported data type: DENSE_UNION"},
-=======
-		{name: "decimal256", d: &testDataType{arrow.DECIMAL256}, expPanic: true, expError: "unsupported data type: DECIMAL256"},
->>>>>>> 81ded071
-
 		// invalid types
 		{name: "invalid(-1)", d: &testDataType{arrow.Type(-1)}, expPanic: true, expError: "invalid data type: Type(-1)"},
 		{name: "invalid(63)", d: &testDataType{arrow.Type(63)}, expPanic: true, expError: "invalid data type: Type(63)"},
