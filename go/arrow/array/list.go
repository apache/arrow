// Licensed to the Apache Software Foundation (ASF) under one
// or more contributor license agreements.  See the NOTICE file
// distributed with this work for additional information
// regarding copyright ownership.  The ASF licenses this file
// to you under the Apache License, Version 2.0 (the
// "License"); you may not use this file except in compliance
// with the License.  You may obtain a copy of the License at
//
// http://www.apache.org/licenses/LICENSE-2.0
//
// Unless required by applicable law or agreed to in writing, software
// distributed under the License is distributed on an "AS IS" BASIS,
// WITHOUT WARRANTIES OR CONDITIONS OF ANY KIND, either express or implied.
// See the License for the specific language governing permissions and
// limitations under the License.

package array

import (
	"bytes"
	"fmt"
	"strings"
	"sync/atomic"

	"github.com/apache/arrow/go/v10/arrow"
	"github.com/apache/arrow/go/v10/arrow/bitutil"
	"github.com/apache/arrow/go/v10/arrow/internal/debug"
	"github.com/apache/arrow/go/v10/arrow/memory"
	"github.com/goccy/go-json"
)

type ListLike interface {
	arrow.Array
	ListValues() arrow.Array
	ValueOffsets(i int) (start, end int64)
}

// List represents an immutable sequence of array values.
type List struct {
	array
	values  arrow.Array
	offsets []int32
}

// NewListData returns a new List array value, from data.
func NewListData(data arrow.ArrayData) *List {
	a := &List{}
	a.refCount = 1
	a.setData(data.(*Data))
	return a
}

func (a *List) ListValues() arrow.Array { return a.values }

func (a *List) String() string {
	o := new(strings.Builder)
	o.WriteString("[")
	for i := 0; i < a.Len(); i++ {
		if i > 0 {
			o.WriteString(" ")
		}
		if !a.IsValid(i) {
			o.WriteString("(null)")
			continue
		}
		sub := a.newListValue(i)
		fmt.Fprintf(o, "%v", sub)
		sub.Release()
	}
	o.WriteString("]")
	return o.String()
}

func (a *List) newListValue(i int) arrow.Array {
	j := i + a.array.data.offset
	beg := int64(a.offsets[j])
	end := int64(a.offsets[j+1])
	return NewSlice(a.values, beg, end)
}

func (a *List) setData(data *Data) {
	a.array.setData(data)
	vals := data.buffers[1]
	if vals != nil {
		a.offsets = arrow.Int32Traits.CastFromBytes(vals.Bytes())
	}
	a.values = MakeFromData(data.childData[0])
}

func (a *List) getOneForMarshal(i int) interface{} {
	if a.IsNull(i) {
		return nil
	}

	slice := a.newListValue(i)
	defer slice.Release()
	v, err := json.Marshal(slice)
	if err != nil {
		panic(err)
	}
	return json.RawMessage(v)
}

func (a *List) MarshalJSON() ([]byte, error) {
	var buf bytes.Buffer
	enc := json.NewEncoder(&buf)

	buf.WriteByte('[')
	for i := 0; i < a.Len(); i++ {
		if i != 0 {
			buf.WriteByte(',')
		}
		if err := enc.Encode(a.getOneForMarshal(i)); err != nil {
			return nil, err
		}
	}
	buf.WriteByte(']')
	return buf.Bytes(), nil
}

func arrayEqualList(left, right *List) bool {
	for i := 0; i < left.Len(); i++ {
		if left.IsNull(i) {
			continue
		}
		o := func() bool {
			l := left.newListValue(i)
			defer l.Release()
			r := right.newListValue(i)
			defer r.Release()
			return Equal(l, r)
		}()
		if !o {
			return false
		}
	}
	return true
}

// Len returns the number of elements in the array.
func (a *List) Len() int { return a.array.Len() }

func (a *List) Offsets() []int32 { return a.offsets }

func (a *List) Retain() {
	a.array.Retain()
	a.values.Retain()
}

func (a *List) Release() {
	a.array.Release()
	a.values.Release()
}

func (a *List) ValueOffsets(i int) (start, end int64) {
	debug.Assert(i >= 0 && i < a.array.data.length, "index out of range")
	start, end = int64(a.offsets[i]), int64(a.offsets[i+1])
	return
}

// LargeList represents an immutable sequence of array values.
type LargeList struct {
	array
	values  arrow.Array
	offsets []int64
}

// NewLargeListData returns a new LargeList array value, from data.
func NewLargeListData(data arrow.ArrayData) *LargeList {
	a := new(LargeList)
	a.refCount = 1
	a.setData(data.(*Data))
	return a
}

func (a *LargeList) ListValues() arrow.Array { return a.values }

func (a *LargeList) String() string {
	o := new(strings.Builder)
	o.WriteString("[")
	for i := 0; i < a.Len(); i++ {
		if i > 0 {
			o.WriteString(" ")
		}
		if !a.IsValid(i) {
			o.WriteString("(null)")
			continue
		}
		sub := a.newListValue(i)
		fmt.Fprintf(o, "%v", sub)
		sub.Release()
	}
	o.WriteString("]")
	return o.String()
}

func (a *LargeList) newListValue(i int) arrow.Array {
	j := i + a.array.data.offset
	beg := int64(a.offsets[j])
	end := int64(a.offsets[j+1])
	return NewSlice(a.values, beg, end)
}

func (a *LargeList) setData(data *Data) {
	a.array.setData(data)
	vals := data.buffers[1]
	if vals != nil {
		a.offsets = arrow.Int64Traits.CastFromBytes(vals.Bytes())
	}
	a.values = MakeFromData(data.childData[0])
}

func (a *LargeList) getOneForMarshal(i int) interface{} {
	if a.IsNull(i) {
		return nil
	}

	slice := a.newListValue(i)
	defer slice.Release()
	v, err := json.Marshal(slice)
	if err != nil {
		panic(err)
	}
	return json.RawMessage(v)
}

func (a *LargeList) MarshalJSON() ([]byte, error) {
	var buf bytes.Buffer
	enc := json.NewEncoder(&buf)

	buf.WriteByte('[')
	for i := 0; i < a.Len(); i++ {
		if i != 0 {
			buf.WriteByte(',')
		}
		if err := enc.Encode(a.getOneForMarshal(i)); err != nil {
			return nil, err
		}
	}
	buf.WriteByte(']')
	return buf.Bytes(), nil
}

func arrayEqualLargeList(left, right *LargeList) bool {
	for i := 0; i < left.Len(); i++ {
		if left.IsNull(i) {
			continue
		}
		o := func() bool {
			l := left.newListValue(i)
			defer l.Release()
			r := right.newListValue(i)
			defer r.Release()
			return Equal(l, r)
		}()
		if !o {
			return false
		}
	}
	return true
}

// Len returns the number of elements in the array.
func (a *LargeList) Len() int { return a.array.Len() }

func (a *LargeList) Offsets() []int64 { return a.offsets }

func (a *LargeList) ValueOffsets(i int) (start, end int64) {
	debug.Assert(i >= 0 && i < a.array.data.length, "index out of range")
	start, end = a.offsets[i], a.offsets[i+1]
	return
}

func (a *LargeList) Retain() {
	a.array.Retain()
	a.values.Retain()
}

func (a *LargeList) Release() {
	a.array.Release()
	a.values.Release()
}

type baseListBuilder struct {
	builder

<<<<<<< HEAD
	values  Builder // value builder for the list's elements.
	offsets *Int32Builder
=======
	etype   arrow.DataType // data type of the list's elements.
	values  Builder        // value builder for the list's elements.
	offsets Builder

	// actual list type
	dt              arrow.DataType
	appendOffsetVal func(int)
}

type ListLikeBuilder interface {
	Builder
	ValueBuilder() Builder
	Append(bool)
}

type ListBuilder struct {
	baseListBuilder
}

type LargeListBuilder struct {
	baseListBuilder
>>>>>>> db6c099b
}

// NewListBuilder returns a builder, using the provided memory allocator.
// The created list builder will create a list whose elements will be of type etype.
func NewListBuilder(mem memory.Allocator, etype arrow.DataType) *ListBuilder {
	offsetBldr := NewInt32Builder(mem)
	return &ListBuilder{
<<<<<<< HEAD
		builder: builder{refCount: 1, mem: mem},
		values:  NewBuilder(mem, etype),
		offsets: NewInt32Builder(mem),
=======
		baseListBuilder{
			builder:         builder{refCount: 1, mem: mem},
			etype:           etype,
			values:          NewBuilder(mem, etype),
			offsets:         offsetBldr,
			dt:              arrow.ListOf(etype),
			appendOffsetVal: func(o int) { offsetBldr.Append(int32(o)) },
		},
	}
}

// NewLargeListBuilder returns a builder, using the provided memory allocator.
// The created list builder will create a list whose elements will be of type etype.
func NewLargeListBuilder(mem memory.Allocator, etype arrow.DataType) *LargeListBuilder {
	offsetBldr := NewInt64Builder(mem)
	return &LargeListBuilder{
		baseListBuilder{
			builder:         builder{refCount: 1, mem: mem},
			etype:           etype,
			values:          NewBuilder(mem, etype),
			offsets:         offsetBldr,
			dt:              arrow.LargeListOf(etype),
			appendOffsetVal: func(o int) { offsetBldr.Append(int64(o)) },
		},
>>>>>>> db6c099b
	}
}

func (b *ListBuilder) Type() arrow.DataType { return arrow.ListOf(b.values.Type()) }

// Release decreases the reference count by 1.
// When the reference count goes to zero, the memory is freed.
func (b *baseListBuilder) Release() {
	debug.Assert(atomic.LoadInt64(&b.refCount) > 0, "too many releases")

	if atomic.AddInt64(&b.refCount, -1) == 0 {
		if b.nullBitmap != nil {
			b.nullBitmap.Release()
			b.nullBitmap = nil
		}
	}

	b.values.Release()
	b.offsets.Release()
}

func (b *baseListBuilder) appendNextOffset() {
	b.appendOffsetVal(b.values.Len())
	// b.offsets.Append(int32(b.values.Len()))
}

func (b *baseListBuilder) Append(v bool) {
	b.Reserve(1)
	b.unsafeAppendBoolToBitmap(v)
	b.appendNextOffset()
}

func (b *baseListBuilder) AppendNull() {
	b.Reserve(1)
	b.unsafeAppendBoolToBitmap(false)
	b.appendNextOffset()
}

func (b *ListBuilder) AppendEmptyValue() {
	b.Append(true)
}

func (b *ListBuilder) AppendValues(offsets []int32, valid []bool) {
	b.Reserve(len(valid))
	b.offsets.(*Int32Builder).AppendValues(offsets, nil)
	b.builder.unsafeAppendBoolsToBitmap(valid, len(valid))
}

func (b *LargeListBuilder) AppendValues(offsets []int64, valid []bool) {
	b.Reserve(len(valid))
	b.offsets.(*Int64Builder).AppendValues(offsets, nil)
	b.builder.unsafeAppendBoolsToBitmap(valid, len(valid))
}

func (b *baseListBuilder) unsafeAppendBoolToBitmap(isValid bool) {
	if isValid {
		bitutil.SetBit(b.nullBitmap.Bytes(), b.length)
	} else {
		b.nulls++
	}
	b.length++
}

func (b *baseListBuilder) init(capacity int) {
	b.builder.init(capacity)
	b.offsets.init(capacity + 1)
}

// Reserve ensures there is enough space for appending n elements
// by checking the capacity and calling Resize if necessary.
func (b *baseListBuilder) Reserve(n int) {
	b.builder.reserve(n, b.resizeHelper)
	b.offsets.Reserve(n)
}

// Resize adjusts the space allocated by b to n elements. If n is greater than b.Cap(),
// additional memory will be allocated. If n is smaller, the allocated memory may reduced.
func (b *baseListBuilder) Resize(n int) {
	b.resizeHelper(n)
	b.offsets.Resize(n)
}

func (b *baseListBuilder) resizeHelper(n int) {
	if n < minBuilderCapacity {
		n = minBuilderCapacity
	}

	if b.capacity == 0 {
		b.init(n)
	} else {
		b.builder.resize(n, b.builder.init)
	}
}

func (b *baseListBuilder) ValueBuilder() Builder {
	return b.values
}

// NewArray creates a List array from the memory buffers used by the builder and resets the ListBuilder
// so it can be used to build a new array.
func (b *ListBuilder) NewArray() arrow.Array {
	return b.NewListArray()
}

// NewArray creates a LargeList array from the memory buffers used by the builder and resets the LargeListBuilder
// so it can be used to build a new array.
func (b *LargeListBuilder) NewArray() arrow.Array {
	return b.NewLargeListArray()
}

// NewListArray creates a List array from the memory buffers used by the builder and resets the ListBuilder
// so it can be used to build a new array.
func (b *ListBuilder) NewListArray() (a *List) {
	if b.offsets.Len() != b.length+1 {
		b.appendNextOffset()
	}
	data := b.newData()
	a = NewListData(data)
	data.Release()
	return
}

// NewLargeListArray creates a List array from the memory buffers used by the builder and resets the LargeListBuilder
// so it can be used to build a new array.
func (b *LargeListBuilder) NewLargeListArray() (a *LargeList) {
	if b.offsets.Len() != b.length+1 {
		b.appendNextOffset()
	}
	data := b.newData()
	a = NewLargeListData(data)
	data.Release()
	return
}

func (b *baseListBuilder) newData() (data *Data) {
	values := b.values.NewArray()
	defer values.Release()

	var offsets *memory.Buffer
	if b.offsets != nil {
		arr := b.offsets.NewArray()
		defer arr.Release()
		offsets = arr.Data().Buffers()[1]
	}

	data = NewData(
<<<<<<< HEAD
		arrow.ListOf(values.DataType()), b.length,
=======
		b.dt, b.length,
>>>>>>> db6c099b
		[]*memory.Buffer{
			b.nullBitmap,
			offsets,
		},
		[]arrow.ArrayData{values.Data()},
		b.nulls,
		0,
	)
	b.reset()

	return
}

func (b *baseListBuilder) unmarshalOne(dec *json.Decoder) error {
	t, err := dec.Token()
	if err != nil {
		return err
	}

	switch t {
	case json.Delim('['):
		b.Append(true)
		if err := b.values.unmarshal(dec); err != nil {
			return err
		}
		// consume ']'
		_, err := dec.Token()
		return err
	case nil:
		b.AppendNull()
	default:
		return &json.UnmarshalTypeError{
			Value:  fmt.Sprint(t),
			Struct: arrow.ListOf(b.Type()).String(),
		}
	}

	return nil
}

func (b *baseListBuilder) unmarshal(dec *json.Decoder) error {
	for dec.More() {
		if err := b.unmarshalOne(dec); err != nil {
			return err
		}
	}
	return nil
}

func (b *baseListBuilder) UnmarshalJSON(data []byte) error {
	dec := json.NewDecoder(bytes.NewReader(data))
	t, err := dec.Token()
	if err != nil {
		return err
	}

	if delim, ok := t.(json.Delim); !ok || delim != '[' {
		return fmt.Errorf("list builder must unpack from json array, found %s", delim)
	}

	return b.unmarshal(dec)
}

var (
	_ arrow.Array = (*List)(nil)
	_ arrow.Array = (*LargeList)(nil)
	_ Builder     = (*ListBuilder)(nil)
	_ Builder     = (*LargeListBuilder)(nil)
)<|MERGE_RESOLUTION|>--- conflicted
+++ resolved
@@ -284,11 +284,6 @@
 type baseListBuilder struct {
 	builder
 
-<<<<<<< HEAD
-	values  Builder // value builder for the list's elements.
-	offsets *Int32Builder
-=======
-	etype   arrow.DataType // data type of the list's elements.
 	values  Builder        // value builder for the list's elements.
 	offsets Builder
 
@@ -309,7 +304,6 @@
 
 type LargeListBuilder struct {
 	baseListBuilder
->>>>>>> db6c099b
 }
 
 // NewListBuilder returns a builder, using the provided memory allocator.
@@ -317,14 +311,8 @@
 func NewListBuilder(mem memory.Allocator, etype arrow.DataType) *ListBuilder {
 	offsetBldr := NewInt32Builder(mem)
 	return &ListBuilder{
-<<<<<<< HEAD
-		builder: builder{refCount: 1, mem: mem},
-		values:  NewBuilder(mem, etype),
-		offsets: NewInt32Builder(mem),
-=======
 		baseListBuilder{
-			builder:         builder{refCount: 1, mem: mem},
-			etype:           etype,
+			builder:         builder{refCount: 1, mem: mem},			
 			values:          NewBuilder(mem, etype),
 			offsets:         offsetBldr,
 			dt:              arrow.ListOf(etype),
@@ -340,13 +328,11 @@
 	return &LargeListBuilder{
 		baseListBuilder{
 			builder:         builder{refCount: 1, mem: mem},
-			etype:           etype,
 			values:          NewBuilder(mem, etype),
 			offsets:         offsetBldr,
 			dt:              arrow.LargeListOf(etype),
 			appendOffsetVal: func(o int) { offsetBldr.Append(int64(o)) },
 		},
->>>>>>> db6c099b
 	}
 }
 
@@ -493,11 +479,7 @@
 	}
 
 	data = NewData(
-<<<<<<< HEAD
-		arrow.ListOf(values.DataType()), b.length,
-=======
 		b.dt, b.length,
->>>>>>> db6c099b
 		[]*memory.Buffer{
 			b.nullBitmap,
 			offsets,
