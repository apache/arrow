--- conflicted
+++ resolved
@@ -27,11 +27,8 @@
 type CheckedAllocator struct {
 	mem Allocator
 	sz  int
-<<<<<<< HEAD
-=======
 
 	allocs sync.Map
->>>>>>> ad7fe052
 }
 
 func NewCheckedAllocator(mem Allocator) *CheckedAllocator {
