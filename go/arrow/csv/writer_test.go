--- conflicted
+++ resolved
@@ -33,7 +33,7 @@
 
 const (
 	separator = ';'
-	nullValue = "null"
+	nullVal   = "null"
 )
 
 func Example_writer() {
@@ -129,18 +129,18 @@
 
 var (
 	fullData = [][]string{
-		{"bool", "i8", "i16", "i32", "i64", "u8", "u16", "u32", "u64", "f32", "f64", "str"},
-		{"true", "-1", "-1", "-1", "-1", "0", "0", "0", "0", "0", "0", "str-0"},
-		{"false", "0", "0", "0", "0", "1", "1", "1", "1", "0.1", "0.1", "str-1"},
-		{"true", "1", "1", "1", "1", "2", "2", "2", "2", "0.2", "0.2", "str-2"},
-		{nullValue, nullValue, nullValue, nullValue, nullValue, nullValue, nullValue, nullValue, nullValue, nullValue, nullValue, nullValue},
+		{"bool", "i8", "i16", "i32", "i64", "u8", "u16", "u32", "u64", "f32", "f64", "str", "ts_s", "d32", "d64"},
+		{"true", "-1", "-1", "-1", "-1", "0", "0", "0", "0", "0", "0", "str-0", "2014-07-28 15:04:05", "2017-05-18", "2028-04-26"},
+		{"false", "0", "0", "0", "0", "1", "1", "1", "1", "0.1", "0.1", "str-1", "2016-09-08 15:04:05", "2022-11-08", "2031-06-28"},
+		{"true", "1", "1", "1", "1", "2", "2", "2", "2", "0.2", "0.2", "str-2", "2021-09-18 15:04:05", "2025-08-04", "2034-08-28"},
+		{nullVal, nullVal, nullVal, nullVal, nullVal, nullVal, nullVal, nullVal, nullVal, nullVal, nullVal, nullVal, nullVal, nullVal, nullVal},
 	}
 	bananaData = [][]string{
-		{"bool", "i8", "i16", "i32", "i64", "u8", "u16", "u32", "u64", "f32", "f64", "str"},
-		{"BANANA", "-1", "-1", "-1", "-1", "0", "0", "0", "0", "0", "0", "str-0"},
-		{"MANGO", "0", "0", "0", "0", "1", "1", "1", "1", "0.1", "0.1", "str-1"},
-		{"BANANA", "1", "1", "1", "1", "2", "2", "2", "2", "0.2", "0.2", "str-2"},
-		{nullValue, nullValue, nullValue, nullValue, nullValue, nullValue, nullValue, nullValue, nullValue, nullValue, nullValue, nullValue},
+		{"bool", "i8", "i16", "i32", "i64", "u8", "u16", "u32", "u64", "f32", "f64", "str", "ts_s", "d32", "d64"},
+		{"BANANA", "-1", "-1", "-1", "-1", "0", "0", "0", "0", "0", "0", "str-0", "2014-07-28 15:04:05", "2017-05-18", "2028-04-26"},
+		{"MANGO", "0", "0", "0", "0", "1", "1", "1", "1", "0.1", "0.1", "str-1", "2016-09-08 15:04:05", "2022-11-08", "2031-06-28"},
+		{"BANANA", "1", "1", "1", "1", "2", "2", "2", "2", "0.2", "0.2", "str-2", "2021-09-18 15:04:05", "2025-08-04", "2034-08-28"},
+		{nullVal, nullVal, nullVal, nullVal, nullVal, nullVal, nullVal, nullVal, nullVal, nullVal, nullVal, nullVal, nullVal, nullVal, nullVal},
 	}
 )
 
@@ -179,9 +179,6 @@
 	}
 }
 
-<<<<<<< HEAD
-func testCSVWriter(t *testing.T, data [][]string, writeHeader bool, fmtr func(bool) string) {
-=======
 func genTimestamps(unit arrow.TimeUnit) []arrow.Timestamp {
 	out := []arrow.Timestamp{}
 	for _, input := range []string{"2014-07-28 15:04:05", "2016-09-08 15:04:05", "2021-09-18 15:04:05"} {
@@ -194,8 +191,7 @@
 	return out
 }
 
-func testCSVWriter(t *testing.T, writeHeader bool) {
->>>>>>> 901e132b
+func testCSVWriter(t *testing.T, data [][]string, writeHeader bool, fmtr func(bool) string) {
 	f := new(bytes.Buffer)
 
 	pool := memory.NewCheckedAllocator(memory.NewGoAllocator())
@@ -251,7 +247,7 @@
 		csv.WithComma(separator),
 		csv.WithCRLF(false),
 		csv.WithHeader(writeHeader),
-		csv.WithNullWriter(nullValue),
+		csv.WithNullWriter(nullVal),
 		csv.WithBoolWriter(fmtr),
 	)
 	err := w.Write(rec)
@@ -269,7 +265,6 @@
 		t.Fatal(err)
 	}
 
-<<<<<<< HEAD
 	bdata, err := expectedOutout(data)
 	if err != nil {
 		t.Fatal(err)
@@ -297,16 +292,6 @@
 			return fmt.Errorf("expected=%s != test=%s line=%d", expectedScanner.Text(), testScanner.Text(), line)
 		}
 		line++
-=======
-	want := `true;-1;-1;-1;-1;0;0;0;0;0;0;str-0;2014-07-28 15:04:05;2017-05-18;2028-04-26
-false;0;0;0;0;1;1;1;1;0.1;0.1;str-1;2016-09-08 15:04:05;2022-11-08;2031-06-28
-true;1;1;1;1;2;2;2;2;0.2;0.2;str-2;2021-09-18 15:04:05;2025-08-04;2034-08-28
-null;null;null;null;null;null;null;null;null;null;null;null;null;null;null
-`
-
-	if writeHeader {
-		want = "bool;i8;i16;i32;i64;u8;u16;u32;u64;f32;f64;str;ts_s;d32;d64\n" + want
->>>>>>> 901e132b
 	}
 
 	if expectedScanner.Scan() {
