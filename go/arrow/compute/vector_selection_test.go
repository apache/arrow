// Licensed to the Apache Software Foundation (ASF) under one
// or more contributor license agreements.  See the NOTICE file
// distributed with this work for additional information
// regarding copyright ownership.  The ASF licenses this file
// to you under the Apache License, Version 2.0 (the
// "License"); you may not use this file except in compliance
// with the License.  You may obtain a copy of the License at
//
// http://www.apache.org/licenses/LICENSE-2.0
//
// Unless required by applicable law or agreed to in writing, software
// distributed under the License is distributed on an "AS IS" BASIS,
// WITHOUT WARRANTIES OR CONDITIONS OF ANY KIND, either express or implied.
// See the License for the specific language governing permissions and
// limitations under the License.

package compute_test

import (
	"context"
	"fmt"
	"strings"
	"testing"

	"github.com/apache/arrow/go/v10/arrow"
	"github.com/apache/arrow/go/v10/arrow/array"
	"github.com/apache/arrow/go/v10/arrow/compute"
	"github.com/apache/arrow/go/v10/arrow/compute/internal/exec"
	"github.com/apache/arrow/go/v10/arrow/compute/internal/kernels"
	"github.com/apache/arrow/go/v10/arrow/internal/testing/gen"
	"github.com/apache/arrow/go/v10/arrow/memory"
	"github.com/apache/arrow/go/v10/arrow/scalar"
	"github.com/stretchr/testify/assert"
	"github.com/stretchr/testify/require"
	"github.com/stretchr/testify/suite"
)

const randomSeed = 0x0ff1ce

type FilterKernelTestSuite struct {
	suite.Suite

	mem                 *memory.CheckedAllocator
	dropOpts, emitNulls compute.FilterOptions
}

func (f *FilterKernelTestSuite) SetupSuite() {
	f.dropOpts.NullSelection = compute.SelectionDropNulls
	f.emitNulls.NullSelection = compute.SelectionEmitNulls
}

func (f *FilterKernelTestSuite) SetupTest() {
	f.mem = memory.NewCheckedAllocator(memory.DefaultAllocator)
}

func (f *FilterKernelTestSuite) TearDownTest() {
	f.mem.AssertSize(f.T(), 0)
}

func (f *FilterKernelTestSuite) getArr(dt arrow.DataType, str string) arrow.Array {
	arr, _, err := array.FromJSON(f.mem, dt, strings.NewReader(str), array.WithUseNumber())
	f.Require().NoError(err)
	return arr
}

func (f *FilterKernelTestSuite) doAssertFilter(values, filter, expected arrow.Array) {
	ctx := compute.WithAllocator(context.TODO(), f.mem)
	valDatum := compute.NewDatum(values)
	defer valDatum.Release()
	filterDatum := compute.NewDatum(filter)
	defer filterDatum.Release()

	f.Run("emit_null", func() {
		out, err := compute.Filter(ctx, valDatum, filterDatum, f.emitNulls)
		f.Require().NoError(err)
		defer out.Release()
		actual := out.(*compute.ArrayDatum).MakeArray()
		defer actual.Release()
		f.Truef(array.Equal(expected, actual), "expected: %s\ngot: %s", expected, actual)
	})

	// f.Run("drop", func() {
	// 	out, err := compute.Filter(ctx, valDatum, filterDatum, f.dropOpts)
	// 	f.NoError(err)
	// 	defer out.Release()
	// 	actual := out.(*compute.ArrayDatum).MakeArray()
	// 	defer actual.Release()
	// 	f.Truef(array.Equal(expected, actual), "expected: %s\ngot: %s", expected, actual)
	// })
}

func (f *FilterKernelTestSuite) assertFilter(values, filter, expected arrow.Array) {
	f.doAssertFilter(values, filter, expected)

	if values.DataType().ID() == arrow.DENSE_UNION {
		// concatenation of dense union not supported
		return
	}

	// check slicing: add(M=3) dummy values at the start and end of values
	// add N(=2) dummy values at the start and end of filter
	f.Run("sliced values and filter", func() {
		valuesFiller := array.MakeArrayOfNull(f.mem, values.DataType(), 3)
		defer valuesFiller.Release()
		filterFiller, _, _ := array.FromJSON(f.mem, arrow.FixedWidthTypes.Boolean, strings.NewReader(`[true, false]`))
		defer filterFiller.Release()

		valuesSliced, err := array.Concatenate([]arrow.Array{valuesFiller, values, valuesFiller}, f.mem)
		f.Require().NoError(err)
		defer valuesSliced.Release()

		filterSliced, err := array.Concatenate([]arrow.Array{filterFiller, filter, filterFiller}, f.mem)
		f.Require().NoError(err)
		defer filterSliced.Release()

		valuesSliced = array.NewSlice(valuesSliced, 3, int64(3+values.Len()))
		filterSliced = array.NewSlice(filterSliced, 2, int64(2+filter.Len()))
		defer valuesSliced.Release()
		defer filterSliced.Release()

		f.doAssertFilter(valuesSliced, filterSliced, expected)
	})
}

func (f *FilterKernelTestSuite) assertFilterJSON(dt arrow.DataType, values, filter, expected string) {
	valuesArr, _, _ := array.FromJSON(f.mem, dt, strings.NewReader(values), array.WithUseNumber())
	defer valuesArr.Release()
	filterArr, _, _ := array.FromJSON(f.mem, arrow.FixedWidthTypes.Boolean, strings.NewReader(filter))
	defer filterArr.Release()
	expectedArr, _, _ := array.FromJSON(f.mem, dt, strings.NewReader(expected), array.WithUseNumber())
	defer expectedArr.Release()

	f.assertFilter(valuesArr, filterArr, expectedArr)
}

func (f *FilterKernelTestSuite) TestNoValidityBitmapButUnknownNullCount() {
	values := f.getArr(arrow.PrimitiveTypes.Int32, `[1, 2, 3, 4]`)
	defer values.Release()
	filter := f.getArr(arrow.FixedWidthTypes.Boolean, `[true, true, false, true]`)
	defer filter.Release()

	expected, err := compute.FilterArray(context.TODO(), values, filter, *compute.DefaultFilterOptions())
	f.Require().NoError(err)
	defer expected.Release()

	filter.Data().(*array.Data).SetNullN(array.UnknownNullCount)
	result, err := compute.FilterArray(context.TODO(), values, filter, *compute.DefaultFilterOptions())
	f.Require().NoError(err)
	defer result.Release()

	assertArraysEqual(f.T(), expected, result)
}

type TakeKernelTestSuite struct {
	suite.Suite

	mem *memory.CheckedAllocator
	ctx context.Context
}

func (tk *TakeKernelTestSuite) SetupTest() {
	tk.mem = memory.NewCheckedAllocator(memory.DefaultAllocator)
	tk.ctx = compute.WithAllocator(context.TODO(), tk.mem)
}

func (tk *TakeKernelTestSuite) TearDownTest() {
	tk.mem.AssertSize(tk.T(), 0)
}

func (tk *TakeKernelTestSuite) assertTakeArrays(values, indices, expected arrow.Array) {
	actual, err := compute.TakeArray(tk.ctx, values, indices)
	tk.Require().NoError(err)
	defer actual.Release()
	assertArraysEqual(tk.T(), expected, actual)
}

func (tk *TakeKernelTestSuite) takeJSON(dt arrow.DataType, values string, idxType arrow.DataType, indices string) (arrow.Array, error) {
	valArr, _, _ := array.FromJSON(tk.mem, dt, strings.NewReader(values), array.WithUseNumber())
	defer valArr.Release()
	indArr, _, _ := array.FromJSON(tk.mem, idxType, strings.NewReader(indices))
	defer indArr.Release()

	return compute.TakeArray(tk.ctx, valArr, indArr)
}

func (tk *TakeKernelTestSuite) checkTake(dt arrow.DataType, valuesJSON, indicesJSON, expJSON string) {
	values, _, _ := array.FromJSON(tk.mem, dt, strings.NewReader(valuesJSON), array.WithUseNumber())
	defer values.Release()
	expected, _, _ := array.FromJSON(tk.mem, dt, strings.NewReader(expJSON), array.WithUseNumber())
	defer expected.Release()

	for _, idxType := range []arrow.DataType{arrow.PrimitiveTypes.Int8, arrow.PrimitiveTypes.Uint32} {
		tk.Run(fmt.Sprintf("idxtype %s", idxType), func() {
			indices, _, _ := array.FromJSON(tk.mem, idxType, strings.NewReader(indicesJSON))
			defer indices.Release()

			tk.assertTakeArrays(values, indices, expected)

			if dt.ID() != arrow.DENSE_UNION {
				tk.Run("sliced values", func() {
					valuesFiller := array.MakeArrayOfNull(tk.mem, dt, 2)
					defer valuesFiller.Release()

					valuesSliced, _ := array.Concatenate([]arrow.Array{valuesFiller, values, valuesFiller}, tk.mem)
					defer valuesSliced.Release()
					valuesSliced = array.NewSlice(valuesSliced, 2, 2+int64(values.Len()))
					defer valuesSliced.Release()

					tk.assertTakeArrays(valuesSliced, indices, expected)
				})
			}

			tk.Run("sliced indices", func() {
				zero, _ := scalar.MakeScalarParam(0, idxType)
				indicesFiller, _ := scalar.MakeArrayFromScalar(zero, 3, tk.mem)
				defer indicesFiller.Release()
				indicesSliced, _ := array.Concatenate([]arrow.Array{indicesFiller, indices, indicesFiller}, tk.mem)
				defer indicesSliced.Release()
				indicesSliced = array.NewSlice(indicesSliced, 3, int64(indices.Len()+3))
				defer indicesSliced.Release()

				tk.assertTakeArrays(values, indicesSliced, expected)
			})
		})
	}
}

func (tk *TakeKernelTestSuite) assertTakeNull(values, indices, expected string) {
	tk.checkTake(arrow.Null, values, indices, expected)
}

func (tk *TakeKernelTestSuite) assertTakeBool(values, indices, expected string) {
	tk.checkTake(arrow.FixedWidthTypes.Boolean, values, indices, expected)
}

func (tk *TakeKernelTestSuite) assertNoValidityBitmapButUnknownNullCount(values, indices arrow.Array) {
	tk.Zero(values.NullN())
	tk.Zero(indices.NullN())
	exp, err := compute.TakeArray(tk.ctx, values, indices)
	tk.Require().NoError(err)
	defer exp.Release()

	newValuesData := values.Data().(*array.Data).Copy()
	newValuesData.SetNullN(array.UnknownNullCount)
	newValuesData.Buffers()[0].Release()
	newValuesData.Buffers()[0] = nil
	defer newValuesData.Release()
	newValues := array.MakeFromData(newValuesData)

	newIndicesData := indices.Data().(*array.Data).Copy()
	newIndicesData.SetNullN(array.UnknownNullCount)
	newIndicesData.Buffers()[0].Release()
	newIndicesData.Buffers()[0] = nil
	defer newIndicesData.Release()
	newIndices := array.MakeFromData(newIndicesData)

	defer newValues.Release()
	defer newIndices.Release()

	result, err := compute.TakeArray(tk.ctx, newValues, newIndices)
	tk.Require().NoError(err)
	defer result.Release()

	assertArraysEqual(tk.T(), exp, result)
}

func (tk *TakeKernelTestSuite) assertNoValidityBitmapUnknownNullCountJSON(dt arrow.DataType, values, indices string) {
	vals, _, _ := array.FromJSON(tk.mem, dt, strings.NewReader(values), array.WithUseNumber())
	defer vals.Release()
	inds, _, _ := array.FromJSON(tk.mem, arrow.PrimitiveTypes.Int16, strings.NewReader(indices))
	defer inds.Release()
	tk.assertNoValidityBitmapButUnknownNullCount(vals, inds)
}

type TakeKernelTest struct {
	TakeKernelTestSuite
}

func (tk *TakeKernelTest) TestTakeNull() {
	tk.assertTakeNull(`[null, null, null]`, `[0, 1, 0]`, `[null, null, null]`)
	tk.assertTakeNull(`[null, null, null]`, `[0, 2]`, `[null, null]`)

	_, err := tk.takeJSON(arrow.Null, `[null, null, null]`, arrow.PrimitiveTypes.Int8, `[0, 9, 0]`)
	tk.ErrorIs(err, arrow.ErrIndex)
	_, err = tk.takeJSON(arrow.Null, `[null, null, null]`, arrow.PrimitiveTypes.Int8, `[0, -1, 0]`)
	tk.ErrorIs(err, arrow.ErrIndex)
}

func (tk *TakeKernelTest) TestInvalidIndexType() {
	_, err := tk.takeJSON(arrow.Null, `[null, null, null]`, arrow.PrimitiveTypes.Float32, `[0.0, 1.0, 0.1]`)
	tk.ErrorIs(err, arrow.ErrNotImplemented)
}

func (tk *TakeKernelTest) TestDefaultOptions() {
	indArr, _, _ := array.FromJSON(tk.mem, arrow.PrimitiveTypes.Int8, strings.NewReader(`[null, 2, 0, 3]`))
	defer indArr.Release()
	valArr, _, _ := array.FromJSON(tk.mem, arrow.PrimitiveTypes.Int8, strings.NewReader(`[7, 8, 9, null]`))
	defer valArr.Release()

	indices, values := compute.NewDatum(indArr), compute.NewDatum(valArr)
	defer indices.Release()
	defer values.Release()

	noOptions, err := compute.CallFunction(tk.ctx, "take", nil, values, indices)
	tk.Require().NoError(err)
	defer noOptions.Release()

	explicitDefaults, err := compute.CallFunction(tk.ctx, "take", compute.DefaultTakeOptions(), values, indices)
	tk.Require().NoError(err)
	defer explicitDefaults.Release()

	assertDatumsEqual(tk.T(), explicitDefaults, noOptions)
}

func (tk *TakeKernelTest) TestTakeBoolean() {
	tk.assertTakeBool(`[true, true, true]`, `[]`, `[]`)
	tk.assertTakeBool(`[true, false, true]`, `[0, 1, 0]`, `[true, false, true]`)
	tk.assertTakeBool(`[null, false, true]`, `[0, 1, 0]`, `[null, false, null]`)
	tk.assertTakeBool(`[true, false, true]`, `[null, 1, 0]`, `[null, false, true]`)

	tk.assertNoValidityBitmapUnknownNullCountJSON(arrow.FixedWidthTypes.Boolean, `[true, false, true]`, `[1, 0, 0]`)
	_, err := tk.takeJSON(arrow.FixedWidthTypes.Boolean, `[true, false, true]`, arrow.PrimitiveTypes.Int8, `[0, 9, 0]`)
	tk.ErrorIs(err, arrow.ErrIndex)
	_, err = tk.takeJSON(arrow.FixedWidthTypes.Boolean, `[true, false, true]`, arrow.PrimitiveTypes.Int8, `[0, -1, 0]`)
	tk.ErrorIs(err, arrow.ErrIndex)
}

type FilterKernelWithNull struct {
	FilterKernelTestSuite
}

func (f *FilterKernelWithNull) TestFilterNull() {
	f.assertFilterJSON(arrow.Null, `[]`, `[]`, `[]`)
	f.assertFilterJSON(arrow.Null, `[null, null, null]`, `[false, true, false]`, `[null]`)
	f.assertFilterJSON(arrow.Null, `[null, null, null]`, `[true, true, false]`, `[null, null]`)
}

type FilterKernelWithBoolean struct {
	FilterKernelTestSuite
}

func (f *FilterKernelWithBoolean) TestFilterBoolean() {
	f.assertFilterJSON(arrow.FixedWidthTypes.Boolean, `[]`, `[]`, `[]`)
	f.assertFilterJSON(arrow.FixedWidthTypes.Boolean,
		`[true, false, true]`, `[false, true, false]`, `[false]`)
	f.assertFilterJSON(arrow.FixedWidthTypes.Boolean,
		`[null, false, true]`, `[false, true, false]`, `[false]`)
	f.assertFilterJSON(arrow.FixedWidthTypes.Boolean,
		`[true, false, true]`, `[null, true, false]`, `[null, false]`)
}

func (f *FilterKernelWithBoolean) TestDefaultOptions() {
	values := f.getArr(arrow.PrimitiveTypes.Int8, `[7, 8, null, 9]`)
	valDatum := compute.NewDatum(values)
	values.Release()
	defer valDatum.Release()
	filter := f.getArr(arrow.FixedWidthTypes.Boolean, `[true, true, false, null]`)
	filterDatum := compute.NewDatum(filter)
	filter.Release()
	defer filterDatum.Release()

	noOpts, err := compute.CallFunction(context.TODO(), "filter", nil, valDatum, filterDatum)
	f.Require().NoError(err)
	defer noOpts.Release()

	defOpts, err := compute.CallFunction(context.TODO(), "filter", compute.DefaultFilterOptions(), valDatum, filterDatum)
	f.Require().NoError(err)
	defer defOpts.Release()

	assertDatumsEqual(f.T(), defOpts, noOpts)
}

type FilterKernelNumeric struct {
	FilterKernelTestSuite

	dt arrow.DataType
}

func (f *FilterKernelNumeric) TestFilterNumeric() {
	f.Run(f.dt.String(), func() {
		f.assertFilterJSON(f.dt, `[]`, `[]`, `[]`)
		f.assertFilterJSON(f.dt, `[9]`, `[false]`, `[]`)
		f.assertFilterJSON(f.dt, `[9]`, `[true]`, `[9]`)
		f.assertFilterJSON(f.dt, `[9]`, `[null]`, `[null]`)
		f.assertFilterJSON(f.dt, `[null]`, `[false]`, `[]`)
		f.assertFilterJSON(f.dt, `[null]`, `[true]`, `[null]`)
		f.assertFilterJSON(f.dt, `[null]`, `[null]`, `[null]`)

		f.assertFilterJSON(f.dt, `[7, 8, 9]`, `[false, true, false]`, `[8]`)
		f.assertFilterJSON(f.dt, `[7, 8, 9]`, `[true, false, true]`, `[7, 9]`)
		f.assertFilterJSON(f.dt, `[null, 8, 9]`, `[false, true, false]`, `[8]`)
		f.assertFilterJSON(f.dt, `[7, 8, 9]`, `[null, true, false]`, `[null, 8]`)
		f.assertFilterJSON(f.dt, `[7, 8, 9]`, `[true, null, true]`, `[7, null, 9]`)

		val := f.getArr(f.dt, `[7, 8, 9]`)
		defer val.Release()
		filter := f.getArr(arrow.FixedWidthTypes.Boolean, `[false, true, true, true, false, true]`)
		defer filter.Release()
		filter = array.NewSlice(filter, 3, 6)
		defer filter.Release()
		exp := f.getArr(f.dt, `[7, 9]`)
		defer exp.Release()

		f.assertFilter(val, filter, exp)

		invalidFilter := f.getArr(arrow.FixedWidthTypes.Boolean, `[]`)
		defer invalidFilter.Release()

		_, err := compute.FilterArray(context.TODO(), val, invalidFilter, f.emitNulls)
		f.ErrorIs(err, arrow.ErrInvalid)
		_, err = compute.FilterArray(context.TODO(), val, invalidFilter, f.dropOpts)
		f.ErrorIs(err, arrow.ErrInvalid)
	})
}

type comparator[T exec.NumericTypes] func(a, b T) bool

func getComparator[T exec.NumericTypes](op kernels.CompareOperator) comparator[T] {
	return []comparator[T]{
		// EQUAL
		func(a, b T) bool { return a == b },
		// NOT EQUAL
		func(a, b T) bool { return a != b },
		// GREATER
		func(a, b T) bool { return a > b },
		// GREATER_EQUAL
		func(a, b T) bool { return a >= b },
		// LESS
		func(a, b T) bool { return a < b },
		// LESS_EQUAL
		func(a, b T) bool { return a <= b },
	}[int8(op)]
}

func compareAndFilterImpl[T exec.NumericTypes](mem memory.Allocator, data []T, fn func(T) bool) arrow.Array {
	filtered := make([]T, 0, len(data))
	for _, v := range data {
		if fn(v) {
			filtered = append(filtered, v)
		}
	}
	return exec.ArrayFromSlice(mem, filtered)
}

func compareAndFilterValue[T exec.NumericTypes](mem memory.Allocator, data []T, val T, op kernels.CompareOperator) arrow.Array {
	cmp := getComparator[T](op)
	return compareAndFilterImpl(mem, data, func(e T) bool { return cmp(e, val) })
}

func compareAndFilterSlice[T exec.NumericTypes](mem memory.Allocator, data, other []T, op kernels.CompareOperator) arrow.Array {
	cmp := getComparator[T](op)
	i := 0
	return compareAndFilterImpl(mem, data, func(e T) bool {
		ret := cmp(e, other[i])
		i++
		return ret
	})
}

func createFilterImpl[T exec.NumericTypes](mem memory.Allocator, data []T, fn func(T) bool) arrow.Array {
	bldr := array.NewBooleanBuilder(mem)
	defer bldr.Release()
	for _, v := range data {
		bldr.Append(fn(v))
	}
	return bldr.NewArray()
}

func createFilterValue[T exec.NumericTypes](mem memory.Allocator, data []T, val T, op kernels.CompareOperator) arrow.Array {
	cmp := getComparator[T](op)
	return createFilterImpl(mem, data, func(e T) bool { return cmp(e, val) })
}

func createFilterSlice[T exec.NumericTypes](mem memory.Allocator, data, other []T, op kernels.CompareOperator) arrow.Array {
	cmp := getComparator[T](op)
	i := 0
	return createFilterImpl(mem, data, func(e T) bool {
		ret := cmp(e, other[i])
		i++
		return ret
	})
}

func compareScalarAndFilterRandomNumeric[T exec.NumericTypes](t *testing.T, mem memory.Allocator) {
	dt := exec.GetDataType[T]()

	rng := gen.NewRandomArrayGenerator(randomSeed, mem)
	t.Run("compare scalar and filter", func(t *testing.T) {
		for i := 3; i < 10; i++ {
			length := int64(1 << i)
			t.Run(fmt.Sprintf("random %d", length), func(t *testing.T) {
				arr := rng.Numeric(dt.ID(), length, 0, 100, 0)
				defer arr.Release()
				data := exec.GetData[T](arr.Data().Buffers()[1].Bytes())
				for _, op := range []kernels.CompareOperator{kernels.CmpEQ, kernels.CmpNE, kernels.CmpGT, kernels.CmpLE} {
					selection := createFilterValue(mem, data, 50, op)
					defer selection.Release()

					filtered, err := compute.FilterArray(context.TODO(), arr, selection, *compute.DefaultFilterOptions())
					assert.NoError(t, err)
					defer filtered.Release()

					expected := compareAndFilterValue(mem, data, 50, op)
					defer expected.Release()

					assertArraysEqual(t, expected, filtered)
				}
			})
		}
	})
}

func compareArrayAndFilterRandomNumeric[T exec.NumericTypes](t *testing.T, mem memory.Allocator) {
	dt := exec.GetDataType[T]()
	rng := gen.NewRandomArrayGenerator(randomSeed, mem)
	t.Run("compare array and filter", func(t *testing.T) {
		for i := 3; i < 10; i++ {
			length := int64(1 << i)
			t.Run(fmt.Sprintf("length %d", length), func(t *testing.T) {
				lhs := rng.Numeric(dt.ID(), length, 0, 100, 0)
				defer lhs.Release()
				rhs := rng.Numeric(dt.ID(), length, 0, 100, 0)
				defer rhs.Release()

				data := exec.GetData[T](lhs.Data().Buffers()[1].Bytes())
				other := exec.GetData[T](rhs.Data().Buffers()[1].Bytes())
				for _, op := range []kernels.CompareOperator{kernels.CmpEQ, kernels.CmpNE, kernels.CmpGT, kernels.CmpLE} {
					selection := createFilterSlice(mem, data, other, op)
					defer selection.Release()

					filtered, err := compute.FilterArray(context.TODO(), lhs, selection, *compute.DefaultFilterOptions())
					require.NoError(t, err)
					defer filtered.Release()

					expected := compareAndFilterSlice(mem, data, other, op)
					defer expected.Release()

					assertArraysEqual(t, expected, filtered)
				}
			})
		}
	})
}

func (f *FilterKernelNumeric) TestCompareScalarAndFilterRandom() {
	switch f.dt.ID() {
	case arrow.INT8:
		compareScalarAndFilterRandomNumeric[int8](f.T(), f.mem)
		compareArrayAndFilterRandomNumeric[int8](f.T(), f.mem)
	case arrow.UINT8:
		compareScalarAndFilterRandomNumeric[uint8](f.T(), f.mem)
		compareArrayAndFilterRandomNumeric[uint8](f.T(), f.mem)
	case arrow.INT16:
		compareScalarAndFilterRandomNumeric[int16](f.T(), f.mem)
		compareArrayAndFilterRandomNumeric[int16](f.T(), f.mem)
	case arrow.UINT16:
		compareScalarAndFilterRandomNumeric[uint16](f.T(), f.mem)
		compareArrayAndFilterRandomNumeric[uint16](f.T(), f.mem)
	case arrow.INT32:
		compareScalarAndFilterRandomNumeric[int32](f.T(), f.mem)
		compareArrayAndFilterRandomNumeric[int32](f.T(), f.mem)
	case arrow.UINT32:
		compareScalarAndFilterRandomNumeric[uint32](f.T(), f.mem)
		compareArrayAndFilterRandomNumeric[uint32](f.T(), f.mem)
	case arrow.INT64:
		compareScalarAndFilterRandomNumeric[int64](f.T(), f.mem)
		compareArrayAndFilterRandomNumeric[int64](f.T(), f.mem)
	case arrow.UINT64:
		compareScalarAndFilterRandomNumeric[uint64](f.T(), f.mem)
		compareArrayAndFilterRandomNumeric[uint64](f.T(), f.mem)
	case arrow.FLOAT32:
		compareScalarAndFilterRandomNumeric[float32](f.T(), f.mem)
		compareArrayAndFilterRandomNumeric[float32](f.T(), f.mem)
	case arrow.FLOAT64:
		compareScalarAndFilterRandomNumeric[float64](f.T(), f.mem)
		compareArrayAndFilterRandomNumeric[float64](f.T(), f.mem)
	}
}

type FilterKernelWithDecimal struct {
	FilterKernelTestSuite

	dt arrow.DataType
}

func (f *FilterKernelWithDecimal) TestFilterDecimalNumeric() {
	f.assertFilterJSON(f.dt, `[]`, `[]`, `[]`)

	f.assertFilterJSON(f.dt, `["9.00"]`, `[false]`, `[]`)
	f.assertFilterJSON(f.dt, `["9.00"]`, `[true]`, `["9.00"]`)
	f.assertFilterJSON(f.dt, `["9.00"]`, `[null]`, `[null]`)
	f.assertFilterJSON(f.dt, `[null]`, `[false]`, `[]`)
	f.assertFilterJSON(f.dt, `[null]`, `[true]`, `[null]`)
	f.assertFilterJSON(f.dt, `[null]`, `[null]`, `[null]`)

	f.assertFilterJSON(f.dt, `["7.12", "8.00", "9.87"]`, `[false, true, false]`, `["8.00"]`)
	f.assertFilterJSON(f.dt, `["7.12", "8.00", "9.87"]`, `[true, false, true]`, `["7.12", "9.87"]`)
	f.assertFilterJSON(f.dt, `[null, "8.00", "9.87"]`, `[false, true, false]`, `["8.00"]`)
	f.assertFilterJSON(f.dt, `["7.12", "8.00", "9.87"]`, `[null, true, false]`, `[null, "8.00"]`)
	f.assertFilterJSON(f.dt, `["7.12", "8.00", "9.87"]`, `[true, null, true]`, `["7.12", null, "9.87"]`)

	val := f.getArr(f.dt, `["7.12", "8.00", "9.87"]`)
	defer val.Release()
	filter := f.getArr(arrow.FixedWidthTypes.Boolean, `[false, true, true, true, false, true]`)
	defer filter.Release()
	filter = array.NewSlice(filter, 3, 6)
	defer filter.Release()
	exp := f.getArr(f.dt, `["7.12", "9.87"]`)
	defer exp.Release()

	f.assertFilter(val, filter, exp)

	invalidFilter := f.getArr(arrow.FixedWidthTypes.Boolean, `[]`)
	defer invalidFilter.Release()

	_, err := compute.FilterArray(context.TODO(), val, invalidFilter, f.emitNulls)
	f.ErrorIs(err, arrow.ErrInvalid)
	_, err = compute.FilterArray(context.TODO(), val, invalidFilter, f.dropOpts)
	f.ErrorIs(err, arrow.ErrInvalid)
}

type FilterKernelWithString struct {
	FilterKernelTestSuite

	dt arrow.DataType
}

func (f *FilterKernelWithString) TestFilterString() {
	f.Run(f.dt.String(), func() {
		f.assertFilterJSON(f.dt, `["YQ==", "Yg==", "Yw=="]`, `[false, true, false]`, `["Yg=="]`)
		f.assertFilterJSON(f.dt, `[null, "Yg==", "Yw=="]`, `[false, true, false]`, `["Yg=="]`)
		f.assertFilterJSON(f.dt, `["YQ==", "Yg==", "Yw=="]`, `[null, true, false]`, `[null, "Yg=="]`)
	})
}

<<<<<<< HEAD
type TakeKernelTestTyped struct {
	TakeKernelTestSuite

	dt arrow.DataType
}

func (tk *TakeKernelTestTyped) assertTake(values, indices, expected string) {
	tk.checkTake(tk.dt, values, indices, expected)
}

type TakeKernelTestNumeric struct {
	TakeKernelTestTyped
}

func (tk *TakeKernelTestNumeric) TestTakeNumeric() {
	tk.Run(tk.dt.String(), func() {
		tk.assertTake(`[7, 8, 9]`, `[]`, `[]`)
		tk.assertTake(`[7, 8, 9]`, `[0, 1, 0]`, `[7, 8, 7]`)
		tk.assertTake(`[null, 8, 9]`, `[0, 1, 0]`, `[null, 8, null]`)
		tk.assertTake(`[7, 8, 9]`, `[null, 1, 0]`, `[null, 8, 7]`)
		tk.assertTake(`[null, 8, 9]`, `[]`, `[]`)
		tk.assertTake(`[7, 8, 9]`, `[0, 0, 0, 0, 0, 0, 2]`, `[7, 7, 7, 7, 7, 7, 9]`)

		_, err := tk.takeJSON(tk.dt, `[7, 8, 9]`, arrow.PrimitiveTypes.Int8, `[0, 9, 0]`)
		tk.ErrorIs(err, arrow.ErrIndex)
		_, err = tk.takeJSON(tk.dt, `[7, 8, 9]`, arrow.PrimitiveTypes.Int8, `[0, -1, 0]`)
		tk.ErrorIs(err, arrow.ErrIndex)
	})
}

func TestTakeKernels(t *testing.T) {
	suite.Run(t, new(TakeKernelTest))
	for _, dt := range numericTypes {
		suite.Run(t, &TakeKernelTestNumeric{TakeKernelTestTyped: TakeKernelTestTyped{dt: dt}})
	}
}

=======
>>>>>>> 8bf60b5d
func TestFilterKernels(t *testing.T) {
	suite.Run(t, new(FilterKernelWithNull))
	suite.Run(t, new(FilterKernelWithBoolean))
	for _, dt := range numericTypes {
		suite.Run(t, &FilterKernelNumeric{dt: dt})
	}
	for _, dt := range []arrow.DataType{&arrow.Decimal128Type{Precision: 3, Scale: 2}, &arrow.Decimal256Type{Precision: 3, Scale: 2}} {
		suite.Run(t, &FilterKernelWithDecimal{dt: dt})
	}
	for _, dt := range baseBinaryTypes {
		suite.Run(t, &FilterKernelWithString{dt: dt})
	}
}<|MERGE_RESOLUTION|>--- conflicted
+++ resolved
@@ -633,7 +633,6 @@
 	})
 }
 
-<<<<<<< HEAD
 type TakeKernelTestTyped struct {
 	TakeKernelTestSuite
 
@@ -671,8 +670,6 @@
 	}
 }
 
-=======
->>>>>>> 8bf60b5d
 func TestFilterKernels(t *testing.T) {
 	suite.Run(t, new(FilterKernelWithNull))
 	suite.Run(t, new(FilterKernelWithBoolean))
