# Licensed to the Apache Software Foundation (ASF) under one
# or more contributor license agreements.  See the NOTICE file
# distributed with this work for additional information
# regarding copyright ownership.  The ASF licenses this file
# to you under the Apache License, Version 2.0 (the
# "License"); you may not use this file except in compliance
# with the License.  You may obtain a copy of the License at
#
#   http://www.apache.org/licenses/LICENSE-2.0
#
# Unless required by applicable law or agreed to in writing,
# software distributed under the License is distributed on an
# "AS IS" BASIS, WITHOUT WARRANTIES OR CONDITIONS OF ANY
# KIND, either express or implied.  See the License for the
# specific language governing permissions and limitations
# under the License.

# To use this, install the python package `pre-commit` and
# run once `pre-commit install`. This will setup a git pre-commit-hook
# that is executed on each commit and will report the linting problems.
# To run all hooks on all files use `pre-commit run -a`

repos:
  - repo: local
    hooks:
      - id: rat
        name: Release Audit Tool
        language: system
        entry: bash -c "git archive HEAD --prefix=apache-arrow/ --output=arrow-src.tar && ./dev/release/run-rat.sh arrow-src.tar"
        always_run: true
        pass_filenames: false
  - repo: https://github.com/hadolint/hadolint
    rev: v2.12.0
    hooks:
      - id: hadolint-docker
        name: Docker Format
        exclude: ^dev/.*$
  - repo: https://github.com/pycqa/flake8
    rev: 6.1.0
    hooks:
      - id: flake8
        name: Python Format
        files: ^(python|dev|c_glib|integration)/
        types:
          - file
          - python
        exclude: vendored
        args: [--config, python/setup.cfg]
  - repo: https://github.com/MarcoGorelli/cython-lint
    rev: v0.12.5
    hooks:
      - id: cython-lint
        args: [--no-pycodestyle]
  - repo: https://github.com/pre-commit/mirrors-clang-format
    rev: v14.0.6
    hooks:
      - id: clang-format
        name: C++ Format
        types_or:
          - c++
          # - json
          # - proto
        files: >-
          ^cpp/
        exclude: >-
          (
          ?\.grpc\.fb\.(cc|h)$|
          ?\.pb\.(cc|h)$|
          ?_generated.*\.(cc|h)$|
          ?^cpp/src/arrow/vendored/|
          ?^cpp/src/generated/|
          ?^cpp/thirdparty/|
          )
  - repo: https://github.com/pre-commit/mirrors-clang-format
    rev: v14.0.6
    hooks:
      - id: clang-format
        name: C/GLib Format
        files: >-
          ^c_glib/
  - repo: https://github.com/pre-commit/mirrors-clang-format
    rev: v14.0.6
    hooks:
      - id: clang-format
        name: MATLAB (C++) Format
        files: >-
          ^matlab/src/cpp/
  - repo: https://github.com/pre-commit/mirrors-clang-format
    rev: v14.0.6
    hooks:
      - id: clang-format
        name: Python (C++) Format
        files: >-
          ^python/pyarrow/src/
        exclude: >-
          (
          ?\.grpc\.fb\.(cc|h)$|
          ?.pb\.(cc|h)$|
          ?^cpp/src/generated/|
          )
  - repo: https://github.com/pre-commit/mirrors-clang-format
    rev: v14.0.6
    hooks:
      - id: clang-format
        name: R (C++) Format
        files: >-
          ^r/src/
        exclude: >-
          (
          ?^r/src/arrowExports\.cpp$|
          )
  - repo: https://github.com/cheshirekow/cmake-format-precommit
    rev: v0.6.13
    hooks:
      - id: cmake-format
        name: CMake Format
        files: >-
          (
          ?.*CMakeLists\.txt$|
          ?^ci/.*/.*\.cmake$|
          ?^cpp/.*/.*\.cmake\.in$|
          ?^cpp/.*/.*\.cmake$|
          )
        exclude: >-
          (
          ?^ci/conan/all/.*CMakeLists\.txt$|
          ?^cpp/cmake_modules/FindNumPy\.cmake$|
          ?^cpp/cmake_modules/FindPythonLibsNew\.cmake$|
          ?^cpp/cmake_modules/UseCython\.cmake$|
          ?^cpp/src/arrow/util/.*\.h\.cmake$|
          )
  - repo: https://github.com/sphinx-contrib/sphinx-lint
    rev: v0.9.1
    hooks:
      - id: sphinx-lint
<<<<<<< HEAD
        files: ^docs/
        args: ['--disable', 'all', '--enable', 'trailing-whitespace,missing-final-newline', 'docs']
  - repo: https://github.com/dnephin/pre-commit-golang
    rev: v0.5.1
    hooks:
      - id: go-fmt
      - id: go-imports
=======
        files: ^docs/source
        exclude: ^docs/source/python/generated
        args: [
          '--enable',
          'all',
          '--disable',
          'dangling-hyphen,line-too-long',
        ]
>>>>>>> 9f589901
<|MERGE_RESOLUTION|>--- conflicted
+++ resolved
@@ -133,15 +133,6 @@
     rev: v0.9.1
     hooks:
       - id: sphinx-lint
-<<<<<<< HEAD
-        files: ^docs/
-        args: ['--disable', 'all', '--enable', 'trailing-whitespace,missing-final-newline', 'docs']
-  - repo: https://github.com/dnephin/pre-commit-golang
-    rev: v0.5.1
-    hooks:
-      - id: go-fmt
-      - id: go-imports
-=======
         files: ^docs/source
         exclude: ^docs/source/python/generated
         args: [
@@ -150,4 +141,8 @@
           '--disable',
           'dangling-hyphen,line-too-long',
         ]
->>>>>>> 9f589901
+  - repo: https://github.com/dnephin/pre-commit-golang
+    rev: v0.5.1
+    hooks:
+      - id: go-fmt
+      - id: go-imports