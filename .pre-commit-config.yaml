--- conflicted
+++ resolved
@@ -132,7 +132,12 @@
           ?^cpp/cmake_modules/UseCython\.cmake$|
           ?^cpp/src/arrow/util/config\.h\.cmake$|
           )
-<<<<<<< HEAD
+  - repo: https://github.com/sphinx-contrib/sphinx-lint
+    rev: v0.9.1
+    hooks:
+      - id: sphinx-lint
+        files: ^docs/
+        args: ['--disable', 'all', '--enable', 'trailing-whitespace,missing-final-newline', 'docs']
   - repo: https://github.com/dnephin/pre-commit-golang
     rev: v0.5.1
     hooks:
@@ -141,12 +146,4 @@
           go/
       - id: go-imports
         files: >-
-          go/
-=======
-  - repo: https://github.com/sphinx-contrib/sphinx-lint
-    rev: v0.9.1
-    hooks:
-      - id: sphinx-lint
-        files: ^docs/
-        args: ['--disable', 'all', '--enable', 'trailing-whitespace,missing-final-newline', 'docs']
->>>>>>> 2eb47efc
+          go/