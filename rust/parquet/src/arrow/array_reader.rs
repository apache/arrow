--- conflicted
+++ resolved
@@ -977,11 +977,7 @@
             .len(offsets.len() - 1)
             .add_buffer(value_offsets)
             .add_child_data(batch_values.data())
-<<<<<<< HEAD
-            .null_bit_buffer(null_buf.freeze())
-=======
             .null_bit_buffer(null_buf.into())
->>>>>>> 20a010e7
             .offset(next_batch_array.offset())
             .build();
 
