--- conflicted
+++ resolved
@@ -35,17 +35,12 @@
     len: i32,
 }
 
-<<<<<<< HEAD
 impl<T> Buffer<T>
 where
     T: ArrowPrimitiveType,
 {
-    pub fn from_raw_parts(data: *const T, len: i32) -> Self {
-=======
-impl<T> Buffer<T> {
     /// create a buffer from an existing region of memory (must already be byte-aligned)
     pub unsafe fn from_raw_parts(data: *const T, len: i32) -> Self {
->>>>>>> d1bfdca5
         Buffer { data, len }
     }
 
@@ -90,15 +85,11 @@
     }
 }
 
-<<<<<<< HEAD
+/// Release the underlying memory when the Buffer goes out of scope
 impl<T> Drop for Buffer<T>
 where
     T: ArrowPrimitiveType,
 {
-=======
-/// Release the underlying memory when the Buffer goes out of scope
-impl<T> Drop for Buffer<T> {
->>>>>>> d1bfdca5
     fn drop(&mut self) {
         free_aligned(self.data as *const u8);
     }
@@ -131,7 +122,7 @@
     }
 }
 
-<<<<<<< HEAD
+/// Copy the memory from a Vec<T> into a newly allocated Buffer<T>
 impl<T> From<Vec<T>> for Buffer<T>
 where
     T: ArrowPrimitiveType,
@@ -152,26 +143,6 @@
                 );
                 mem::transmute::<*mut libc::c_void, *const T>(dst)
             },
-=======
-/// Copy the memory from a Vec<T> into a newly allocated Buffer<T>
-macro_rules! array_from_primitive {
-    ($DT:ty) => {
-        impl From<Vec<$DT>> for Buffer<$DT> {
-            fn from(v: Vec<$DT>) -> Self {
-                // allocate aligned memory buffer
-                let len = v.len();
-                let sz = mem::size_of::<$DT>();
-                let buffer = allocate_aligned((len * sz) as i64).unwrap();
-                Buffer {
-                    len: len as i32,
-                    data: unsafe {
-                        let dst = buffer as *mut libc::c_void;
-                        libc::memcpy(dst, v.as_ptr() as *const libc::c_void, len * sz);
-                        dst as *const $DT
-                    },
-                }
-            }
->>>>>>> d1bfdca5
         }
     }
 }
