--- conflicted
+++ resolved
@@ -28,10 +28,6 @@
 pub mod datatypes;
 pub mod error;
 pub mod list;
-<<<<<<< HEAD
 pub mod list_builder;
 pub mod memory;
-=======
-pub mod memory;
-pub mod memory_pool;
->>>>>>> bdb50ce2
+pub mod memory_pool;