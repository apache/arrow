--- conflicted
+++ resolved
@@ -67,7 +67,6 @@
     }
 
     #[test]
-<<<<<<< HEAD
     fn test_list_u8_zero_capacity() {
         let mut b: ListBuilder<u8> = ListBuilder::with_capacity(0);
         b.push("Hello, ".as_bytes());
@@ -76,7 +75,9 @@
         assert_eq!(2, buffer.len());
         assert_eq!("Hello, ".as_bytes(), buffer.slice(0));
         assert_eq!("World!".as_bytes(), buffer.slice(1));
-=======
+    }
+
+    #[test]
     fn test_empty_lists() {
         let mut b: ListBuilder<u8> = ListBuilder::new();
         b.push("Hello, ".as_bytes());
@@ -88,6 +89,5 @@
         assert_eq!("Hello, ".as_bytes(), buffer.slice(0));
         assert_eq!("".as_bytes(), buffer.slice(1));
         assert_eq!("World!".as_bytes(), buffer.slice(2));
->>>>>>> 589ef71d
     }
 }