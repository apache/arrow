// Licensed to the Apache Software Foundation (ASF) under one
// or more contributor license agreements.  See the NOTICE file
// distributed with this work for additional information
// regarding copyright ownership.  The ASF licenses this file
// to you under the Apache License, Version 2.0 (the
// "License"); you may not use this file except in compliance
// with the License.  You may obtain a copy of the License at
//
//   http://www.apache.org/licenses/LICENSE-2.0
//
// Unless required by applicable law or agreed to in writing,
// software distributed under the License is distributed on an
// "AS IS" BASIS, WITHOUT WARRANTIES OR CONDITIONS OF ANY
// KIND, either express or implied.  See the License for the
// specific language governing permissions and limitations
// under the License.

use std::convert::TryFrom;
use std::env;
use std::sync::Arc;

extern crate arrow;
extern crate datafusion;

use arrow::{array::*, datatypes::TimeUnit};
use arrow::{datatypes::Int32Type, datatypes::Int64Type, record_batch::RecordBatch};
use arrow::{
    datatypes::{DataType, Field, Schema, SchemaRef},
    util::display::array_value_to_string,
};

use datafusion::datasource::{csv::CsvReadOptions, MemTable};
use datafusion::error::Result;
use datafusion::execution::context::ExecutionContext;
use datafusion::logical_plan::LogicalPlan;
use datafusion::prelude::create_udf;

#[tokio::test]
async fn nyc() -> Result<()> {
    // schema for nyxtaxi csv files
    let schema = Schema::new(vec![
        Field::new("VendorID", DataType::Utf8, true),
        Field::new("tpep_pickup_datetime", DataType::Utf8, true),
        Field::new("tpep_dropoff_datetime", DataType::Utf8, true),
        Field::new("passenger_count", DataType::Utf8, true),
        Field::new("trip_distance", DataType::Float64, true),
        Field::new("RatecodeID", DataType::Utf8, true),
        Field::new("store_and_fwd_flag", DataType::Utf8, true),
        Field::new("PULocationID", DataType::Utf8, true),
        Field::new("DOLocationID", DataType::Utf8, true),
        Field::new("payment_type", DataType::Utf8, true),
        Field::new("fare_amount", DataType::Float64, true),
        Field::new("extra", DataType::Float64, true),
        Field::new("mta_tax", DataType::Float64, true),
        Field::new("tip_amount", DataType::Float64, true),
        Field::new("tolls_amount", DataType::Float64, true),
        Field::new("improvement_surcharge", DataType::Float64, true),
        Field::new("total_amount", DataType::Float64, true),
    ]);

    let mut ctx = ExecutionContext::new();
    ctx.register_csv(
        "tripdata",
        "file.csv",
        CsvReadOptions::new().schema(&schema),
    )?;

    let logical_plan = ctx.create_logical_plan(
        "SELECT passenger_count, MIN(fare_amount), MAX(fare_amount) \
         FROM tripdata GROUP BY passenger_count",
    )?;

    let optimized_plan = ctx.optimize(&logical_plan)?;

    match &optimized_plan {
        LogicalPlan::Aggregate { input, .. } => match input.as_ref() {
            LogicalPlan::TableScan {
                ref projected_schema,
                ..
            } => {
                assert_eq!(2, projected_schema.fields().len());
                assert_eq!(projected_schema.field(0).name(), "passenger_count");
                assert_eq!(projected_schema.field(1).name(), "fare_amount");
            }
            _ => unreachable!(),
        },
        _ => unreachable!(false),
    }

    Ok(())
}

#[tokio::test]
async fn parquet_query() {
    let mut ctx = ExecutionContext::new();
    register_alltypes_parquet(&mut ctx);
    // NOTE that string_col is actually a binary column and does not have the UTF8 logical type
    // so we need an explicit cast
    let sql = "SELECT id, CAST(string_col AS varchar) FROM alltypes_plain";
    let actual = execute(&mut ctx, sql).await;
    let expected = vec![
        vec!["4", "0"],
        vec!["5", "1"],
        vec!["6", "0"],
        vec!["7", "1"],
        vec!["2", "0"],
        vec!["3", "1"],
        vec!["0", "0"],
        vec!["1", "1"],
    ];

    assert_eq!(expected, actual);
}

#[tokio::test]
async fn parquet_single_nan_schema() {
    let mut ctx = ExecutionContext::new();
    let testdata = env::var("PARQUET_TEST_DATA").expect("PARQUET_TEST_DATA not defined");
    ctx.register_parquet("single_nan", &format!("{}/single_nan.parquet", testdata))
        .unwrap();
    let sql = "SELECT mycol FROM single_nan";
    let plan = ctx.create_logical_plan(&sql).unwrap();
    let plan = ctx.optimize(&plan).unwrap();
    let plan = ctx.create_physical_plan(&plan).unwrap();
    let results = ctx.collect(plan).await.unwrap();
    for batch in results {
        assert_eq!(1, batch.num_rows());
        assert_eq!(1, batch.num_columns());
    }
}

#[tokio::test]
async fn parquet_list_columns() {
    let mut ctx = ExecutionContext::new();
    let testdata = env::var("PARQUET_TEST_DATA").expect("PARQUET_TEST_DATA not defined");
    ctx.register_parquet(
        "list_columns",
        &format!("{}/list_columns.parquet", testdata),
    )
    .unwrap();

    let schema = Arc::new(Schema::new(vec![
        Field::new(
            "int64_list",
            DataType::List(Box::new(Field::new("item", DataType::Int64, true))),
            true,
        ),
        Field::new(
            "utf8_list",
            DataType::List(Box::new(Field::new("item", DataType::Utf8, true))),
            true,
        ),
    ]));

    let sql = "SELECT int64_list, utf8_list FROM list_columns";
    let plan = ctx.create_logical_plan(&sql).unwrap();
    let plan = ctx.optimize(&plan).unwrap();
    let plan = ctx.create_physical_plan(&plan).unwrap();
    let results = ctx.collect(plan).await.unwrap();

    //   int64_list              utf8_list
    // 0  [1, 2, 3]        [abc, efg, hij]
    // 1  [None, 1]                   None
    // 2        [4]  [efg, None, hij, xyz]

    assert_eq!(1, results.len());
    let batch = &results[0];
    assert_eq!(3, batch.num_rows());
    assert_eq!(2, batch.num_columns());
    assert_eq!(schema, batch.schema());

    let int_list_array = batch
        .column(0)
        .as_any()
        .downcast_ref::<ListArray>()
        .unwrap();
    let utf8_list_array = batch
        .column(1)
        .as_any()
        .downcast_ref::<ListArray>()
        .unwrap();

    assert_eq!(
        int_list_array
            .value(0)
            .as_any()
            .downcast_ref::<PrimitiveArray<Int64Type>>()
            .unwrap(),
        &PrimitiveArray::<Int64Type>::from(vec![Some(1), Some(2), Some(3),])
    );

    assert_eq!(
        utf8_list_array
            .value(0)
            .as_any()
            .downcast_ref::<StringArray>()
            .unwrap(),
        &StringArray::try_from(vec![Some("abc"), Some("efg"), Some("hij"),]).unwrap()
    );

    assert_eq!(
        int_list_array
            .value(1)
            .as_any()
            .downcast_ref::<PrimitiveArray<Int64Type>>()
            .unwrap(),
        &PrimitiveArray::<Int64Type>::from(vec![None, Some(1),])
    );

    assert!(utf8_list_array.is_null(1));

    assert_eq!(
        int_list_array
            .value(2)
            .as_any()
            .downcast_ref::<PrimitiveArray<Int64Type>>()
            .unwrap(),
        &PrimitiveArray::<Int64Type>::from(vec![Some(4),])
    );

    let result = utf8_list_array.value(2);
    let result = result.as_any().downcast_ref::<StringArray>().unwrap();

    assert_eq!(result.value(0), "efg");
    assert!(result.is_null(1));
    assert_eq!(result.value(2), "hij");
    assert_eq!(result.value(3), "xyz");
}

#[tokio::test]
async fn csv_count_star() -> Result<()> {
    let mut ctx = ExecutionContext::new();
    register_aggregate_csv(&mut ctx)?;
    let sql = "SELECT COUNT(*), COUNT(1) AS c, COUNT(c1) FROM aggregate_test_100";
    let actual = execute(&mut ctx, sql).await;
    let expected = vec![vec!["100", "100", "100"]];
    assert_eq!(expected, actual);
    Ok(())
}

#[tokio::test]
async fn csv_query_with_predicate() -> Result<()> {
    let mut ctx = ExecutionContext::new();
    register_aggregate_csv(&mut ctx)?;
    let sql = "SELECT c1, c12 FROM aggregate_test_100 WHERE c12 > 0.376 AND c12 < 0.4";
    let actual = execute(&mut ctx, sql).await;
    let expected = vec![
        vec!["e", "0.39144436569161134"],
        vec!["d", "0.38870280983958583"],
    ];
    assert_eq!(expected, actual);
    Ok(())
}

#[tokio::test]
async fn csv_query_with_negated_predicate() -> Result<()> {
    let mut ctx = ExecutionContext::new();
    register_aggregate_csv(&mut ctx)?;
    let sql = "SELECT COUNT(1) FROM aggregate_test_100 WHERE NOT(c1 != 'a')";
    let actual = execute(&mut ctx, sql).await;
    let expected = vec![vec!["21"]];
    assert_eq!(expected, actual);
    Ok(())
}

#[tokio::test]
async fn csv_query_with_is_not_null_predicate() -> Result<()> {
    let mut ctx = ExecutionContext::new();
    register_aggregate_csv(&mut ctx)?;
    let sql = "SELECT COUNT(1) FROM aggregate_test_100 WHERE c1 IS NOT NULL";
    let actual = execute(&mut ctx, sql).await;
    let expected = vec![vec!["100"]];
    assert_eq!(expected, actual);
    Ok(())
}

#[tokio::test]
async fn csv_query_with_is_null_predicate() -> Result<()> {
    let mut ctx = ExecutionContext::new();
    register_aggregate_csv(&mut ctx)?;
    let sql = "SELECT COUNT(1) FROM aggregate_test_100 WHERE c1 IS NULL";
    let actual = execute(&mut ctx, sql).await;
    let expected = vec![vec!["0"]];
    assert_eq!(expected, actual);
    Ok(())
}

#[tokio::test]
async fn csv_query_group_by_int_min_max() -> Result<()> {
    let mut ctx = ExecutionContext::new();
    register_aggregate_csv(&mut ctx)?;
    let sql = "SELECT c2, MIN(c12), MAX(c12) FROM aggregate_test_100 GROUP BY c2";
    let mut actual = execute(&mut ctx, sql).await;
    actual.sort();
    let expected = vec![
        vec!["1", "0.05636955101974106", "0.9965400387585364"],
        vec!["2", "0.16301110515739792", "0.991517828651004"],
        vec!["3", "0.047343434291126085", "0.9293883502480845"],
        vec!["4", "0.02182578039211991", "0.9237877978193884"],
        vec!["5", "0.01479305307777301", "0.9723580396501548"],
    ];
    assert_eq!(expected, actual);
    Ok(())
}

#[tokio::test]
async fn csv_query_group_by_two_columns() -> Result<()> {
    let mut ctx = ExecutionContext::new();
    register_aggregate_csv(&mut ctx)?;
    let sql = "SELECT c1, c2, MIN(c3) FROM aggregate_test_100 GROUP BY c1, c2";
    let mut actual = execute(&mut ctx, sql).await;
    actual.sort();
    let expected = vec![
        vec!["a", "1", "-85"],
        vec!["a", "2", "-48"],
        vec!["a", "3", "-72"],
        vec!["a", "4", "-101"],
        vec!["a", "5", "-101"],
        vec!["b", "1", "12"],
        vec!["b", "2", "-60"],
        vec!["b", "3", "-101"],
        vec!["b", "4", "-117"],
        vec!["b", "5", "-82"],
        vec!["c", "1", "-24"],
        vec!["c", "2", "-117"],
        vec!["c", "3", "-2"],
        vec!["c", "4", "-90"],
        vec!["c", "5", "-94"],
        vec!["d", "1", "-99"],
        vec!["d", "2", "93"],
        vec!["d", "3", "-76"],
        vec!["d", "4", "5"],
        vec!["d", "5", "-59"],
        vec!["e", "1", "36"],
        vec!["e", "2", "-61"],
        vec!["e", "3", "-95"],
        vec!["e", "4", "-56"],
        vec!["e", "5", "-86"],
    ];
    assert_eq!(expected, actual);
    Ok(())
}

#[tokio::test]
async fn csv_query_avg_sqrt() -> Result<()> {
    let mut ctx = create_ctx()?;
    register_aggregate_csv(&mut ctx)?;
    let sql = "SELECT avg(custom_sqrt(c12)) FROM aggregate_test_100";
    let mut actual = execute(&mut ctx, sql).await;
    actual.sort();
    let expected = vec![vec!["0.6706002946036462"]];
    assert_float_eq(&expected, &actual);
    Ok(())
}

/// test that casting happens on udfs.
/// c11 is f32, but `custom_sqrt` requires f64. Casting happens but the logical plan and
/// physical plan have the same schema.
#[tokio::test]
async fn csv_query_custom_udf_with_cast() -> Result<()> {
    let mut ctx = create_ctx()?;
    register_aggregate_csv(&mut ctx)?;
    let sql = "SELECT avg(custom_sqrt(c11)) FROM aggregate_test_100";
    let actual = execute(&mut ctx, sql).await;
    let expected = vec![vec!["0.6584408483418833"]];
    assert_float_eq(&expected, &actual);
    Ok(())
}

/// sqrt(f32) is slightly different than sqrt(CAST(f32 AS double)))
#[tokio::test]
async fn sqrt_f32_vs_f64() -> Result<()> {
    let mut ctx = create_ctx()?;
    register_aggregate_csv(&mut ctx)?;
    // sqrt(f32)'s plan passes
    let sql = "SELECT avg(sqrt(c11)) FROM aggregate_test_100";
    let actual = execute(&mut ctx, sql).await;
    let expected = vec![vec!["0.6584408485889435"]];

    assert_eq!(actual, expected);
    let sql = "SELECT avg(sqrt(CAST(c11 AS double))) FROM aggregate_test_100";
    let actual = execute(&mut ctx, sql).await;
    let expected = vec![vec!["0.6584408483418833"]];
    assert_float_eq(&expected, &actual);
    Ok(())
}

#[tokio::test]
async fn csv_query_error() -> Result<()> {
    // sin(utf8) should error
    let mut ctx = create_ctx()?;
    register_aggregate_csv(&mut ctx)?;
    let sql = "SELECT sin(c1) FROM aggregate_test_100";
    let plan = ctx.create_logical_plan(&sql);
    assert!(plan.is_err());
    Ok(())
}

// this query used to deadlock due to the call udf(udf())
#[tokio::test]
async fn csv_query_sqrt_sqrt() -> Result<()> {
    let mut ctx = create_ctx()?;
    register_aggregate_csv(&mut ctx)?;
    let sql = "SELECT sqrt(sqrt(c12)) FROM aggregate_test_100 LIMIT 1";
    let actual = execute(&mut ctx, sql).await;
    // sqrt(sqrt(c12=0.9294097332465232)) = 0.9818650561397431
    let expected = vec![vec!["0.9818650561397431"]];
    assert_float_eq(&expected, &actual);
    Ok(())
}

fn create_ctx() -> Result<ExecutionContext> {
    let mut ctx = ExecutionContext::new();

    // register a custom UDF
    ctx.register_udf(create_udf(
        "custom_sqrt",
        vec![DataType::Float64],
        Arc::new(DataType::Float64),
        Arc::new(custom_sqrt),
    ));

    Ok(ctx)
}

fn custom_sqrt(args: &[ArrayRef]) -> Result<ArrayRef> {
    let input = &args[0]
        .as_any()
        .downcast_ref::<Float64Array>()
        .expect("cast failed");

    let mut builder = Float64Builder::new(input.len());
    for i in 0..input.len() {
        if input.is_null(i) {
            builder.append_null()?;
        } else {
            builder.append_value(input.value(i).sqrt())?;
        }
    }
    Ok(Arc::new(builder.finish()))
}

#[tokio::test]
async fn csv_query_avg() -> Result<()> {
    let mut ctx = ExecutionContext::new();
    register_aggregate_csv(&mut ctx)?;
    let sql = "SELECT avg(c12) FROM aggregate_test_100";
    let mut actual = execute(&mut ctx, sql).await;
    actual.sort();
    let expected = vec![vec!["0.5089725099127211"]];
    assert_float_eq(&expected, &actual);
    Ok(())
}

#[tokio::test]
async fn csv_query_group_by_avg() -> Result<()> {
    let mut ctx = ExecutionContext::new();
    register_aggregate_csv(&mut ctx)?;
    let sql = "SELECT c1, avg(c12) FROM aggregate_test_100 GROUP BY c1";
    let mut actual = execute(&mut ctx, sql).await;
    actual.sort();
    let expected = vec![
        vec!["a", "0.48754517466109415"],
        vec!["b", "0.41040709263815384"],
        vec!["c", "0.6600456536439784"],
        vec!["d", "0.48855379387549824"],
        vec!["e", "0.48600669271341534"],
    ];
    assert_eq!(expected, actual);
    Ok(())
}

#[tokio::test]
async fn csv_query_group_by_avg_with_projection() -> Result<()> {
    let mut ctx = ExecutionContext::new();
    register_aggregate_csv(&mut ctx)?;
    let sql = "SELECT avg(c12), c1 FROM aggregate_test_100 GROUP BY c1";
    let mut actual = execute(&mut ctx, sql).await;
    actual.sort();
    let expected = vec![
        vec!["0.41040709263815384", "b"],
        vec!["0.48600669271341534", "e"],
        vec!["0.48754517466109415", "a"],
        vec!["0.48855379387549824", "d"],
        vec!["0.6600456536439784", "c"],
    ];
    assert_eq!(expected, actual);
    Ok(())
}

#[tokio::test]
async fn csv_query_avg_multi_batch() -> Result<()> {
    let mut ctx = ExecutionContext::new();
    register_aggregate_csv(&mut ctx)?;
    let sql = "SELECT avg(c12) FROM aggregate_test_100";
    let plan = ctx.create_logical_plan(&sql).unwrap();
    let plan = ctx.optimize(&plan).unwrap();
    let plan = ctx.create_physical_plan(&plan).unwrap();
    let results = ctx.collect(plan).await.unwrap();
    let batch = &results[0];
    let column = batch.column(0);
    let array = column.as_any().downcast_ref::<Float64Array>().unwrap();
    let actual = array.value(0);
    let expected = 0.5089725;
    // Due to float number's accuracy, different batch size will lead to different
    // answers.
    assert!((expected - actual).abs() < 0.01);
    Ok(())
}

#[tokio::test]
async fn csv_query_count() -> Result<()> {
    let mut ctx = ExecutionContext::new();
    register_aggregate_csv(&mut ctx)?;
    let sql = "SELECT count(c12) FROM aggregate_test_100";
    let actual = execute(&mut ctx, sql).await;
    let expected = vec![vec!["100"]];
    assert_eq!(expected, actual);
    Ok(())
}

#[tokio::test]
async fn csv_query_group_by_int_count() -> Result<()> {
    let mut ctx = ExecutionContext::new();
    register_aggregate_csv(&mut ctx)?;
    let sql = "SELECT c1, count(c12) FROM aggregate_test_100 GROUP BY c1";
    let mut actual = execute(&mut ctx, sql).await;
    actual.sort();
    let expected = vec![
        vec!["a", "21"],
        vec!["b", "19"],
        vec!["c", "21"],
        vec!["d", "18"],
        vec!["e", "21"],
    ];
    assert_eq!(expected, actual);
    Ok(())
}

#[tokio::test]
async fn csv_query_group_with_aliased_aggregate() -> Result<()> {
    let mut ctx = ExecutionContext::new();
    register_aggregate_csv(&mut ctx)?;
    let sql = "SELECT c1, count(c12) AS count FROM aggregate_test_100 GROUP BY c1";
    let mut actual = execute(&mut ctx, sql).await;
    actual.sort();
    let expected = vec![
        vec!["a", "21"],
        vec!["b", "19"],
        vec!["c", "21"],
        vec!["d", "18"],
        vec!["e", "21"],
    ];
    assert_eq!(expected, actual);
    Ok(())
}

#[tokio::test]
async fn csv_query_group_by_string_min_max() -> Result<()> {
    let mut ctx = ExecutionContext::new();
    register_aggregate_csv(&mut ctx)?;
    let sql = "SELECT c1, MIN(c12), MAX(c12) FROM aggregate_test_100 GROUP BY c1";
    let mut actual = execute(&mut ctx, sql).await;
    actual.sort();
    let expected = vec![
        vec!["a", "0.02182578039211991", "0.9800193410444061"],
        vec!["b", "0.04893135681998029", "0.9185813970744787"],
        vec!["c", "0.0494924465469434", "0.991517828651004"],
        vec!["d", "0.061029375346466685", "0.9748360509016578"],
        vec!["e", "0.01479305307777301", "0.9965400387585364"],
    ];
    assert_eq!(expected, actual);
    Ok(())
}

#[tokio::test]
async fn csv_query_cast() -> Result<()> {
    let mut ctx = ExecutionContext::new();
    register_aggregate_csv(&mut ctx)?;
    let sql = "SELECT CAST(c12 AS float) FROM aggregate_test_100 WHERE c12 > 0.376 AND c12 < 0.4";
    let actual = execute(&mut ctx, sql).await;
    let expected = vec![vec!["0.39144436569161134"], vec!["0.38870280983958583"]];
    assert_eq!(expected, actual);
    Ok(())
}

#[tokio::test]
async fn csv_query_cast_literal() -> Result<()> {
    let mut ctx = ExecutionContext::new();
    register_aggregate_csv(&mut ctx)?;
    let sql = "SELECT c12, CAST(1 AS float) FROM aggregate_test_100 WHERE c12 > CAST(0 AS float) LIMIT 2";
    let actual = execute(&mut ctx, sql).await;
    let expected = vec![
        vec!["0.9294097332465232", "1"],
        vec!["0.3114712539863804", "1"],
    ];
    assert_eq!(expected, actual);
    Ok(())
}

#[tokio::test]
async fn csv_query_limit() -> Result<()> {
    let mut ctx = ExecutionContext::new();
    register_aggregate_csv(&mut ctx)?;
    let sql = "SELECT c1 FROM aggregate_test_100 LIMIT 2";
    let actual = execute(&mut ctx, sql).await;
    let expected = vec![vec!["c"], vec!["d"]];
    assert_eq!(expected, actual);
    Ok(())
}

#[tokio::test]
async fn csv_query_limit_bigger_than_nbr_of_rows() -> Result<()> {
    let mut ctx = ExecutionContext::new();
    register_aggregate_csv(&mut ctx)?;
    let sql = "SELECT c2 FROM aggregate_test_100 LIMIT 200";
    let actual = execute(&mut ctx, sql).await;
    let expected = vec![
        vec!["2"],
        vec!["5"],
        vec!["1"],
        vec!["1"],
        vec!["5"],
        vec!["4"],
        vec!["3"],
        vec!["3"],
        vec!["1"],
        vec!["4"],
        vec!["1"],
        vec!["4"],
        vec!["3"],
        vec!["2"],
        vec!["1"],
        vec!["1"],
        vec!["2"],
        vec!["1"],
        vec!["3"],
        vec!["2"],
        vec!["4"],
        vec!["1"],
        vec!["5"],
        vec!["4"],
        vec!["2"],
        vec!["1"],
        vec!["4"],
        vec!["5"],
        vec!["2"],
        vec!["3"],
        vec!["4"],
        vec!["2"],
        vec!["1"],
        vec!["5"],
        vec!["3"],
        vec!["1"],
        vec!["2"],
        vec!["3"],
        vec!["3"],
        vec!["3"],
        vec!["2"],
        vec!["4"],
        vec!["1"],
        vec!["3"],
        vec!["2"],
        vec!["5"],
        vec!["2"],
        vec!["1"],
        vec!["4"],
        vec!["1"],
        vec!["4"],
        vec!["2"],
        vec!["5"],
        vec!["4"],
        vec!["2"],
        vec!["3"],
        vec!["4"],
        vec!["4"],
        vec!["4"],
        vec!["5"],
        vec!["4"],
        vec!["2"],
        vec!["1"],
        vec!["2"],
        vec!["4"],
        vec!["2"],
        vec!["3"],
        vec!["5"],
        vec!["1"],
        vec!["1"],
        vec!["4"],
        vec!["2"],
        vec!["1"],
        vec!["2"],
        vec!["1"],
        vec!["1"],
        vec!["5"],
        vec!["4"],
        vec!["5"],
        vec!["2"],
        vec!["3"],
        vec!["2"],
        vec!["4"],
        vec!["1"],
        vec!["3"],
        vec!["4"],
        vec!["3"],
        vec!["2"],
        vec!["5"],
        vec!["3"],
        vec!["3"],
        vec!["2"],
        vec!["5"],
        vec!["5"],
        vec!["4"],
        vec!["1"],
        vec!["3"],
        vec!["3"],
        vec!["4"],
        vec!["4"],
    ];
    assert_eq!(expected, actual);
    Ok(())
}

#[tokio::test]
async fn csv_query_limit_with_same_nbr_of_rows() -> Result<()> {
    let mut ctx = ExecutionContext::new();
    register_aggregate_csv(&mut ctx)?;
    let sql = "SELECT c2 FROM aggregate_test_100 LIMIT 100";
    let actual = execute(&mut ctx, sql).await;
    let expected = vec![
        vec!["2"],
        vec!["5"],
        vec!["1"],
        vec!["1"],
        vec!["5"],
        vec!["4"],
        vec!["3"],
        vec!["3"],
        vec!["1"],
        vec!["4"],
        vec!["1"],
        vec!["4"],
        vec!["3"],
        vec!["2"],
        vec!["1"],
        vec!["1"],
        vec!["2"],
        vec!["1"],
        vec!["3"],
        vec!["2"],
        vec!["4"],
        vec!["1"],
        vec!["5"],
        vec!["4"],
        vec!["2"],
        vec!["1"],
        vec!["4"],
        vec!["5"],
        vec!["2"],
        vec!["3"],
        vec!["4"],
        vec!["2"],
        vec!["1"],
        vec!["5"],
        vec!["3"],
        vec!["1"],
        vec!["2"],
        vec!["3"],
        vec!["3"],
        vec!["3"],
        vec!["2"],
        vec!["4"],
        vec!["1"],
        vec!["3"],
        vec!["2"],
        vec!["5"],
        vec!["2"],
        vec!["1"],
        vec!["4"],
        vec!["1"],
        vec!["4"],
        vec!["2"],
        vec!["5"],
        vec!["4"],
        vec!["2"],
        vec!["3"],
        vec!["4"],
        vec!["4"],
        vec!["4"],
        vec!["5"],
        vec!["4"],
        vec!["2"],
        vec!["1"],
        vec!["2"],
        vec!["4"],
        vec!["2"],
        vec!["3"],
        vec!["5"],
        vec!["1"],
        vec!["1"],
        vec!["4"],
        vec!["2"],
        vec!["1"],
        vec!["2"],
        vec!["1"],
        vec!["1"],
        vec!["5"],
        vec!["4"],
        vec!["5"],
        vec!["2"],
        vec!["3"],
        vec!["2"],
        vec!["4"],
        vec!["1"],
        vec!["3"],
        vec!["4"],
        vec!["3"],
        vec!["2"],
        vec!["5"],
        vec!["3"],
        vec!["3"],
        vec!["2"],
        vec!["5"],
        vec!["5"],
        vec!["4"],
        vec!["1"],
        vec!["3"],
        vec!["3"],
        vec!["4"],
        vec!["4"],
    ];
    assert_eq!(expected, actual);
    Ok(())
}

#[tokio::test]
async fn csv_query_limit_zero() -> Result<()> {
    let mut ctx = ExecutionContext::new();
    register_aggregate_csv(&mut ctx)?;
    let sql = "SELECT c1 FROM aggregate_test_100 LIMIT 0";
    let actual = execute(&mut ctx, sql).await;
    let expected: Vec<Vec<String>> = vec![];
    assert_eq!(expected, actual);
    Ok(())
}

#[tokio::test]
async fn csv_query_create_external_table() {
    let mut ctx = ExecutionContext::new();
    register_aggregate_csv_by_sql(&mut ctx).await;
    let sql = "SELECT c1, c2, c3, c4, c5, c6, c7, c8, c9, 10, c11, c12, c13 FROM aggregate_test_100 LIMIT 1";
    let actual = execute(&mut ctx, sql).await;
    let expected = vec![vec![
        "c",
        "2",
        "1",
        "18109",
        "2033001162",
        "-6513304855495910254",
        "25",
        "43062",
        "1491205016",
        "10",
        "0.110830784",
        "0.9294097332465232",
        "6WfVFBVGJSQb7FhA7E0lBwdvjfZnSW",
    ]];
    assert_eq!(expected, actual);
}

#[tokio::test]
async fn csv_query_external_table_count() {
    let mut ctx = ExecutionContext::new();
    register_aggregate_csv_by_sql(&mut ctx).await;
    let sql = "SELECT COUNT(c12) FROM aggregate_test_100";
    let actual = execute(&mut ctx, sql).await;
    let expected = vec![vec!["100"]];
    assert_eq!(expected, actual);
}

#[tokio::test]
async fn csv_query_external_table_sum() {
    let mut ctx = ExecutionContext::new();
    // cast smallint and int to bigint to avoid overflow during calculation
    register_aggregate_csv_by_sql(&mut ctx).await;
    let sql =
        "SELECT SUM(CAST(c7 AS BIGINT)), SUM(CAST(c8 AS BIGINT)) FROM aggregate_test_100";
    let actual = execute(&mut ctx, sql).await;
    let expected = vec![vec!["13060", "3017641"]];
    assert_eq!(expected, actual);
}

#[tokio::test]
async fn csv_query_count_star() {
    let mut ctx = ExecutionContext::new();
    register_aggregate_csv_by_sql(&mut ctx).await;
    let sql = "SELECT COUNT(*) FROM aggregate_test_100";
    let actual = execute(&mut ctx, sql).await;
    let expected = vec![vec!["100"]];
    assert_eq!(expected, actual);
}

#[tokio::test]
async fn csv_query_count_one() {
    let mut ctx = ExecutionContext::new();
    register_aggregate_csv_by_sql(&mut ctx).await;
    let sql = "SELECT COUNT(1) FROM aggregate_test_100";
    let actual = execute(&mut ctx, sql).await;
    let expected = vec![vec!["100"]];
    assert_eq!(expected, actual);
}

#[tokio::test]
async fn csv_explain() {
    let mut ctx = ExecutionContext::new();
    register_aggregate_csv_by_sql(&mut ctx).await;
    let sql = "EXPLAIN SELECT c1 FROM aggregate_test_100 where c2 > 10";
    let actual = execute(&mut ctx, sql).await;
    let expected = vec![
        vec![
            "logical_plan",
            "Projection: #c1\n  Filter: #c2 Gt Int64(10)\n    TableScan: aggregate_test_100 projection=None"
        ]
    ];
    assert_eq!(expected, actual);

    // Also, expect same result with lowercase explain
    let sql = "explain SELECT c1 FROM aggregate_test_100 where c2 > 10";
    let actual = execute(&mut ctx, sql).await;
    assert_eq!(expected, actual);
}

#[tokio::test]
async fn csv_explain_verbose() {
    let mut ctx = ExecutionContext::new();
    register_aggregate_csv_by_sql(&mut ctx).await;
    let sql = "EXPLAIN VERBOSE SELECT c1 FROM aggregate_test_100 where c2 > 10";
    let actual = execute(&mut ctx, sql).await;

    // flatten to a single string
    let actual = actual.into_iter().map(|r| r.join("\t")).collect::<String>();

    // Don't actually test the contents of the debuging output (as
    // that may change and keeping this test updated will be a
    // pain). Instead just check for a few key pieces.
    assert!(actual.contains("logical_plan"), "Actual: '{}'", actual);
    assert!(actual.contains("physical_plan"), "Actual: '{}'", actual);
    assert!(actual.contains("#c2 Gt Int64(10)"), "Actual: '{}'", actual);
}

fn aggr_test_schema() -> SchemaRef {
    Arc::new(Schema::new(vec![
        Field::new("c1", DataType::Utf8, false),
        Field::new("c2", DataType::UInt32, false),
        Field::new("c3", DataType::Int8, false),
        Field::new("c4", DataType::Int16, false),
        Field::new("c5", DataType::Int32, false),
        Field::new("c6", DataType::Int64, false),
        Field::new("c7", DataType::UInt8, false),
        Field::new("c8", DataType::UInt16, false),
        Field::new("c9", DataType::UInt32, false),
        Field::new("c10", DataType::UInt64, false),
        Field::new("c11", DataType::Float32, false),
        Field::new("c12", DataType::Float64, false),
        Field::new("c13", DataType::Utf8, false),
    ]))
}

async fn register_aggregate_csv_by_sql(ctx: &mut ExecutionContext) {
    let testdata = env::var("ARROW_TEST_DATA").expect("ARROW_TEST_DATA not defined");

    // TODO: The following c9 should be migrated to UInt32 and c10 should be UInt64 once
    // unsigned is supported.
    let df = ctx
        .sql(&format!(
            "
    CREATE EXTERNAL TABLE aggregate_test_100 (
        c1  VARCHAR NOT NULL,
        c2  INT NOT NULL,
        c3  SMALLINT NOT NULL,
        c4  SMALLINT NOT NULL,
        c5  INT NOT NULL,
        c6  BIGINT NOT NULL,
        c7  SMALLINT NOT NULL,
        c8  INT NOT NULL,
        c9  BIGINT NOT NULL,
        c10 VARCHAR NOT NULL,
        c11 FLOAT NOT NULL,
        c12 DOUBLE NOT NULL,
        c13 VARCHAR NOT NULL
    )
    STORED AS CSV
    WITH HEADER ROW
    LOCATION '{}/csv/aggregate_test_100.csv'
    ",
            testdata
        ))
        .expect("Creating dataframe for CREATE EXTERNAL TABLE");

    // Mimic the CLI and execute the resulting plan -- even though it
    // is effectively a no-op (returns zero rows)
    let results = df.collect().await.expect("Executing CREATE EXTERNAL TABLE");
    assert!(
        results.is_empty(),
        "Expected no rows from executing CREATE EXTERNAL TABLE"
    );
}

fn register_aggregate_csv(ctx: &mut ExecutionContext) -> Result<()> {
    let testdata = env::var("ARROW_TEST_DATA").expect("ARROW_TEST_DATA not defined");
    let schema = aggr_test_schema();
    ctx.register_csv(
        "aggregate_test_100",
        &format!("{}/csv/aggregate_test_100.csv", testdata),
        CsvReadOptions::new().schema(&schema),
    )?;
    Ok(())
}

fn register_alltypes_parquet(ctx: &mut ExecutionContext) {
    let testdata = env::var("PARQUET_TEST_DATA").expect("PARQUET_TEST_DATA not defined");
    ctx.register_parquet(
        "alltypes_plain",
        &format!("{}/alltypes_plain.parquet", testdata),
    )
    .unwrap();
}

/// Execute query and return result set as 2-d table of Vecs
/// `result[row][column]`
async fn execute(ctx: &mut ExecutionContext, sql: &str) -> Vec<Vec<String>> {
    let msg = format!("Creating logical plan for '{}'", sql);
    let plan = ctx.create_logical_plan(&sql).expect(&msg);
    let logical_schema = plan.schema();

    let msg = format!("Optimizing logical plan for '{}': {:?}", sql, plan);
    let plan = ctx.optimize(&plan).expect(&msg);
    let optimized_logical_schema = plan.schema();

    let msg = format!("Creating physical plan for '{}': {:?}", sql, plan);
    let plan = ctx.create_physical_plan(&plan).expect(&msg);
    let physical_schema = plan.schema();

    let msg = format!("Executing physical plan for '{}': {:?}", sql, plan);
    let results = ctx.collect(plan).await.expect(&msg);

    assert_eq!(logical_schema.as_ref(), optimized_logical_schema.as_ref());
    assert_eq!(logical_schema.as_ref(), physical_schema.as_ref());

    result_vec(&results)
}

/// Specialised String representation
fn col_str(column: &ArrayRef, row_index: usize) -> String {
    if column.is_null(row_index) {
        return "NULL".to_string();
    }

    // Special case ListArray as there is no pretty print support for it yet
    if let DataType::FixedSizeList(_, n) = column.data_type() {
        let array = column
            .as_any()
            .downcast_ref::<FixedSizeListArray>()
            .unwrap()
            .value(row_index);

        let mut r = Vec::with_capacity(*n as usize);
        for i in 0..*n {
            r.push(col_str(&array, i as usize));
        }
        return format!("[{}]", r.join(","));
    }

    array_value_to_string(column, row_index)
        .ok()
        .unwrap_or_else(|| "???".to_string())
}

/// Converts the results into a 2d array of strings, `result[row][column]`
/// Special cases nulls to NULL for testing
fn result_vec(results: &[RecordBatch]) -> Vec<Vec<String>> {
    let mut result = vec![];
    for batch in results {
        for row_index in 0..batch.num_rows() {
            let row_vec = batch
                .columns()
                .iter()
                .map(|column| col_str(column, row_index))
                .collect();
            result.push(row_vec);
        }
    }
    result
}

async fn generic_query_length<T: 'static + Array + From<Vec<&'static str>>>(
    datatype: DataType,
) -> Result<()> {
    let schema = Arc::new(Schema::new(vec![Field::new("c1", datatype, false)]));

    let data = RecordBatch::try_new(
        schema.clone(),
        vec![Arc::new(T::from(vec!["", "a", "aa", "aaa"]))],
    )?;

    let table = MemTable::new(schema, vec![vec![data]])?;

    let mut ctx = ExecutionContext::new();
    ctx.register_table("test", Box::new(table));
    let sql = "SELECT length(c1) FROM test";
    let actual = execute(&mut ctx, sql).await;
    let expected = vec![vec!["0"], vec!["1"], vec!["2"], vec!["3"]];
    assert_eq!(expected, actual);
    Ok(())
}

#[tokio::test]
async fn query_length() -> Result<()> {
    generic_query_length::<StringArray>(DataType::Utf8).await
}

#[tokio::test]
async fn query_large_length() -> Result<()> {
    generic_query_length::<LargeStringArray>(DataType::LargeUtf8).await
}

#[tokio::test]
async fn query_not() -> Result<()> {
    let schema = Arc::new(Schema::new(vec![Field::new("c1", DataType::Boolean, true)]));

    let data = RecordBatch::try_new(
        schema.clone(),
        vec![Arc::new(BooleanArray::from(vec![
            Some(false),
            None,
            Some(true),
        ]))],
    )?;

    let table = MemTable::new(schema, vec![vec![data]])?;

    let mut ctx = ExecutionContext::new();
    ctx.register_table("test", Box::new(table));
    let sql = "SELECT NOT c1 FROM test";
    let actual = execute(&mut ctx, sql).await;
    let expected = vec![vec!["true"], vec!["NULL"], vec!["false"]];
    assert_eq!(expected, actual);
    Ok(())
}

#[tokio::test]
async fn query_concat() -> Result<()> {
    let schema = Arc::new(Schema::new(vec![
        Field::new("c1", DataType::Utf8, false),
        Field::new("c2", DataType::Int32, true),
    ]));

    let data = RecordBatch::try_new(
        schema.clone(),
        vec![
            Arc::new(StringArray::from(vec!["", "a", "aa", "aaa"])),
            Arc::new(Int32Array::from(vec![Some(0), Some(1), None, Some(3)])),
        ],
    )?;

    let table = MemTable::new(schema, vec![vec![data]])?;

    let mut ctx = ExecutionContext::new();
    ctx.register_table("test", Box::new(table));
    let sql = "SELECT concat(c1, '-hi-', cast(c2 as varchar)) FROM test";
    let actual = execute(&mut ctx, sql).await;
    let expected = vec![
        vec!["-hi-0"],
        vec!["a-hi-1"],
        vec!["NULL"],
        vec!["aaa-hi-3"],
    ];
    assert_eq!(expected, actual);
    Ok(())
}

#[tokio::test]
async fn query_array() -> Result<()> {
    let schema = Arc::new(Schema::new(vec![
        Field::new("c1", DataType::Utf8, false),
        Field::new("c2", DataType::Int32, true),
    ]));

    let data = RecordBatch::try_new(
        schema.clone(),
        vec![
            Arc::new(StringArray::from(vec!["", "a", "aa", "aaa"])),
            Arc::new(Int32Array::from(vec![Some(0), Some(1), None, Some(3)])),
        ],
    )?;

    let table = MemTable::new(schema, vec![vec![data]])?;

    let mut ctx = ExecutionContext::new();
    ctx.register_table("test", Box::new(table));
    let sql = "SELECT array(c1, cast(c2 as varchar)) FROM test";
    let actual = execute(&mut ctx, sql).await;
    let expected = vec![
        vec!["[,0]"],
        vec!["[a,1]"],
        vec!["[aa,NULL]"],
        vec!["[aaa,3]"],
    ];
    assert_eq!(expected, actual);
    Ok(())
}

#[tokio::test]
async fn csv_query_sum_cast() {
    let mut ctx = ExecutionContext::new();
    register_aggregate_csv_by_sql(&mut ctx).await;
    // c8 = i32; c9 = i64
    let sql = "SELECT c8 + c9 FROM aggregate_test_100";
    // check that the physical and logical schemas are equal
    execute(&mut ctx, sql).await;
}

#[tokio::test]
async fn like() -> Result<()> {
    let mut ctx = ExecutionContext::new();
    register_aggregate_csv_by_sql(&mut ctx).await;
    let sql = "SELECT COUNT(c1) FROM aggregate_test_100 WHERE c13 LIKE '%FB%'";
    // check that the physical and logical schemas are equal
    let actual = execute(&mut ctx, sql).await;

    let expected = vec![vec!["1"]];
    assert_eq!(expected, actual);
    Ok(())
}

fn make_timestamp_nano_table() -> Result<Box<MemTable>> {
    let schema = Arc::new(Schema::new(vec![
        Field::new("ts", DataType::Timestamp(TimeUnit::Nanosecond, None), false),
        Field::new("value", DataType::Int32, true),
    ]));

    let mut builder = TimestampNanosecondArray::builder(3);

    builder.append_value(1599572549190855000)?; // 2020-09-08T13:42:29.190855+00:00
    builder.append_value(1599568949190855000)?; // 2020-09-08T12:42:29.190855+00:00
    builder.append_value(1599565349190855000)?; // 2020-09-08T11:42:29.190855+00:00

    let data = RecordBatch::try_new(
        schema.clone(),
        vec![
            Arc::new(builder.finish()),
            Arc::new(Int32Array::from(vec![Some(1), Some(2), Some(3)])),
        ],
    )?;
    let table = MemTable::new(schema, vec![vec![data]])?;
    Ok(Box::new(table))
}

#[tokio::test]
async fn to_timstamp() -> Result<()> {
    let mut ctx = ExecutionContext::new();
    ctx.register_table("ts_data", make_timestamp_nano_table()?);

    let sql = "SELECT COUNT(*) FROM ts_data where ts > to_timestamp('2020-09-08T12:00:00+00:00')";
    let actual = execute(&mut ctx, sql).await;

    let expected = vec![vec!["2"]];
    assert_eq!(expected, actual);
    Ok(())
}

#[tokio::test]
async fn query_is_null() -> Result<()> {
    let schema = Arc::new(Schema::new(vec![Field::new("c1", DataType::Float64, true)]));

    let data = RecordBatch::try_new(
        schema.clone(),
        vec![Arc::new(Float64Array::from(vec![
            Some(1.0),
            None,
            Some(f64::NAN),
        ]))],
    )?;

    let table = MemTable::new(schema, vec![vec![data]])?;

    let mut ctx = ExecutionContext::new();
    ctx.register_table("test", Box::new(table));
    let sql = "SELECT c1 IS NULL FROM test";
    let actual = execute(&mut ctx, sql).await;
    let expected = vec![vec!["false"], vec!["true"], vec!["false"]];
    assert_eq!(expected, actual);
    Ok(())
}

#[tokio::test]
async fn query_is_not_null() -> Result<()> {
    let schema = Arc::new(Schema::new(vec![Field::new("c1", DataType::Float64, true)]));

    let data = RecordBatch::try_new(
        schema.clone(),
        vec![Arc::new(Float64Array::from(vec![
            Some(1.0),
            None,
            Some(f64::NAN),
        ]))],
    )?;

    let table = MemTable::new(schema, vec![vec![data]])?;

    let mut ctx = ExecutionContext::new();
    ctx.register_table("test", Box::new(table));
    let sql = "SELECT c1 IS NOT NULL FROM test";
    let actual = execute(&mut ctx, sql).await;
    let expected = vec![vec!["true"], vec!["false"], vec!["true"]];

    assert_eq!(expected, actual);
    Ok(())
}

#[tokio::test]
async fn query_count_distinct() -> Result<()> {
    let schema = Arc::new(Schema::new(vec![Field::new("c1", DataType::Int32, true)]));

    let data = RecordBatch::try_new(
        schema.clone(),
        vec![Arc::new(Int32Array::from(vec![
            Some(0),
            Some(1),
            None,
            Some(3),
            Some(3),
        ]))],
    )?;

    let table = MemTable::new(schema, vec![vec![data]])?;

    let mut ctx = ExecutionContext::new();
    ctx.register_table("test", Box::new(table));
    let sql = "SELECT COUNT(DISTINCT c1) FROM test";
    let actual = execute(&mut ctx, sql).await;
    let expected = vec![vec!["3".to_string()]];
    assert_eq!(expected, actual);
    Ok(())
}

#[tokio::test]
async fn query_on_string_dictionary() -> Result<()> {
    // Test to ensure DataFusion can operate on dictionary types
    // Use StringDictionary (32 bit indexes = keys)
    let field_type =
        DataType::Dictionary(Box::new(DataType::Int32), Box::new(DataType::Utf8));
    let schema = Arc::new(Schema::new(vec![Field::new("d1", field_type, true)]));

    let keys_builder = PrimitiveBuilder::<Int32Type>::new(10);
    let values_builder = StringBuilder::new(10);
    let mut builder = StringDictionaryBuilder::new(keys_builder, values_builder);

    builder.append("one")?;
    builder.append_null()?;
    builder.append("three")?;
    let array = Arc::new(builder.finish());

    let data = RecordBatch::try_new(schema.clone(), vec![array])?;

    let table = MemTable::new(schema, vec![vec![data]])?;
    let mut ctx = ExecutionContext::new();
    ctx.register_table("test", Box::new(table));

    // Basic SELECT
    let sql = "SELECT * FROM test";
    let actual = execute(&mut ctx, sql).await;
    let expected = vec![vec!["one"], vec!["NULL"], vec!["three"]];
    assert_eq!(expected, actual);

    // basic filtering
    let sql = "SELECT * FROM test WHERE d1 IS NOT NULL";
    let actual = execute(&mut ctx, sql).await;
    let expected = vec![vec!["one"], vec!["three"]];
    assert_eq!(expected, actual);

    // filtering with constant
    let sql = "SELECT * FROM test WHERE d1 = 'three'";
    let actual = execute(&mut ctx, sql).await;
    let expected = vec![vec!["three"]];
    assert_eq!(expected, actual);

    // Expression evaluation
    let sql = "SELECT concat(d1, '-foo') FROM test";
    let actual = execute(&mut ctx, sql).await;
    let expected = vec![vec!["one-foo"], vec!["NULL"], vec!["three-foo"]];
    assert_eq!(expected, actual);

    // aggregation
    let sql = "SELECT COUNT(d1) FROM test";
    let actual = execute(&mut ctx, sql).await;
    let expected = vec![vec!["2"]];
    assert_eq!(expected, actual);

    Ok(())
}

#[tokio::test]
async fn query_without_from() -> Result<()> {
    // Test for SELECT <expression> without FROM.
    // Should evaluate expressions in project position.
    let mut ctx = ExecutionContext::new();

    let sql = "SELECT 1";
    let actual = execute(&mut ctx, sql).await;
    let expected = vec![vec!["1"]];
    assert_eq!(expected, actual);

    let sql = "SELECT 1+2, 3/4, cos(0)";
    let actual = execute(&mut ctx, sql).await;
    let expected = vec![vec!["3", "0", "1"]];
    assert_eq!(expected, actual);

    Ok(())
}

<<<<<<< HEAD
fn assert_float_eq<T>(expected: &Vec<Vec<T>>, received: &Vec<Vec<String>>)
where
    T: AsRef<str>,
{
    expected
        .into_iter()
        .flatten()
        .zip(received.into_iter().flatten())
        .for_each(|(l, r)| {
            let (l, r) = (
                l.as_ref().parse::<f64>().unwrap(),
                r.as_str().parse::<f64>().unwrap(),
            );
            assert!((l - r).abs() <= 2.0 * f64::EPSILON);
        });
=======
#[tokio::test]
async fn query_scalar_minus_array() -> Result<()> {
    let schema = Arc::new(Schema::new(vec![Field::new("c1", DataType::Int32, true)]));

    let data = RecordBatch::try_new(
        schema.clone(),
        vec![Arc::new(Int32Array::from(vec![
            Some(0),
            Some(1),
            None,
            Some(3),
        ]))],
    )?;

    let table = MemTable::new(schema, vec![vec![data]])?;

    let mut ctx = ExecutionContext::new();
    ctx.register_table("test", Box::new(table));
    let sql = "SELECT 4 - c1 FROM test";
    let actual = execute(&mut ctx, sql).await;
    let expected = vec![vec!["4"], vec!["3"], vec!["NULL"], vec!["1"]];
    assert_eq!(expected, actual);
    Ok(())
>>>>>>> 0e2681fe
}<|MERGE_RESOLUTION|>--- conflicted
+++ resolved
@@ -1419,7 +1419,31 @@
     Ok(())
 }
 
-<<<<<<< HEAD
+#[tokio::test]
+async fn query_scalar_minus_array() -> Result<()> {
+    let schema = Arc::new(Schema::new(vec![Field::new("c1", DataType::Int32, true)]));
+
+    let data = RecordBatch::try_new(
+        schema.clone(),
+        vec![Arc::new(Int32Array::from(vec![
+            Some(0),
+            Some(1),
+            None,
+            Some(3),
+        ]))],
+    )?;
+
+    let table = MemTable::new(schema, vec![vec![data]])?;
+
+    let mut ctx = ExecutionContext::new();
+    ctx.register_table("test", Box::new(table));
+    let sql = "SELECT 4 - c1 FROM test";
+    let actual = execute(&mut ctx, sql).await;
+    let expected = vec![vec!["4"], vec!["3"], vec!["NULL"], vec!["1"]];
+    assert_eq!(expected, actual);
+    Ok(())
+}
+
 fn assert_float_eq<T>(expected: &Vec<Vec<T>>, received: &Vec<Vec<String>>)
 where
     T: AsRef<str>,
@@ -1435,29 +1459,4 @@
             );
             assert!((l - r).abs() <= 2.0 * f64::EPSILON);
         });
-=======
-#[tokio::test]
-async fn query_scalar_minus_array() -> Result<()> {
-    let schema = Arc::new(Schema::new(vec![Field::new("c1", DataType::Int32, true)]));
-
-    let data = RecordBatch::try_new(
-        schema.clone(),
-        vec![Arc::new(Int32Array::from(vec![
-            Some(0),
-            Some(1),
-            None,
-            Some(3),
-        ]))],
-    )?;
-
-    let table = MemTable::new(schema, vec![vec![data]])?;
-
-    let mut ctx = ExecutionContext::new();
-    ctx.register_table("test", Box::new(table));
-    let sql = "SELECT 4 - c1 FROM test";
-    let actual = execute(&mut ctx, sql).await;
-    let expected = vec![vec!["4"], vec!["3"], vec!["NULL"], vec!["1"]];
-    assert_eq!(expected, actual);
-    Ok(())
->>>>>>> 0e2681fe
 }