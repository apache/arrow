// Licensed to the Apache Software Foundation (ASF) under one
// or more contributor license agreements.  See the NOTICE file
// distributed with this work for additional information
// regarding copyright ownership.  The ASF licenses this file
// to you under the Apache License, Version 2.0 (the
// "License"); you may not use this file except in compliance
// with the License.  You may obtain a copy of the License at
//
//   http://www.apache.org/licenses/LICENSE-2.0
//
// Unless required by applicable law or agreed to in writing,
// software distributed under the License is distributed on an
// "AS IS" BASIS, WITHOUT WARRANTIES OR CONDITIONS OF ANY
// KIND, either express or implied.  See the License for the
// specific language governing permissions and limitations
// under the License.

use std::convert::TryFrom;
use std::env;
use std::sync::Arc;

extern crate arrow;
extern crate datafusion;

use arrow::array::*;
use arrow::datatypes::{DataType, Field, Int64Type, Schema};
use arrow::record_batch::RecordBatch;

use datafusion::datasource::csv::CsvReadOptions;
use datafusion::error::Result;
use datafusion::execution::context::ExecutionContext;
use datafusion::execution::physical_plan::udf::ScalarFunction;
use datafusion::logicalplan::LogicalPlan;

const DEFAULT_BATCH_SIZE: usize = 1024 * 1024;

#[test]
fn nyc() -> Result<()> {
    // schema for nyxtaxi csv files
    let schema = Schema::new(vec![
        Field::new("VendorID", DataType::Utf8, true),
        Field::new("tpep_pickup_datetime", DataType::Utf8, true),
        Field::new("tpep_dropoff_datetime", DataType::Utf8, true),
        Field::new("passenger_count", DataType::Utf8, true),
        Field::new("trip_distance", DataType::Float64, true),
        Field::new("RatecodeID", DataType::Utf8, true),
        Field::new("store_and_fwd_flag", DataType::Utf8, true),
        Field::new("PULocationID", DataType::Utf8, true),
        Field::new("DOLocationID", DataType::Utf8, true),
        Field::new("payment_type", DataType::Utf8, true),
        Field::new("fare_amount", DataType::Float64, true),
        Field::new("extra", DataType::Float64, true),
        Field::new("mta_tax", DataType::Float64, true),
        Field::new("tip_amount", DataType::Float64, true),
        Field::new("tolls_amount", DataType::Float64, true),
        Field::new("improvement_surcharge", DataType::Float64, true),
        Field::new("total_amount", DataType::Float64, true),
    ]);

    let mut ctx = ExecutionContext::new();
    ctx.register_csv(
        "tripdata",
        "file.csv",
        CsvReadOptions::new().schema(&schema),
    )?;

    let logical_plan = ctx.create_logical_plan(
        "SELECT passenger_count, MIN(fare_amount), MAX(fare_amount) \
         FROM tripdata GROUP BY passenger_count",
    )?;

    let optimized_plan = ctx.optimize(&logical_plan)?;

    match &optimized_plan {
        LogicalPlan::Aggregate { input, .. } => match input.as_ref() {
            LogicalPlan::TableScan {
                ref projected_schema,
                ..
            } => {
                assert_eq!(2, projected_schema.fields().len());
                assert_eq!(projected_schema.field(0).name(), "passenger_count");
                assert_eq!(projected_schema.field(1).name(), "fare_amount");
            }
            _ => assert!(false),
        },
        _ => assert!(false),
    }

    Ok(())
}

#[test]
fn parquet_query() {
    let mut ctx = ExecutionContext::new();
    register_alltypes_parquet(&mut ctx);
    // NOTE that string_col is actually a binary column and does not have the UTF8 logical type
    // so we need an explicit cast
    let sql = "SELECT id, CAST(string_col AS varchar) FROM alltypes_plain";
    let actual = execute(&mut ctx, sql).join("\n");
    let expected =
        "4\t\"0\"\n5\t\"1\"\n6\t\"0\"\n7\t\"1\"\n2\t\"0\"\n3\t\"1\"\n0\t\"0\"\n1\t\"1\""
            .to_string();
    assert_eq!(expected, actual);
}

#[test]
fn parquet_single_nan_schema() {
    let mut ctx = ExecutionContext::new();
    let testdata = env::var("PARQUET_TEST_DATA").expect("PARQUET_TEST_DATA not defined");
    ctx.register_parquet("single_nan", &format!("{}/single_nan.parquet", testdata))
        .unwrap();
    let sql = "SELECT mycol FROM single_nan";
    let plan = ctx.create_logical_plan(&sql).unwrap();
    let plan = ctx.optimize(&plan).unwrap();
    let plan = ctx.create_physical_plan(&plan, DEFAULT_BATCH_SIZE).unwrap();
    let results = ctx.collect(plan.as_ref()).unwrap();
    for batch in results {
        assert_eq!(1, batch.num_rows());
        assert_eq!(1, batch.num_columns());
    }
}

#[test]
<<<<<<< HEAD
fn parquet_list_columns() {
    let mut ctx = ExecutionContext::new();
    let testdata = env::var("PARQUET_TEST_DATA").expect("PARQUET_TEST_DATA not defined");
    ctx.register_parquet(
        "list_columns",
        &format!("{}/list_columns.parquet", testdata),
    )
    .unwrap();

    let schema = Arc::new(Schema::new(vec![
        Field::new(
            "int64_list",
            DataType::List(Box::new(DataType::Int64)),
            true,
        ),
        Field::new("utf8_list", DataType::List(Box::new(DataType::Utf8)), true),
    ]));

    let sql = "SELECT int64_list, utf8_list FROM list_columns";
    let plan = ctx.create_logical_plan(&sql).unwrap();
    let plan = ctx.optimize(&plan).unwrap();
    let plan = ctx.create_physical_plan(&plan, DEFAULT_BATCH_SIZE).unwrap();
    let results = ctx.collect(plan.as_ref()).unwrap();

    //   int64_list              utf8_list
    // 0  [1, 2, 3]        [abc, efg, hij]
    // 1  [None, 1]                   None
    // 2        [4]  [efg, None, hij, xyz]

    assert_eq!(1, results.len());
    let batch = &results[0];
    assert_eq!(3, batch.num_rows());
    assert_eq!(2, batch.num_columns());
    assert_eq!(&schema, batch.schema());

    let int_list_array = batch
        .column(0)
        .as_any()
        .downcast_ref::<ListArray>()
        .unwrap();
    let utf8_list_array = batch
        .column(1)
        .as_any()
        .downcast_ref::<ListArray>()
        .unwrap();

    assert_eq!(
        int_list_array
            .value(0)
            .as_any()
            .downcast_ref::<PrimitiveArray<Int64Type>>()
            .unwrap(),
        &PrimitiveArray::<Int64Type>::from(vec![Some(1), Some(2), Some(3),])
    );

    assert_eq!(
        utf8_list_array
            .value(0)
            .as_any()
            .downcast_ref::<StringArray>()
            .unwrap(),
        &StringArray::try_from(vec![Some("abc"), Some("efg"), Some("hij"),]).unwrap()
    );

    assert_eq!(
        int_list_array
            .value(1)
            .as_any()
            .downcast_ref::<PrimitiveArray<Int64Type>>()
            .unwrap(),
        &PrimitiveArray::<Int64Type>::from(vec![None, Some(1),])
    );

    assert!(utf8_list_array.is_null(1));

    assert_eq!(
        int_list_array
            .value(2)
            .as_any()
            .downcast_ref::<PrimitiveArray<Int64Type>>()
            .unwrap(),
        &PrimitiveArray::<Int64Type>::from(vec![Some(4),])
    );

    let result = utf8_list_array.value(2);
    let result = result.as_any().downcast_ref::<StringArray>().unwrap();

    assert_eq!(result.value(0), "efg");
    assert!(result.is_null(1));
    assert_eq!(result.value(2), "hij");
    assert_eq!(result.value(3), "xyz");
}

#[test]
fn csv_count_star() {
=======
fn csv_count_star() -> Result<()> {
>>>>>>> d00c50a6
    let mut ctx = ExecutionContext::new();
    register_aggregate_csv(&mut ctx)?;
    let sql = "SELECT COUNT(*), COUNT(1), COUNT(c1) FROM aggregate_test_100";
    let actual = execute(&mut ctx, sql).join("\n");
    let expected = "100\t100\t100".to_string();
    assert_eq!(expected, actual);
    Ok(())
}

#[test]
fn csv_query_with_predicate() -> Result<()> {
    let mut ctx = ExecutionContext::new();
    register_aggregate_csv(&mut ctx)?;
    let sql = "SELECT c1, c12 FROM aggregate_test_100 WHERE c12 > 0.376 AND c12 < 0.4";
    let actual = execute(&mut ctx, sql).join("\n");
    let expected = "\"e\"\t0.39144436569161134\n\"d\"\t0.38870280983958583".to_string();
    assert_eq!(expected, actual);
    Ok(())
}

#[test]
fn csv_query_group_by_int_min_max() -> Result<()> {
    let mut ctx = ExecutionContext::new();
    register_aggregate_csv(&mut ctx)?;
    let sql = "SELECT c2, MIN(c12), MAX(c12) FROM aggregate_test_100 GROUP BY c2";
    let mut actual = execute(&mut ctx, sql);
    actual.sort();
    let expected = "1\t0.05636955101974106\t0.9965400387585364\n2\t0.16301110515739792\t0.991517828651004\n3\t0.047343434291126085\t0.9293883502480845\n4\t0.02182578039211991\t0.9237877978193884\n5\t0.01479305307777301\t0.9723580396501548".to_string();
    assert_eq!(expected, actual.join("\n"));
    Ok(())
}

#[test]
fn csv_query_avg_sqrt() -> Result<()> {
    let mut ctx = create_ctx()?;
    register_aggregate_csv(&mut ctx)?;
    let sql = "SELECT avg(custom_sqrt(c12)) FROM aggregate_test_100";
    let mut actual = execute(&mut ctx, sql);
    actual.sort();
    let expected = "0.6706002946036462".to_string();
    assert_eq!(actual.join("\n"), expected);
    Ok(())
}

fn create_ctx() -> Result<ExecutionContext> {
    let mut ctx = ExecutionContext::new();

    // register a custom UDF
    ctx.register_udf(ScalarFunction::new(
        "custom_sqrt",
        vec![Field::new("n", DataType::Float64, true)],
        DataType::Float64,
        custom_sqrt,
    ));

    Ok(ctx)
}

fn custom_sqrt(args: &[ArrayRef]) -> Result<ArrayRef> {
    let input = &args[0]
        .as_any()
        .downcast_ref::<Float64Array>()
        .expect("cast failed");

    let mut builder = Float64Builder::new(input.len());
    for i in 0..input.len() {
        if input.is_null(i) {
            builder.append_null()?;
        } else {
            builder.append_value(input.value(i).sqrt())?;
        }
    }
    Ok(Arc::new(builder.finish()))
}

#[test]
fn csv_query_avg() -> Result<()> {
    let mut ctx = ExecutionContext::new();
    register_aggregate_csv(&mut ctx)?;
    let sql = "SELECT avg(c12) FROM aggregate_test_100";
    let mut actual = execute(&mut ctx, sql);
    actual.sort();
    let expected = "0.5089725099127211".to_string();
    assert_eq!(expected, actual.join("\n"));
    Ok(())
}

#[test]
fn csv_query_group_by_avg() -> Result<()> {
    let mut ctx = ExecutionContext::new();
    register_aggregate_csv(&mut ctx)?;
    let sql = "SELECT c1, avg(c12) FROM aggregate_test_100 GROUP BY c1";
    let mut actual = execute(&mut ctx, sql);
    actual.sort();
    let expected = "\"a\"\t0.48754517466109415\n\"b\"\t0.41040709263815384\n\"c\"\t0.6600456536439784\n\"d\"\t0.48855379387549824\n\"e\"\t0.48600669271341534".to_string();
    assert_eq!(expected, actual.join("\n"));
    Ok(())
}

#[test]
fn csv_query_group_by_avg_with_projection() -> Result<()> {
    let mut ctx = ExecutionContext::new();
    register_aggregate_csv(&mut ctx)?;
    let sql = "SELECT avg(c12), c1 FROM aggregate_test_100 GROUP BY c1";
    let mut actual = execute(&mut ctx, sql);
    actual.sort();
    let expected = "0.41040709263815384\t\"b\"\n0.48600669271341534\t\"e\"\n0.48754517466109415\t\"a\"\n0.48855379387549824\t\"d\"\n0.6600456536439784\t\"c\"".to_string();
    assert_eq!(expected, actual.join("\n"));
    Ok(())
}

#[test]
fn csv_query_avg_multi_batch() -> Result<()> {
    let mut ctx = ExecutionContext::new();
    register_aggregate_csv(&mut ctx)?;
    let sql = "SELECT avg(c12) FROM aggregate_test_100";
    let plan = ctx.create_logical_plan(&sql).unwrap();
    let plan = ctx.optimize(&plan).unwrap();
    let plan = ctx.create_physical_plan(&plan, DEFAULT_BATCH_SIZE).unwrap();
    let results = ctx.collect(plan.as_ref()).unwrap();
    let batch = &results[0];
    let column = batch.column(0);
    let array = column.as_any().downcast_ref::<Float64Array>().unwrap();
    let actual = array.value(0);
    let expected = 0.5089725;
    // Due to float number's accuracy, different batch size will lead to different
    // answers.
    assert!((expected - actual).abs() < 0.01);
    Ok(())
}

#[test]
fn csv_query_count() -> Result<()> {
    let mut ctx = ExecutionContext::new();
    register_aggregate_csv(&mut ctx)?;
    let sql = "SELECT count(c12) FROM aggregate_test_100";
    let actual = execute(&mut ctx, sql).join("\n");
    let expected = "100".to_string();
    assert_eq!(expected, actual);
    Ok(())
}

#[test]
fn csv_query_group_by_int_count() -> Result<()> {
    let mut ctx = ExecutionContext::new();
    register_aggregate_csv(&mut ctx)?;
    let sql = "SELECT c1, count(c12) FROM aggregate_test_100 GROUP BY c1";
    let mut actual = execute(&mut ctx, sql);
    actual.sort();
    let expected = "\"a\"\t21\n\"b\"\t19\n\"c\"\t21\n\"d\"\t18\n\"e\"\t21".to_string();
    assert_eq!(expected, actual.join("\n"));
    Ok(())
}

#[test]
fn csv_query_group_by_string_min_max() -> Result<()> {
    let mut ctx = ExecutionContext::new();
    register_aggregate_csv(&mut ctx)?;
    let sql = "SELECT c2, MIN(c12), MAX(c12) FROM aggregate_test_100 GROUP BY c1";
    let mut actual = execute(&mut ctx, sql);
    actual.sort();
    let expected =
        "\"a\"\t0.02182578039211991\t0.9800193410444061\n\"b\"\t0.04893135681998029\t0.9185813970744787\n\"c\"\t0.0494924465469434\t0.991517828651004\n\"d\"\t0.061029375346466685\t0.9748360509016578\n\"e\"\t0.01479305307777301\t0.9965400387585364".to_string();
    assert_eq!(expected, actual.join("\n"));
    Ok(())
}

#[test]
fn csv_query_cast() -> Result<()> {
    let mut ctx = ExecutionContext::new();
    register_aggregate_csv(&mut ctx)?;
    let sql = "SELECT CAST(c12 AS float) FROM aggregate_test_100 WHERE c12 > 0.376 AND c12 < 0.4";
    let actual = execute(&mut ctx, sql).join("\n");
    let expected = "0.39144436569161134\n0.38870280983958583".to_string();
    assert_eq!(expected, actual);
    Ok(())
}

#[test]
fn csv_query_cast_literal() -> Result<()> {
    let mut ctx = ExecutionContext::new();
    register_aggregate_csv(&mut ctx)?;
    let sql = "SELECT c12, CAST(1 AS float) FROM aggregate_test_100 WHERE c12 > CAST(0 AS float) LIMIT 2";
    let actual = execute(&mut ctx, sql).join("\n");
    let expected = "0.9294097332465232\t1.0\n0.3114712539863804\t1.0".to_string();
    assert_eq!(expected, actual);
    Ok(())
}

#[test]
fn csv_query_limit() -> Result<()> {
    let mut ctx = ExecutionContext::new();
    register_aggregate_csv(&mut ctx)?;
    let sql = "SELECT c1 FROM aggregate_test_100 LIMIT 2";
    let actual = execute(&mut ctx, sql).join("\n");
    let expected = "\"c\"\n\"d\"".to_string();
    assert_eq!(expected, actual);
    Ok(())
}

#[test]
fn csv_query_limit_bigger_than_nbr_of_rows() -> Result<()> {
    let mut ctx = ExecutionContext::new();
    register_aggregate_csv(&mut ctx)?;
    let sql = "SELECT c2 FROM aggregate_test_100 LIMIT 200";
    let actual = execute(&mut ctx, sql).join("\n");
    let expected = "2\n5\n1\n1\n5\n4\n3\n3\n1\n4\n1\n4\n3\n2\n1\n1\n2\n1\n3\n2\n4\n1\n5\n4\n2\n1\n4\n5\n2\n3\n4\n2\n1\n5\n3\n1\n2\n3\n3\n3\n2\n4\n1\n3\n2\n5\n2\n1\n4\n1\n4\n2\n5\n4\n2\n3\n4\n4\n4\n5\n4\n2\n1\n2\n4\n2\n3\n5\n1\n1\n4\n2\n1\n2\n1\n1\n5\n4\n5\n2\n3\n2\n4\n1\n3\n4\n3\n2\n5\n3\n3\n2\n5\n5\n4\n1\n3\n3\n4\n4".to_string();
    assert_eq!(expected, actual);
    Ok(())
}

#[test]
fn csv_query_limit_with_same_nbr_of_rows() -> Result<()> {
    let mut ctx = ExecutionContext::new();
    register_aggregate_csv(&mut ctx)?;
    let sql = "SELECT c2 FROM aggregate_test_100 LIMIT 100";
    let actual = execute(&mut ctx, sql).join("\n");
    let expected = "2\n5\n1\n1\n5\n4\n3\n3\n1\n4\n1\n4\n3\n2\n1\n1\n2\n1\n3\n2\n4\n1\n5\n4\n2\n1\n4\n5\n2\n3\n4\n2\n1\n5\n3\n1\n2\n3\n3\n3\n2\n4\n1\n3\n2\n5\n2\n1\n4\n1\n4\n2\n5\n4\n2\n3\n4\n4\n4\n5\n4\n2\n1\n2\n4\n2\n3\n5\n1\n1\n4\n2\n1\n2\n1\n1\n5\n4\n5\n2\n3\n2\n4\n1\n3\n4\n3\n2\n5\n3\n3\n2\n5\n5\n4\n1\n3\n3\n4\n4".to_string();
    assert_eq!(expected, actual);
    Ok(())
}

#[test]
fn csv_query_limit_zero() -> Result<()> {
    let mut ctx = ExecutionContext::new();
    register_aggregate_csv(&mut ctx)?;
    let sql = "SELECT c1 FROM aggregate_test_100 LIMIT 0";
    let actual = execute(&mut ctx, sql).join("\n");
    let expected = "".to_string();
    assert_eq!(expected, actual);
    Ok(())
}

#[test]
fn csv_query_create_external_table() {
    let mut ctx = ExecutionContext::new();
    register_aggregate_csv_by_sql(&mut ctx);
    let sql = "SELECT c1, c2, c3, c4, c5, c6, c7, c8, c9, 10, c11, c12, c13 FROM aggregate_test_100 LIMIT 1";
    let actual = execute(&mut ctx, sql).join("\n");
    let expected = "\"c\"\t2\t1\t18109\t2033001162\t-6513304855495910254\t25\t43062\t1491205016\t10\t0.110830784\t0.9294097332465232\t\"6WfVFBVGJSQb7FhA7E0lBwdvjfZnSW\"".to_string();
    assert_eq!(expected, actual);
}

#[test]
fn csv_query_external_table_count() {
    let mut ctx = ExecutionContext::new();
    register_aggregate_csv_by_sql(&mut ctx);
    let sql = "SELECT COUNT(c12) FROM aggregate_test_100";
    let actual = execute(&mut ctx, sql).join("\n");
    let expected = "100".to_string();
    assert_eq!(expected, actual);
}

#[test]
fn csv_query_count_star() {
    let mut ctx = ExecutionContext::new();
    register_aggregate_csv_by_sql(&mut ctx);
    let sql = "SELECT COUNT(*) FROM aggregate_test_100";
    let actual = execute(&mut ctx, sql).join("\n");
    let expected = "100".to_string();
    assert_eq!(expected, actual);
}

#[test]
fn csv_query_count_one() {
    let mut ctx = ExecutionContext::new();
    register_aggregate_csv_by_sql(&mut ctx);
    let sql = "SELECT COUNT(1) FROM aggregate_test_100";
    let actual = execute(&mut ctx, sql).join("\n");
    let expected = "100".to_string();
    assert_eq!(expected, actual);
}

fn aggr_test_schema() -> Arc<Schema> {
    Arc::new(Schema::new(vec![
        Field::new("c1", DataType::Utf8, false),
        Field::new("c2", DataType::UInt32, false),
        Field::new("c3", DataType::Int8, false),
        Field::new("c4", DataType::Int16, false),
        Field::new("c5", DataType::Int32, false),
        Field::new("c6", DataType::Int64, false),
        Field::new("c7", DataType::UInt8, false),
        Field::new("c8", DataType::UInt16, false),
        Field::new("c9", DataType::UInt32, false),
        Field::new("c10", DataType::UInt64, false),
        Field::new("c11", DataType::Float32, false),
        Field::new("c12", DataType::Float64, false),
        Field::new("c13", DataType::Utf8, false),
    ]))
}

fn register_aggregate_csv_by_sql(ctx: &mut ExecutionContext) {
    let testdata = env::var("ARROW_TEST_DATA").expect("ARROW_TEST_DATA not defined");

    // TODO: The following c9 should be migrated to UInt32 and c10 should be UInt64 once
    // unsigned is supported.
    ctx.sql(
        &format!(
            "
    CREATE EXTERNAL TABLE aggregate_test_100 (
        c1  VARCHAR NOT NULL,
        c2  INT NOT NULL,
        c3  SMALLINT NOT NULL,
        c4  SMALLINT NOT NULL,
        c5  INT NOT NULL,
        c6  BIGINT NOT NULL,
        c7  SMALLINT NOT NULL,
        c8  INT NOT NULL,
        c9  BIGINT NOT NULL,
        c10 VARCHAR NOT NULL,
        c11 FLOAT NOT NULL,
        c12 DOUBLE NOT NULL,
        c13 VARCHAR NOT NULL
    )
    STORED AS CSV
    WITH HEADER ROW
    LOCATION '{}/csv/aggregate_test_100.csv'
    ",
            testdata
        ),
        1024,
    )
    .unwrap();
}

fn register_aggregate_csv(ctx: &mut ExecutionContext) -> Result<()> {
    let testdata = env::var("ARROW_TEST_DATA").expect("ARROW_TEST_DATA not defined");
    let schema = aggr_test_schema();
    ctx.register_csv(
        "aggregate_test_100",
        &format!("{}/csv/aggregate_test_100.csv", testdata),
        CsvReadOptions::new().schema(&schema),
    )?;
    Ok(())
}

fn register_alltypes_parquet(ctx: &mut ExecutionContext) {
    let testdata = env::var("PARQUET_TEST_DATA").expect("PARQUET_TEST_DATA not defined");
    ctx.register_parquet(
        "alltypes_plain",
        &format!("{}/alltypes_plain.parquet", testdata),
    )
    .unwrap();
}

/// Execute query and return result set as tab delimited string
fn execute(ctx: &mut ExecutionContext, sql: &str) -> Vec<String> {
    let plan = ctx.create_logical_plan(&sql).unwrap();
    let plan = ctx.optimize(&plan).unwrap();
    let plan = ctx.create_physical_plan(&plan, DEFAULT_BATCH_SIZE).unwrap();
    let results = ctx.collect(plan.as_ref()).unwrap();
    result_str(&results)
}

fn result_str(results: &[RecordBatch]) -> Vec<String> {
    let mut result = vec![];
    for batch in results {
        for row_index in 0..batch.num_rows() {
            let mut str = String::new();
            for column_index in 0..batch.num_columns() {
                if column_index > 0 {
                    str.push_str("\t");
                }
                let column = batch.column(column_index);

                match column.data_type() {
                    DataType::Int8 => {
                        let array = column.as_any().downcast_ref::<Int8Array>().unwrap();
                        str.push_str(&format!("{:?}", array.value(row_index)));
                    }
                    DataType::Int16 => {
                        let array = column.as_any().downcast_ref::<Int16Array>().unwrap();
                        str.push_str(&format!("{:?}", array.value(row_index)));
                    }
                    DataType::Int32 => {
                        let array = column.as_any().downcast_ref::<Int32Array>().unwrap();
                        str.push_str(&format!("{:?}", array.value(row_index)));
                    }
                    DataType::Int64 => {
                        let array = column.as_any().downcast_ref::<Int64Array>().unwrap();
                        str.push_str(&format!("{:?}", array.value(row_index)));
                    }
                    DataType::UInt8 => {
                        let array = column.as_any().downcast_ref::<UInt8Array>().unwrap();
                        str.push_str(&format!("{:?}", array.value(row_index)));
                    }
                    DataType::UInt16 => {
                        let array =
                            column.as_any().downcast_ref::<UInt16Array>().unwrap();
                        str.push_str(&format!("{:?}", array.value(row_index)));
                    }
                    DataType::UInt32 => {
                        let array =
                            column.as_any().downcast_ref::<UInt32Array>().unwrap();
                        str.push_str(&format!("{:?}", array.value(row_index)));
                    }
                    DataType::UInt64 => {
                        let array =
                            column.as_any().downcast_ref::<UInt64Array>().unwrap();
                        str.push_str(&format!("{:?}", array.value(row_index)));
                    }
                    DataType::Float32 => {
                        let array =
                            column.as_any().downcast_ref::<Float32Array>().unwrap();
                        str.push_str(&format!("{:?}", array.value(row_index)));
                    }
                    DataType::Float64 => {
                        let array =
                            column.as_any().downcast_ref::<Float64Array>().unwrap();
                        str.push_str(&format!("{:?}", array.value(row_index)));
                    }
                    DataType::Utf8 => {
                        let array =
                            column.as_any().downcast_ref::<StringArray>().unwrap();
                        let s = array.value(row_index);

                        str.push_str(&format!("{:?}", s));
                    }
                    _ => str.push_str("???"),
                }
            }
            result.push(str);
        }
    }
    result
}<|MERGE_RESOLUTION|>--- conflicted
+++ resolved
@@ -121,7 +121,6 @@
 }
 
 #[test]
-<<<<<<< HEAD
 fn parquet_list_columns() {
     let mut ctx = ExecutionContext::new();
     let testdata = env::var("PARQUET_TEST_DATA").expect("PARQUET_TEST_DATA not defined");
@@ -216,10 +215,7 @@
 }
 
 #[test]
-fn csv_count_star() {
-=======
 fn csv_count_star() -> Result<()> {
->>>>>>> d00c50a6
     let mut ctx = ExecutionContext::new();
     register_aggregate_csv(&mut ctx)?;
     let sql = "SELECT COUNT(*), COUNT(1), COUNT(c1) FROM aggregate_test_100";
