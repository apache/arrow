// Licensed to the Apache Software Foundation (ASF) under one
// or more contributor license agreements.  See the NOTICE file
// distributed with this work for additional information
// regarding copyright ownership.  The ASF licenses this file
// to you under the Apache License, Version 2.0 (the
// "License"); you may not use this file except in compliance
// with the License.  You may obtain a copy of the License at
//
//   http://www.apache.org/licenses/LICENSE-2.0
//
// Unless required by applicable law or agreed to in writing,
// software distributed under the License is distributed on an
// "AS IS" BASIS, WITHOUT WARRANTIES OR CONDITIONS OF ANY
// KIND, either express or implied.  See the License for the
// specific language governing permissions and limitations
// under the License.

//! ExecutionContext contains methods for registering data sources and executing queries

use std::cell::RefCell;
use std::collections::HashMap;
use std::rc::Rc;
use std::string::String;
use std::sync::Arc;

use arrow::datatypes::*;

use crate::arrow::record_batch::RecordBatch;
use crate::datasource::csv::CsvFile;
use crate::datasource::parquet::ParquetTable;
use crate::datasource::TableProvider;
use crate::error::{ExecutionError, Result};
use crate::execution::physical_plan::common;
use crate::execution::physical_plan::datasource::DatasourceExec;
use crate::execution::physical_plan::expressions::{
    Avg, BinaryExpr, CastExpr, Column, Count, Literal, Max, Min, Sum,
};
use crate::execution::physical_plan::hash_aggregate::HashAggregateExec;
use crate::execution::physical_plan::limit::LimitExec;
use crate::execution::physical_plan::merge::MergeExec;
use crate::execution::physical_plan::projection::ProjectionExec;
use crate::execution::physical_plan::selection::SelectionExec;
use crate::execution::physical_plan::{
    AggregateExpr, ExecutionPlan, Partition, PhysicalExpr,
};
use crate::execution::table_impl::TableImpl;
use crate::logicalplan::*;
use crate::optimizer::optimizer::OptimizerRule;
use crate::optimizer::projection_push_down::ProjectionPushDown;
use crate::optimizer::type_coercion::TypeCoercionRule;
use crate::sql::parser::{DFASTNode, DFParser, FileType};
use crate::sql::planner::{SchemaProvider, SqlToRel};
use crate::table::Table;
use sqlparser::sqlast::{SQLColumnDef, SQLType};

/// Execution context for registering data sources and executing queries
pub struct ExecutionContext {
    datasources: Rc<RefCell<HashMap<String, Rc<dyn TableProvider>>>>,
}

impl ExecutionContext {
    /// Create a new execution context for in-memory queries
    pub fn new() -> Self {
        Self {
            datasources: Rc::new(RefCell::new(HashMap::new())),
        }
    }

    /// Execute a SQL query and produce a Relation (a schema-aware iterator over a series
    /// of RecordBatch instances)
    pub fn sql(&mut self, sql: &str, batch_size: usize) -> Result<Vec<RecordBatch>> {
        let plan = self.create_logical_plan(sql)?;

        match plan.as_ref() {
            LogicalPlan::CreateExternalTable {
                ref schema,
                ref name,
                ref location,
                ref file_type,
                ref header_row,
            } => match file_type {
                FileType::CSV => {
                    self.register_csv(name, location, schema, *header_row);
                    Ok(vec![])
                }
                _ => Err(ExecutionError::ExecutionError(format!(
                    "Unsupported file type {:?}.",
                    file_type
                ))),
            },

            plan => {
                let plan = self.optimize(&plan)?;
                let plan = self.create_physical_plan(&plan, batch_size)?;
                Ok(self.collect(plan.as_ref())?)
            }
        }
    }

    /// Creates a logical plan
    pub fn create_logical_plan(&mut self, sql: &str) -> Result<Arc<LogicalPlan>> {
        let ast = DFParser::parse_sql(String::from(sql))?;

        match ast {
            DFASTNode::ANSI(ansi) => {
                let schema_provider: Arc<dyn SchemaProvider> =
                    Arc::new(ExecutionContextSchemaProvider {
                        datasources: self.datasources.clone(),
                    });

                // create a query planner
                let query_planner = SqlToRel::new(schema_provider);

                // plan the query (create a logical relational plan)
                let plan = query_planner.sql_to_rel(&ansi)?;

                Ok(plan)
            }
            DFASTNode::CreateExternalTable {
                name,
                columns,
                file_type,
                header_row,
                location,
            } => {
                let schema = Arc::new(self.build_schema(columns)?);

                Ok(Arc::new(LogicalPlan::CreateExternalTable {
                    schema,
                    name,
                    location,
                    file_type,
                    header_row,
                }))
            }
        }
    }

    fn build_schema(&self, columns: Vec<SQLColumnDef>) -> Result<Schema> {
        let mut fields = Vec::new();

        for column in columns {
            let data_type = self.make_data_type(column.data_type)?;
            fields.push(Field::new(&column.name, data_type, column.allow_null));
        }

        Ok(Schema::new(fields))
    }

    fn make_data_type(&self, sql_type: SQLType) -> Result<DataType> {
        match sql_type {
            SQLType::BigInt => Ok(DataType::Int64),
            SQLType::Int => Ok(DataType::Int32),
            SQLType::SmallInt => Ok(DataType::Int16),
            SQLType::Char(_) | SQLType::Varchar(_) | SQLType::Text => Ok(DataType::Utf8),
            SQLType::Decimal(_, _) => Ok(DataType::Float64),
            SQLType::Float(_) => Ok(DataType::Float32),
            SQLType::Real | SQLType::Double => Ok(DataType::Float64),
            SQLType::Boolean => Ok(DataType::Boolean),
            SQLType::Date => Ok(DataType::Date64(DateUnit::Day)),
            SQLType::Time => Ok(DataType::Time64(TimeUnit::Millisecond)),
            SQLType::Timestamp => Ok(DataType::Date64(DateUnit::Millisecond)),
            SQLType::Uuid
            | SQLType::Clob(_)
            | SQLType::Binary(_)
            | SQLType::Varbinary(_)
            | SQLType::Blob(_)
            | SQLType::Regclass
            | SQLType::Bytea
            | SQLType::Custom(_)
            | SQLType::Array(_) => Err(ExecutionError::General(format!(
                "Unsupported data type: {:?}.",
                sql_type
            ))),
        }
    }

    /// Register a CSV file as a table so that it can be queried from SQL
    pub fn register_csv(
        &mut self,
        name: &str,
        filename: &str,
        schema: &Schema,
        has_header: bool,
    ) {
        self.register_table(name, Rc::new(CsvFile::new(filename, schema, has_header)));
    }

    /// Register a Parquet file as a table so that it can be queried from SQL
    pub fn register_parquet(&mut self, name: &str, filename: &str) -> Result<()> {
        let table = ParquetTable::try_new(&filename)?;
        self.register_table(name, Rc::new(table));
        Ok(())
    }

    /// Register a table so that it can be queried from SQL
    pub fn register_table(&mut self, name: &str, provider: Rc<dyn TableProvider>) {
        self.datasources
            .borrow_mut()
            .insert(name.to_string(), provider);
    }

    /// Get a table by name
    pub fn table(&mut self, table_name: &str) -> Result<Arc<dyn Table>> {
        match (*self.datasources).borrow().get(table_name) {
            Some(provider) => {
                Ok(Arc::new(TableImpl::new(Arc::new(LogicalPlan::TableScan {
                    schema_name: "".to_string(),
                    table_name: table_name.to_string(),
                    table_schema: provider.schema().clone(),
                    projected_schema: provider.schema().clone(),
                    projection: None,
                }))))
            }
            _ => Err(ExecutionError::General(format!(
                "No table named '{}'",
                table_name
            ))),
        }
    }

    /// Optimize the logical plan by applying optimizer rules
    pub fn optimize(&self, plan: &LogicalPlan) -> Result<Arc<LogicalPlan>> {
        let rules: Vec<Box<dyn OptimizerRule>> = vec![
            Box::new(ProjectionPushDown::new()),
            Box::new(TypeCoercionRule::new()),
        ];
        let mut plan = Arc::new(plan.clone());
        for mut rule in rules {
            plan = rule.optimize(&plan)?;
        }
        Ok(plan)
    }

    /// Create a physical plan from a logical plan
    pub fn create_physical_plan(
        &mut self,
        logical_plan: &Arc<LogicalPlan>,
        batch_size: usize,
    ) -> Result<Arc<dyn ExecutionPlan>> {
        match logical_plan.as_ref() {
            LogicalPlan::TableScan {
                table_name,
                projection,
                ..
            } => match (*self.datasources).borrow().get(table_name) {
                Some(provider) => {
                    let partitions = provider.scan(projection, batch_size)?;
                    if partitions.is_empty() {
                        Err(ExecutionError::General(
                            "Table provider returned no partitions".to_string(),
                        ))
                    } else {
                        let partition = partitions[0].lock().unwrap();
                        let schema = partition.schema();
                        let exec =
                            DatasourceExec::new(schema.clone(), partitions.clone());
                        Ok(Arc::new(exec))
                    }
                }
                _ => Err(ExecutionError::General(format!(
                    "No table named {}",
                    table_name
                ))),
            },
            LogicalPlan::Projection { input, expr, .. } => {
                let input = self.create_physical_plan(input, batch_size)?;
                let input_schema = input.as_ref().schema().clone();
                let runtime_expr = expr
                    .iter()
                    .map(|e| self.create_physical_expr(e, &input_schema))
                    .collect::<Result<Vec<_>>>()?;
                Ok(Arc::new(ProjectionExec::try_new(runtime_expr, input)?))
            }
            LogicalPlan::Aggregate {
                input,
                group_expr,
                aggr_expr,
                ..
            } => {
                let input = self.create_physical_plan(input, batch_size)?;
                let input_schema = input.as_ref().schema().clone();

                let group_expr = group_expr
                    .iter()
                    .map(|e| self.create_physical_expr(e, &input_schema))
                    .collect::<Result<Vec<_>>>()?;
                let aggr_expr = aggr_expr
                    .iter()
                    .map(|e| self.create_aggregate_expr(e, &input_schema))
                    .collect::<Result<Vec<_>>>()?;
<<<<<<< HEAD

                let final_group: Vec<Arc<dyn PhysicalExpr>> = (0..group_expr.len())
                    .map(|i| Arc::new(Column::new(i)) as Arc<dyn PhysicalExpr>)
                    .collect();
                let final_aggr: Vec<Arc<dyn AggregateExpr>> = (0..aggr_expr.len())
                    .map(|i| {
                        aggr_expr[i].create_combiner(i + group_expr.len())
                            as Arc<dyn AggregateExpr>
                    })
                    .collect();

                let partitions = HashAggregateExec::try_new(
                    group_expr,
                    aggr_expr,
                    input,
                    schema.clone(),
                )?
                .partitions()?;

                let mut fields = vec![];

                for expr in &final_group {
                    let name = expr.name();
                    fields.push(Field::new(&name, expr.data_type(&schema)?, true));
                }

                for expr in &final_aggr {
                    let name = expr.name();
                    fields.push(Field::new(&name, expr.data_type(&schema)?, true));
                }

                let schema = Arc::new(Schema::new(fields));
                let merge = Arc::new(MergeExec::new(schema.clone(), partitions));

                Ok(Arc::new(HashAggregateExec::try_new(
                    final_group,
                    final_aggr,
                    merge,
                    schema,
=======
                Ok(Arc::new(HashAggregateExec::try_new(
                    group_expr, aggr_expr, input,
>>>>>>> 6f21dc63
                )?))
            }
            LogicalPlan::Selection { input, expr, .. } => {
                let input = self.create_physical_plan(input, batch_size)?;
                let input_schema = input.as_ref().schema().clone();
                let runtime_expr = self.create_physical_expr(expr, &input_schema)?;
                Ok(Arc::new(SelectionExec::try_new(runtime_expr, input)?))
            }
            LogicalPlan::Limit { input, expr, .. } => {
                let input = self.create_physical_plan(input, batch_size)?;
                let input_schema = input.as_ref().schema().clone();

                match expr {
                    &Expr::Literal(ref scalar_value) => {
                        let limit: usize = match scalar_value {
                            ScalarValue::Int8(limit) if *limit >= 0 => {
                                Ok(*limit as usize)
                            }
                            ScalarValue::Int16(limit) if *limit >= 0 => {
                                Ok(*limit as usize)
                            }
                            ScalarValue::Int32(limit) if *limit >= 0 => {
                                Ok(*limit as usize)
                            }
                            ScalarValue::Int64(limit) if *limit >= 0 => {
                                Ok(*limit as usize)
                            }
                            ScalarValue::UInt8(limit) => Ok(*limit as usize),
                            ScalarValue::UInt16(limit) => Ok(*limit as usize),
                            ScalarValue::UInt32(limit) => Ok(*limit as usize),
                            ScalarValue::UInt64(limit) => Ok(*limit as usize),
                            _ => Err(ExecutionError::ExecutionError(
                                "Limit only supports non-negative integer literals"
                                    .to_string(),
                            )),
                        }?;
                        Ok(Arc::new(LimitExec::new(
                            input_schema.clone(),
                            input.partitions()?,
                            limit,
                        )))
                    }
                    _ => Err(ExecutionError::ExecutionError(
                        "Limit only supports non-negative integer literals".to_string(),
                    )),
                }
            }
            _ => Err(ExecutionError::General(
                "Unsupported logical plan variant".to_string(),
            )),
        }
    }

    /// Create a physical expression from a logical expression
    pub fn create_physical_expr(
        &self,
        e: &Expr,
        input_schema: &Schema,
    ) -> Result<Arc<dyn PhysicalExpr>> {
        match e {
            Expr::Column(i) => Ok(Arc::new(Column::new(*i))),
            Expr::Literal(value) => Ok(Arc::new(Literal::new(value.clone()))),
            Expr::BinaryExpr { left, op, right } => Ok(Arc::new(BinaryExpr::new(
                self.create_physical_expr(left, input_schema)?,
                op.clone(),
                self.create_physical_expr(right, input_schema)?,
            ))),
            Expr::Cast { expr, data_type } => Ok(Arc::new(CastExpr::try_new(
                self.create_physical_expr(expr, input_schema)?,
                input_schema,
                data_type.clone(),
            )?)),
            other => Err(ExecutionError::NotImplemented(format!(
                "Physical plan does not support logical expression {:?}",
                other
            ))),
        }
    }

    /// Create an aggregate expression from a logical expression
    pub fn create_aggregate_expr(
        &self,
        e: &Expr,
        input_schema: &Schema,
    ) -> Result<Arc<dyn AggregateExpr>> {
        match e {
            Expr::AggregateFunction { name, args, .. } => {
                match name.to_lowercase().as_ref() {
                    "sum" => Ok(Arc::new(Sum::new(
                        self.create_physical_expr(&args[0], input_schema)?,
                    ))),
                    "avg" => Ok(Arc::new(Avg::new(
                        self.create_physical_expr(&args[0], input_schema)?,
                    ))),
                    "max" => Ok(Arc::new(Max::new(
                        self.create_physical_expr(&args[0], input_schema)?,
                    ))),
                    "min" => Ok(Arc::new(Min::new(
                        self.create_physical_expr(&args[0], input_schema)?,
                    ))),
                    "count" => Ok(Arc::new(Count::new(
                        self.create_physical_expr(&args[0], input_schema)?,
                    ))),
                    other => Err(ExecutionError::NotImplemented(format!(
                        "Unsupported aggregate function '{}'",
                        other
                    ))),
                }
            }
            _ => Err(ExecutionError::NotImplemented(
                "Unsupported aggregate expression".to_string(),
            )),
        }
    }

    /// Execute a physical plan and collect the results in memory
    pub fn collect(&self, plan: &dyn ExecutionPlan) -> Result<Vec<RecordBatch>> {
        let partitions = plan.partitions()?;

        match partitions.len() {
            0 => Ok(vec![]),
            1 => {
                let it = partitions[0].execute()?;
                common::collect(it)
            }
            _ => {
                // merge into a single partition
                let plan = MergeExec::new(plan.schema().clone(), partitions);
                let partitions = plan.partitions()?;
                if partitions.len() == 1 {
                    common::collect(partitions[0].execute()?)
                } else {
                    Err(ExecutionError::InternalError(format!(
                        "MergeExec returned {} partitions",
                        partitions.len()
                    )))
                }
            }
        }
    }
}

struct ExecutionContextSchemaProvider {
    datasources: Rc<RefCell<HashMap<String, Rc<dyn TableProvider>>>>,
}
impl SchemaProvider for ExecutionContextSchemaProvider {
    fn get_table_meta(&self, name: &str) -> Option<Arc<Schema>> {
        match (*self.datasources).borrow().get(name) {
            Some(ds) => Some(ds.schema().clone()),
            None => None,
        }
    }

    fn get_function_meta(&self, _name: &str) -> Option<Arc<FunctionMeta>> {
        None
    }
}

#[cfg(test)]
mod tests {

    use super::*;
    use crate::test;
    use std::fs::File;
    use std::io::prelude::*;
    use tempdir::TempDir;

    #[test]
    fn parallel_projection() -> Result<()> {
        let partition_count = 4;
        let results = execute("SELECT c1, c2 FROM test", partition_count)?;

        // there should be one batch per partition
        assert_eq!(results.len(), partition_count);

        // each batch should contain 2 columns and 10 rows
        for batch in &results {
            assert_eq!(batch.num_columns(), 2);
            assert_eq!(batch.num_rows(), 10);
        }

        Ok(())
    }

    #[test]
    fn parallel_selection() -> Result<()> {
        let tmp_dir = TempDir::new("parallel_selection")?;
        let partition_count = 4;
        let mut ctx = create_ctx(&tmp_dir, partition_count)?;

        let logical_plan =
            ctx.create_logical_plan("SELECT c1, c2 FROM test WHERE c1 > 0 AND c1 < 3")?;
        let logical_plan = ctx.optimize(&logical_plan)?;

        let physical_plan = ctx.create_physical_plan(&logical_plan, 1024)?;

        let results = ctx.collect(physical_plan.as_ref())?;

        // there should be one batch per partition
        assert_eq!(results.len(), partition_count);

        let row_count: usize = results.iter().map(|batch| batch.num_rows()).sum();
        assert_eq!(row_count, 20);

        Ok(())
    }

    #[test]
    fn aggregate() -> Result<()> {
        let results = execute("SELECT SUM(c1), SUM(c2) FROM test", 4)?;
        assert_eq!(results.len(), 1);

        let batch = &results[0];
        let expected: Vec<&str> = vec!["60,220"];
        let mut rows = test::format_batch(&batch);
        rows.sort();
        assert_eq!(rows, expected);

        Ok(())
    }

    #[test]
    fn aggregate_avg() -> Result<()> {
        let results = execute("SELECT AVG(c1), AVG(c2) FROM test", 4)?;
        assert_eq!(results.len(), 1);

        let batch = &results[0];
        let expected: Vec<&str> = vec!["1.5,5.5"];
        let mut rows = test::format_batch(&batch);
        rows.sort();
        assert_eq!(rows, expected);

        Ok(())
    }

    #[test]
    fn aggregate_max() -> Result<()> {
        let results = execute("SELECT MAX(c1), MAX(c2) FROM test", 4)?;
        assert_eq!(results.len(), 1);

        let batch = &results[0];
        let expected: Vec<&str> = vec!["3,10"];
        let mut rows = test::format_batch(&batch);
        rows.sort();
        assert_eq!(rows, expected);

        Ok(())
    }

    #[test]
    fn aggregate_min() -> Result<()> {
        let results = execute("SELECT MIN(c1), MIN(c2) FROM test", 4)?;
        assert_eq!(results.len(), 1);

        let batch = &results[0];
        let expected: Vec<&str> = vec!["0,1"];
        let mut rows = test::format_batch(&batch);
        rows.sort();
        assert_eq!(rows, expected);

        Ok(())
    }

    #[test]
    fn aggregate_grouped() -> Result<()> {
        let results = execute("SELECT c1, SUM(c2) FROM test GROUP BY c1", 4)?;
        assert_eq!(results.len(), 1);

        let batch = &results[0];
        let expected: Vec<&str> = vec!["0,55", "1,55", "2,55", "3,55"];
        let mut rows = test::format_batch(&batch);
        rows.sort();
        assert_eq!(rows, expected);

        Ok(())
    }

    #[test]
    fn aggregate_grouped_avg() -> Result<()> {
        let results = execute("SELECT c1, AVG(c2) FROM test GROUP BY c1", 4)?;
        assert_eq!(results.len(), 1);

        let batch = &results[0];
        let expected: Vec<&str> = vec!["0,5.5", "1,5.5", "2,5.5", "3,5.5"];
        let mut rows = test::format_batch(&batch);
        rows.sort();
        assert_eq!(rows, expected);

        Ok(())
    }

    #[test]
    fn aggregate_grouped_max() -> Result<()> {
        let results = execute("SELECT c1, MAX(c2) FROM test GROUP BY c1", 4)?;
        assert_eq!(results.len(), 1);

        let batch = &results[0];
        let expected: Vec<&str> = vec!["0,10", "1,10", "2,10", "3,10"];
        let mut rows = test::format_batch(&batch);
        rows.sort();
        assert_eq!(rows, expected);

        Ok(())
    }

    #[test]
    fn aggregate_grouped_min() -> Result<()> {
        let results = execute("SELECT c1, MIN(c2) FROM test GROUP BY c1", 4)?;
        assert_eq!(results.len(), 1);

        let batch = &results[0];
        let expected: Vec<&str> = vec!["0,1", "1,1", "2,1", "3,1"];
        let mut rows = test::format_batch(&batch);
        rows.sort();
        assert_eq!(rows, expected);

        Ok(())
    }

    #[test]
    fn count_basic() -> Result<()> {
        let results = execute("SELECT COUNT(c1), COUNT(c2) FROM test", 1)?;
        assert_eq!(results.len(), 1);

        let batch = &results[0];
        let expected: Vec<&str> = vec!["10,10"];
        let mut rows = test::format_batch(&batch);
        rows.sort();
        assert_eq!(rows, expected);
        Ok(())
    }

    #[test]
    fn count_partitioned() -> Result<()> {
        let results = execute("SELECT COUNT(c1), COUNT(c2) FROM test", 4)?;
        assert_eq!(results.len(), 1);

        let batch = &results[0];
        let expected: Vec<&str> = vec!["40,40"];
        let mut rows = test::format_batch(&batch);
        rows.sort();
        assert_eq!(rows, expected);
        Ok(())
    }

    #[test]
    fn count_aggregated() -> Result<()> {
        let results = execute("SELECT c1, COUNT(c2) FROM test GROUP BY c1", 4)?;
        assert_eq!(results.len(), 1);

        let batch = &results[0];
        let expected = vec!["0,10", "1,10", "2,10", "3,10"];
        let mut rows = test::format_batch(&batch);
        rows.sort();
        assert_eq!(rows, expected);
        Ok(())
    }

    /// Execute SQL and return results
    fn execute(sql: &str, partition_count: usize) -> Result<Vec<RecordBatch>> {
        let tmp_dir = TempDir::new("execute")?;
        let mut ctx = create_ctx(&tmp_dir, partition_count)?;

        let logical_plan = ctx.create_logical_plan(sql)?;
        let logical_plan = ctx.optimize(&logical_plan)?;

        let physical_plan = ctx.create_physical_plan(&logical_plan, 1024)?;

        ctx.collect(physical_plan.as_ref())
    }

    /// Generate a partitioned CSV file and register it with an execution context
    fn create_ctx(tmp_dir: &TempDir, partition_count: usize) -> Result<ExecutionContext> {
        let mut ctx = ExecutionContext::new();

        // define schema for data source (csv file)
        let schema = Arc::new(Schema::new(vec![
            Field::new("c1", DataType::UInt32, false),
            Field::new("c2", DataType::UInt64, false),
        ]));

        // generate a partitioned file
        for partition in 0..partition_count {
            let filename = format!("partition-{}.csv", partition);
            let file_path = tmp_dir.path().join(&filename);
            let mut file = File::create(file_path)?;

            // generate some data
            for i in 0..=10 {
                let data = format!("{},{}\n", partition, i);
                file.write_all(data.as_bytes())?;
            }
        }

        // register csv file with the execution context
        ctx.register_csv("test", tmp_dir.path().to_str().unwrap(), &schema, true);

        Ok(ctx)
    }
}<|MERGE_RESOLUTION|>--- conflicted
+++ resolved
@@ -278,6 +278,8 @@
                 aggr_expr,
                 ..
             } => {
+                // Initially need to perform the aggregate and if the partitions len greater than 1
+                // need to merge
                 let input = self.create_physical_plan(input, batch_size)?;
                 let input_schema = input.as_ref().schema().clone();
 
@@ -289,25 +291,22 @@
                     .iter()
                     .map(|e| self.create_aggregate_expr(e, &input_schema))
                     .collect::<Result<Vec<_>>>()?;
-<<<<<<< HEAD
 
                 let final_group: Vec<Arc<dyn PhysicalExpr>> = (0..group_expr.len())
                     .map(|i| Arc::new(Column::new(i)) as Arc<dyn PhysicalExpr>)
                     .collect();
+
                 let final_aggr: Vec<Arc<dyn AggregateExpr>> = (0..aggr_expr.len())
                     .map(|i| {
-                        aggr_expr[i].create_combiner(i + group_expr.len())
-                            as Arc<dyn AggregateExpr>
+                        let aggr = aggr_expr[i].create_reducer(i + group_expr.len());
+                        aggr as Arc<dyn AggregateExpr>
                     })
                     .collect();
 
-                let partitions = HashAggregateExec::try_new(
-                    group_expr,
-                    aggr_expr,
-                    input,
-                    schema.clone(),
-                )?
-                .partitions()?;
+                let initial_aggr =
+                    HashAggregateExec::try_new(group_expr, aggr_expr, input)?;
+                let schema = initial_aggr.schema();
+                let partitions = initial_aggr.partitions()?;
 
                 let mut fields = vec![];
 
@@ -328,11 +327,6 @@
                     final_group,
                     final_aggr,
                     merge,
-                    schema,
-=======
-                Ok(Arc::new(HashAggregateExec::try_new(
-                    group_expr, aggr_expr, input,
->>>>>>> 6f21dc63
                 )?))
             }
             LogicalPlan::Selection { input, expr, .. } => {
