--- conflicted
+++ resolved
@@ -632,13 +632,9 @@
     pub fn new() -> Self {
         Self {
             concurrency: num_cpus::get(),
-<<<<<<< HEAD
-            batch_size: 32768,
+            batch_size: 8192,
             case_sensitive: true,
             case_style: CaseStyle::LikePostgreSQL,
-=======
-            batch_size: 8192,
->>>>>>> 249fa7c6
             optimizers: vec![
                 Arc::new(ConstantFolding::new()),
                 Arc::new(ProjectionPushDown::new()),
