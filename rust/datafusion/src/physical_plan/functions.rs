--- conflicted
+++ resolved
@@ -469,19 +469,7 @@
                 _ => unreachable!(),
             },
         },
-<<<<<<< HEAD
-        BuiltinScalarFunction::Concat => string_expressions::concatenate,
-        BuiltinScalarFunction::Lower => string_expressions::lower,
-        BuiltinScalarFunction::Trim => string_expressions::trim,
-        BuiltinScalarFunction::Ltrim => string_expressions::ltrim,
-        BuiltinScalarFunction::Rtrim => string_expressions::rtrim,
-        BuiltinScalarFunction::Upper => string_expressions::upper,
-        BuiltinScalarFunction::ToTimestamp => datetime_expressions::to_timestamp,
-        BuiltinScalarFunction::DateTrunc => datetime_expressions::date_trunc,
         BuiltinScalarFunction::DatePart => datetime_expressions::date_part,
-        BuiltinScalarFunction::Array => array_expressions::array,
-=======
->>>>>>> aebabca0
     });
     // coerce
     let args = coerce(args, input_schema, &signature(fun))?;
