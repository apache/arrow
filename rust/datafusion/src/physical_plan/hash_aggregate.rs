// Licensed to the Apache Software Foundation (ASF) under one
// or more contributor license agreements.  See the NOTICE file
// distributed with this work for additional information
// regarding copyright ownership.  The ASF licenses this file
// to you under the Apache License, Version 2.0 (the
// "License"); you may not use this file except in compliance
// with the License.  You may obtain a copy of the License at
//
//   http://www.apache.org/licenses/LICENSE-2.0
//
// Unless required by applicable law or agreed to in writing,
// software distributed under the License is distributed on an
// "AS IS" BASIS, WITHOUT WARRANTIES OR CONDITIONS OF ANY
// KIND, either express or implied.  See the License for the
// specific language governing permissions and limitations
// under the License.

//! Defines the execution plan for the hash aggregate operation

use std::any::Any;
use std::sync::Arc;
use std::task::{Context, Poll};

use futures::{
    stream::{Stream, StreamExt},
    Future,
};

use crate::error::{DataFusionError, Result};
use crate::physical_plan::{Accumulator, AggregateExpr};
use crate::physical_plan::{Distribution, ExecutionPlan, Partitioning, PhysicalExpr};

use super::{
    common, expressions::Column, group_scalar::GroupByScalar, RecordBatchStream,
    SendableRecordBatchStream,
};
use ahash::RandomState;
use arrow::array::{Array, UInt32Builder};
use arrow::datatypes::{DataType, Field, Schema, SchemaRef, TimeUnit};
use arrow::error::{ArrowError, Result as ArrowResult};
use arrow::record_batch::RecordBatch;
use arrow::{
    array::{
        ArrayRef, Float32Array, Float64Array, Int16Array, Int32Array, Int64Array,
        Int8Array, StringArray, UInt16Array, UInt32Array, UInt64Array, UInt8Array,
    },
    compute,
};
use pin_project_lite::pin_project;

use hashbrown::HashMap;
use ordered_float::OrderedFloat;

use arrow::array::{TimestampMicrosecondArray, TimestampNanosecondArray};
use async_trait::async_trait;

/// Hash aggregate modes
#[derive(Debug, Copy, Clone)]
pub enum AggregateMode {
    /// Partial aggregate that can be applied in parallel across input partitions
    Partial,
    /// Final aggregate that produces a single partition of output
    Final,
}

/// Hash aggregate execution plan
#[derive(Debug)]
pub struct HashAggregateExec {
    /// Aggregation mode (full, partial)
    mode: AggregateMode,
    /// Grouping expressions
    group_expr: Vec<(Arc<dyn PhysicalExpr>, String)>,
    /// Aggregate expressions
    aggr_expr: Vec<Arc<dyn AggregateExpr>>,
    /// Input plan
    input: Arc<dyn ExecutionPlan>,
    /// Schema after the aggregate is applied
    schema: SchemaRef,
}

fn create_schema(
    input_schema: &Schema,
    group_expr: &Vec<(Arc<dyn PhysicalExpr>, String)>,
    aggr_expr: &Vec<Arc<dyn AggregateExpr>>,
    mode: AggregateMode,
) -> Result<Schema> {
    let mut fields = Vec::with_capacity(group_expr.len() + aggr_expr.len());
    for (expr, name) in group_expr {
        fields.push(Field::new(
            name,
            expr.data_type(&input_schema)?,
            expr.nullable(&input_schema)?,
        ))
    }

    match mode {
        AggregateMode::Partial => {
            // in partial mode, the fields of the accumulator's state
            for expr in aggr_expr {
                fields.extend(expr.state_fields()?.iter().cloned())
            }
        }
        AggregateMode::Final => {
            // in final mode, the field with the final result of the accumulator
            for expr in aggr_expr {
                fields.push(expr.field()?)
            }
        }
    }

    Ok(Schema::new(fields))
}

impl HashAggregateExec {
    /// Create a new hash aggregate execution plan
    pub fn try_new(
        mode: AggregateMode,
        group_expr: Vec<(Arc<dyn PhysicalExpr>, String)>,
        aggr_expr: Vec<Arc<dyn AggregateExpr>>,
        input: Arc<dyn ExecutionPlan>,
    ) -> Result<Self> {
        let schema = create_schema(&input.schema(), &group_expr, &aggr_expr, mode)?;

        let schema = Arc::new(schema);

        Ok(HashAggregateExec {
            mode,
            group_expr,
            aggr_expr,
            input,
            schema,
        })
    }

    /// Aggregation mode (full, partial)
    pub fn mode(&self) -> &AggregateMode {
        &self.mode
    }

    /// Grouping expressions
    pub fn group_expr(&self) -> &[(Arc<dyn PhysicalExpr>, String)] {
        &self.group_expr
    }

    /// Aggregate expressions
    pub fn aggr_expr(&self) -> &[Arc<dyn AggregateExpr>] {
        &self.aggr_expr
    }

    /// Input plan
    pub fn input(&self) -> &Arc<dyn ExecutionPlan> {
        &self.input
    }
}

#[async_trait]
impl ExecutionPlan for HashAggregateExec {
    /// Return a reference to Any that can be used for downcasting
    fn as_any(&self) -> &dyn Any {
        self
    }

    fn schema(&self) -> SchemaRef {
        self.schema.clone()
    }

    fn children(&self) -> Vec<Arc<dyn ExecutionPlan>> {
        vec![self.input.clone()]
    }

    fn required_child_distribution(&self) -> Distribution {
        match &self.mode {
            AggregateMode::Partial => Distribution::UnspecifiedDistribution,
            AggregateMode::Final => Distribution::SinglePartition,
        }
    }

    /// Get the output partitioning of this plan
    fn output_partitioning(&self) -> Partitioning {
        self.input.output_partitioning()
    }

    async fn execute(&self, partition: usize) -> Result<SendableRecordBatchStream> {
        let input = self.input.execute(partition).await?;
        let group_expr = self.group_expr.iter().map(|x| x.0.clone()).collect();

        if self.group_expr.is_empty() {
            Ok(Box::pin(HashAggregateStream::new(
                self.mode,
                self.schema.clone(),
                self.aggr_expr.clone(),
                input,
            )))
        } else {
            Ok(Box::pin(GroupedHashAggregateStream::new(
                self.mode,
                self.schema.clone(),
                group_expr,
                self.aggr_expr.clone(),
                input,
            )))
        }
    }

    fn with_new_children(
        &self,
        children: Vec<Arc<dyn ExecutionPlan>>,
    ) -> Result<Arc<dyn ExecutionPlan>> {
        match children.len() {
            1 => Ok(Arc::new(HashAggregateExec::try_new(
                self.mode,
                self.group_expr.clone(),
                self.aggr_expr.clone(),
                children[0].clone(),
            )?)),
            _ => Err(DataFusionError::Internal(
                "HashAggregateExec wrong number of children".to_string(),
            )),
        }
    }
}

/*
The architecture is the following:

1. An accumulator has state that is updated on each batch.
2. At the end of the aggregation (e.g. end of batches in a partition), the accumulator converts its state to a RecordBatch of a single row
3. The RecordBatches of all accumulators are merged (`concatenate` in `rust/arrow`) together to a single RecordBatch.
4. The state's RecordBatch is `merge`d to a new state
5. The state is mapped to the final value

Why:

* Accumulators' state can be statically typed, but it is more efficient to transmit data from the accumulators via `Array`
* The `merge` operation must have access to the state of the aggregators because it uses it to correctly merge
* It uses Arrow's native dynamically typed object, `Array`.
* Arrow shines in batch operations and both `merge` and `concatenate` of uniform types are very performant.

Example: average

* the state is `n: u32` and `sum: f64`
* For every batch, we update them accordingly.
* At the end of the accumulation (of a partition), we convert `n` and `sum` to a RecordBatch of 1 row and two columns: `[n, sum]`
* The RecordBatch is (sent back / transmitted over network)
* Once all N record batches arrive, `merge` is performed, which builds a RecordBatch with N rows and 2 columns.
* Finally, `get_value` returns an array with one entry computed from the state
*/
pin_project! {
    struct GroupedHashAggregateStream {
        schema: SchemaRef,
        #[pin]
        output: futures::channel::oneshot::Receiver<ArrowResult<RecordBatch>>,
        finished: bool,
    }
}

fn group_aggregate_batch(
    mode: &AggregateMode,
    group_expr: &Vec<Arc<dyn PhysicalExpr>>,
    aggr_expr: &Vec<Arc<dyn AggregateExpr>>,
    batch: RecordBatch,
    mut accumulators: Accumulators,
    aggregate_expressions: &Vec<Vec<Arc<dyn PhysicalExpr>>>,
) -> Result<Accumulators> {
    // evaluate the grouping expressions
    let group_values = evaluate(group_expr, &batch)?;

    // evaluate the aggregation expressions.
    // We could evaluate them after the `take`, but since we need to evaluate all
    // of them anyways, it is more performant to do it while they are together.
    let aggr_input_values = evaluate_many(aggregate_expressions, &batch)?;

    // create vector large enough to hold the grouping key
    // this is an optimization to avoid allocating `key` on every row.
    // it will be overwritten on every iteration of the loop below
    let mut group_by_values = Vec::with_capacity(group_values.len());
    for _ in 0..group_values.len() {
        group_by_values.push(GroupByScalar::UInt32(0));
    }

    let mut group_by_values = group_by_values.into_boxed_slice();

    let mut key = Vec::with_capacity(group_values.len());

    // 1.1 construct the key from the group values
    // 1.2 construct the mapping key if it does not exist
    // 1.3 add the row' index to `indices`

    // Make sure we can create the accumulators or otherwise return an error
    create_accumulators(aggr_expr).map_err(DataFusionError::into_arrow_external_error)?;

    // Keys received in this batch
    let mut batch_keys = vec![];

    for row in 0..batch.num_rows() {
        // 1.1
        create_key(&group_values, row, &mut key)
            .map_err(DataFusionError::into_arrow_external_error)?;

        accumulators
            .raw_entry_mut()
            .from_key(&key)
            // 1.3
            .and_modify(|_, (_, _, v)| {
                if v.is_empty() {
                    batch_keys.push(key.clone())
                };
                v.push(row as u32)
            })
            // 1.2
            .or_insert_with(|| {
                // We can safely unwrap here as we checked we can create an accumulator before
                let accumulator_set = create_accumulators(aggr_expr).unwrap();
                batch_keys.push(key.clone());
                let _ = create_group_by_values(&group_values, row, &mut group_by_values);
                (
                    key.clone(),
                    (group_by_values.clone(), accumulator_set, vec![row as u32]),
                )
            });
    }

<<<<<<< HEAD
    // Collect all indices + offsets based on keys in this vec
    let mut batch_indices: UInt32Builder = UInt32Builder::new(0);
    let mut offsets = vec![0];
    let mut offset_so_far = 0;
    for key in batch_keys.iter() {
        let (_, _, indices) = accumulators.get_mut(key).unwrap();
        batch_indices.append_slice(&indices)?;
        offset_so_far += indices.len();
        offsets.push(offset_so_far);
    }
    let batch_indices = batch_indices.finish();

    // `Take` all values based on indices into Arrays
    let values: Vec<Vec<Arc<dyn Array>>> = aggr_input_values
        .iter()
        .map(|array| {
            array
                .iter()
                .map(|array| {
                    compute::take(
                        array.as_ref(),
                        &batch_indices,
                        None, // None: no index check
                    )
                    .unwrap()
                })
                .collect()
            // 2.3
        })
        .collect();

=======
>>>>>>> 69128697
    // 2.1 for each key in this batch
    // 2.2 for each aggregation
    // 2.3 `slice` from each of its arrays the keys' values
    // 2.4 update / merge the accumulator with the values
    // 2.5 clear indices
<<<<<<< HEAD
    batch_keys
        .iter_mut()
        .zip(offsets.windows(2))
        .try_for_each(|(key, offsets)| {
            let (_, accumulator_set, indices) = accumulators.get_mut(key).unwrap();
            // 2.2
            accumulator_set
                .iter_mut()
                .zip(values.iter())
                .map(|(accumulator, aggr_array)| {
                    (
                        accumulator,
                        aggr_array
                            .iter()
                            .map(|array| {
                                // 2.3
                                array.slice(offsets[0], offsets[1] - offsets[0])
                            })
                            .collect(),
                    )
                })
                .try_for_each(|(accumulator, values)| match mode {
                    AggregateMode::Partial => accumulator.update_batch(&values),
                    AggregateMode::Final => {
                        // note: the aggregation here is over states, not values, thus the merge
                        accumulator.merge_batch(&values)
                    }
                })
                // 2.5
                .and({
                    indices.clear();
                    Ok(())
                })
        })?;
=======
    batch_keys.iter_mut().try_for_each(|key| {
        let (_, accumulator_set, indices) = accumulators.get_mut(key).unwrap();
        let primitive_indices = UInt32Array::from(indices.clone());
        // 2.2
        accumulator_set
            .iter_mut()
            .zip(&aggr_input_values)
            .map(|(accumulator, aggr_array)| {
                (
                    accumulator,
                    aggr_array
                        .iter()
                        .map(|array| {
                            // 2.3
                            compute::take(
                                array.as_ref(),
                                &primitive_indices,
                                None, // None: no index check
                            )
                            .unwrap()
                        })
                        .collect::<Vec<ArrayRef>>(),
                )
            })
            .try_for_each(|(accumulator, values)| match mode {
                AggregateMode::Partial => accumulator.update_batch(&values),
                AggregateMode::Final => {
                    // note: the aggregation here is over states, not values, thus the merge
                    accumulator.merge_batch(&values)
                }
            })
            // 2.5
            .and({
                indices.clear();
                Ok(())
            })
    })?;
>>>>>>> 69128697
    Ok(accumulators)
}

/// Create a key `Vec<u8>` that is used as key for the hashmap
pub(crate) fn create_key(
    group_by_keys: &[ArrayRef],
    row: usize,
    vec: &mut Vec<u8>,
) -> Result<()> {
    vec.clear();
    for col in group_by_keys {
        match col.data_type() {
            DataType::Float32 => {
                let array = col.as_any().downcast_ref::<Float32Array>().unwrap();
                vec.extend_from_slice(&array.value(row).to_le_bytes());
            }
            DataType::Float64 => {
                let array = col.as_any().downcast_ref::<Float64Array>().unwrap();
                vec.extend_from_slice(&array.value(row).to_le_bytes());
            }
            DataType::UInt8 => {
                let array = col.as_any().downcast_ref::<UInt8Array>().unwrap();
                vec.extend_from_slice(&array.value(row).to_le_bytes());
            }
            DataType::UInt16 => {
                let array = col.as_any().downcast_ref::<UInt16Array>().unwrap();
                vec.extend_from_slice(&array.value(row).to_le_bytes());
            }
            DataType::UInt32 => {
                let array = col.as_any().downcast_ref::<UInt32Array>().unwrap();
                vec.extend_from_slice(&array.value(row).to_le_bytes());
            }
            DataType::UInt64 => {
                let array = col.as_any().downcast_ref::<UInt64Array>().unwrap();
                vec.extend_from_slice(&array.value(row).to_le_bytes());
            }
            DataType::Int8 => {
                let array = col.as_any().downcast_ref::<Int8Array>().unwrap();
                vec.extend_from_slice(&array.value(row).to_le_bytes());
            }
            DataType::Int16 => {
                let array = col.as_any().downcast_ref::<Int16Array>().unwrap();
                vec.extend(array.value(row).to_le_bytes().iter());
            }
            DataType::Int32 => {
                let array = col.as_any().downcast_ref::<Int32Array>().unwrap();
                vec.extend_from_slice(&array.value(row).to_le_bytes());
            }
            DataType::Int64 => {
                let array = col.as_any().downcast_ref::<Int64Array>().unwrap();
                vec.extend_from_slice(&array.value(row).to_le_bytes());
            }
            DataType::Timestamp(TimeUnit::Microsecond, None) => {
                let array = col
                    .as_any()
                    .downcast_ref::<TimestampMicrosecondArray>()
                    .unwrap();
                vec.extend_from_slice(&array.value(row).to_le_bytes());
            }
            DataType::Timestamp(TimeUnit::Nanosecond, None) => {
                let array = col
                    .as_any()
                    .downcast_ref::<TimestampNanosecondArray>()
                    .unwrap();
                vec.extend_from_slice(&array.value(row).to_le_bytes());
            }
            DataType::Utf8 => {
                let array = col.as_any().downcast_ref::<StringArray>().unwrap();
                let value = array.value(row);
                // store the size
                vec.extend_from_slice(&value.len().to_le_bytes());
                // store the string value
                vec.extend_from_slice(value.as_bytes());
            }
            _ => {
                // This is internal because we should have caught this before.
                return Err(DataFusionError::Internal(format!(
                    "Unsupported GROUP BY for {}",
                    col.data_type(),
                )));
            }
        }
    }
    Ok(())
}

async fn compute_grouped_hash_aggregate(
    mode: AggregateMode,
    schema: SchemaRef,
    group_expr: Vec<Arc<dyn PhysicalExpr>>,
    aggr_expr: Vec<Arc<dyn AggregateExpr>>,
    mut input: SendableRecordBatchStream,
) -> ArrowResult<RecordBatch> {
    // the expressions to evaluate the batch, one vec of expressions per aggregation
    let aggregate_expressions = aggregate_expressions(&aggr_expr, &mode)
        .map_err(DataFusionError::into_arrow_external_error)?;

    // mapping key -> (set of accumulators, indices of the key in the batch)
    // * the indexes are updated at each row
    // * the accumulators are updated at the end of each batch
    // * the indexes are `clear`ed at the end of each batch
    //let mut accumulators: Accumulators = FnvHashMap::default();

    // iterate over all input batches and update the accumulators
    let mut accumulators = Accumulators::default();
    while let Some(batch) = input.next().await {
        let batch = batch?;
        accumulators = group_aggregate_batch(
            &mode,
            &group_expr,
            &aggr_expr,
            batch,
            accumulators,
            &aggregate_expressions,
        )
        .map_err(DataFusionError::into_arrow_external_error)?;
    }

    create_batch_from_map(&mode, &accumulators, group_expr.len(), &schema)
}

impl GroupedHashAggregateStream {
    /// Create a new HashAggregateStream
    pub fn new(
        mode: AggregateMode,
        schema: SchemaRef,
        group_expr: Vec<Arc<dyn PhysicalExpr>>,
        aggr_expr: Vec<Arc<dyn AggregateExpr>>,
        input: SendableRecordBatchStream,
    ) -> Self {
        let (tx, rx) = futures::channel::oneshot::channel();

        let schema_clone = schema.clone();
        tokio::spawn(async move {
            let result = compute_grouped_hash_aggregate(
                mode,
                schema_clone,
                group_expr,
                aggr_expr,
                input,
            )
            .await;
            tx.send(result)
        });

        GroupedHashAggregateStream {
            schema,
            output: rx,
            finished: false,
        }
    }
}

type AccumulatorSet = Vec<Box<dyn Accumulator>>;
type Accumulators =
    HashMap<Vec<u8>, (Box<[GroupByScalar]>, AccumulatorSet, Vec<u32>), RandomState>;

impl Stream for GroupedHashAggregateStream {
    type Item = ArrowResult<RecordBatch>;

    fn poll_next(
        self: std::pin::Pin<&mut Self>,
        cx: &mut Context<'_>,
    ) -> Poll<Option<Self::Item>> {
        if self.finished {
            return Poll::Ready(None);
        }

        // is the output ready?
        let this = self.project();
        let output_poll = this.output.poll(cx);

        match output_poll {
            Poll::Ready(result) => {
                *this.finished = true;

                // check for error in receiving channel and unwrap actual result
                let result = match result {
                    Err(e) => Err(ArrowError::ExternalError(Box::new(e))), // error receiving
                    Ok(result) => result,
                };
                Poll::Ready(Some(result))
            }
            Poll::Pending => Poll::Pending,
        }
    }
}

impl RecordBatchStream for GroupedHashAggregateStream {
    fn schema(&self) -> SchemaRef {
        self.schema.clone()
    }
}

/// Evaluates expressions against a record batch.
fn evaluate(
    expr: &Vec<Arc<dyn PhysicalExpr>>,
    batch: &RecordBatch,
) -> Result<Vec<ArrayRef>> {
    expr.iter()
        .map(|expr| expr.evaluate(&batch))
        .map(|r| r.map(|v| v.into_array(batch.num_rows())))
        .collect::<Result<Vec<_>>>()
}

/// Evaluates expressions against a record batch.
fn evaluate_many(
    expr: &Vec<Vec<Arc<dyn PhysicalExpr>>>,
    batch: &RecordBatch,
) -> Result<Vec<Vec<ArrayRef>>> {
    expr.iter()
        .map(|expr| evaluate(expr, batch))
        .collect::<Result<Vec<_>>>()
}

/// uses `state_fields` to build a vec of expressions required to merge the AggregateExpr' accumulator's state.
fn merge_expressions(
    expr: &Arc<dyn AggregateExpr>,
) -> Result<Vec<Arc<dyn PhysicalExpr>>> {
    Ok(expr
        .state_fields()?
        .iter()
        .map(|f| Arc::new(Column::new(f.name())) as Arc<dyn PhysicalExpr>)
        .collect::<Vec<_>>())
}

/// returns physical expressions to evaluate against a batch
/// The expressions are different depending on `mode`:
/// * Partial: AggregateExpr::expressions
/// * Final: columns of `AggregateExpr::state_fields()`
/// The return value is to be understood as:
/// * index 0 is the aggregation
/// * index 1 is the expression i of the aggregation
fn aggregate_expressions(
    aggr_expr: &[Arc<dyn AggregateExpr>],
    mode: &AggregateMode,
) -> Result<Vec<Vec<Arc<dyn PhysicalExpr>>>> {
    match mode {
        AggregateMode::Partial => {
            Ok(aggr_expr.iter().map(|agg| agg.expressions()).collect())
        }
        // in this mode, we build the merge expressions of the aggregation
        AggregateMode::Final => Ok(aggr_expr
            .iter()
            .map(|agg| merge_expressions(agg))
            .collect::<Result<Vec<_>>>()?),
    }
}

pin_project! {
    struct HashAggregateStream {
        schema: SchemaRef,
        #[pin]
        output: futures::channel::oneshot::Receiver<ArrowResult<RecordBatch>>,
        finished: bool,
    }
}

async fn compute_hash_aggregate(
    mode: AggregateMode,
    schema: SchemaRef,
    aggr_expr: Vec<Arc<dyn AggregateExpr>>,
    mut input: SendableRecordBatchStream,
) -> ArrowResult<RecordBatch> {
    let mut accumulators = create_accumulators(&aggr_expr)
        .map_err(DataFusionError::into_arrow_external_error)?;

    let expressions = aggregate_expressions(&aggr_expr, &mode)
        .map_err(DataFusionError::into_arrow_external_error)?;

    let expressions = Arc::new(expressions);

    // 1 for each batch, update / merge accumulators with the expressions' values
    // future is ready when all batches are computed
    while let Some(batch) = input.next().await {
        let batch = batch?;
        accumulators = aggregate_batch(&mode, &batch, accumulators, &expressions)
            .map_err(DataFusionError::into_arrow_external_error)?;
    }

    // 2. convert values to a record batch
    finalize_aggregation(&accumulators, &mode)
        .map(|columns| RecordBatch::try_new(schema.clone(), columns))
        .map_err(DataFusionError::into_arrow_external_error)?
}

impl HashAggregateStream {
    /// Create a new HashAggregateStream
    pub fn new(
        mode: AggregateMode,
        schema: SchemaRef,
        aggr_expr: Vec<Arc<dyn AggregateExpr>>,
        input: SendableRecordBatchStream,
    ) -> Self {
        let (tx, rx) = futures::channel::oneshot::channel();

        let schema_clone = schema.clone();
        tokio::spawn(async move {
            let result =
                compute_hash_aggregate(mode, schema_clone, aggr_expr, input).await;
            tx.send(result)
        });

        HashAggregateStream {
            schema,
            output: rx,
            finished: false,
        }
    }
}

fn aggregate_batch(
    mode: &AggregateMode,
    batch: &RecordBatch,
    accumulators: AccumulatorSet,
    expressions: &Vec<Vec<Arc<dyn PhysicalExpr>>>,
) -> Result<AccumulatorSet> {
    // 1.1 iterate accumulators and respective expressions together
    // 1.2 evaluate expressions
    // 1.3 update / merge accumulators with the expressions' values

    // 1.1
    accumulators
        .into_iter()
        .zip(expressions)
        .map(|(mut accum, expr)| {
            // 1.2
            let values = &expr
                .iter()
                .map(|e| e.evaluate(batch))
                .map(|r| r.map(|v| v.into_array(batch.num_rows())))
                .collect::<Result<Vec<_>>>()?;

            // 1.3
            match mode {
                AggregateMode::Partial => {
                    accum.update_batch(values)?;
                }
                AggregateMode::Final => {
                    accum.merge_batch(values)?;
                }
            }
            Ok(accum)
        })
        .collect::<Result<Vec<_>>>()
}

impl Stream for HashAggregateStream {
    type Item = ArrowResult<RecordBatch>;

    fn poll_next(
        self: std::pin::Pin<&mut Self>,
        cx: &mut Context<'_>,
    ) -> Poll<Option<Self::Item>> {
        if self.finished {
            return Poll::Ready(None);
        }

        // is the output ready?
        let this = self.project();
        let output_poll = this.output.poll(cx);

        match output_poll {
            Poll::Ready(result) => {
                *this.finished = true;

                // check for error in receiving channel and unwrap actual result
                let result = match result {
                    Err(e) => Err(ArrowError::ExternalError(Box::new(e))), // error receiving
                    Ok(result) => result,
                };

                Poll::Ready(Some(result))
            }
            Poll::Pending => Poll::Pending,
        }
    }
}

impl RecordBatchStream for HashAggregateStream {
    fn schema(&self) -> SchemaRef {
        self.schema.clone()
    }
}

/// Given Vec<Vec<ArrayRef>>, concatenates the inners `Vec<ArrayRef>` into `ArrayRef`, returning `Vec<ArrayRef>`
/// This assumes that `arrays` is not empty.
fn concatenate(arrays: Vec<Vec<ArrayRef>>) -> ArrowResult<Vec<ArrayRef>> {
    (0..arrays[0].len())
        .map(|column| {
            let array_list = arrays
                .iter()
                .map(|a| a[column].as_ref())
                .collect::<Vec<_>>();
            compute::concat(&array_list)
        })
        .collect::<ArrowResult<Vec<_>>>()
}

/// Create a RecordBatch with all group keys and accumulator' states or values.
fn create_batch_from_map(
    mode: &AggregateMode,
    accumulators: &Accumulators,
    num_group_expr: usize,
    output_schema: &Schema,
) -> ArrowResult<RecordBatch> {
    // 1. for each key
    // 2. create single-row ArrayRef with all group expressions
    // 3. create single-row ArrayRef with all aggregate states or values
    // 4. collect all in a vector per key of vec<ArrayRef>, vec[i][j]
    // 5. concatenate the arrays over the second index [j] into a single vec<ArrayRef>.
    let arrays = accumulators
        .iter()
        .map(|(_, (group_by_values, accumulator_set, _))| {
            // 2.
            let mut groups = (0..num_group_expr)
                .map(|i| match &group_by_values[i] {
                    GroupByScalar::Float32(n) => {
                        Arc::new(Float32Array::from(vec![(*n).into()] as Vec<f32>))
                            as ArrayRef
                    }
                    GroupByScalar::Float64(n) => {
                        Arc::new(Float64Array::from(vec![(*n).into()] as Vec<f64>))
                            as ArrayRef
                    }
                    GroupByScalar::Int8(n) => {
                        Arc::new(Int8Array::from(vec![*n])) as ArrayRef
                    }
                    GroupByScalar::Int16(n) => Arc::new(Int16Array::from(vec![*n])),
                    GroupByScalar::Int32(n) => Arc::new(Int32Array::from(vec![*n])),
                    GroupByScalar::Int64(n) => Arc::new(Int64Array::from(vec![*n])),
                    GroupByScalar::UInt8(n) => Arc::new(UInt8Array::from(vec![*n])),
                    GroupByScalar::UInt16(n) => Arc::new(UInt16Array::from(vec![*n])),
                    GroupByScalar::UInt32(n) => Arc::new(UInt32Array::from(vec![*n])),
                    GroupByScalar::UInt64(n) => Arc::new(UInt64Array::from(vec![*n])),
                    GroupByScalar::Utf8(str) => {
                        Arc::new(StringArray::from(vec![&***str]))
                    }
                    GroupByScalar::TimeMicrosecond(n) => {
                        Arc::new(TimestampMicrosecondArray::from(vec![*n]))
                    }
                    GroupByScalar::TimeNanosecond(n) => {
                        Arc::new(TimestampNanosecondArray::from_vec(vec![*n], None))
                    }
                })
                .collect::<Vec<ArrayRef>>();

            // 3.
            groups.extend(
                finalize_aggregation(accumulator_set, mode)
                    .map_err(DataFusionError::into_arrow_external_error)?,
            );

            Ok(groups)
        })
        // 4.
        .collect::<ArrowResult<Vec<Vec<ArrayRef>>>>()?;

    let batch = if !arrays.is_empty() {
        // 5.
        let columns = concatenate(arrays)?;
        RecordBatch::try_new(Arc::new(output_schema.to_owned()), columns)?
    } else {
        common::create_batch_empty(output_schema)?
    };
    Ok(batch)
}

fn create_accumulators(
    aggr_expr: &Vec<Arc<dyn AggregateExpr>>,
) -> Result<AccumulatorSet> {
    aggr_expr
        .iter()
        .map(|expr| expr.create_accumulator())
        .collect::<Result<Vec<_>>>()
}

/// returns a vector of ArrayRefs, where each entry corresponds to either the
/// final value (mode = Final) or states (mode = Partial)
fn finalize_aggregation(
    accumulators: &AccumulatorSet,
    mode: &AggregateMode,
) -> Result<Vec<ArrayRef>> {
    match mode {
        AggregateMode::Partial => {
            // build the vector of states
            let a = accumulators
                .iter()
                .map(|accumulator| accumulator.state())
                .map(|value| {
                    value.map(|e| {
                        e.iter().map(|v| v.to_array()).collect::<Vec<ArrayRef>>()
                    })
                })
                .collect::<Result<Vec<_>>>()?;
            Ok(a.iter().flatten().cloned().collect::<Vec<_>>())
        }
        AggregateMode::Final => {
            // merge the state to the final value
            accumulators
                .iter()
                .map(|accumulator| accumulator.evaluate().map(|v| v.to_array()))
                .collect::<Result<Vec<ArrayRef>>>()
        }
    }
}

/// Create a Box<[GroupByScalar]> for the group by values
pub(crate) fn create_group_by_values(
    group_by_keys: &[ArrayRef],
    row: usize,
    vec: &mut Box<[GroupByScalar]>,
) -> Result<()> {
    for i in 0..group_by_keys.len() {
        let col = &group_by_keys[i];
        match col.data_type() {
            DataType::Float32 => {
                let array = col.as_any().downcast_ref::<Float32Array>().unwrap();
                vec[i] = GroupByScalar::Float32(OrderedFloat::from(array.value(row)))
            }
            DataType::Float64 => {
                let array = col.as_any().downcast_ref::<Float64Array>().unwrap();
                vec[i] = GroupByScalar::Float64(OrderedFloat::from(array.value(row)))
            }
            DataType::UInt8 => {
                let array = col.as_any().downcast_ref::<UInt8Array>().unwrap();
                vec[i] = GroupByScalar::UInt8(array.value(row))
            }
            DataType::UInt16 => {
                let array = col.as_any().downcast_ref::<UInt16Array>().unwrap();
                vec[i] = GroupByScalar::UInt16(array.value(row))
            }
            DataType::UInt32 => {
                let array = col.as_any().downcast_ref::<UInt32Array>().unwrap();
                vec[i] = GroupByScalar::UInt32(array.value(row))
            }
            DataType::UInt64 => {
                let array = col.as_any().downcast_ref::<UInt64Array>().unwrap();
                vec[i] = GroupByScalar::UInt64(array.value(row))
            }
            DataType::Int8 => {
                let array = col.as_any().downcast_ref::<Int8Array>().unwrap();
                vec[i] = GroupByScalar::Int8(array.value(row))
            }
            DataType::Int16 => {
                let array = col.as_any().downcast_ref::<Int16Array>().unwrap();
                vec[i] = GroupByScalar::Int16(array.value(row))
            }
            DataType::Int32 => {
                let array = col.as_any().downcast_ref::<Int32Array>().unwrap();
                vec[i] = GroupByScalar::Int32(array.value(row))
            }
            DataType::Int64 => {
                let array = col.as_any().downcast_ref::<Int64Array>().unwrap();
                vec[i] = GroupByScalar::Int64(array.value(row))
            }
            DataType::Utf8 => {
                let array = col.as_any().downcast_ref::<StringArray>().unwrap();
                vec[i] = GroupByScalar::Utf8(Box::new(array.value(row).into()))
            }
            DataType::Timestamp(TimeUnit::Microsecond, None) => {
                let array = col
                    .as_any()
                    .downcast_ref::<TimestampMicrosecondArray>()
                    .unwrap();
                vec[i] = GroupByScalar::TimeMicrosecond(array.value(row))
            }
            DataType::Timestamp(TimeUnit::Nanosecond, None) => {
                let array = col
                    .as_any()
                    .downcast_ref::<TimestampNanosecondArray>()
                    .unwrap();
                vec[i] = GroupByScalar::TimeNanosecond(array.value(row))
            }
            _ => {
                // This is internal because we should have caught this before.
                return Err(DataFusionError::Internal(format!(
                    "Unsupported GROUP BY for {}",
                    col.data_type(),
                )));
            }
        }
    }
    Ok(())
}

#[cfg(test)]
mod tests {

    use arrow::array::Float64Array;

    use super::*;
    use crate::physical_plan::common;
    use crate::physical_plan::expressions::{col, Avg};

    use crate::physical_plan::merge::MergeExec;

    /// some mock data to aggregates
    fn some_data() -> (Arc<Schema>, Vec<RecordBatch>) {
        // define a schema.
        let schema = Arc::new(Schema::new(vec![
            Field::new("a", DataType::UInt32, false),
            Field::new("b", DataType::Float64, false),
        ]));

        // define data.
        (
            schema.clone(),
            vec![
                RecordBatch::try_new(
                    schema.clone(),
                    vec![
                        Arc::new(UInt32Array::from(vec![2, 3, 4, 4])),
                        Arc::new(Float64Array::from(vec![1.0, 2.0, 3.0, 4.0])),
                    ],
                )
                .unwrap(),
                RecordBatch::try_new(
                    schema,
                    vec![
                        Arc::new(UInt32Array::from(vec![2, 3, 3, 4])),
                        Arc::new(Float64Array::from(vec![1.0, 2.0, 3.0, 4.0])),
                    ],
                )
                .unwrap(),
            ],
        )
    }

    /// build the aggregates on the data from some_data() and check the results
    async fn check_aggregates(input: Arc<dyn ExecutionPlan>) -> Result<()> {
        let groups: Vec<(Arc<dyn PhysicalExpr>, String)> =
            vec![(col("a"), "a".to_string())];

        let aggregates: Vec<Arc<dyn AggregateExpr>> = vec![Arc::new(Avg::new(
            col("b"),
            "AVG(b)".to_string(),
            DataType::Float64,
        ))];

        let partial_aggregate = Arc::new(HashAggregateExec::try_new(
            AggregateMode::Partial,
            groups.clone(),
            aggregates.clone(),
            input,
        )?);

        let result = common::collect(partial_aggregate.execute(0).await?).await?;

        let mut rows = crate::test::format_batch(&result[0]);
        rows.sort();
        assert_eq!(rows, vec!["2,2,2.0", "3,3,7.0", "4,3,11.0"]);

        let merge = Arc::new(MergeExec::new(partial_aggregate));

        let final_group: Vec<Arc<dyn PhysicalExpr>> =
            (0..groups.len()).map(|i| col(&groups[i].1)).collect();

        let merged_aggregate = Arc::new(HashAggregateExec::try_new(
            AggregateMode::Final,
            final_group
                .iter()
                .enumerate()
                .map(|(i, expr)| (expr.clone(), groups[i].1.clone()))
                .collect(),
            aggregates,
            merge,
        )?);

        let result = common::collect(merged_aggregate.execute(0).await?).await?;
        assert_eq!(result.len(), 1);

        let batch = &result[0];
        assert_eq!(batch.num_columns(), 2);
        assert_eq!(batch.num_rows(), 3);

        let mut rows = crate::test::format_batch(&batch);
        rows.sort();

        assert_eq!(
            rows,
            vec![
                "2,1.0",
                "3,2.3333333333333335", // 3, (2 + 3 + 2) / 3
                "4,3.6666666666666665"  // 4, (3 + 4 + 4) / 3
            ]
        );
        Ok(())
    }

    /// Define a test source that can yield back to runtime before returning its first item ///

    #[derive(Debug)]
    struct TestYieldingExec {
        /// True if this exec should yield back to runtime the first time it is polled
        pub yield_first: bool,
    }

    #[async_trait]
    impl ExecutionPlan for TestYieldingExec {
        fn as_any(&self) -> &dyn Any {
            self
        }
        fn schema(&self) -> SchemaRef {
            some_data().0
        }

        fn children(&self) -> Vec<Arc<dyn ExecutionPlan>> {
            vec![]
        }

        fn output_partitioning(&self) -> Partitioning {
            Partitioning::UnknownPartitioning(1)
        }

        fn with_new_children(
            &self,
            _: Vec<Arc<dyn ExecutionPlan>>,
        ) -> Result<Arc<dyn ExecutionPlan>> {
            Err(DataFusionError::Internal(format!(
                "Children cannot be replaced in {:?}",
                self
            )))
        }

        async fn execute(&self, _partition: usize) -> Result<SendableRecordBatchStream> {
            let stream;
            if self.yield_first {
                stream = TestYieldingStream::New;
            } else {
                stream = TestYieldingStream::Yielded;
            }
            Ok(Box::pin(stream))
        }
    }

    /// A stream using the demo data. If inited as new, it will first yield to runtime before returning records
    enum TestYieldingStream {
        New,
        Yielded,
        ReturnedBatch1,
        ReturnedBatch2,
    }

    impl Stream for TestYieldingStream {
        type Item = ArrowResult<RecordBatch>;

        fn poll_next(
            mut self: std::pin::Pin<&mut Self>,
            cx: &mut Context<'_>,
        ) -> Poll<Option<Self::Item>> {
            match &*self {
                TestYieldingStream::New => {
                    *(self.as_mut()) = TestYieldingStream::Yielded;
                    cx.waker().wake_by_ref();
                    Poll::Pending
                }
                TestYieldingStream::Yielded => {
                    *(self.as_mut()) = TestYieldingStream::ReturnedBatch1;
                    Poll::Ready(Some(Ok(some_data().1[0].clone())))
                }
                TestYieldingStream::ReturnedBatch1 => {
                    *(self.as_mut()) = TestYieldingStream::ReturnedBatch2;
                    Poll::Ready(Some(Ok(some_data().1[1].clone())))
                }
                TestYieldingStream::ReturnedBatch2 => Poll::Ready(None),
            }
        }
    }

    impl RecordBatchStream for TestYieldingStream {
        fn schema(&self) -> SchemaRef {
            some_data().0
        }
    }

    //// Tests ////

    #[tokio::test]
    async fn aggregate_source_not_yielding() -> Result<()> {
        let input: Arc<dyn ExecutionPlan> =
            Arc::new(TestYieldingExec { yield_first: false });

        check_aggregates(input).await
    }

    #[tokio::test]
    async fn aggregate_source_with_yielding() -> Result<()> {
        let input: Arc<dyn ExecutionPlan> =
            Arc::new(TestYieldingExec { yield_first: true });

        check_aggregates(input).await
    }
}<|MERGE_RESOLUTION|>--- conflicted
+++ resolved
@@ -320,7 +320,6 @@
             });
     }
 
-<<<<<<< HEAD
     // Collect all indices + offsets based on keys in this vec
     let mut batch_indices: UInt32Builder = UInt32Builder::new(0);
     let mut offsets = vec![0];
@@ -348,18 +347,14 @@
                     .unwrap()
                 })
                 .collect()
-            // 2.3
         })
         .collect();
 
-=======
->>>>>>> 69128697
     // 2.1 for each key in this batch
     // 2.2 for each aggregation
     // 2.3 `slice` from each of its arrays the keys' values
     // 2.4 update / merge the accumulator with the values
     // 2.5 clear indices
-<<<<<<< HEAD
     batch_keys
         .iter_mut()
         .zip(offsets.windows(2))
@@ -394,45 +389,6 @@
                     Ok(())
                 })
         })?;
-=======
-    batch_keys.iter_mut().try_for_each(|key| {
-        let (_, accumulator_set, indices) = accumulators.get_mut(key).unwrap();
-        let primitive_indices = UInt32Array::from(indices.clone());
-        // 2.2
-        accumulator_set
-            .iter_mut()
-            .zip(&aggr_input_values)
-            .map(|(accumulator, aggr_array)| {
-                (
-                    accumulator,
-                    aggr_array
-                        .iter()
-                        .map(|array| {
-                            // 2.3
-                            compute::take(
-                                array.as_ref(),
-                                &primitive_indices,
-                                None, // None: no index check
-                            )
-                            .unwrap()
-                        })
-                        .collect::<Vec<ArrayRef>>(),
-                )
-            })
-            .try_for_each(|(accumulator, values)| match mode {
-                AggregateMode::Partial => accumulator.update_batch(&values),
-                AggregateMode::Final => {
-                    // note: the aggregation here is over states, not values, thus the merge
-                    accumulator.merge_batch(&values)
-                }
-            })
-            // 2.5
-            .and({
-                indices.clear();
-                Ok(())
-            })
-    })?;
->>>>>>> 69128697
     Ok(accumulators)
 }
 
