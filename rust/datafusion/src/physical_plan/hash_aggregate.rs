--- conflicted
+++ resolved
@@ -370,96 +370,6 @@
     Ok(accumulators)
 }
 
-<<<<<<< HEAD
-=======
-/// Create a key `Vec<u8>` that is used as key for the hashmap
-pub(crate) fn create_key(
-    group_by_keys: &[ArrayRef],
-    row: usize,
-    vec: &mut Vec<u8>,
-) -> Result<()> {
-    vec.clear();
-    for col in group_by_keys {
-        match col.data_type() {
-            DataType::Boolean => {
-                let array = col.as_any().downcast_ref::<BooleanArray>().unwrap();
-                vec.extend_from_slice(&[array.value(row) as u8]);
-            }
-            DataType::Float32 => {
-                let array = col.as_any().downcast_ref::<Float32Array>().unwrap();
-                vec.extend_from_slice(&array.value(row).to_le_bytes());
-            }
-            DataType::Float64 => {
-                let array = col.as_any().downcast_ref::<Float64Array>().unwrap();
-                vec.extend_from_slice(&array.value(row).to_le_bytes());
-            }
-            DataType::UInt8 => {
-                let array = col.as_any().downcast_ref::<UInt8Array>().unwrap();
-                vec.extend_from_slice(&array.value(row).to_le_bytes());
-            }
-            DataType::UInt16 => {
-                let array = col.as_any().downcast_ref::<UInt16Array>().unwrap();
-                vec.extend_from_slice(&array.value(row).to_le_bytes());
-            }
-            DataType::UInt32 => {
-                let array = col.as_any().downcast_ref::<UInt32Array>().unwrap();
-                vec.extend_from_slice(&array.value(row).to_le_bytes());
-            }
-            DataType::UInt64 => {
-                let array = col.as_any().downcast_ref::<UInt64Array>().unwrap();
-                vec.extend_from_slice(&array.value(row).to_le_bytes());
-            }
-            DataType::Int8 => {
-                let array = col.as_any().downcast_ref::<Int8Array>().unwrap();
-                vec.extend_from_slice(&array.value(row).to_le_bytes());
-            }
-            DataType::Int16 => {
-                let array = col.as_any().downcast_ref::<Int16Array>().unwrap();
-                vec.extend(array.value(row).to_le_bytes().iter());
-            }
-            DataType::Int32 => {
-                let array = col.as_any().downcast_ref::<Int32Array>().unwrap();
-                vec.extend_from_slice(&array.value(row).to_le_bytes());
-            }
-            DataType::Int64 => {
-                let array = col.as_any().downcast_ref::<Int64Array>().unwrap();
-                vec.extend_from_slice(&array.value(row).to_le_bytes());
-            }
-            DataType::Timestamp(TimeUnit::Microsecond, None) => {
-                let array = col
-                    .as_any()
-                    .downcast_ref::<TimestampMicrosecondArray>()
-                    .unwrap();
-                vec.extend_from_slice(&array.value(row).to_le_bytes());
-            }
-            DataType::Timestamp(TimeUnit::Nanosecond, None) => {
-                let array = col
-                    .as_any()
-                    .downcast_ref::<TimestampNanosecondArray>()
-                    .unwrap();
-                vec.extend_from_slice(&array.value(row).to_le_bytes());
-            }
-            DataType::Utf8 => {
-                let array = col.as_any().downcast_ref::<StringArray>().unwrap();
-                let value = array.value(row);
-                // store the size
-                vec.extend_from_slice(&value.len().to_le_bytes());
-                // store the string value
-                vec.extend_from_slice(value.as_bytes());
-            }
-            _ => {
-                // This is internal because we should have caught this before.
-                return Err(DataFusionError::Internal(format!(
-                    "Unsupported GROUP BY for {}",
-                    col.data_type(),
-                )));
-            }
-        }
-    }
-    Ok(())
-}
-
->>>>>>> c413566b
 async fn compute_grouped_hash_aggregate(
     mode: AggregateMode,
     schema: SchemaRef,
