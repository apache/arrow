--- conflicted
+++ resolved
@@ -18,15 +18,8 @@
 //! Defines the join plan for executing partitions in parallel and then joining the results
 //! into a set of partitions.
 
-<<<<<<< HEAD
-use arrow::{
-    array::{ArrayRef, UInt32Builder},
-    compute,
-};
-=======
-use arrow::array::{TimestampMicrosecondArray, TimestampNanosecondArray};
+use arrow::{array::{TimestampMicrosecondArray, TimestampNanosecondArray, UInt32Builder}, datatypes::TimeUnit};
 use arrow::{array::ArrayRef, compute};
->>>>>>> 4b7cdcb9
 use std::sync::Arc;
 use std::{any::Any, collections::HashSet};
 
@@ -35,13 +28,8 @@
 use hashbrown::HashMap;
 use tokio::sync::Mutex;
 
-<<<<<<< HEAD
 use arrow::array::Array;
 use arrow::datatypes::DataType;
-=======
-use arrow::array::{make_array, Array, MutableArrayData};
-use arrow::datatypes::{DataType, TimeUnit};
->>>>>>> 4b7cdcb9
 use arrow::datatypes::{Schema, SchemaRef};
 use arrow::error::Result as ArrowResult;
 use arrow::record_batch::RecordBatch;
@@ -523,7 +511,7 @@
                     for x in indices {
                         left_indices.append_value(*x as u32)?;
                         right_indices.append_null()?;
-                    };
+                    }
                 }
             }
 
