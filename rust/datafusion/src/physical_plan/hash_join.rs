// Licensed to the Apache Software Foundation (ASF) under one
// or more contributor license agreements.  See the NOTICE file
// distributed with this work for additional information
// regarding copyright ownership.  The ASF licenses this file
// to you under the Apache License, Version 2.0 (the
// "License"); you may not use this file except in compliance
// with the License.  You may obtain a copy of the License at
//
//   http://www.apache.org/licenses/LICENSE-2.0
//
// Unless required by applicable law or agreed to in writing,
// software distributed under the License is distributed on an
// "AS IS" BASIS, WITHOUT WARRANTIES OR CONDITIONS OF ANY
// KIND, either express or implied.  See the License for the
// specific language governing permissions and limitations
// under the License.

//! Defines the join plan for executing partitions in parallel and then joining the results
//! into a set of partitions.

use std::sync::Arc;
use std::{
    any::Any,
    collections::{HashMap, HashSet},
};

use async_trait::async_trait;
use futures::{Stream, StreamExt, TryStreamExt};

use arrow::array::{make_array, Array, MutableArrayData};
use arrow::datatypes::{Schema, SchemaRef};
use arrow::error::Result as ArrowResult;
use arrow::record_batch::RecordBatch;

use super::{expressions::col, hash_aggregate::create_key};
use super::{
    hash_utils::{build_join_schema, check_join_is_valid, JoinOn, JoinType},
    merge::MergeExec,
};
use crate::error::{DataFusionError, Result};

use super::{
    group_scalar::GroupByScalar, ExecutionPlan, Partitioning, RecordBatchStream,
    SendableRecordBatchStream,
};
use ahash::RandomState;

// An index of (batch, row) uniquely identifying a row in a part.
type Index = (usize, usize);
// A pair (left index, right index)
// Note that while this is currently equal to `Index`, the `JoinIndex` is semantically different
// as a left join may issue None indices, in which case
type JoinIndex = Option<(usize, usize)>;
// Maps ["on" value] -> [list of indices with this key's value]
// E.g. [1, 2] -> [(0, 3), (1, 6), (0, 8)] indicates that (column1, column2) = [1, 2] is true
// for rows 3 and 8 from batch 0 and row 6 from batch 1.
<<<<<<< HEAD
type JoinHashMap = HashMap<Box<[GroupByScalar]>, Vec<Index>>;
=======
type JoinHashMap = HashMap<Vec<GroupByScalar>, Vec<Index>, RandomState>;
>>>>>>> e1c1e054
type JoinLeftData = (JoinHashMap, Vec<RecordBatch>);

/// join execution plan executes partitions in parallel and combines them into a set of
/// partitions.
#[derive(Debug)]
pub struct HashJoinExec {
    /// left (build) side which gets hashed
    left: Arc<dyn ExecutionPlan>,
    /// right (probe) side which are filtered by the hash table
    right: Arc<dyn ExecutionPlan>,
    /// Set of common columns used to join on
    on: Vec<(String, String)>,
    /// How the join is performed
    join_type: JoinType,
    /// The schema once the join is applied
    schema: SchemaRef,
}

impl HashJoinExec {
    /// Tries to create a new [HashJoinExec].
    /// # Error
    /// This function errors when it is not possible to join the left and right sides on keys `on`.
    pub fn try_new(
        left: Arc<dyn ExecutionPlan>,
        right: Arc<dyn ExecutionPlan>,
        on: &JoinOn,
        join_type: &JoinType,
    ) -> Result<Self> {
        let left_schema = left.schema();
        let right_schema = right.schema();
        check_join_is_valid(&left_schema, &right_schema, &on)?;

        let schema = Arc::new(build_join_schema(
            &left_schema,
            &right_schema,
            on,
            &join_type,
        ));

        let on = on
            .iter()
            .map(|(l, r)| (l.to_string(), r.to_string()))
            .collect();

        Ok(HashJoinExec {
            left,
            right,
            on,
            join_type: join_type.clone(),
            schema,
        })
    }
}

#[async_trait]
impl ExecutionPlan for HashJoinExec {
    fn as_any(&self) -> &dyn Any {
        self
    }

    fn schema(&self) -> SchemaRef {
        self.schema.clone()
    }

    fn children(&self) -> Vec<Arc<dyn ExecutionPlan>> {
        vec![self.left.clone(), self.right.clone()]
    }

    fn with_new_children(
        &self,
        children: Vec<Arc<dyn ExecutionPlan>>,
    ) -> Result<Arc<dyn ExecutionPlan>> {
        match children.len() {
            2 => Ok(Arc::new(HashJoinExec::try_new(
                children[0].clone(),
                children[1].clone(),
                &self.on,
                &self.join_type,
            )?)),
            _ => Err(DataFusionError::Internal(
                "HashJoinExec wrong number of children".to_string(),
            )),
        }
    }

    fn output_partitioning(&self) -> Partitioning {
        self.right.output_partitioning()
    }

    async fn execute(&self, partition: usize) -> Result<SendableRecordBatchStream> {
        // merge all parts into a single stream
        // this is currently expensive as we re-compute this for every part from the right
        // TODO: Fix this issue: we can't share this state across parts on the right.
        // We need to change this `execute` to allow sharing state across parts...
        let merge = MergeExec::new(self.left.clone());
        let stream = merge.execute(0).await?;

        let on_left = self
            .on
            .iter()
            .map(|on| on.0.clone())
            .collect::<HashSet<_>>();
        let on_right = self
            .on
            .iter()
            .map(|on| on.1.clone())
            .collect::<HashSet<_>>();

        // This operation performs 2 steps at once:
        // 1. creates a [JoinHashMap] of all batches from the stream
        // 2. stores the batches in a vector.
        let initial = (JoinHashMap::default(), Vec::new(), 0);
        let left_data = stream
            .try_fold(initial, |mut acc, batch| async {
                let hash = &mut acc.0;
                let values = &mut acc.1;
                let index = acc.2;
                update_hash(&on_left, &batch, hash, index).unwrap();
                values.push(batch);
                acc.2 += 1;
                Ok(acc)
            })
            .await?;
        // we have the batches and the hash map with their keys. We can how create a stream
        // over the right that uses this information to issue new batches.

        let stream = self.right.execute(partition).await?;
        Ok(Box::pin(HashJoinStream {
            schema: self.schema.clone(),
            on_right,
            join_type: self.join_type.clone(),
            left_data: (left_data.0, left_data.1),
            right: stream,
        }))
    }
}

/// Updates `hash` with new entries from [RecordBatch] evaluated against the expressions `on`,
/// assuming that the [RecordBatch] corresponds to the `index`th
fn update_hash(
    on: &HashSet<String>,
    batch: &RecordBatch,
    hash: &mut JoinHashMap,
    index: usize,
) -> Result<()> {
    // evaluate the keys
    let keys_values = on
        .iter()
        .map(|name| Ok(col(name).evaluate(batch)?.into_array(batch.num_rows())))
        .collect::<Result<Vec<_>>>()?;

    let mut key = Vec::with_capacity(keys_values.len());
    for _ in 0..keys_values.len() {
        key.push(GroupByScalar::UInt32(0));
    }

    let mut key = key.into_boxed_slice();

    // update the hash map
    for row in 0..batch.num_rows() {
        create_key(&keys_values, row, &mut key)?;
        match hash.get_mut(&key) {
            Some(v) => v.push((index, row)),
            None => {
                hash.insert(key.clone(), vec![(index, row)]);
            }
        };
    }
    Ok(())
}

/// A stream that issues [RecordBatch]es as they arrive from the right  of the join.
struct HashJoinStream {
    /// Input schema
    schema: Arc<Schema>,
    /// columns from the right used to compute the hash
    on_right: HashSet<String>,
    /// type of the join
    join_type: JoinType,
    /// information from the left
    left_data: JoinLeftData,
    /// right
    right: SendableRecordBatchStream,
}

impl RecordBatchStream for HashJoinStream {
    fn schema(&self) -> SchemaRef {
        self.schema.clone()
    }
}

/// Returns a new [RecordBatch] by combining the `left` and `right` according to `indices`.
/// The resulting batch has [Schema] `schema`.
/// # Error
/// This function errors when:
/// *
fn build_batch_from_indices(
    schema: &Schema,
    left: &Vec<RecordBatch>,
    right: &RecordBatch,
    join_type: &JoinType,
    indices: &[(JoinIndex, JoinIndex)],
) -> ArrowResult<RecordBatch> {
    if left.is_empty() {
        todo!("Create empty record batch");
    }
    // this is just for symmetry of the code below.
    let right = vec![right.clone()];

    let (primary_is_left, primary, secondary) = match join_type {
        JoinType::Inner | JoinType::Left => (true, left, &right),
        JoinType::Right => (false, &right, left),
    };

    // build the columns of the new [RecordBatch]:
    // 1. pick whether the column is from the left or right
    // 2. based on the pick, `take` items from the different recordBatches
    let mut columns: Vec<Arc<dyn Array>> = Vec::with_capacity(schema.fields().len());
    for field in schema.fields() {
        // pick the column (left or right) based on the field name.
        // Note that we take `.data()` to gather the [ArrayData] of each array.
        let (is_primary, arrays) = match primary[0].schema().index_of(field.name()) {
            Ok(i) => Ok((true, primary.iter().map(|batch| batch.column(i).data()).collect::<Vec<_>>())),
            Err(_) => {
                match secondary[0].schema().index_of(field.name()) {
                    Ok(i) => Ok((false, secondary.iter().map(|batch| batch.column(i).data()).collect::<Vec<_>>())),
                    _ => Err(DataFusionError::Internal(
                        format!("During execution, the column {} was not found in neither the left or right side of the join", field.name()).to_string()
                    ))
                }
            }
        }.map_err(DataFusionError::into_arrow_external_error)?;

        // create a vector of references to be passed to [MutableArrayData]
        let arrays = arrays
            .iter()
            .map(|array| array.as_ref())
            .collect::<Vec<_>>();
        let capacity = arrays.iter().map(|array| array.len()).sum();
        let mut mutable = MutableArrayData::new(arrays, true, capacity);

        let is_left =
            (is_primary && primary_is_left) || (!is_primary && !primary_is_left);
        if is_left {
            // use the left indices
            for (join_index, _) in indices {
                match join_index {
                    Some((batch, row)) => mutable.extend(*batch, *row, *row + 1),
                    None => mutable.extend_nulls(1),
                }
            }
        } else {
            // use the right indices
            for (_, join_index) in indices {
                match join_index {
                    Some((batch, row)) => mutable.extend(*batch, *row, *row + 1),
                    None => mutable.extend_nulls(1),
                }
            }
        };
        let array = make_array(Arc::new(mutable.freeze()));
        columns.push(array);
    }
    Ok(RecordBatch::try_new(Arc::new(schema.clone()), columns)?)
}

fn build_batch(
    batch: &RecordBatch,
    left_data: &JoinLeftData,
    on_right: &HashSet<String>,
    join_type: &JoinType,
    schema: &Schema,
) -> ArrowResult<RecordBatch> {
    let mut right_hash =
        JoinHashMap::with_capacity_and_hasher(batch.num_rows(), RandomState::new());
    update_hash(on_right, batch, &mut right_hash, 0).unwrap();

    let indices = build_join_indexes(&left_data.0, &right_hash, join_type).unwrap();

    build_batch_from_indices(schema, &left_data.1, &batch, join_type, &indices)
}

/// returns a vector with (index from left, index from right).
/// The size of this vector corresponds to the total size of a joined batch
// For a join on column A:
// left       right
//     batch 1
// A B         A D
// ---------------
// 1 a         3 6
// 2 b         1 2
// 3 c         2 4
//     batch 2
// A B         A D
// ---------------
// 1 a         5 10
// 2 b         2 2
// 4 d         1 1
// indices (batch, batch_row)
// left       right
// (0, 2)     (0, 0)
// (0, 0)     (0, 1)
// (0, 1)     (0, 2)
// (1, 0)     (0, 1)
// (1, 1)     (0, 2)
// (0, 1)     (1, 1)
// (0, 0)     (1, 2)
// (1, 1)     (1, 1)
// (1, 0)     (1, 2)
fn build_join_indexes(
    left: &JoinHashMap,
    right: &JoinHashMap,
    join_type: &JoinType,
) -> Result<Vec<(JoinIndex, JoinIndex)>> {
    match join_type {
        JoinType::Inner => {
            // inner => key intersection
            // unfortunately rust does not support intersection of map keys :(
            let left_set: HashSet<Box<[GroupByScalar]>> = left.keys().cloned().collect();
            let left_right: HashSet<Box<[GroupByScalar]>> =
                right.keys().cloned().collect();
            let inner = left_set.intersection(&left_right);

            let mut indexes = Vec::new(); // unknown a prior size
            for key in inner {
                // the unwrap never happens by construction of the key
                let left_indexes = left.get(key).unwrap();
                let right_indexes = right.get(key).unwrap();

                // for every item on the left and right with this key, add the respective pair
                left_indexes.iter().for_each(|x| {
                    right_indexes.iter().for_each(|y| {
                        // on an inner join, left and right indices are present
                        indexes.push((Some(*x), Some(*y)));
                    })
                })
            }
            Ok(indexes)
        }
        JoinType::Left => {
            // left => left keys
            let mut indexes = Vec::new(); // unknown a prior size
            for (key, left_indexes) in left {
                // for every item on the left and right with this key, add the respective pair
                if let Some(right_indexes) = right.get(key) {
                    left_indexes.iter().for_each(|x| {
                        right_indexes.iter().for_each(|y| {
                            // on an inner join, left and right indices are present
                            indexes.push((Some(*x), Some(*y)));
                        })
                    })
                } else {
                    // key not on the right => push Nones
                    left_indexes.iter().for_each(|x| {
                        indexes.push((Some(*x), None));
                    })
                }
            }
            Ok(indexes)
        }
        JoinType::Right => {
            // right => right keys
            let mut indexes = Vec::new(); // unknown a prior size
            for (key, right_indexes) in right {
                // for every item on the left and right with this key, add the respective pair
                if let Some(left_indexes) = left.get(key) {
                    left_indexes.iter().for_each(|x| {
                        right_indexes.iter().for_each(|y| {
                            // on an inner join, left and right indices are present
                            indexes.push((Some(*x), Some(*y)));
                        })
                    })
                } else {
                    // key not on the left => push Nones
                    right_indexes.iter().for_each(|x| {
                        indexes.push((None, Some(*x)));
                    })
                }
            }
            Ok(indexes)
        }
    }
}

impl Stream for HashJoinStream {
    type Item = ArrowResult<RecordBatch>;

    fn poll_next(
        mut self: std::pin::Pin<&mut Self>,
        cx: &mut std::task::Context<'_>,
    ) -> std::task::Poll<Option<Self::Item>> {
        self.right
            .poll_next_unpin(cx)
            .map(|maybe_batch| match maybe_batch {
                Some(Ok(batch)) => Some(build_batch(
                    &batch,
                    &self.left_data,
                    &self.on_right,
                    &self.join_type,
                    &self.schema,
                )),
                other => other,
            })
    }
}

#[cfg(test)]
mod tests {

    use crate::{
        physical_plan::{common, memory::MemoryExec},
        test::{build_table_i32, columns, format_batch},
    };

    use super::*;
    use std::collections::HashSet;
    use std::sync::Arc;

    fn build_table(
        a: (&str, &Vec<i32>),
        b: (&str, &Vec<i32>),
        c: (&str, &Vec<i32>),
    ) -> Arc<dyn ExecutionPlan> {
        let batch = build_table_i32(a, b, c);
        let schema = batch.schema();
        Arc::new(MemoryExec::try_new(&vec![vec![batch]], schema, None).unwrap())
    }

    fn join(
        left: Arc<dyn ExecutionPlan>,
        right: Arc<dyn ExecutionPlan>,
        on: &[(&str, &str)],
        join_type: &JoinType,
    ) -> Result<HashJoinExec> {
        let on: Vec<_> = on
            .iter()
            .map(|(l, r)| (l.to_string(), r.to_string()))
            .collect();
        HashJoinExec::try_new(left, right, &on, join_type)
    }

    /// Asserts that the rows are the same, taking into account that their order
    /// is irrelevant
    fn assert_same_rows(result: &[String], expected: &[&str]) {
        // convert to set since row order is irrelevant
        let result = result.iter().map(|s| s.clone()).collect::<HashSet<_>>();

        let expected = expected
            .iter()
            .map(|s| s.to_string())
            .collect::<HashSet<_>>();
        assert_eq!(result, expected);
    }

    #[tokio::test]
    async fn join_inner_one() -> Result<()> {
        let left = build_table(
            ("a1", &vec![1, 2, 3]),
            ("b1", &vec![4, 5, 5]), // this has a repetition
            ("c1", &vec![7, 8, 9]),
        );
        let right = build_table(
            ("a2", &vec![10, 20, 30]),
            ("b1", &vec![4, 5, 6]),
            ("c2", &vec![70, 80, 90]),
        );
        let on = &[("b1", "b1")];

        let join = join(left, right, on, &JoinType::Inner)?;

        let columns = columns(&join.schema());
        assert_eq!(columns, vec!["a1", "b1", "c1", "a2", "c2"]);

        let stream = join.execute(0).await?;
        let batches = common::collect(stream).await?;

        let result = format_batch(&batches[0]);
        let expected = vec!["2,5,8,20,80", "3,5,9,20,80", "1,4,7,10,70"];

        assert_same_rows(&result, &expected);

        Ok(())
    }

    #[tokio::test]
    async fn join_inner_one_no_shared_column_names() -> Result<()> {
        let left = build_table(
            ("a1", &vec![1, 2, 3]),
            ("b1", &vec![4, 5, 5]), // this has a repetition
            ("c1", &vec![7, 8, 9]),
        );
        let right = build_table(
            ("a2", &vec![10, 20, 30]),
            ("b2", &vec![4, 5, 6]),
            ("c2", &vec![70, 80, 90]),
        );
        let on = &[("b1", "b2")];

        let join = join(left, right, on, &JoinType::Inner)?;

        let columns = columns(&join.schema());
        assert_eq!(columns, vec!["a1", "b1", "c1", "a2", "b2", "c2"]);

        let stream = join.execute(0).await?;
        let batches = common::collect(stream).await?;

        let result = format_batch(&batches[0]);
        let expected = vec!["2,5,8,20,5,80", "3,5,9,20,5,80", "1,4,7,10,4,70"];

        assert_same_rows(&result, &expected);

        Ok(())
    }

    #[tokio::test]
    async fn join_inner_two() -> Result<()> {
        let left = build_table(
            ("a1", &vec![1, 2, 2]),
            ("b2", &vec![1, 2, 2]),
            ("c1", &vec![7, 8, 9]),
        );
        let right = build_table(
            ("a1", &vec![1, 2, 3]),
            ("b2", &vec![1, 2, 2]),
            ("c2", &vec![70, 80, 90]),
        );
        let on = &[("a1", "a1"), ("b2", "b2")];

        let join = join(left, right, on, &JoinType::Inner)?;

        let columns = columns(&join.schema());
        assert_eq!(columns, vec!["a1", "b2", "c1", "c2"]);

        let stream = join.execute(0).await?;
        let batches = common::collect(stream).await?;
        assert_eq!(batches.len(), 1);

        let result = format_batch(&batches[0]);
        let expected = vec!["1,1,7,70", "2,2,8,80", "2,2,9,80"];

        assert_same_rows(&result, &expected);

        Ok(())
    }

    /// Test where the left has 2 parts, the right with 1 part => 1 part
    #[tokio::test]
    async fn join_inner_one_two_parts_left() -> Result<()> {
        let batch1 = build_table_i32(
            ("a1", &vec![1, 2]),
            ("b2", &vec![1, 2]),
            ("c1", &vec![7, 8]),
        );
        let batch2 =
            build_table_i32(("a1", &vec![2]), ("b2", &vec![2]), ("c1", &vec![9]));
        let schema = batch1.schema();
        let left = Arc::new(
            MemoryExec::try_new(&vec![vec![batch1], vec![batch2]], schema, None).unwrap(),
        );

        let right = build_table(
            ("a1", &vec![1, 2, 3]),
            ("b2", &vec![1, 2, 2]),
            ("c2", &vec![70, 80, 90]),
        );
        let on = &[("a1", "a1"), ("b2", "b2")];

        let join = join(left, right, on, &JoinType::Inner)?;

        let columns = columns(&join.schema());
        assert_eq!(columns, vec!["a1", "b2", "c1", "c2"]);

        let stream = join.execute(0).await?;
        let batches = common::collect(stream).await?;
        assert_eq!(batches.len(), 1);

        let result = format_batch(&batches[0]);
        let expected = vec!["1,1,7,70", "2,2,8,80", "2,2,9,80"];

        assert_same_rows(&result, &expected);

        Ok(())
    }

    /// Test where the left has 1 part, the right has 2 parts => 2 parts
    #[tokio::test]
    async fn join_inner_one_two_parts_right() -> Result<()> {
        let left = build_table(
            ("a1", &vec![1, 2, 3]),
            ("b1", &vec![4, 5, 5]), // this has a repetition
            ("c1", &vec![7, 8, 9]),
        );

        let batch1 = build_table_i32(
            ("a2", &vec![10, 20]),
            ("b1", &vec![4, 6]),
            ("c2", &vec![70, 80]),
        );
        let batch2 =
            build_table_i32(("a2", &vec![30]), ("b1", &vec![5]), ("c2", &vec![90]));
        let schema = batch1.schema();
        let right = Arc::new(
            MemoryExec::try_new(&vec![vec![batch1], vec![batch2]], schema, None).unwrap(),
        );

        let on = &[("b1", "b1")];

        let join = join(left, right, on, &JoinType::Inner)?;

        let columns = columns(&join.schema());
        assert_eq!(columns, vec!["a1", "b1", "c1", "a2", "c2"]);

        // first part
        let stream = join.execute(0).await?;
        let batches = common::collect(stream).await?;
        assert_eq!(batches.len(), 1);

        let result = format_batch(&batches[0]);
        let expected = vec!["1,4,7,10,70"];
        assert_same_rows(&result, &expected);

        // second part
        let stream = join.execute(1).await?;
        let batches = common::collect(stream).await?;
        assert_eq!(batches.len(), 1);
        let result = format_batch(&batches[0]);
        let expected = vec!["2,5,8,30,90", "3,5,9,30,90"];

        assert_same_rows(&result, &expected);

        Ok(())
    }

    #[tokio::test]
    async fn join_left_one() -> Result<()> {
        let left = build_table(
            ("a1", &vec![1, 2, 3]),
            ("b1", &vec![4, 5, 7]), // 7 does not exist on the right
            ("c1", &vec![7, 8, 9]),
        );
        let right = build_table(
            ("a2", &vec![10, 20, 30]),
            ("b1", &vec![4, 5, 6]),
            ("c2", &vec![70, 80, 90]),
        );
        let on = &[("b1", "b1")];

        let join = join(left, right, on, &JoinType::Left)?;

        let columns = columns(&join.schema());
        assert_eq!(columns, vec!["a1", "b1", "c1", "a2", "c2"]);

        let stream = join.execute(0).await?;
        let batches = common::collect(stream).await?;

        let result = format_batch(&batches[0]);
        let expected = vec!["1,4,7,10,70", "2,5,8,20,80", "3,7,9,NULL,NULL"];

        assert_same_rows(&result, &expected);

        Ok(())
    }

    #[tokio::test]
    async fn join_right_one() -> Result<()> {
        let left = build_table(
            ("a1", &vec![1, 2, 3]),
            ("b1", &vec![4, 5, 7]),
            ("c1", &vec![7, 8, 9]),
        );
        let right = build_table(
            ("a2", &vec![10, 20, 30]),
            ("b1", &vec![4, 5, 6]), // 6 does not exist on the left
            ("c2", &vec![70, 80, 90]),
        );
        let on = &[("b1", "b1")];

        let join = join(left, right, on, &JoinType::Right)?;

        let columns = columns(&join.schema());
        assert_eq!(columns, vec!["a1", "c1", "a2", "b1", "c2"]);

        let stream = join.execute(0).await?;
        let batches = common::collect(stream).await?;

        let result = format_batch(&batches[0]);
        let expected = vec!["1,7,10,4,70", "2,8,20,5,80", "NULL,NULL,30,6,90"];

        assert_same_rows(&result, &expected);

        Ok(())
    }
}<|MERGE_RESOLUTION|>--- conflicted
+++ resolved
@@ -54,11 +54,7 @@
 // Maps ["on" value] -> [list of indices with this key's value]
 // E.g. [1, 2] -> [(0, 3), (1, 6), (0, 8)] indicates that (column1, column2) = [1, 2] is true
 // for rows 3 and 8 from batch 0 and row 6 from batch 1.
-<<<<<<< HEAD
-type JoinHashMap = HashMap<Box<[GroupByScalar]>, Vec<Index>>;
-=======
-type JoinHashMap = HashMap<Vec<GroupByScalar>, Vec<Index>, RandomState>;
->>>>>>> e1c1e054
+type JoinHashMap = HashMap<Box<[GroupByScalar]>, Vec<Index>, RandomState>;
 type JoinLeftData = (JoinHashMap, Vec<RecordBatch>);
 
 /// join execution plan executes partitions in parallel and combines them into a set of
