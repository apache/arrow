--- conflicted
+++ resolved
@@ -26,10 +26,6 @@
     array::{TimestampMicrosecondArray, TimestampNanosecondArray, UInt32Builder},
     datatypes::TimeUnit,
 };
-<<<<<<< HEAD
-=======
-use std::sync::Arc;
->>>>>>> 00507950
 use std::time::Instant;
 use std::{any::Any, collections::HashSet};
 use std::{hash::Hasher, sync::Arc};
@@ -65,11 +61,7 @@
 // Maps ["on" value] -> [list of indices with this key's value]
 // E.g. [1, 2] -> [(0, 3), (1, 6), (0, 8)] indicates that (column1, column2) = [1, 2] is true
 // for rows 3 and 8 from batch 0 and row 6 from batch 1.
-<<<<<<< HEAD
 type JoinHashMap = HashMap<u64, Vec<u64>, RandomState>;
-=======
-type JoinHashMap = HashMap<Vec<u8>, Vec<u64>, RandomState>;
->>>>>>> 00507950
 type JoinLeftData = Arc<(JoinHashMap, RecordBatch)>;
 
 /// join execution plan executes partitions in parallel and combines them into a set of
@@ -100,14 +92,6 @@
     is_left: bool,
 }
 
-/// Information about the index and placement (left or right) of the columns
-struct ColumnIndex {
-    /// Index of the column
-    index: usize,
-    /// Whether the column is at the left or right side
-    is_left: bool,
-}
-
 impl HashJoinExec {
     /// Tries to create a new [HashJoinExec].
     /// # Error
@@ -226,7 +210,6 @@
                     let merge = MergeExec::new(self.left.clone());
                     let stream = merge.execute(0).await?;
 
-<<<<<<< HEAD
                     let on_left =
                         self.on.iter().map(|on| on.0.clone()).collect::<Vec<_>>();
                     // This operation performs 2 steps at once:
@@ -234,23 +217,10 @@
                     // 2. stores the batches in a vector.
                     let initial = (JoinHashMap::default(), Vec::new(), 0, Vec::new());
                     let (hashmap, batches, num_rows, _) = stream
-=======
-                    let on_left = self
-                        .on
-                        .iter()
-                        .map(|on| on.0.clone())
-                        .collect::<HashSet<_>>();
-                    // This operation performs 2 steps at once:
-                    // 1. creates a [JoinHashMap] of all batches from the stream
-                    // 2. stores the batches in a vector.
-                    let initial = (JoinHashMap::default(), Vec::new(), 0);
-                    let (hashmap, batches, num_rows) = stream
->>>>>>> 00507950
                         .try_fold(initial, |mut acc, batch| async {
                             let hash = &mut acc.0;
                             let values = &mut acc.1;
                             let offset = acc.2;
-<<<<<<< HEAD
                             update_hash(
                                 &on_left,
                                 &batch,
@@ -260,9 +230,6 @@
                                 &self.random_state,
                             )
                             .unwrap();
-=======
-                            update_hash(&on_left, &batch, hash, offset).unwrap();
->>>>>>> 00507950
                             acc.2 += batch.num_rows();
                             values.push(batch);
                             Ok(acc)
@@ -293,15 +260,7 @@
         // over the right that uses this information to issue new batches.
 
         let stream = self.right.execute(partition).await?;
-<<<<<<< HEAD
         let on_right = self.on.iter().map(|on| on.1.clone()).collect::<Vec<_>>();
-=======
-        let on_right = self
-            .on
-            .iter()
-            .map(|on| on.1.clone())
-            .collect::<HashSet<_>>();
->>>>>>> 00507950
 
         let column_indices = self.column_indices_from_schema()?;
         Ok(Box::pin(HashJoinStream {
@@ -328,11 +287,8 @@
     batch: &RecordBatch,
     hash: &mut JoinHashMap,
     offset: usize,
-<<<<<<< HEAD
     hash_buf: &mut Vec<u64>,
     random_state: &RandomState,
-=======
->>>>>>> 00507950
 ) -> Result<()> {
     // evaluate the keys
     let keys_values = on
@@ -346,15 +302,9 @@
     // insert hashes to key of the hashmap
     for (row, hash_value) in hash_values.iter().enumerate() {
         hash.raw_entry_mut()
-<<<<<<< HEAD
             .from_key(hash_value)
             .and_modify(|_, v| v.push((row + offset) as u64))
             .or_insert_with(|| (*hash_value, vec![(row + offset) as u64]));
-=======
-            .from_key(&key)
-            .and_modify(|_, v| v.push((row + offset) as u64))
-            .or_insert_with(|| (key.clone(), vec![(row + offset) as u64]));
->>>>>>> 00507950
     }
     Ok(())
 }
@@ -500,7 +450,6 @@
 fn build_batch(
     batch: &RecordBatch,
     left_data: &JoinLeftData,
-<<<<<<< HEAD
     on_right: &[String],
     join_type: JoinType,
     schema: &Schema,
@@ -510,15 +459,6 @@
     let (left_indices, right_indices) =
         build_join_indexes(&left_data.0, &batch, join_type, on_right, random_state)
             .unwrap();
-=======
-    on_right: &HashSet<String>,
-    join_type: JoinType,
-    schema: &Schema,
-    column_indices: &Vec<ColumnIndex>,
-) -> ArrowResult<RecordBatch> {
-    let (left_indices, right_indices) =
-        build_join_indexes(&left_data.0, &batch, join_type, on_right).unwrap();
->>>>>>> 00507950
 
     build_batch_from_indices(
         schema,
@@ -561,20 +501,14 @@
     left: &JoinHashMap,
     right: &RecordBatch,
     join_type: JoinType,
-<<<<<<< HEAD
     right_on: &[String],
     random_state: &RandomState,
-=======
-    right_on: &HashSet<String>,
->>>>>>> 00507950
 ) -> Result<(UInt64Array, UInt32Array)> {
     let keys_values = right_on
         .iter()
         .map(|name| Ok(col(name).evaluate(right)?.into_array(right.num_rows())))
         .collect::<Result<Vec<_>>>()?;
 
-    let mut left_indices = UInt64Builder::new(0);
-    let mut right_indices = UInt32Builder::new(0);
     let buf = &mut Vec::new();
     let hash_values = create_hashes(&keys_values, &random_state, buf)?;
 
@@ -585,7 +519,6 @@
         JoinType::Inner => {
             // Visit all of the right rows
             for row in 0..right.num_rows() {
-<<<<<<< HEAD
                 // Get the hash and find it in the build index
 
                 // for every item on the left and right we check if it matches
@@ -596,17 +529,6 @@
                             left_indices.append_value(i)?;
                             right_indices.append_value(row as u32)?;
                         }
-=======
-                // Get the key and find it in the build index
-                create_key(&keys_values, row, &mut key)?;
-
-                // for every item on the left and right with this key, add the respective pair
-                if let Some(indices) = left.get(&key) {
-                    left_indices.append_slice(&indices)?;
-
-                    for _ in 0..indices.len() {
-                        right_indices.append_value(row as u32)?;
->>>>>>> 00507950
                     }
                 }
             }
@@ -622,7 +544,6 @@
 
             // First visit all of the rows
             for row in 0..right.num_rows() {
-<<<<<<< HEAD
                 if let Some(indices) = left.get(&hash_values[row]) {
                     for &i in indices {
                         // Collision check
@@ -631,30 +552,14 @@
                             right_indices.append_value(row as u32)?;
                             is_visited.insert(i);
                         }
-=======
-                create_key(&keys_values, row, &mut key)?;
-
-                if let Some(indices) = left.get(&key) {
-                    is_visited.insert(key.clone());
-                    left_indices.append_slice(&indices)?;
-                    for _ in 0..indices.len() {
-                        right_indices.append_value(row as u32)?;
->>>>>>> 00507950
                     }
                 };
             }
             // Add the remaining left rows to the result set with None on the right side
-<<<<<<< HEAD
             for (_, indices) in left {
                 for i in indices {
                     if !is_visited.contains(i) {
                         left_indices.append_slice(&indices)?;
-=======
-            for (key, indices) in left {
-                if !is_visited.contains(key) {
-                    left_indices.append_slice(&indices)?;
-                    for _ in 0..indices.len() {
->>>>>>> 00507950
                         right_indices.append_null()?;
                     }
                 }
@@ -664,7 +569,6 @@
         }
         JoinType::Right => {
             for row in 0..right.num_rows() {
-<<<<<<< HEAD
                 match left.get(&hash_values[row]) {
                     Some(indices) => {
                         for &i in indices {
@@ -672,16 +576,6 @@
                                 left_indices.append_value(i)?;
                                 right_indices.append_value(row as u32)?;
                             }
-=======
-                create_key(&keys_values, row, &mut key)?;
-
-                match left.get(&key) {
-                    Some(indices) => {
-                        left_indices.append_slice(&indices)?;
-
-                        for _ in 0..indices.len() {
-                            right_indices.append_value(row as u32)?;
->>>>>>> 00507950
                         }
                     }
                     None => {
@@ -692,7 +586,6 @@
                 }
             }
             Ok((left_indices.finish(), right_indices.finish()))
-<<<<<<< HEAD
         }
     }
 }
@@ -823,8 +716,6 @@
                     "Unsupported GROUP BY data type".to_string(),
                 ));
             }
-=======
->>>>>>> 00507950
         }
     }
     Ok(hashes)
@@ -849,10 +740,7 @@
                         self.join_type,
                         &self.schema,
                         &self.column_indices,
-<<<<<<< HEAD
                         &self.random_state,
-=======
->>>>>>> 00507950
                     );
                     self.num_input_batches += 1;
                     self.num_input_rows += batch.num_rows();
