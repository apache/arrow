// Licensed to the Apache Software Foundation (ASF) under one
// or more contributor license agreements.  See the NOTICE file
// distributed with this work for additional information
// regarding copyright ownership.  The ASF licenses this file
// to you under the Apache License, Version 2.0 (the
// "License"); you may not use this file except in compliance
// with the License.  You may obtain a copy of the License at
//
//   http://www.apache.org/licenses/LICENSE-2.0
//
// Unless required by applicable law or agreed to in writing,
// software distributed under the License is distributed on an
// "AS IS" BASIS, WITHOUT WARRANTIES OR CONDITIONS OF ANY
// KIND, either express or implied.  See the License for the
// specific language governing permissions and limitations
// under the License.

//! Defines the join plan for executing partitions in parallel and then joining the results
//! into a set of partitions.

use arrow::{array::ArrayRef, compute};
use arrow::{
    array::{TimestampMicrosecondArray, TimestampNanosecondArray, UInt32Builder},
    datatypes::TimeUnit,
};
use std::sync::Arc;
use std::time::Instant;
use std::{any::Any, collections::HashSet};

use async_trait::async_trait;
use futures::{Stream, StreamExt, TryStreamExt};
use hashbrown::HashMap;
use tokio::sync::Mutex;

use arrow::array::Array;
use arrow::datatypes::DataType;
use arrow::datatypes::{Schema, SchemaRef};
use arrow::error::Result as ArrowResult;
use arrow::record_batch::RecordBatch;

use arrow::array::{
    Int16Array, Int32Array, Int64Array, Int8Array, StringArray, UInt16Array, UInt32Array,
    UInt64Array, UInt8Array,
};

use super::expressions::col;
use super::{
    hash_utils::{build_join_schema, check_join_is_valid, JoinOn, JoinType},
    merge::MergeExec,
};
use crate::error::{DataFusionError, Result};

use super::{ExecutionPlan, Partitioning, RecordBatchStream, SendableRecordBatchStream};
use crate::physical_plan::coalesce_batches::concat_batches;
use ahash::RandomState;
use log::debug;

// Maps ["on" value] -> [list of indices with this key's value]
// E.g. [1, 2] -> [(0, 3), (1, 6), (0, 8)] indicates that (column1, column2) = [1, 2] is true
// for rows 3 and 8 from batch 0 and row 6 from batch 1.
type JoinHashMap = HashMap<Vec<u8>, Vec<usize>, RandomState>;
type JoinLeftData = Arc<(JoinHashMap, RecordBatch)>;

/// join execution plan executes partitions in parallel and combines them into a set of
/// partitions.
#[derive(Debug)]
pub struct HashJoinExec {
    /// left (build) side which gets hashed
    left: Arc<dyn ExecutionPlan>,
    /// right (probe) side which are filtered by the hash table
    right: Arc<dyn ExecutionPlan>,
    /// Set of common columns used to join on
    on: Vec<(String, String)>,
    /// How the join is performed
    join_type: JoinType,
    /// The schema once the join is applied
    schema: SchemaRef,
    /// Build-side
    build_side: Arc<Mutex<Option<JoinLeftData>>>,
}

/// Information about the index and placement (left or right) of the columns
struct ColumnIndex {
    /// Index of the column
    index: usize,
    /// Whether the column is at the left or right side
    is_left: bool,
}

impl HashJoinExec {
    /// Tries to create a new [HashJoinExec].
    /// # Error
    /// This function errors when it is not possible to join the left and right sides on keys `on`.
    pub fn try_new(
        left: Arc<dyn ExecutionPlan>,
        right: Arc<dyn ExecutionPlan>,
        on: &JoinOn,
        join_type: &JoinType,
    ) -> Result<Self> {
        let left_schema = left.schema();
        let right_schema = right.schema();
        check_join_is_valid(&left_schema, &right_schema, &on)?;

        let schema = Arc::new(build_join_schema(
            &left_schema,
            &right_schema,
            on,
            &join_type,
        ));

        let on = on
            .iter()
            .map(|(l, r)| (l.to_string(), r.to_string()))
            .collect();

        Ok(HashJoinExec {
            left,
            right,
            on,
            join_type: *join_type,
            schema,
            build_side: Arc::new(Mutex::new(None)),
        })
    }

    /// Calculates column indices and left/right placement on input / output schemas and jointype
    fn column_indices_from_schema(&self) -> ArrowResult<Vec<ColumnIndex>> {
        let (primary_is_left, primary_schema, secondary_schema) = match self.join_type {
            JoinType::Inner | JoinType::Left => {
                (true, self.left.schema(), self.right.schema())
            }
            JoinType::Right => (false, self.right.schema(), self.left.schema()),
        };
        let mut column_indices = Vec::with_capacity(self.schema.fields().len());
        for field in self.schema.fields() {
            let (is_primary, index) = match primary_schema.index_of(field.name()) {
                    Ok(i) => Ok((true, i)),
                    Err(_) => {
                        match secondary_schema.index_of(field.name()) {
                            Ok(i) => Ok((false, i)),
                            _ => Err(DataFusionError::Internal(
                                format!("During execution, the column {} was not found in neither the left or right side of the join", field.name()).to_string()
                            ))
                        }
                    }
                }.map_err(DataFusionError::into_arrow_external_error)?;

            let is_left =
                is_primary && primary_is_left || !is_primary && !primary_is_left;
            column_indices.push(ColumnIndex { index, is_left });
        }

        Ok(column_indices)
    }
}

#[async_trait]
impl ExecutionPlan for HashJoinExec {
    fn as_any(&self) -> &dyn Any {
        self
    }

    fn schema(&self) -> SchemaRef {
        self.schema.clone()
    }

    fn children(&self) -> Vec<Arc<dyn ExecutionPlan>> {
        vec![self.left.clone(), self.right.clone()]
    }

    fn with_new_children(
        &self,
        children: Vec<Arc<dyn ExecutionPlan>>,
    ) -> Result<Arc<dyn ExecutionPlan>> {
        match children.len() {
            2 => Ok(Arc::new(HashJoinExec::try_new(
                children[0].clone(),
                children[1].clone(),
                &self.on,
                &self.join_type,
            )?)),
            _ => Err(DataFusionError::Internal(
                "HashJoinExec wrong number of children".to_string(),
            )),
        }
    }

    fn output_partitioning(&self) -> Partitioning {
        self.right.output_partitioning()
    }

    async fn execute(&self, partition: usize) -> Result<SendableRecordBatchStream> {
        // we only want to compute the build side once
        let left_data = {
            let mut build_side = self.build_side.lock().await;
            match build_side.as_ref() {
                Some(stream) => stream.clone(),
                None => {
                    let start = Instant::now();

                    // merge all left parts into a single stream
                    let merge = MergeExec::new(self.left.clone());
                    let stream = merge.execute(0).await?;

                    let on_left = self
                        .on
                        .iter()
                        .map(|on| on.0.clone())
                        .collect::<HashSet<_>>();
                    // This operation performs 2 steps at once:
                    // 1. creates a [JoinHashMap] of all batches from the stream
                    // 2. stores the batches in a vector.
                    let initial = (JoinHashMap::default(), Vec::new(), 0);
                    let (hashmap, batches, num_rows) = stream
                        .try_fold(initial, |mut acc, batch| async {
                            let hash = &mut acc.0;
                            let values = &mut acc.1;
                            let index = acc.2;
                            update_hash(&on_left, &batch, hash, index).unwrap();
                            acc.2 += batch.num_rows();
                            values.push(batch);
                            Ok(acc)
                        })
                        .await?;

<<<<<<< HEAD
                    let single_batch =
                        concat_batches(&batches[0].schema(), &batches, num_rows)?;

                    let left_side = Arc::new((hashmap, single_batch));
=======
                    let num_rows: usize =
                        left_data.1.iter().map(|batch| batch.num_rows()).sum();

                    let left_side = Arc::new((left_data.0, left_data.1));
>>>>>>> 5228ede9
                    *build_side = Some(left_side.clone());

                    debug!(
                        "Built build-side of hash join containing {} rows in {} ms",
                        num_rows,
                        start.elapsed().as_millis()
                    );

                    left_side
                }
            }
        };

        // we have the batches and the hash map with their keys. We can how create a stream
        // over the right that uses this information to issue new batches.

        let stream = self.right.execute(partition).await?;
        let on_right = self
            .on
            .iter()
            .map(|on| on.1.clone())
            .collect::<HashSet<_>>();

        let column_indices = self.column_indices_from_schema()?;
        Ok(Box::pin(HashJoinStream {
            schema: self.schema.clone(),
            on_right,
            join_type: self.join_type,
            left_data,
            right: stream,
<<<<<<< HEAD
            column_indices,
=======
            num_input_batches: 0,
            num_input_rows: 0,
            num_output_batches: 0,
            num_output_rows: 0,
            join_time: 0,
>>>>>>> 5228ede9
        }))
    }
}

/// Updates `hash` with new entries from [RecordBatch] evaluated against the expressions `on`,
/// assuming that the [RecordBatch] corresponds to the `index`th
fn update_hash(
    on: &HashSet<String>,
    batch: &RecordBatch,
    hash: &mut JoinHashMap,
    index: usize,
) -> Result<()> {
    // evaluate the keys
    let keys_values = on
        .iter()
        .map(|name| Ok(col(name).evaluate(batch)?.into_array(batch.num_rows())))
        .collect::<Result<Vec<_>>>()?;

    let mut key = Vec::with_capacity(keys_values.len());

    // update the hash map
    for row in 0..batch.num_rows() {
        create_key(&keys_values, row, &mut key)?;

        hash.raw_entry_mut()
            .from_key(&key)
            .and_modify(|_, v| v.push(row + index))
            .or_insert_with(|| (key.clone(), vec![row + index]));
    }
    Ok(())
}

/// A stream that issues [RecordBatch]es as they arrive from the right  of the join.
struct HashJoinStream {
    /// Input schema
    schema: Arc<Schema>,
    /// columns from the right used to compute the hash
    on_right: HashSet<String>,
    /// type of the join
    join_type: JoinType,
    /// information from the left
    left_data: JoinLeftData,
    /// right
    right: SendableRecordBatchStream,
<<<<<<< HEAD
    /// Information of index and left / right placement of columns
    column_indices: Vec<ColumnIndex>,
=======
    /// number of input batches
    num_input_batches: usize,
    /// number of input rows
    num_input_rows: usize,
    /// number of batches produced
    num_output_batches: usize,
    /// number of rows produced
    num_output_rows: usize,
    /// total time for joining probe-side batches to the build-side batches
    join_time: usize,
>>>>>>> 5228ede9
}

impl RecordBatchStream for HashJoinStream {
    fn schema(&self) -> SchemaRef {
        self.schema.clone()
    }
}

/// Returns a new [RecordBatch] by combining the `left` and `right` according to `indices`.
/// The resulting batch has [Schema] `schema`.
/// # Error
/// This function errors when:
/// *
fn build_batch_from_indices(
    schema: &Schema,
    left: &RecordBatch,
    right: &RecordBatch,
    left_indices: UInt32Array,
    right_indices: UInt32Array,
    column_indices: &Vec<ColumnIndex>,
) -> ArrowResult<RecordBatch> {
    // build the columns of the new [RecordBatch]:
    // 1. pick whether the column is from the left or right
    // 2. based on the pick, `take` items from the different RecordBatches
    let mut columns: Vec<Arc<dyn Array>> = Vec::with_capacity(schema.fields().len());

<<<<<<< HEAD
    for column_index in column_indices {
        let array = if column_index.is_left {
            let array = left.column(column_index.index);
            compute::take(array.as_ref(), &left_indices, None)?
=======
    let right_indices: UInt32Array =
        indices.iter().map(|(_, join_index)| join_index).collect();

    for field in schema.fields() {
        // pick the column (left or right) based on the field name.
        let (is_primary, column_index) = match primary_schema.index_of(field.name()) {
            Ok(i) => Ok((true, i)),
            Err(_) => {
                match secondary_schema.index_of(field.name()) {
                    Ok(i) => Ok((false, i)),
                    _ => Err(DataFusionError::Internal(
                        format!("During execution, the column {} was not found in neither the left or right side of the join", field.name()).to_string()
                    ))
                }
            }
        }.map_err(DataFusionError::into_arrow_external_error)?;

        let is_left =
            (is_primary && primary_is_left) || (!is_primary && !primary_is_left);

        let array = if is_left {
            // Note that we take `.data_ref()` to gather the [ArrayData] of each array.
            let arrays = left
                .iter()
                .map(|batch| batch.column(column_index).data_ref().as_ref())
                .collect::<Vec<_>>();

            let mut mutable = MutableArrayData::new(arrays, true, indices.len());
            // use the left indices
            for (join_index, _) in indices {
                match join_index {
                    Some((batch, row)) => mutable.extend(*batch, *row, *row + 1),
                    None => mutable.extend_nulls(1),
                }
            }
            make_array(Arc::new(mutable.freeze()))
>>>>>>> 5228ede9
        } else {
            // use the right indices
            let array = right.column(column_index.index);
            compute::take(array.as_ref(), &right_indices, None)?
        };
        columns.push(array);
    }
    RecordBatch::try_new(Arc::new(schema.clone()), columns)
}

/// Create a key `Vec<u8>` that is used as key for the hashmap
pub(crate) fn create_key(
    group_by_keys: &[ArrayRef],
    row: usize,
    vec: &mut Vec<u8>,
) -> Result<()> {
    vec.clear();
    for i in 0..group_by_keys.len() {
        let col = &group_by_keys[i];
        match col.data_type() {
            DataType::UInt8 => {
                let array = col.as_any().downcast_ref::<UInt8Array>().unwrap();
                vec.extend_from_slice(&array.value(row).to_le_bytes());
            }
            DataType::UInt16 => {
                let array = col.as_any().downcast_ref::<UInt16Array>().unwrap();
                vec.extend_from_slice(&array.value(row).to_le_bytes());
            }
            DataType::UInt32 => {
                let array = col.as_any().downcast_ref::<UInt32Array>().unwrap();
                vec.extend_from_slice(&array.value(row).to_le_bytes());
            }
            DataType::UInt64 => {
                let array = col.as_any().downcast_ref::<UInt64Array>().unwrap();
                vec.extend_from_slice(&array.value(row).to_le_bytes());
            }
            DataType::Int8 => {
                let array = col.as_any().downcast_ref::<Int8Array>().unwrap();
                vec.extend_from_slice(&array.value(row).to_le_bytes());
            }
            DataType::Int16 => {
                let array = col.as_any().downcast_ref::<Int16Array>().unwrap();
                vec.extend(array.value(row).to_le_bytes().iter());
            }
            DataType::Int32 => {
                let array = col.as_any().downcast_ref::<Int32Array>().unwrap();
                vec.extend_from_slice(&array.value(row).to_le_bytes());
            }
            DataType::Int64 => {
                let array = col.as_any().downcast_ref::<Int64Array>().unwrap();
                vec.extend_from_slice(&array.value(row).to_le_bytes());
            }
            DataType::Timestamp(TimeUnit::Microsecond, None) => {
                let array = col
                    .as_any()
                    .downcast_ref::<TimestampMicrosecondArray>()
                    .unwrap();
                vec.extend_from_slice(&array.value(row).to_le_bytes());
            }
            DataType::Timestamp(TimeUnit::Nanosecond, None) => {
                let array = col
                    .as_any()
                    .downcast_ref::<TimestampNanosecondArray>()
                    .unwrap();
                vec.extend_from_slice(&array.value(row).to_le_bytes());
            }
            DataType::Utf8 => {
                let array = col.as_any().downcast_ref::<StringArray>().unwrap();
                let value = array.value(row);
                // store the size
                vec.extend_from_slice(&value.len().to_le_bytes());
                // store the string value
                vec.extend_from_slice(value.as_bytes());
            }
            _ => {
                // This is internal because we should have caught this before.
                return Err(DataFusionError::Internal(
                    "Unsupported GROUP BY data type".to_string(),
                ));
            }
        }
    }
    Ok(())
}

fn build_batch(
    batch: &RecordBatch,
    left_data: &JoinLeftData,
    on_right: &HashSet<String>,
    join_type: JoinType,
    schema: &Schema,
    column_indices: &Vec<ColumnIndex>,
) -> ArrowResult<RecordBatch> {
    let (left_indices, right_indices) =
        build_join_indexes(&left_data.0, &batch, join_type, on_right).unwrap();

    build_batch_from_indices(
        schema,
        &left_data.1,
        batch,
        left_indices,
        right_indices,
        column_indices,
    )
}

/// returns a vector with (index from left, index from right).
/// The size of this vector corresponds to the total size of a joined batch
// For a join on column A:
// left       right
//     batch 1
// A B         A D
// ---------------
// 1 a         3 6
// 2 b         1 2
// 3 c         2 4
//     batch 2
// A B         A D
// ---------------
// 1 a         5 10
// 2 b         2 2
// 4 d         1 1
// indices (batch, batch_row)
// left       right
// (0, 2)     (0, 0)
// (0, 0)     (0, 1)
// (0, 1)     (0, 2)
// (1, 0)     (0, 1)
// (1, 1)     (0, 2)
// (0, 1)     (1, 1)
// (0, 0)     (1, 2)
// (1, 1)     (1, 1)
// (1, 0)     (1, 2)
fn build_join_indexes(
    left: &JoinHashMap,
    right: &RecordBatch,
    join_type: JoinType,
    right_on: &HashSet<String>,
) -> Result<(UInt32Array, UInt32Array)> {
    let keys_values = right_on
        .iter()
        .map(|name| Ok(col(name).evaluate(right)?.into_array(right.num_rows())))
        .collect::<Result<Vec<_>>>()?;

    let mut key = Vec::with_capacity(keys_values.len());

    let mut left_indices = UInt32Builder::new(0);
    let mut right_indices = UInt32Builder::new(0);

    match join_type {
        JoinType::Inner => {
            // Visit all of the right rows
            for row in 0..right.num_rows() {
                // Get the key and find it in the build index
                create_key(&keys_values, row, &mut key)?;
                let left_indexes = left.get(&key);

                // for every item on the left and right with this key, add the respective pair
                for x in left_indexes.unwrap_or(&vec![]) {
                    // on an inner join, left and right indices are present
                    left_indices.append_value(*x as u32)?;
                    right_indices.append_value(row as u32)?;
                }
            }
            Ok((left_indices.finish(), right_indices.finish()))
        }
        JoinType::Left => {
            // Keep track of which item is visited in the build input
            // TODO: this can be stored more efficiently with a marker
            let mut is_visited = HashSet::new();

            // First visit all of the rows
            for row in 0..right.num_rows() {
                create_key(&keys_values, row, &mut key)?;
                let left_indexes = left.get(&key);

                if let Some(indices) = left_indexes {
                    is_visited.insert(key.clone());

                    for x in indices {
                        left_indices.append_value(*x as u32)?;
                        right_indices.append_value(row as u32)?;
                    }
                };
            }
            // Add the remaining left rows to the result set with None on the right side
            for (key, indices) in left {
                if !is_visited.contains(key) {
                    for x in indices {
                        left_indices.append_value(*x as u32)?;
                        right_indices.append_null()?;
                    }
                }
            }

            Ok((left_indices.finish(), right_indices.finish()))
        }
        JoinType::Right => {
            for row in 0..right.num_rows() {
                create_key(&keys_values, row, &mut key)?;

                let left_indexes = left.get(&key);

                match left_indexes {
                    Some(indices) => {
                        for x in indices {
                            left_indices.append_value(*x as u32)?;
                            right_indices.append_value(row as u32)?;
                        }
                    }
                    None => {
                        // when no match, add the row with None for the left side
                        left_indices.append_null()?;
                        right_indices.append_value(row as u32)?;
                    }
                }
            }
            Ok((left_indices.finish(), right_indices.finish()))
        }
    }
}

impl Stream for HashJoinStream {
    type Item = ArrowResult<RecordBatch>;

    fn poll_next(
        mut self: std::pin::Pin<&mut Self>,
        cx: &mut std::task::Context<'_>,
    ) -> std::task::Poll<Option<Self::Item>> {
        self.right
            .poll_next_unpin(cx)
            .map(|maybe_batch| match maybe_batch {
<<<<<<< HEAD
                Some(Ok(batch)) => Some(build_batch(
                    &batch,
                    &self.left_data,
                    &self.on_right,
                    self.join_type,
                    &self.schema,
                    &self.column_indices,
                )),
                other => other,
=======
                Some(Ok(batch)) => {
                    let start = Instant::now();
                    let result = build_batch(
                        &batch,
                        &self.left_data,
                        &self.on_right,
                        &self.join_type,
                        &self.schema,
                    );
                    self.num_input_batches += 1;
                    self.num_input_rows += batch.num_rows();
                    if let Ok(ref batch) = result {
                        self.join_time += start.elapsed().as_millis() as usize;
                        self.num_output_batches += 1;
                        self.num_output_rows += batch.num_rows();
                    }
                    Some(result)
                }
                other => {
                    debug!(
                        "Processed {} probe-side input batches containing {} rows and \
                        produced {} output batches containing {} rows in {} ms",
                        self.num_input_batches,
                        self.num_input_rows,
                        self.num_output_batches,
                        self.num_output_rows,
                        self.join_time
                    );
                    other
                }
>>>>>>> 5228ede9
            })
    }
}

#[cfg(test)]
mod tests {

    use crate::{
        physical_plan::{common, memory::MemoryExec},
        test::{build_table_i32, columns, format_batch},
    };

    use super::*;
    use std::collections::HashSet;
    use std::sync::Arc;

    fn build_table(
        a: (&str, &Vec<i32>),
        b: (&str, &Vec<i32>),
        c: (&str, &Vec<i32>),
    ) -> Arc<dyn ExecutionPlan> {
        let batch = build_table_i32(a, b, c);
        let schema = batch.schema();
        Arc::new(MemoryExec::try_new(&vec![vec![batch]], schema, None).unwrap())
    }

    fn join(
        left: Arc<dyn ExecutionPlan>,
        right: Arc<dyn ExecutionPlan>,
        on: &[(&str, &str)],
        join_type: &JoinType,
    ) -> Result<HashJoinExec> {
        let on: Vec<_> = on
            .iter()
            .map(|(l, r)| (l.to_string(), r.to_string()))
            .collect();
        HashJoinExec::try_new(left, right, &on, join_type)
    }

    /// Asserts that the rows are the same, taking into account that their order
    /// is irrelevant
    fn assert_same_rows(result: &[String], expected: &[&str]) {
        // convert to set since row order is irrelevant
        let result = result.iter().cloned().collect::<HashSet<_>>();

        let expected = expected
            .iter()
            .map(|s| s.to_string())
            .collect::<HashSet<_>>();
        assert_eq!(result, expected);
    }

    #[tokio::test]
    async fn join_inner_one() -> Result<()> {
        let left = build_table(
            ("a1", &vec![1, 2, 3]),
            ("b1", &vec![4, 5, 5]), // this has a repetition
            ("c1", &vec![7, 8, 9]),
        );
        let right = build_table(
            ("a2", &vec![10, 20, 30]),
            ("b1", &vec![4, 5, 6]),
            ("c2", &vec![70, 80, 90]),
        );
        let on = &[("b1", "b1")];

        let join = join(left, right, on, &JoinType::Inner)?;

        let columns = columns(&join.schema());
        assert_eq!(columns, vec!["a1", "b1", "c1", "a2", "c2"]);

        let stream = join.execute(0).await?;
        let batches = common::collect(stream).await?;

        let result = format_batch(&batches[0]);
        let expected = vec!["2,5,8,20,80", "3,5,9,20,80", "1,4,7,10,70"];

        assert_same_rows(&result, &expected);

        Ok(())
    }

    #[tokio::test]
    async fn join_inner_one_no_shared_column_names() -> Result<()> {
        let left = build_table(
            ("a1", &vec![1, 2, 3]),
            ("b1", &vec![4, 5, 5]), // this has a repetition
            ("c1", &vec![7, 8, 9]),
        );
        let right = build_table(
            ("a2", &vec![10, 20, 30]),
            ("b2", &vec![4, 5, 6]),
            ("c2", &vec![70, 80, 90]),
        );
        let on = &[("b1", "b2")];

        let join = join(left, right, on, &JoinType::Inner)?;

        let columns = columns(&join.schema());
        assert_eq!(columns, vec!["a1", "b1", "c1", "a2", "b2", "c2"]);

        let stream = join.execute(0).await?;
        let batches = common::collect(stream).await?;

        let result = format_batch(&batches[0]);
        let expected = vec!["2,5,8,20,5,80", "3,5,9,20,5,80", "1,4,7,10,4,70"];

        assert_same_rows(&result, &expected);

        Ok(())
    }

    #[tokio::test]
    async fn join_inner_two() -> Result<()> {
        let left = build_table(
            ("a1", &vec![1, 2, 2]),
            ("b2", &vec![1, 2, 2]),
            ("c1", &vec![7, 8, 9]),
        );
        let right = build_table(
            ("a1", &vec![1, 2, 3]),
            ("b2", &vec![1, 2, 2]),
            ("c2", &vec![70, 80, 90]),
        );
        let on = &[("a1", "a1"), ("b2", "b2")];

        let join = join(left, right, on, &JoinType::Inner)?;

        let columns = columns(&join.schema());
        assert_eq!(columns, vec!["a1", "b2", "c1", "c2"]);

        let stream = join.execute(0).await?;
        let batches = common::collect(stream).await?;
        assert_eq!(batches.len(), 1);

        let result = format_batch(&batches[0]);
        let expected = vec!["1,1,7,70", "2,2,8,80", "2,2,9,80"];

        assert_same_rows(&result, &expected);

        Ok(())
    }

    /// Test where the left has 2 parts, the right with 1 part => 1 part
    #[tokio::test]
    async fn join_inner_one_two_parts_left() -> Result<()> {
        let batch1 = build_table_i32(
            ("a1", &vec![1, 2]),
            ("b2", &vec![1, 2]),
            ("c1", &vec![7, 8]),
        );
        let batch2 =
            build_table_i32(("a1", &vec![2]), ("b2", &vec![2]), ("c1", &vec![9]));
        let schema = batch1.schema();
        let left = Arc::new(
            MemoryExec::try_new(&vec![vec![batch1], vec![batch2]], schema, None).unwrap(),
        );

        let right = build_table(
            ("a1", &vec![1, 2, 3]),
            ("b2", &vec![1, 2, 2]),
            ("c2", &vec![70, 80, 90]),
        );
        let on = &[("a1", "a1"), ("b2", "b2")];

        let join = join(left, right, on, &JoinType::Inner)?;

        let columns = columns(&join.schema());
        assert_eq!(columns, vec!["a1", "b2", "c1", "c2"]);

        let stream = join.execute(0).await?;
        let batches = common::collect(stream).await?;
        assert_eq!(batches.len(), 1);

        let result = format_batch(&batches[0]);
        let expected = vec!["1,1,7,70", "2,2,8,80", "2,2,9,80"];

        assert_same_rows(&result, &expected);

        Ok(())
    }

    /// Test where the left has 1 part, the right has 2 parts => 2 parts
    #[tokio::test]
    async fn join_inner_one_two_parts_right() -> Result<()> {
        let left = build_table(
            ("a1", &vec![1, 2, 3]),
            ("b1", &vec![4, 5, 5]), // this has a repetition
            ("c1", &vec![7, 8, 9]),
        );

        let batch1 = build_table_i32(
            ("a2", &vec![10, 20]),
            ("b1", &vec![4, 6]),
            ("c2", &vec![70, 80]),
        );
        let batch2 =
            build_table_i32(("a2", &vec![30]), ("b1", &vec![5]), ("c2", &vec![90]));
        let schema = batch1.schema();
        let right = Arc::new(
            MemoryExec::try_new(&vec![vec![batch1], vec![batch2]], schema, None).unwrap(),
        );

        let on = &[("b1", "b1")];

        let join = join(left, right, on, &JoinType::Inner)?;

        let columns = columns(&join.schema());
        assert_eq!(columns, vec!["a1", "b1", "c1", "a2", "c2"]);

        // first part
        let stream = join.execute(0).await?;
        let batches = common::collect(stream).await?;
        assert_eq!(batches.len(), 1);

        let result = format_batch(&batches[0]);
        let expected = vec!["1,4,7,10,70"];
        assert_same_rows(&result, &expected);

        // second part
        let stream = join.execute(1).await?;
        let batches = common::collect(stream).await?;
        assert_eq!(batches.len(), 1);
        let result = format_batch(&batches[0]);
        let expected = vec!["2,5,8,30,90", "3,5,9,30,90"];

        assert_same_rows(&result, &expected);

        Ok(())
    }

    #[tokio::test]
    async fn join_left_one() -> Result<()> {
        let left = build_table(
            ("a1", &vec![1, 2, 3]),
            ("b1", &vec![4, 5, 7]), // 7 does not exist on the right
            ("c1", &vec![7, 8, 9]),
        );
        let right = build_table(
            ("a2", &vec![10, 20, 30]),
            ("b1", &vec![4, 5, 6]),
            ("c2", &vec![70, 80, 90]),
        );
        let on = &[("b1", "b1")];

        let join = join(left, right, on, &JoinType::Left)?;

        let columns = columns(&join.schema());
        assert_eq!(columns, vec!["a1", "b1", "c1", "a2", "c2"]);

        let stream = join.execute(0).await?;
        let batches = common::collect(stream).await?;

        let result = format_batch(&batches[0]);
        let expected = vec!["1,4,7,10,70", "2,5,8,20,80", "3,7,9,NULL,NULL"];

        assert_same_rows(&result, &expected);

        Ok(())
    }

    #[tokio::test]
    async fn join_right_one() -> Result<()> {
        let left = build_table(
            ("a1", &vec![1, 2, 3]),
            ("b1", &vec![4, 5, 7]),
            ("c1", &vec![7, 8, 9]),
        );
        let right = build_table(
            ("a2", &vec![10, 20, 30]),
            ("b1", &vec![4, 5, 6]), // 6 does not exist on the left
            ("c2", &vec![70, 80, 90]),
        );
        let on = &[("b1", "b1")];

        let join = join(left, right, on, &JoinType::Right)?;

        let columns = columns(&join.schema());
        assert_eq!(columns, vec!["a1", "c1", "a2", "b1", "c2"]);

        let stream = join.execute(0).await?;
        let batches = common::collect(stream).await?;

        let result = format_batch(&batches[0]);
        let expected = vec!["1,7,10,4,70", "2,8,20,5,80", "NULL,NULL,30,6,90"];

        assert_same_rows(&result, &expected);

        Ok(())
    }
}<|MERGE_RESOLUTION|>--- conflicted
+++ resolved
@@ -222,18 +222,14 @@
                             Ok(acc)
                         })
                         .await?;
-
-<<<<<<< HEAD
+                    let num_rows: usize =
+                        batches.iter().map(|batch| batch.num_rows()).sum();
+
                     let single_batch =
                         concat_batches(&batches[0].schema(), &batches, num_rows)?;
 
                     let left_side = Arc::new((hashmap, single_batch));
-=======
-                    let num_rows: usize =
-                        left_data.1.iter().map(|batch| batch.num_rows()).sum();
-
-                    let left_side = Arc::new((left_data.0, left_data.1));
->>>>>>> 5228ede9
+
                     *build_side = Some(left_side.clone());
 
                     debug!(
@@ -264,15 +260,12 @@
             join_type: self.join_type,
             left_data,
             right: stream,
-<<<<<<< HEAD
             column_indices,
-=======
             num_input_batches: 0,
             num_input_rows: 0,
             num_output_batches: 0,
             num_output_rows: 0,
             join_time: 0,
->>>>>>> 5228ede9
         }))
     }
 }
@@ -317,10 +310,8 @@
     left_data: JoinLeftData,
     /// right
     right: SendableRecordBatchStream,
-<<<<<<< HEAD
     /// Information of index and left / right placement of columns
     column_indices: Vec<ColumnIndex>,
-=======
     /// number of input batches
     num_input_batches: usize,
     /// number of input rows
@@ -331,7 +322,6 @@
     num_output_rows: usize,
     /// total time for joining probe-side batches to the build-side batches
     join_time: usize,
->>>>>>> 5228ede9
 }
 
 impl RecordBatchStream for HashJoinStream {
@@ -358,51 +348,11 @@
     // 2. based on the pick, `take` items from the different RecordBatches
     let mut columns: Vec<Arc<dyn Array>> = Vec::with_capacity(schema.fields().len());
 
-<<<<<<< HEAD
     for column_index in column_indices {
         let array = if column_index.is_left {
             let array = left.column(column_index.index);
             compute::take(array.as_ref(), &left_indices, None)?
-=======
-    let right_indices: UInt32Array =
-        indices.iter().map(|(_, join_index)| join_index).collect();
-
-    for field in schema.fields() {
-        // pick the column (left or right) based on the field name.
-        let (is_primary, column_index) = match primary_schema.index_of(field.name()) {
-            Ok(i) => Ok((true, i)),
-            Err(_) => {
-                match secondary_schema.index_of(field.name()) {
-                    Ok(i) => Ok((false, i)),
-                    _ => Err(DataFusionError::Internal(
-                        format!("During execution, the column {} was not found in neither the left or right side of the join", field.name()).to_string()
-                    ))
-                }
-            }
-        }.map_err(DataFusionError::into_arrow_external_error)?;
-
-        let is_left =
-            (is_primary && primary_is_left) || (!is_primary && !primary_is_left);
-
-        let array = if is_left {
-            // Note that we take `.data_ref()` to gather the [ArrayData] of each array.
-            let arrays = left
-                .iter()
-                .map(|batch| batch.column(column_index).data_ref().as_ref())
-                .collect::<Vec<_>>();
-
-            let mut mutable = MutableArrayData::new(arrays, true, indices.len());
-            // use the left indices
-            for (join_index, _) in indices {
-                match join_index {
-                    Some((batch, row)) => mutable.extend(*batch, *row, *row + 1),
-                    None => mutable.extend_nulls(1),
-                }
-            }
-            make_array(Arc::new(mutable.freeze()))
->>>>>>> 5228ede9
         } else {
-            // use the right indices
             let array = right.column(column_index.index);
             compute::take(array.as_ref(), &right_indices, None)?
         };
@@ -633,25 +583,15 @@
         self.right
             .poll_next_unpin(cx)
             .map(|maybe_batch| match maybe_batch {
-<<<<<<< HEAD
-                Some(Ok(batch)) => Some(build_batch(
-                    &batch,
-                    &self.left_data,
-                    &self.on_right,
-                    self.join_type,
-                    &self.schema,
-                    &self.column_indices,
-                )),
-                other => other,
-=======
                 Some(Ok(batch)) => {
                     let start = Instant::now();
                     let result = build_batch(
                         &batch,
                         &self.left_data,
                         &self.on_right,
-                        &self.join_type,
+                        self.join_type,
                         &self.schema,
+                        &self.column_indices,
                     );
                     self.num_input_batches += 1;
                     self.num_input_rows += batch.num_rows();
@@ -674,7 +614,6 @@
                     );
                     other
                 }
->>>>>>> 5228ede9
             })
     }
 }
