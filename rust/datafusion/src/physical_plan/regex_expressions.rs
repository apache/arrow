// Licensed to the Apache Software Foundation (ASF) under one
// or more contributor license agreements.  See the NOTICE file
// distributed with this work for additional information
// regarding copyright ownership.  The ASF licenses this file
// to you under the Apache License, Version 2.0 (the
// "License"); you may not use this file except in compliance
// with the License.  You may obtain a copy of the License at
//
//   http://www.apache.org/licenses/LICENSE-2.0
//
// Unless required by applicable law or agreed to in writing,
// software distributed under the License is distributed on an
// "AS IS" BASIS, WITHOUT WARRANTIES OR CONDITIONS OF ANY
// KIND, either express or implied.  See the License for the
// specific language governing permissions and limitations
// under the License.

// Some of these functions reference the Postgres documentation
// or implementation to ensure compatibility and are subject to
// the Postgres license.

//! Regex expressions

use std::any::type_name;
use std::sync::Arc;

use crate::error::{DataFusionError, Result};
use arrow::array::{ArrayRef, GenericStringArray, StringOffsetSizeTrait};
use arrow::compute;
use hashbrown::HashMap;
use regex::Regex;

macro_rules! downcast_string_arg {
    ($ARG:expr, $NAME:expr, $T:ident) => {{
        $ARG.as_any()
            .downcast_ref::<GenericStringArray<T>>()
            .ok_or_else(|| {
                DataFusionError::Internal(format!(
                    "could not cast {} to {}",
                    $NAME,
                    type_name::<GenericStringArray<T>>()
                ))
            })?
    }};
}

/// replace POSIX capture groups (like \1) with Rust Regex group (like ${1})
/// used by regexp_replace
fn regex_replace_posix_groups(replacement: &str) -> String {
    lazy_static! {
        static ref CAPTURE_GROUPS_RE: Regex = Regex::new("(\\\\)(\\d*)").unwrap();
    }
    CAPTURE_GROUPS_RE
        .replace_all(replacement, "$${$2}")
        .into_owned()
}

<<<<<<< HEAD
/// extract a specific group from a string column, using a regular expression
pub fn regexp_match<T: StringOffsetSizeTrait>(args: &[ArrayRef]) -> Result<ArrayRef> {
    match args.len() {
        2 => compute::regexp_match(downcast_string_arg!(args[0], "string", T), downcast_string_arg!(args[1], "pattern", T), None)
        .map_err(DataFusionError::ArrowError),
        3 => compute::regexp_match(downcast_string_arg!(args[0], "string", T), downcast_string_arg!(args[1], "pattern", T),  Some(downcast_string_arg!(args[1], "flags", T)))
        .map_err(DataFusionError::ArrowError),
        other => Err(DataFusionError::Internal(format!(
            "regexp_match was called with {} arguments. It requires at least 2 and at most 3.",
            other
        ))),
    }
}

/// Replaces substring(s) matching a POSIX regular expression
/// regexp_replace('Thomas', '.[mN]a.', 'M') = 'ThM'
=======
/// Replaces substring(s) matching a POSIX regular expression.
///
/// example: `regexp_replace('Thomas', '.[mN]a.', 'M') = 'ThM'`
>>>>>>> a2a9f5d0
pub fn regexp_replace<T: StringOffsetSizeTrait>(args: &[ArrayRef]) -> Result<ArrayRef> {
    // creating Regex is expensive so create hashmap for memoization
    let mut patterns: HashMap<String, Regex> = HashMap::new();

    match args.len() {
        3 => {
            let string_array = downcast_string_arg!(args[0], "string", T);
            let pattern_array = downcast_string_arg!(args[1], "pattern", T);
            let replacement_array = downcast_string_arg!(args[2], "replacement", T);

            let result = string_array
            .iter()
            .zip(pattern_array.iter())
            .zip(replacement_array.iter())
            .map(|((string, pattern), replacement)| match (string, pattern, replacement) {
                (Some(string), Some(pattern), Some(replacement)) => {
                    let replacement = regex_replace_posix_groups(replacement);

                    // if patterns hashmap already has regexp then use else else create and return
                    let re = match patterns.get(pattern) {
                        Some(re) => Ok(re.clone()),
                        None => {
                            match Regex::new(pattern) {
                                Ok(re) => {
                                    patterns.insert(pattern.to_string(), re.clone());
                                    Ok(re)
                                },
                                Err(err) => Err(DataFusionError::Execution(err.to_string())),
                            }
                        }
                    };

                    Some(re.map(|re| re.replace(string, replacement.as_str()))).transpose()
                }
            _ => Ok(None)
            })
            .collect::<Result<GenericStringArray<T>>>()?;

            Ok(Arc::new(result) as ArrayRef)
        }
        4 => {
            let string_array = downcast_string_arg!(args[0], "string", T);
            let pattern_array = downcast_string_arg!(args[1], "pattern", T);
            let replacement_array = downcast_string_arg!(args[2], "replacement", T);
            let flags_array = downcast_string_arg!(args[3], "flags", T);

            let result = string_array
            .iter()
            .zip(pattern_array.iter())
            .zip(replacement_array.iter())
            .zip(flags_array.iter())
            .map(|(((string, pattern), replacement), flags)| match (string, pattern, replacement, flags) {
                (Some(string), Some(pattern), Some(replacement), Some(flags)) => {
                    let replacement = regex_replace_posix_groups(replacement);

                    // format flags into rust pattern
                    let (pattern, replace_all) = if flags == "g" {
                        (pattern.to_string(), true)
                    } else if flags.contains('g') {
                        (format!("(?{}){}", flags.to_string().replace("g", ""), pattern), true)
                    } else {
                        (format!("(?{}){}", flags, pattern), false)
                    };

                    // if patterns hashmap already has regexp then use else else create and return
                    let re = match patterns.get(&pattern) {
                        Some(re) => Ok(re.clone()),
                        None => {
                            match Regex::new(pattern.as_str()) {
                                Ok(re) => {
                                    patterns.insert(pattern, re.clone());
                                    Ok(re)
                                },
                                Err(err) => Err(DataFusionError::Execution(err.to_string())),
                            }
                        }
                    };

                    Some(re.map(|re| {
                        if replace_all {
                            re.replace_all(string, replacement.as_str())
                        } else {
                            re.replace(string, replacement.as_str())
                        }
                    })).transpose()
                }
            _ => Ok(None)
            })
            .collect::<Result<GenericStringArray<T>>>()?;

            Ok(Arc::new(result) as ArrayRef)
        }
        other => Err(DataFusionError::Internal(format!(
            "regexp_replace was called with {} arguments. It requires at least 3 and at most 4.",
            other
        ))),
    }
}<|MERGE_RESOLUTION|>--- conflicted
+++ resolved
@@ -44,18 +44,6 @@
     }};
 }
 
-/// replace POSIX capture groups (like \1) with Rust Regex group (like ${1})
-/// used by regexp_replace
-fn regex_replace_posix_groups(replacement: &str) -> String {
-    lazy_static! {
-        static ref CAPTURE_GROUPS_RE: Regex = Regex::new("(\\\\)(\\d*)").unwrap();
-    }
-    CAPTURE_GROUPS_RE
-        .replace_all(replacement, "$${$2}")
-        .into_owned()
-}
-
-<<<<<<< HEAD
 /// extract a specific group from a string column, using a regular expression
 pub fn regexp_match<T: StringOffsetSizeTrait>(args: &[ArrayRef]) -> Result<ArrayRef> {
     match args.len() {
@@ -70,13 +58,20 @@
     }
 }
 
-/// Replaces substring(s) matching a POSIX regular expression
-/// regexp_replace('Thomas', '.[mN]a.', 'M') = 'ThM'
-=======
+/// replace POSIX capture groups (like \1) with Rust Regex group (like ${1})
+/// used by regexp_replace
+fn regex_replace_posix_groups(replacement: &str) -> String {
+    lazy_static! {
+        static ref CAPTURE_GROUPS_RE: Regex = Regex::new("(\\\\)(\\d*)").unwrap();
+    }
+    CAPTURE_GROUPS_RE
+        .replace_all(replacement, "$${$2}")
+        .into_owned()
+}
+
 /// Replaces substring(s) matching a POSIX regular expression.
 ///
 /// example: `regexp_replace('Thomas', '.[mN]a.', 'M') = 'ThM'`
->>>>>>> a2a9f5d0
 pub fn regexp_replace<T: StringOffsetSizeTrait>(args: &[ArrayRef]) -> Result<ArrayRef> {
     // creating Regex is expensive so create hashmap for memoization
     let mut patterns: HashMap<String, Regex> = HashMap::new();
