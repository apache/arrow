// Licensed to the Apache Software Foundation (ASF) under one
// or more contributor license agreements.  See the NOTICE file
// distributed with this work for additional information
// regarding copyright ownership.  The ASF licenses this file
// to you under the Apache License, Version 2.0 (the
// "License"); you may not use this file except in compliance
// with the License.  You may obtain a copy of the License at
//
//   http://www.apache.org/licenses/LICENSE-2.0
//
// Unless required by applicable law or agreed to in writing,
// software distributed under the License is distributed on an
// "AS IS" BASIS, WITHOUT WARRANTIES OR CONDITIONS OF ANY
// KIND, either express or implied.  See the License for the
// specific language governing permissions and limitations
// under the License.

//! SQL Query Planner (produces logical plan from SQL AST)

use std::str::FromStr;
use std::sync::Arc;

use crate::datasource::TableProvider;
use crate::logical_plan::Expr::Alias;
use crate::logical_plan::{
    and, lit, DFSchema, Expr, LogicalPlan, LogicalPlanBuilder, Operator, PlanType,
    StringifiedPlan, ToDFSchema,
};
use crate::scalar::ScalarValue;
use crate::{
    error::{DataFusionError, Result},
    physical_plan::udaf::AggregateUDF,
};
use crate::{
    physical_plan::udf::ScalarUDF,
    physical_plan::{aggregates, functions},
    sql::parser::{CreateExternalTable, FileType, Statement as DFStatement},
};

use arrow::datatypes::*;

use crate::prelude::JoinType;
use sqlparser::ast::{
    BinaryOperator, DataType as SQLDataType, Expr as SQLExpr, FunctionArg, Join,
    JoinConstraint, JoinOperator, Query, Select, SelectItem, SetExpr, TableFactor,
    TableWithJoins, UnaryOperator, Value,
};
use sqlparser::ast::{ColumnDef as SQLColumnDef, ColumnOption};
use sqlparser::ast::{OrderByExpr, Statement};
use sqlparser::parser::ParserError::ParserError;

use super::utils::{
    can_columns_satisfy_exprs, expand_wildcard, expr_as_column_expr, extract_aliases,
    find_aggregate_exprs, find_column_exprs, rebase_expr, resolve_aliases_to_exprs,
};

/// The ContextProvider trait allows the query planner to obtain meta-data about tables and
/// functions referenced in SQL statements
pub trait ContextProvider {
    /// Getter for a datasource
    fn get_table_provider(
        &self,
        name: &str,
    ) -> Option<Arc<dyn TableProvider + Send + Sync>>;
    /// Getter for a UDF description
    fn get_function_meta(&self, name: &str) -> Option<Arc<ScalarUDF>>;
    /// Getter for a UDAF description
    fn get_aggregate_meta(&self, name: &str) -> Option<Arc<AggregateUDF>>;
}

/// SQL query planner
pub struct SqlToRel<'a, S: ContextProvider> {
    schema_provider: &'a S,
}

impl<'a, S: ContextProvider> SqlToRel<'a, S> {
    /// Create a new query planner
    pub fn new(schema_provider: &'a S) -> Self {
        SqlToRel { schema_provider }
    }

    /// Generate a logical plan from an DataFusion SQL statement
    pub fn statement_to_plan(&self, statement: &DFStatement) -> Result<LogicalPlan> {
        match statement {
            DFStatement::CreateExternalTable(s) => self.external_table_to_plan(&s),
            DFStatement::Statement(s) => self.sql_statement_to_plan(&s),
        }
    }

    /// Generate a logical plan from an SQL statement
    pub fn sql_statement_to_plan(&self, sql: &Statement) -> Result<LogicalPlan> {
        match sql {
            Statement::Explain {
                verbose,
                statement,
                analyze: _,
            } => self.explain_statement_to_plan(*verbose, &statement),
            Statement::Query(query) => self.query_to_plan(&query),
            _ => Err(DataFusionError::NotImplemented(
                "Only SELECT statements are implemented".to_string(),
            )),
        }
    }

    /// Generate a logic plan from an SQL query
    pub fn query_to_plan(&self, query: &Query) -> Result<LogicalPlan> {
        let plan = match &query.body {
            SetExpr::Select(s) => self.select_to_plan(s.as_ref()),
            _ => Err(DataFusionError::NotImplemented(format!(
                "Query {} not implemented yet",
                query.body
            ))),
        }?;

        let plan = self.order_by(&plan, &query.order_by)?;

        self.limit(&plan, &query.limit)
    }

    /// Generate a logical plan from a CREATE EXTERNAL TABLE statement
    pub fn external_table_to_plan(
        &self,
        statement: &CreateExternalTable,
    ) -> Result<LogicalPlan> {
        let CreateExternalTable {
            name,
            columns,
            file_type,
            has_header,
            location,
        } = statement;

        // semantic checks
        match *file_type {
            FileType::CSV => {
                if columns.is_empty() {
                    return Err(DataFusionError::Plan(
                        "Column definitions required for CSV files. None found".into(),
                    ));
                }
            }
            FileType::Parquet => {
                if !columns.is_empty() {
                    return Err(DataFusionError::Plan(
                        "Column definitions can not be specified for PARQUET files."
                            .into(),
                    ));
                }
            }
            FileType::NdJson => {}
        };

        let schema = self.build_schema(&columns)?;

        Ok(LogicalPlan::CreateExternalTable {
            schema: schema.to_dfschema_ref()?,
            name: name.clone(),
            location: location.clone(),
            file_type: *file_type,
            has_header: *has_header,
        })
    }

    /// Generate a plan for EXPLAIN ... that will print out a plan
    ///
    pub fn explain_statement_to_plan(
        &self,
        verbose: bool,
        statement: &Statement,
    ) -> Result<LogicalPlan> {
        let plan = self.sql_statement_to_plan(&statement)?;

        let stringified_plans = vec![StringifiedPlan::new(
            PlanType::LogicalPlan,
            format!("{:#?}", plan),
        )];

        let schema = LogicalPlan::explain_schema();
        let plan = Arc::new(plan);

        Ok(LogicalPlan::Explain {
            verbose,
            plan,
            stringified_plans,
            schema: schema.to_dfschema_ref()?,
        })
    }

    fn build_schema(&self, columns: &Vec<SQLColumnDef>) -> Result<Schema> {
        let mut fields = Vec::new();

        for column in columns {
            let data_type = self.make_data_type(&column.data_type)?;
            let allow_null = column
                .options
                .iter()
                .any(|x| x.option == ColumnOption::Null);
            fields.push(Field::new(&column.name.value, data_type, allow_null));
        }

        Ok(Schema::new(fields))
    }

    /// Maps the SQL type to the corresponding Arrow `DataType`
    fn make_data_type(&self, sql_type: &SQLDataType) -> Result<DataType> {
        match sql_type {
            SQLDataType::BigInt => Ok(DataType::Int64),
            SQLDataType::Int => Ok(DataType::Int32),
            SQLDataType::SmallInt => Ok(DataType::Int16),
            SQLDataType::Char(_) | SQLDataType::Varchar(_) | SQLDataType::Text => {
                Ok(DataType::Utf8)
            }
            SQLDataType::Decimal(_, _) => Ok(DataType::Float64),
            SQLDataType::Float(_) => Ok(DataType::Float32),
            SQLDataType::Real | SQLDataType::Double => Ok(DataType::Float64),
            SQLDataType::Boolean => Ok(DataType::Boolean),
            SQLDataType::Date => Ok(DataType::Date32),
            SQLDataType::Time => Ok(DataType::Time64(TimeUnit::Millisecond)),
            SQLDataType::Timestamp => Ok(DataType::Date64),
            _ => Err(DataFusionError::NotImplemented(format!(
                "The SQL data type {:?} is not implemented",
                sql_type
            ))),
        }
    }

    fn plan_from_tables(&self, from: &Vec<TableWithJoins>) -> Result<Vec<LogicalPlan>> {
        match from.len() {
            0 => Ok(vec![LogicalPlanBuilder::empty(true).build()?]),
            _ => from
                .iter()
                .map(|t| self.plan_table_with_joins(t))
                .collect::<Result<Vec<_>>>(),
        }
    }

    fn plan_table_with_joins(&self, t: &TableWithJoins) -> Result<LogicalPlan> {
        let left = self.create_relation(&t.relation)?;
        match t.joins.len() {
            0 => Ok(left),
            n => {
                let mut left = self.parse_relation_join(&left, &t.joins[0])?;
                for i in 1..n {
                    left = self.parse_relation_join(&left, &t.joins[i])?;
                }
                Ok(left)
            }
        }
    }

    fn parse_relation_join(
        &self,
        left: &LogicalPlan,
        join: &Join,
    ) -> Result<LogicalPlan> {
        let right = self.create_relation(&join.relation)?;
        match &join.join_operator {
            JoinOperator::LeftOuter(constraint) => {
                self.parse_join(left, &right, constraint, JoinType::Left)
            }
            JoinOperator::RightOuter(constraint) => {
                self.parse_join(left, &right, constraint, JoinType::Right)
            }
            JoinOperator::Inner(constraint) => {
                self.parse_join(left, &right, constraint, JoinType::Inner)
            }
            other => Err(DataFusionError::NotImplemented(format!(
                "Unsupported JOIN operator {:?}",
                other
            ))),
        }
    }

    fn parse_join(
        &self,
        left: &LogicalPlan,
        right: &LogicalPlan,
        constraint: &JoinConstraint,
        join_type: JoinType,
    ) -> Result<LogicalPlan> {
        match constraint {
            JoinConstraint::On(sql_expr) => {
                let mut keys: Vec<(String, String)> = vec![];
                let join_schema = left.schema().join(&right.schema())?;

                // parse ON expression
                let expr = self.sql_to_rex(sql_expr, &join_schema)?;

                // extract join keys
                extract_join_keys(&expr, &mut keys)?;
                let left_keys: Vec<&str> =
                    keys.iter().map(|pair| pair.0.as_str()).collect();
                let right_keys: Vec<&str> =
                    keys.iter().map(|pair| pair.1.as_str()).collect();

                // return the logical plan representing the join
                LogicalPlanBuilder::from(&left)
                    .join(&right, join_type, &left_keys, &right_keys)?
                    .build()
            }
            JoinConstraint::Using(idents) => {
                let keys: Vec<&str> = idents.iter().map(|x| x.value.as_str()).collect();
                LogicalPlanBuilder::from(&left)
                    .join(&right, join_type, &keys, &keys)?
                    .build()
            }
            JoinConstraint::Natural => {
                // https://issues.apache.org/jira/browse/ARROW-10727
                Err(DataFusionError::NotImplemented(
                    "NATURAL JOIN is not supported (https://issues.apache.org/jira/browse/ARROW-10727)".to_string(),
                ))
            }
        }
    }

    fn create_relation(&self, relation: &TableFactor) -> Result<LogicalPlan> {
        match relation {
            TableFactor::Table { name, .. } => {
                let table_name = name.to_string();
                match self.schema_provider.get_table_provider(&table_name) {
                    Some(provider) => {
                        LogicalPlanBuilder::scan(&table_name, provider, None)?.build()
                    }
                    None => Err(DataFusionError::Plan(format!(
                        "no provider found for table {}",
                        name
                    ))),
                }
            }
            TableFactor::Derived { subquery, .. } => self.query_to_plan(subquery),
            TableFactor::NestedJoin(table_with_joins) => {
                self.plan_table_with_joins(table_with_joins)
            }
            // @todo Support TableFactory::TableFunction?
            _ => Err(DataFusionError::NotImplemented(format!(
                "Unsupported ast node {:?} in create_relation",
                relation
            ))),
        }
    }

    /// Generate a logic plan from an SQL select
    fn select_to_plan(&self, select: &Select) -> Result<LogicalPlan> {
        let plans = self.plan_from_tables(&select.from)?;

        let plan = match &select.selection {
            Some(predicate_expr) => {
                // build join schema
                let mut fields = vec![];
                for plan in &plans {
                    fields.extend_from_slice(&plan.schema().fields());
                }
                let join_schema = DFSchema::new(fields)?;

                let filter_expr = self.sql_to_rex(predicate_expr, &join_schema)?;

                // look for expressions of the form `<column> = <column>`
                let mut possible_join_keys = vec![];
                extract_possible_join_keys(&filter_expr, &mut possible_join_keys)?;

                let mut all_join_keys = vec![];
                let mut left = plans[0].clone();
                for right in plans.iter().skip(1) {
                    let left_schema = left.schema();
                    let right_schema = right.schema();
                    let mut join_keys = vec![];
                    for (l, r) in &possible_join_keys {
                        if left_schema.field_with_unqualified_name(l).is_ok()
                            && right_schema.field_with_unqualified_name(r).is_ok()
                        {
                            join_keys.push((l.as_str(), r.as_str()));
                        } else if left_schema.field_with_unqualified_name(r).is_ok()
                            && right_schema.field_with_unqualified_name(l).is_ok()
                        {
                            join_keys.push((r.as_str(), l.as_str()));
                        }
                    }
                    if join_keys.is_empty() {
                        return Err(DataFusionError::NotImplemented(
                            "Cartesian joins are not supported".to_string(),
                        ));
                    } else {
                        let left_keys: Vec<_> =
                            join_keys.iter().map(|(l, _)| *l).collect();
                        let right_keys: Vec<_> =
                            join_keys.iter().map(|(_, r)| *r).collect();
                        let builder = LogicalPlanBuilder::from(&left);
                        left = builder
                            .join(right, JoinType::Inner, &left_keys, &right_keys)?
                            .build()?;
                    }
                    all_join_keys.extend_from_slice(&join_keys);
                }

                // remove join expressions from filter
                match remove_join_expressions(&filter_expr, &all_join_keys)? {
                    Some(filter_expr) => {
                        LogicalPlanBuilder::from(&left).filter(filter_expr)?.build()
                    }
                    _ => Ok(left),
                }
            }
            None => {
                if plans.len() == 1 {
                    Ok(plans[0].clone())
                } else {
                    Err(DataFusionError::NotImplemented(
                        "Cartesian joins are not supported".to_string(),
                    ))
                }
            }
        };
        let plan = plan?;

        // The SELECT expressions, with wildcards expanded.
        let select_exprs = self.prepare_select_exprs(&plan, &select.projection)?;

        // Optionally the HAVING expression.
        let having_expr_opt = select
            .having
            .as_ref()
            .map::<Result<Expr>, _>(|having_expr| {
                let having_expr = self.sql_expr_to_logical_expr(having_expr)?;

                // This step "dereferences" any aliases in the HAVING clause.
                //
                // This is how we support queries with HAVING expressions that
                // refer to aliased columns.
                //
                // For example:
                //
                //   SELECT c1 AS m FROM t HAVING m > 10;
                //   SELECT c1, MAX(c2) AS m FROM t GROUP BY c1 HAVING m > 10;
                //
                // are rewritten as, respectively:
                //
                //   SELECT c1 AS m FROM t HAVING c1 > 10;
                //   SELECT c1, MAX(c2) AS m FROM t GROUP BY c1 HAVING MAX(c2) > 10;
                //
                let having_expr = resolve_aliases_to_exprs(
                    &having_expr,
                    &extract_aliases(&select_exprs),
                )?;

                Ok(having_expr)
            })
            .transpose()?;

        // The outer expressions we will search through for
        // aggregates. Aggregates may be sourced from the SELECT...
        let mut aggr_expr_haystack = select_exprs.clone();

        // ... or from the HAVING.
        if let Some(having_expr) = &having_expr_opt {
            aggr_expr_haystack.push(having_expr.clone());
        }

        // All of the aggregate expressions (deduplicated).
        let aggr_exprs = find_aggregate_exprs(&aggr_expr_haystack);

        let (plan, select_exprs_post_aggr, having_expr_post_aggr_opt) =
            if !select.group_by.is_empty() || !aggr_exprs.is_empty() {
                self.aggregate(
                    &plan,
                    &select_exprs,
                    &having_expr_opt,
                    &select.group_by,
                    &aggr_exprs,
                )?
            } else {
                if let Some(having_expr) = &having_expr_opt {
                    let available_columns = select_exprs
                        .iter()
                        .map(|expr| expr_as_column_expr(expr, &plan))
                        .collect::<Result<Vec<Expr>>>()?;

                    // Ensure the HAVING expression is using only columns
                    // provided by the SELECT.
                    if !can_columns_satisfy_exprs(
                        &available_columns,
                        &vec![having_expr.clone()],
                    )? {
                        return Err(DataFusionError::Plan(
                            "Having references column(s) not provided by the select"
                                .to_owned(),
                        ));
                    }
                }

                (plan, select_exprs, having_expr_opt)
            };

<<<<<<< HEAD
        let plan = if let Some(having_expr_post_aggr) = having_expr_post_aggr_opt {
            LogicalPlanBuilder::from(&plan)
                .filter(having_expr_post_aggr)?
                .build()?
        } else {
            plan
        };

        self.project(&plan, select_exprs_post_aggr, false)
=======
        self.project(&plan, &select_exprs_post_aggr, false)
>>>>>>> e0b3c9af
    }

    /// Returns the `Expr`'s corresponding to a SQL query's SELECT expressions.
    ///
    /// Wildcards are expanded into the concrete list of columns.
    fn prepare_select_exprs(
        &self,
        plan: &LogicalPlan,
        projection: &Vec<SelectItem>,
    ) -> Result<Vec<Expr>> {
        let input_schema = plan.schema();

        Ok(projection
            .iter()
            .map(|expr| self.sql_select_to_rex(&expr, &input_schema))
            .collect::<Result<Vec<Expr>>>()?
            .iter()
            .flat_map(|expr| expand_wildcard(&expr, &input_schema))
            .collect::<Vec<Expr>>())
    }

    /// Wrap a plan in a projection
    ///
    /// If the `force` argument is `false`, the projection is applied only when
    /// necessary, i.e., when the input fields are different than the
    /// projection. Note that if the input fields are the same, but out of
    /// order, the projection will be applied.
    fn project(
        &self,
        input: &LogicalPlan,
        expr: &[Expr],
        force: bool,
    ) -> Result<LogicalPlan> {
        self.validate_schema_satisfies_exprs(&input.schema(), &expr)?;
        let plan = LogicalPlanBuilder::from(input).project(expr)?.build()?;

        let project = force
            || match input {
                LogicalPlan::TableScan { .. } => true,
                _ => plan.schema().fields() != input.schema().fields(),
            };

        if project {
            Ok(plan)
        } else {
            Ok(input.clone())
        }
    }

    fn aggregate(
        &self,
        input: &LogicalPlan,
<<<<<<< HEAD
        select_exprs: &Vec<Expr>,
        having_expr_opt: &Option<Expr>,
        group_by: &Vec<SQLExpr>,
        aggr_exprs: &Vec<Expr>,
    ) -> Result<(LogicalPlan, Vec<Expr>, Option<Expr>)> {
=======
        select_exprs: &[Expr],
        group_by: &[SQLExpr],
        aggr_exprs: &[Expr],
    ) -> Result<(LogicalPlan, Vec<Expr>)> {
>>>>>>> e0b3c9af
        let group_by_exprs = group_by
            .iter()
            .map(|e| self.sql_to_rex(e, &input.schema()))
            .collect::<Result<Vec<Expr>>>()?;

        let aggr_projection_exprs = group_by_exprs
            .iter()
            .chain(aggr_exprs.iter())
            .cloned()
            .collect::<Vec<Expr>>();

        let plan = LogicalPlanBuilder::from(&input)
            .aggregate(&group_by_exprs, aggr_exprs)?
            .build()?;

        // After aggregation, these are all of the columns that will be
        // available to next phases of planning.
        let column_exprs_post_aggr = aggr_projection_exprs
            .iter()
            .map(|expr| expr_as_column_expr(expr, input))
            .collect::<Result<Vec<Expr>>>()?;

        // Rewrite the SELECT expression to use the columns produced by the
        // aggregation.
        let select_exprs_post_aggr = select_exprs
            .iter()
            .map(|expr| rebase_expr(expr, &aggr_projection_exprs, input))
            .collect::<Result<Vec<Expr>>>()?;

        if !can_columns_satisfy_exprs(&column_exprs_post_aggr, &select_exprs_post_aggr)? {
            return Err(DataFusionError::Plan(
                "Projection references non-aggregate values".to_owned(),
            ));
        }

        // Rewrite the HAVING expression to use the columns produced by the
        // aggregation.
        let having_expr_post_aggr_opt = if let Some(having_expr) = having_expr_opt {
            let having_expr_post_aggr =
                rebase_expr(having_expr, &aggr_projection_exprs, input)?;

            if !can_columns_satisfy_exprs(
                &column_exprs_post_aggr,
                &vec![having_expr_post_aggr.clone()],
            )? {
                return Err(DataFusionError::Plan(
                    "Having references non-aggregate values".to_owned(),
                ));
            }

            Some(having_expr_post_aggr)
        } else {
            None
        };

        Ok((plan, select_exprs_post_aggr, having_expr_post_aggr_opt))
    }

    /// Wrap a plan in a limit
    fn limit(&self, input: &LogicalPlan, limit: &Option<SQLExpr>) -> Result<LogicalPlan> {
        match *limit {
            Some(ref limit_expr) => {
                let n = match self.sql_to_rex(&limit_expr, &input.schema())? {
                    Expr::Literal(ScalarValue::Int64(Some(n))) => Ok(n as usize),
                    _ => Err(DataFusionError::Plan(
                        "Unexpected expression for LIMIT clause".to_string(),
                    )),
                }?;

                LogicalPlanBuilder::from(&input).limit(n)?.build()
            }
            _ => Ok(input.clone()),
        }
    }

    /// Wrap the logical in a sort
    fn order_by(
        &self,
        plan: &LogicalPlan,
        order_by: &[OrderByExpr],
    ) -> Result<LogicalPlan> {
        if order_by.is_empty() {
            return Ok(plan.clone());
        }

        let input_schema = plan.schema();
        let order_by_rex: Result<Vec<Expr>> = order_by
            .iter()
            .map(|e| {
                Ok(Expr::Sort {
                    expr: Box::new(self.sql_to_rex(&e.expr, &input_schema).unwrap()),
                    // by default asc
                    asc: e.asc.unwrap_or(true),
                    // by default nulls first to be consistent with spark
                    nulls_first: e.nulls_first.unwrap_or(true),
                })
            })
            .collect();

        LogicalPlanBuilder::from(&plan)
            .sort(&order_by_rex?)?
            .build()
    }

    /// Validate the schema provides all of the columns referenced in the expressions.
    fn validate_schema_satisfies_exprs(
        &self,
        schema: &DFSchema,
        exprs: &[Expr],
    ) -> Result<()> {
        find_column_exprs(exprs)
            .iter()
            .try_for_each(|col| match col {
                Expr::Column(name) => {
                    schema.field_with_unqualified_name(&name).map_err(|_| {
                        DataFusionError::Plan(format!(
                            "Invalid identifier '{}' for schema {}",
                            name,
                            schema.to_string()
                        ))
                    })?;
                    Ok(())
                }
                _ => Err(DataFusionError::Internal("Not a column".to_string())),
            })
    }

    /// Generate a relational expression from a select SQL expression
    fn sql_select_to_rex(&self, sql: &SelectItem, schema: &DFSchema) -> Result<Expr> {
        match sql {
            SelectItem::UnnamedExpr(expr) => self.sql_to_rex(expr, schema),
            SelectItem::ExprWithAlias { expr, alias } => Ok(Alias(
                Box::new(self.sql_to_rex(&expr, schema)?),
                alias.value.clone(),
            )),
            SelectItem::Wildcard => Ok(Expr::Wildcard),
            SelectItem::QualifiedWildcard(_) => Err(DataFusionError::NotImplemented(
                "Qualified wildcards are not supported".to_string(),
            )),
        }
    }

    /// Generate a relational expression from a SQL expression
    pub fn sql_to_rex(&self, sql: &SQLExpr, schema: &DFSchema) -> Result<Expr> {
        let expr = self.sql_expr_to_logical_expr(sql)?;
        self.validate_schema_satisfies_exprs(schema, &[expr.clone()])?;
        Ok(expr)
    }

    fn sql_fn_arg_to_logical_expr(&self, sql: &FunctionArg) -> Result<Expr> {
        match sql {
            FunctionArg::Named { name: _, arg } => self.sql_expr_to_logical_expr(arg),
            FunctionArg::Unnamed(value) => self.sql_expr_to_logical_expr(value),
        }
    }

    fn sql_expr_to_logical_expr(&self, sql: &SQLExpr) -> Result<Expr> {
        match sql {
            SQLExpr::Value(Value::Number(n)) => match n.parse::<i64>() {
                Ok(n) => Ok(lit(n)),
                Err(_) => Ok(lit(n.parse::<f64>().unwrap())),
            },
            SQLExpr::Value(Value::SingleQuotedString(ref s)) => Ok(lit(s.clone())),

            SQLExpr::Value(Value::Boolean(n)) => Ok(lit(*n)),

            SQLExpr::Value(Value::Null) => Ok(Expr::Literal(ScalarValue::Utf8(None))),

            SQLExpr::Identifier(ref id) => {
                if &id.value[0..1] == "@" {
                    let var_names = vec![id.value.clone()];
                    Ok(Expr::ScalarVariable(var_names))
                } else {
                    Ok(Expr::Column(id.value.to_string()))
                }
            }

            SQLExpr::CompoundIdentifier(ids) => {
                let mut var_names = vec![];
                for id in ids {
                    var_names.push(id.value.clone());
                }
                if &var_names[0][0..1] == "@" {
                    Ok(Expr::ScalarVariable(var_names))
                } else {
                    Err(DataFusionError::NotImplemented(format!(
                        "Unsupported compound identifier '{:?}'",
                        var_names,
                    )))
                }
            }

            SQLExpr::Wildcard => Ok(Expr::Wildcard),

            SQLExpr::Case {
                operand,
                conditions,
                results,
                else_result,
            } => {
                let expr = if let Some(e) = operand {
                    Some(Box::new(self.sql_expr_to_logical_expr(e)?))
                } else {
                    None
                };
                let when_expr = conditions
                    .iter()
                    .map(|e| self.sql_expr_to_logical_expr(e))
                    .collect::<Result<Vec<_>>>()?;
                let then_expr = results
                    .iter()
                    .map(|e| self.sql_expr_to_logical_expr(e))
                    .collect::<Result<Vec<_>>>()?;
                let else_expr = if let Some(e) = else_result {
                    Some(Box::new(self.sql_expr_to_logical_expr(e)?))
                } else {
                    None
                };

                Ok(Expr::Case {
                    expr,
                    when_then_expr: when_expr
                        .iter()
                        .zip(then_expr.iter())
                        .map(|(w, t)| (Box::new(w.to_owned()), Box::new(t.to_owned())))
                        .collect(),
                    else_expr,
                })
            }

            SQLExpr::Cast {
                ref expr,
                ref data_type,
            } => Ok(Expr::Cast {
                expr: Box::new(self.sql_expr_to_logical_expr(&expr)?),
                data_type: convert_data_type(data_type)?,
            }),

            SQLExpr::TypedString {
                ref data_type,
                ref value,
            } => Ok(Expr::Cast {
                expr: Box::new(lit(&**value)),
                data_type: convert_data_type(data_type)?,
            }),

            SQLExpr::IsNull(ref expr) => {
                Ok(Expr::IsNull(Box::new(self.sql_expr_to_logical_expr(expr)?)))
            }

            SQLExpr::IsNotNull(ref expr) => Ok(Expr::IsNotNull(Box::new(
                self.sql_expr_to_logical_expr(expr)?,
            ))),

            SQLExpr::UnaryOp { ref op, ref expr } => match op {
                UnaryOperator::Not => {
                    Ok(Expr::Not(Box::new(self.sql_expr_to_logical_expr(expr)?)))
                }
                UnaryOperator::Plus => Ok(self.sql_expr_to_logical_expr(expr)?),
                UnaryOperator::Minus => {
                    match expr.as_ref() {
                        // optimization: if it's a number literal, we applly the negative operator
                        // here directly to calculate the new literal.
                        SQLExpr::Value(Value::Number(n)) => match n.parse::<i64>() {
                            Ok(n) => Ok(lit(-n)),
                            Err(_) => Ok(lit(-n
                                .parse::<f64>()
                                .map_err(|_e| {
                                    DataFusionError::Internal(format!(
                                        "negative operator can be only applied to integer and float operands, got: {}",
                                    n))
                                })?)),
                        },
                        // not a literal, apply negative operator on expression
                        _ => Ok(Expr::Negative(Box::new(self.sql_expr_to_logical_expr(expr)?))),
                    }
                }
                _ => Err(DataFusionError::NotImplemented(format!(
                    "Unsupported SQL unary operator {:?}",
                    op
                ))),
            },

            SQLExpr::Between {
                ref expr,
                ref negated,
                ref low,
                ref high,
            } => Ok(Expr::Between {
                expr: Box::new(self.sql_expr_to_logical_expr(&expr)?),
                negated: *negated,
                low: Box::new(self.sql_expr_to_logical_expr(&low)?),
                high: Box::new(self.sql_expr_to_logical_expr(&high)?),
            }),

            SQLExpr::InList {
                ref expr,
                ref list,
                ref negated,
            } => {
                let list_expr = list
                    .iter()
                    .map(|e| self.sql_expr_to_logical_expr(e))
                    .collect::<Result<Vec<_>>>()?;

                Ok(Expr::InList {
                    expr: Box::new(self.sql_expr_to_logical_expr(&expr)?),
                    list: list_expr,
                    negated: *negated,
                })
            }

            SQLExpr::BinaryOp {
                ref left,
                ref op,
                ref right,
            } => {
                let operator = match *op {
                    BinaryOperator::Gt => Ok(Operator::Gt),
                    BinaryOperator::GtEq => Ok(Operator::GtEq),
                    BinaryOperator::Lt => Ok(Operator::Lt),
                    BinaryOperator::LtEq => Ok(Operator::LtEq),
                    BinaryOperator::Eq => Ok(Operator::Eq),
                    BinaryOperator::NotEq => Ok(Operator::NotEq),
                    BinaryOperator::Plus => Ok(Operator::Plus),
                    BinaryOperator::Minus => Ok(Operator::Minus),
                    BinaryOperator::Multiply => Ok(Operator::Multiply),
                    BinaryOperator::Divide => Ok(Operator::Divide),
                    BinaryOperator::Modulus => Ok(Operator::Modulus),
                    BinaryOperator::And => Ok(Operator::And),
                    BinaryOperator::Or => Ok(Operator::Or),
                    BinaryOperator::Like => Ok(Operator::Like),
                    BinaryOperator::NotLike => Ok(Operator::NotLike),
                    _ => Err(DataFusionError::NotImplemented(format!(
                        "Unsupported SQL binary operator {:?}",
                        op
                    ))),
                }?;

                Ok(Expr::BinaryExpr {
                    left: Box::new(self.sql_expr_to_logical_expr(&left)?),
                    op: operator,
                    right: Box::new(self.sql_expr_to_logical_expr(&right)?),
                })
            }

            SQLExpr::Function(function) => {
                let name: String = function.name.to_string();

                // first, scalar built-in
                if let Ok(fun) = functions::BuiltinScalarFunction::from_str(&name) {
                    let args = function
                        .args
                        .iter()
                        .map(|a| self.sql_fn_arg_to_logical_expr(a))
                        .collect::<Result<Vec<Expr>>>()?;

                    return Ok(Expr::ScalarFunction { fun, args });
                };

                // next, aggregate built-ins
                if let Ok(fun) = aggregates::AggregateFunction::from_str(&name) {
                    let args = if fun == aggregates::AggregateFunction::Count {
                        function
                            .args
                            .iter()
                            .map(|a| match a {
                                FunctionArg::Unnamed(SQLExpr::Value(Value::Number(
                                    _,
                                ))) => Ok(lit(1_u8)),
                                FunctionArg::Unnamed(SQLExpr::Wildcard) => Ok(lit(1_u8)),
                                _ => self.sql_fn_arg_to_logical_expr(a),
                            })
                            .collect::<Result<Vec<Expr>>>()?
                    } else {
                        function
                            .args
                            .iter()
                            .map(|a| self.sql_fn_arg_to_logical_expr(a))
                            .collect::<Result<Vec<Expr>>>()?
                    };

                    return Ok(Expr::AggregateFunction {
                        fun,
                        distinct: function.distinct,
                        args,
                    });
                };

                // finally, user-defined functions (UDF) and UDAF
                match self.schema_provider.get_function_meta(&name) {
                    Some(fm) => {
                        let args = function
                            .args
                            .iter()
                            .map(|a| self.sql_fn_arg_to_logical_expr(a))
                            .collect::<Result<Vec<Expr>>>()?;

                        Ok(Expr::ScalarUDF { fun: fm, args })
                    }
                    None => match self.schema_provider.get_aggregate_meta(&name) {
                        Some(fm) => {
                            let args = function
                                .args
                                .iter()
                                .map(|a| self.sql_fn_arg_to_logical_expr(a))
                                .collect::<Result<Vec<Expr>>>()?;

                            Ok(Expr::AggregateUDF { fun: fm, args })
                        }
                        _ => Err(DataFusionError::Plan(format!(
                            "Invalid function '{}'",
                            name
                        ))),
                    },
                }
            }

            SQLExpr::Nested(e) => self.sql_expr_to_logical_expr(&e),

            _ => Err(DataFusionError::NotImplemented(format!(
                "Unsupported ast node {:?} in sqltorel",
                sql
            ))),
        }
    }
}

/// Remove join expressions from a filter expression
fn remove_join_expressions(
    expr: &Expr,
    join_columns: &[(&str, &str)],
) -> Result<Option<Expr>> {
    match expr {
        Expr::BinaryExpr { left, op, right } => match op {
            Operator::Eq => match (left.as_ref(), right.as_ref()) {
                (Expr::Column(l), Expr::Column(r)) => {
                    if join_columns.contains(&(l, r)) || join_columns.contains(&(r, l)) {
                        Ok(None)
                    } else {
                        Ok(Some(expr.clone()))
                    }
                }
                _ => Ok(Some(expr.clone())),
            },
            Operator::And => {
                let l = remove_join_expressions(left, join_columns)?;
                let r = remove_join_expressions(right, join_columns)?;
                match (l, r) {
                    (Some(ll), Some(rr)) => Ok(Some(and(ll, rr))),
                    (Some(ll), _) => Ok(Some(ll)),
                    (_, Some(rr)) => Ok(Some(rr)),
                    _ => Ok(None),
                }
            }
            _ => Ok(Some(expr.clone())),
        },
        _ => Ok(Some(expr.clone())),
    }
}

/// Parse equijoin ON condition which could be a single Eq or multiple conjunctive Eqs
///
/// Examples
///
/// foo = bar
/// foo = bar AND bar = baz AND ...
///
fn extract_join_keys(expr: &Expr, accum: &mut Vec<(String, String)>) -> Result<()> {
    match expr {
        Expr::BinaryExpr { left, op, right } => match op {
            Operator::Eq => match (left.as_ref(), right.as_ref()) {
                (Expr::Column(l), Expr::Column(r)) => {
                    accum.push((l.to_owned(), r.to_owned()));
                    Ok(())
                }
                other => Err(DataFusionError::SQL(ParserError(format!(
                    "Unsupported expression '{:?}' in JOIN condition",
                    other
                )))),
            },
            Operator::And => {
                extract_join_keys(left, accum)?;
                extract_join_keys(right, accum)
            }
            other => Err(DataFusionError::SQL(ParserError(format!(
                "Unsupported expression '{:?}' in JOIN condition",
                other
            )))),
        },
        other => Err(DataFusionError::SQL(ParserError(format!(
            "Unsupported expression '{:?}' in JOIN condition",
            other
        )))),
    }
}

/// Extract join keys from a WHERE clause
fn extract_possible_join_keys(
    expr: &Expr,
    accum: &mut Vec<(String, String)>,
) -> Result<()> {
    match expr {
        Expr::BinaryExpr { left, op, right } => match op {
            Operator::Eq => match (left.as_ref(), right.as_ref()) {
                (Expr::Column(l), Expr::Column(r)) => {
                    accum.push((l.to_owned(), r.to_owned()));
                    Ok(())
                }
                _ => Ok(()),
            },
            Operator::And => {
                extract_possible_join_keys(left, accum)?;
                extract_possible_join_keys(right, accum)
            }
            _ => Ok(()),
        },
        _ => Ok(()),
    }
}

/// Convert SQL data type to relational representation of data type
pub fn convert_data_type(sql: &SQLDataType) -> Result<DataType> {
    match sql {
        SQLDataType::Boolean => Ok(DataType::Boolean),
        SQLDataType::SmallInt => Ok(DataType::Int16),
        SQLDataType::Int => Ok(DataType::Int32),
        SQLDataType::BigInt => Ok(DataType::Int64),
        SQLDataType::Float(_) | SQLDataType::Real => Ok(DataType::Float64),
        SQLDataType::Double => Ok(DataType::Float64),
        SQLDataType::Char(_) | SQLDataType::Varchar(_) => Ok(DataType::Utf8),
        SQLDataType::Timestamp => Ok(DataType::Timestamp(TimeUnit::Nanosecond, None)),
        SQLDataType::Date => Ok(DataType::Date32),
        other => Err(DataFusionError::NotImplemented(format!(
            "Unsupported SQL type {:?}",
            other
        ))),
    }
}

#[cfg(test)]
mod tests {
    use super::*;
    use crate::datasource::empty::EmptyTable;
    use crate::{logical_plan::create_udf, sql::parser::DFParser};
    use functions::ScalarFunctionImplementation;

    const PERSON_COLUMN_NAMES: &str =
        "id, first_name, last_name, age, state, salary, birth_date";

    #[test]
    fn select_no_relation() {
        quick_test(
            "SELECT 1",
            "Projection: Int64(1)\
             \n  EmptyRelation",
        );
    }

    #[test]
    fn select_column_does_not_exist() {
        let sql = "SELECT doesnotexist FROM person";
        let err = logical_plan(sql).expect_err("query should have failed");
        assert_eq!(
            format!(
                "Plan(\"Invalid identifier \\\'doesnotexist\\\' for schema {}\")",
                PERSON_COLUMN_NAMES
            ),
            format!("{:?}", err)
        );
    }

    #[test]
    fn select_repeated_column() {
        let sql = "SELECT age, age FROM person";
        let err = logical_plan(sql).expect_err("query should have failed");
        assert_eq!(
            "Plan(\"Projections require unique expression names but the expression \\\"#age\\\" at position 0 and \\\"#age\\\" at position 1 have the same name. Consider aliasing (\\\"AS\\\") one of them.\")",
            format!("{:?}", err)
        );
    }

    #[test]
    fn select_wildcard_with_repeated_column() {
        let sql = "SELECT *, age FROM person";
        let err = logical_plan(sql).expect_err("query should have failed");
        assert_eq!(
            "Plan(\"Projections require unique expression names but the expression \\\"#age\\\" at position 3 and \\\"#age\\\" at position 7 have the same name. Consider aliasing (\\\"AS\\\") one of them.\")",
            format!("{:?}", err)
        );
    }

    #[test]
    fn select_wildcard_with_repeated_column_but_is_aliased() {
        quick_test(
            "SELECT *, first_name AS fn from person",
            "Projection: #id, #first_name, #last_name, #age, #state, #salary, #birth_date, #first_name AS fn\
            \n  TableScan: person projection=None",
        );
    }

    #[test]
    fn select_scalar_func_with_literal_no_relation() {
        quick_test(
            "SELECT sqrt(9)",
            "Projection: sqrt(Int64(9))\
             \n  EmptyRelation",
        );
    }

    #[test]
    fn select_simple_filter() {
        let sql = "SELECT id, first_name, last_name \
                   FROM person WHERE state = 'CO'";
        let expected = "Projection: #id, #first_name, #last_name\
                        \n  Filter: #state Eq Utf8(\"CO\")\
                        \n    TableScan: person projection=None";
        quick_test(sql, expected);
    }

    #[test]
    fn select_filter_column_does_not_exist() {
        let sql = "SELECT first_name FROM person WHERE doesnotexist = 'A'";
        let err = logical_plan(sql).expect_err("query should have failed");
        assert_eq!(
            format!(
                "Plan(\"Invalid identifier \\\'doesnotexist\\\' for schema {}\")",
                PERSON_COLUMN_NAMES
            ),
            format!("{:?}", err)
        );
    }

    #[test]
    fn select_filter_cannot_use_alias() {
        let sql = "SELECT first_name AS x FROM person WHERE x = 'A'";
        let err = logical_plan(sql).expect_err("query should have failed");
        assert_eq!(
            format!(
                "Plan(\"Invalid identifier \\\'x\\\' for schema {}\")",
                PERSON_COLUMN_NAMES
            ),
            format!("{:?}", err)
        );
    }

    #[test]
    fn select_neg_filter() {
        let sql = "SELECT id, first_name, last_name \
                   FROM person WHERE NOT state";
        let expected = "Projection: #id, #first_name, #last_name\
                        \n  Filter: NOT #state\
                        \n    TableScan: person projection=None";
        quick_test(sql, expected);
    }

    #[test]
    fn select_compound_filter() {
        let sql = "SELECT id, first_name, last_name \
                   FROM person WHERE state = 'CO' AND age >= 21 AND age <= 65";
        let expected = "Projection: #id, #first_name, #last_name\
            \n  Filter: #state Eq Utf8(\"CO\") And #age GtEq Int64(21) And #age LtEq Int64(65)\
            \n    TableScan: person projection=None";
        quick_test(sql, expected);
    }

    #[test]
    fn test_timestamp_filter() {
        let sql = "SELECT state FROM person WHERE birth_date < CAST (158412331400600000 as timestamp)";

        let expected = "Projection: #state\
            \n  Filter: #birth_date Lt CAST(Int64(158412331400600000) AS Timestamp(Nanosecond, None))\
            \n    TableScan: person projection=None";

        quick_test(sql, expected);
    }

    #[test]
    fn test_date_filter() {
        let sql =
            "SELECT state FROM person WHERE birth_date < CAST ('2020-01-01' as date)";

        let expected = "Projection: #state\
            \n  Filter: #birth_date Lt CAST(Utf8(\"2020-01-01\") AS Date32)\
            \n    TableScan: person projection=None";

        quick_test(sql, expected);
    }

    #[test]
    fn select_all_boolean_operators() {
        let sql = "SELECT age, first_name, last_name \
                   FROM person \
                   WHERE age = 21 \
                   AND age != 21 \
                   AND age > 21 \
                   AND age >= 21 \
                   AND age < 65 \
                   AND age <= 65";
        let expected = "Projection: #age, #first_name, #last_name\
                        \n  Filter: #age Eq Int64(21) \
                        And #age NotEq Int64(21) \
                        And #age Gt Int64(21) \
                        And #age GtEq Int64(21) \
                        And #age Lt Int64(65) \
                        And #age LtEq Int64(65)\
                        \n    TableScan: person projection=None";
        quick_test(sql, expected);
    }

    #[test]
    fn select_between() {
        let sql = "SELECT state FROM person WHERE age BETWEEN 21 AND 65";
        let expected = "Projection: #state\
            \n  Filter: #age BETWEEN Int64(21) AND Int64(65)\
            \n    TableScan: person projection=None";

        quick_test(sql, expected);
    }

    #[test]
    fn select_between_negated() {
        let sql = "SELECT state FROM person WHERE age NOT BETWEEN 21 AND 65";
        let expected = "Projection: #state\
            \n  Filter: #age NOT BETWEEN Int64(21) AND Int64(65)\
            \n    TableScan: person projection=None";

        quick_test(sql, expected);
    }

    #[test]
    fn select_nested() {
        let sql = "SELECT fn2, last_name
                   FROM (
                     SELECT fn1 as fn2, last_name, birth_date
                     FROM (
                       SELECT first_name AS fn1, last_name, birth_date, age
                       FROM person
                     )
                   )";
        let expected = "Projection: #fn2, #last_name\
                        \n  Projection: #fn1 AS fn2, #last_name, #birth_date\
                        \n    Projection: #first_name AS fn1, #last_name, #birth_date, #age\
                        \n      TableScan: person projection=None";
        quick_test(sql, expected);
    }

    #[test]
    fn select_nested_with_filters() {
        let sql = "SELECT fn1, age
                   FROM (
                     SELECT first_name AS fn1, age
                     FROM person
                     WHERE age > 20
                   )
                   WHERE fn1 = 'X' AND age < 30";

        let expected = "Filter: #fn1 Eq Utf8(\"X\") And #age Lt Int64(30)\
                        \n  Projection: #first_name AS fn1, #age\
                        \n    Filter: #age Gt Int64(20)\
                        \n      TableScan: person projection=None";

        quick_test(sql, expected);
    }

    #[test]
    fn select_with_having() {
        let sql = "SELECT id, age
                   FROM person
                   HAVING age > 100 AND age < 200";
        let expected = "Projection: #id, #age\
                        \n  Filter: #age Gt Int64(100) And #age Lt Int64(200)\
                        \n    TableScan: person projection=None";
        quick_test(sql, expected);
    }

    #[test]
    fn select_with_having_referencing_column_not_in_select() {
        let sql = "SELECT id, age
                   FROM person
                   HAVING first_name = 'M'";
        let err = logical_plan(sql).expect_err("query should have failed");
        assert_eq!(
            "Plan(\"Having references column(s) not provided by the select\")",
            format!("{:?}", err)
        );
    }

    #[test]
    fn select_with_having_referencing_column_nested_in_select_expression() {
        let sql = "SELECT id, age + 1
                   FROM person
                   HAVING age > 100";
        let err = logical_plan(sql).expect_err("query should have failed");
        assert_eq!(
            "Plan(\"Having references column(s) not provided by the select\")",
            format!("{:?}", err)
        );
    }

    #[test]
    fn select_with_having_with_aggregate_not_in_select() {
        let sql = "SELECT first_name
                   FROM person
                   HAVING MAX(age) > 100";
        let err = logical_plan(sql).expect_err("query should have failed");
        assert_eq!(
            "Plan(\"Projection references non-aggregate values\")",
            format!("{:?}", err)
        );
    }

    #[test]
    fn select_aggregate_with_having_that_reuses_aggregate() {
        let sql = "SELECT MAX(age)
                   FROM person
                   HAVING MAX(age) < 30";
        let expected = "Filter: #MAX(age) Lt Int64(30)\
                        \n  Aggregate: groupBy=[[]], aggr=[[MAX(#age)]]\
                        \n    TableScan: person projection=None";
        quick_test(sql, expected);
    }

    #[test]
    fn select_aggregate_with_having_with_aggregate_not_in_select() {
        let sql = "SELECT MAX(age)
                   FROM person
                   HAVING MAX(first_name) > 'M'";
        let expected = "Projection: #MAX(age)\
                        \n  Filter: #MAX(first_name) Gt Utf8(\"M\")\
                        \n    Aggregate: groupBy=[[]], aggr=[[MAX(#age), MAX(#first_name)]]\
                        \n      TableScan: person projection=None";
        quick_test(sql, expected);
    }

    #[test]
    fn select_aggregate_with_having_referencing_column_not_in_select() {
        let sql = "SELECT COUNT(*)
                   FROM person
                   HAVING first_name = 'M'";
        let err = logical_plan(sql).expect_err("query should have failed");
        assert_eq!(
            "Plan(\"Having references non-aggregate values\")",
            format!("{:?}", err)
        );
    }

    #[test]
    fn select_aggregate_aliased_with_having_referencing_aggregate_by_its_alias() {
        let sql = "SELECT MAX(age) as max_age
                   FROM person
                   HAVING max_age < 30";
        let expected = "Projection: #MAX(age) AS max_age\
                        \n  Filter: #MAX(age) Lt Int64(30)\
                        \n    Aggregate: groupBy=[[]], aggr=[[MAX(#age)]]\
                        \n      TableScan: person projection=None";
        quick_test(sql, expected);
    }

    #[test]
    fn select_aggregate_aliased_with_having_that_reuses_aggregate_but_not_by_its_alias() {
        let sql = "SELECT MAX(age) as max_age
                   FROM person
                   HAVING MAX(age) < 30";
        let expected = "Projection: #MAX(age) AS max_age\
                        \n  Filter: #MAX(age) Lt Int64(30)\
                        \n    Aggregate: groupBy=[[]], aggr=[[MAX(#age)]]\
                        \n      TableScan: person projection=None";
        quick_test(sql, expected);
    }

    #[test]
    fn select_aggregate_with_group_by_with_having() {
        let sql = "SELECT first_name, MAX(age)
                   FROM person
                   GROUP BY first_name
                   HAVING first_name = 'M'";
        let expected = "Filter: #first_name Eq Utf8(\"M\")\
                        \n  Aggregate: groupBy=[[#first_name]], aggr=[[MAX(#age)]]\
                        \n    TableScan: person projection=None";
        quick_test(sql, expected);
    }

    #[test]
    fn select_aggregate_with_group_by_with_having_using_column_by_alias() {
        let sql = "SELECT first_name AS fn, MAX(age)
                   FROM person
                   GROUP BY first_name
                   HAVING MAX(age) > 2 AND fn = 'M'";
        let expected = "Projection: #first_name AS fn, #MAX(age)\
                        \n  Filter: #MAX(age) Gt Int64(2) And #first_name Eq Utf8(\"M\")\
                        \n    Aggregate: groupBy=[[#first_name]], aggr=[[MAX(#age)]]\
                        \n      TableScan: person projection=None";
        quick_test(sql, expected);
    }

    #[test]
    fn select_aggregate_with_group_by_with_having_using_columns_with_and_without_their_aliases(
    ) {
        let sql = "SELECT first_name AS fn, MAX(age) AS max_age
                   FROM person
                   GROUP BY first_name
                   HAVING MAX(age) > 2 AND max_age < 5 AND first_name = 'M' AND fn = 'N'";
        let expected = "Projection: #first_name AS fn, #MAX(age) AS max_age\
                        \n  Filter: #MAX(age) Gt Int64(2) And #MAX(age) Lt Int64(5) And #first_name Eq Utf8(\"M\") And #first_name Eq Utf8(\"N\")\
                        \n    Aggregate: groupBy=[[#first_name]], aggr=[[MAX(#age)]]\
                        \n      TableScan: person projection=None";
        quick_test(sql, expected);
    }

    #[test]
    fn select_aggregate_with_group_by_with_having_that_reuses_aggregate() {
        let sql = "SELECT first_name, MAX(age)
                   FROM person
                   GROUP BY first_name
                   HAVING MAX(age) > 100";
        let expected = "Filter: #MAX(age) Gt Int64(100)\
                        \n  Aggregate: groupBy=[[#first_name]], aggr=[[MAX(#age)]]\
                        \n    TableScan: person projection=None";
        quick_test(sql, expected);
    }

    #[test]
    fn select_aggregate_with_group_by_with_having_referencing_column_not_in_group_by() {
        let sql = "SELECT first_name, MAX(age)
                   FROM person
                   GROUP BY first_name
                   HAVING MAX(age) > 10 AND last_name = 'M'";
        let err = logical_plan(sql).expect_err("query should have failed");
        assert_eq!(
            "Plan(\"Having references non-aggregate values\")",
            format!("{:?}", err)
        );
    }

    #[test]
    fn select_aggregate_with_group_by_with_having_that_reuses_aggregate_multiple_times() {
        let sql = "SELECT first_name, MAX(age)
                   FROM person
                   GROUP BY first_name
                   HAVING MAX(age) > 100 AND MAX(age) < 200";
        let expected = "Filter: #MAX(age) Gt Int64(100) And #MAX(age) Lt Int64(200)\
                        \n  Aggregate: groupBy=[[#first_name]], aggr=[[MAX(#age)]]\
                        \n    TableScan: person projection=None";
        quick_test(sql, expected);
    }

    #[test]
    fn select_aggregate_with_group_by_with_having_using_aggreagate_not_in_select() {
        let sql = "SELECT first_name, MAX(age)
                   FROM person
                   GROUP BY first_name
                   HAVING MAX(age) > 100 AND MIN(id) < 50";
        let expected = "Projection: #first_name, #MAX(age)\
                        \n  Filter: #MAX(age) Gt Int64(100) And #MIN(id) Lt Int64(50)\
                        \n    Aggregate: groupBy=[[#first_name]], aggr=[[MAX(#age), MIN(#id)]]\
                        \n      TableScan: person projection=None";
        quick_test(sql, expected);
    }

    #[test]
    fn select_aggregate_aliased_with_group_by_with_having_referencing_aggregate_by_its_alias(
    ) {
        let sql = "SELECT first_name, MAX(age) AS max_age
                   FROM person
                   GROUP BY first_name
                   HAVING max_age > 100";
        let expected = "Projection: #first_name, #MAX(age) AS max_age\
                        \n  Filter: #MAX(age) Gt Int64(100)\
                        \n    Aggregate: groupBy=[[#first_name]], aggr=[[MAX(#age)]]\
                        \n      TableScan: person projection=None";
        quick_test(sql, expected);
    }

    #[test]
    fn select_aggregate_compound_aliased_with_group_by_with_having_referencing_compound_aggregate_by_its_alias(
    ) {
        let sql = "SELECT first_name, MAX(age) + 1 AS max_age_plus_one
                   FROM person
                   GROUP BY first_name
                   HAVING max_age_plus_one > 100";
        let expected =
            "Projection: #first_name, #MAX(age) Plus Int64(1) AS max_age_plus_one\
                        \n  Filter: #MAX(age) Plus Int64(1) Gt Int64(100)\
                        \n    Aggregate: groupBy=[[#first_name]], aggr=[[MAX(#age)]]\
                        \n      TableScan: person projection=None";
        quick_test(sql, expected);
    }

    #[test]
    fn select_aggregate_with_group_by_with_having_using_derived_column_aggreagate_not_in_select(
    ) {
        let sql = "SELECT first_name, MAX(age)
                   FROM person
                   GROUP BY first_name
                   HAVING MAX(age) > 100 AND MIN(id - 2) < 50";
        let expected = "Projection: #first_name, #MAX(age)\
                        \n  Filter: #MAX(age) Gt Int64(100) And #MIN(id Minus Int64(2)) Lt Int64(50)\
                        \n    Aggregate: groupBy=[[#first_name]], aggr=[[MAX(#age), MIN(#id Minus Int64(2))]]\
                        \n      TableScan: person projection=None";
        quick_test(sql, expected);
    }

    #[test]
    fn select_aggregate_with_group_by_with_having_using_count_star_not_in_select() {
        let sql = "SELECT first_name, MAX(age)
                   FROM person
                   GROUP BY first_name
                   HAVING MAX(age) > 100 AND COUNT(*) < 50";
        let expected = "Projection: #first_name, #MAX(age)\
                        \n  Filter: #MAX(age) Gt Int64(100) And #COUNT(UInt8(1)) Lt Int64(50)\
                        \n    Aggregate: groupBy=[[#first_name]], aggr=[[MAX(#age), COUNT(UInt8(1))]]\
                        \n      TableScan: person projection=None";
        quick_test(sql, expected);
    }

    #[test]
    fn select_binary_expr() {
        let sql = "SELECT age + salary from person";
        let expected = "Projection: #age Plus #salary\
                        \n  TableScan: person projection=None";
        quick_test(sql, expected);
    }

    #[test]
    fn select_binary_expr_nested() {
        let sql = "SELECT (age + salary)/2 from person";
        let expected = "Projection: #age Plus #salary Divide Int64(2)\
                        \n  TableScan: person projection=None";
        quick_test(sql, expected);
    }

    #[test]
    fn select_wildcard_with_groupby() {
        quick_test(
            "SELECT * FROM person GROUP BY id, first_name, last_name, age, state, salary, birth_date",
            "Aggregate: groupBy=[[#id, #first_name, #last_name, #age, #state, #salary, #birth_date]], aggr=[[]]\
             \n  TableScan: person projection=None",
        );
        quick_test(
            "SELECT * FROM (SELECT first_name, last_name FROM person) GROUP BY first_name, last_name",
            "Aggregate: groupBy=[[#first_name, #last_name]], aggr=[[]]\
             \n  Projection: #first_name, #last_name\
             \n    TableScan: person projection=None",
        );
    }

    #[test]
    fn select_simple_aggregate() {
        quick_test(
            "SELECT MIN(age) FROM person",
            "Aggregate: groupBy=[[]], aggr=[[MIN(#age)]]\
             \n  TableScan: person projection=None",
        );
    }

    #[test]
    fn test_sum_aggregate() {
        quick_test(
            "SELECT SUM(age) from person",
            "Aggregate: groupBy=[[]], aggr=[[SUM(#age)]]\
             \n  TableScan: person projection=None",
        );
    }

    #[test]
    fn select_simple_aggregate_column_does_not_exist() {
        let sql = "SELECT MIN(doesnotexist) FROM person";
        let err = logical_plan(sql).expect_err("query should have failed");
        assert_eq!(
            format!(
                "Plan(\"Invalid identifier \\\'doesnotexist\\\' for schema {}\")",
                PERSON_COLUMN_NAMES
            ),
            format!("{:?}", err)
        );
    }

    #[test]
    fn select_simple_aggregate_repeated_aggregate() {
        let sql = "SELECT MIN(age), MIN(age) FROM person";
        let err = logical_plan(sql).expect_err("query should have failed");
        assert_eq!(
            "Plan(\"Projections require unique expression names but the expression \\\"#MIN(age)\\\" at position 0 and \\\"#MIN(age)\\\" at position 1 have the same name. Consider aliasing (\\\"AS\\\") one of them.\")",
            format!("{:?}", err)
        );
    }

    #[test]
    fn select_simple_aggregate_repeated_aggregate_with_single_alias() {
        quick_test(
            "SELECT MIN(age), MIN(age) AS a FROM person",
            "Projection: #MIN(age), #MIN(age) AS a\
             \n  Aggregate: groupBy=[[]], aggr=[[MIN(#age)]]\
             \n    TableScan: person projection=None",
        );
    }

    #[test]
    fn select_simple_aggregate_repeated_aggregate_with_unique_aliases() {
        quick_test(
            "SELECT MIN(age) AS a, MIN(age) AS b FROM person",
            "Projection: #MIN(age) AS a, #MIN(age) AS b\
             \n  Aggregate: groupBy=[[]], aggr=[[MIN(#age)]]\
             \n    TableScan: person projection=None",
        );
    }

    #[test]
    fn select_simple_aggregate_repeated_aggregate_with_repeated_aliases() {
        let sql = "SELECT MIN(age) AS a, MIN(age) AS a FROM person";
        let err = logical_plan(sql).expect_err("query should have failed");
        assert_eq!(
            "Plan(\"Projections require unique expression names but the expression \\\"#MIN(age) AS a\\\" at position 0 and \\\"#MIN(age) AS a\\\" at position 1 have the same name. Consider aliasing (\\\"AS\\\") one of them.\")",
            format!("{:?}", err)
        );
    }

    #[test]
    fn select_simple_aggregate_with_groupby() {
        quick_test(
            "SELECT state, MIN(age), MAX(age) FROM person GROUP BY state",
            "Aggregate: groupBy=[[#state]], aggr=[[MIN(#age), MAX(#age)]]\
             \n  TableScan: person projection=None",
        );
    }

    #[test]
    fn select_simple_aggregate_with_groupby_with_aliases() {
        quick_test(
            "SELECT state AS a, MIN(age) AS b FROM person GROUP BY state",
            "Projection: #state AS a, #MIN(age) AS b\
             \n  Aggregate: groupBy=[[#state]], aggr=[[MIN(#age)]]\
             \n    TableScan: person projection=None",
        );
    }

    #[test]
    fn select_simple_aggregate_with_groupby_with_aliases_repeated() {
        let sql = "SELECT state AS a, MIN(age) AS a FROM person GROUP BY state";
        let err = logical_plan(sql).expect_err("query should have failed");
        assert_eq!(
            "Plan(\"Projections require unique expression names but the expression \\\"#state AS a\\\" at position 0 and \\\"#MIN(age) AS a\\\" at position 1 have the same name. Consider aliasing (\\\"AS\\\") one of them.\")",
            format!("{:?}", err)
        );
    }

    #[test]
    fn select_simple_aggregate_with_groupby_column_unselected() {
        quick_test(
            "SELECT MIN(age), MAX(age) FROM person GROUP BY state",
            "Projection: #MIN(age), #MAX(age)\
             \n  Aggregate: groupBy=[[#state]], aggr=[[MIN(#age), MAX(#age)]]\
             \n    TableScan: person projection=None",
        );
    }

    #[test]
    fn select_simple_aggregate_with_groupby_and_column_in_group_by_does_not_exist() {
        let sql = "SELECT SUM(age) FROM person GROUP BY doesnotexist";
        let err = logical_plan(sql).expect_err("query should have failed");
        assert_eq!(
            format!(
                "Plan(\"Invalid identifier \\\'doesnotexist\\\' for schema {}\")",
                PERSON_COLUMN_NAMES
            ),
            format!("{:?}", err)
        );
    }

    #[test]
    fn select_simple_aggregate_with_groupby_and_column_in_aggregate_does_not_exist() {
        let sql = "SELECT SUM(doesnotexist) FROM person GROUP BY first_name";
        let err = logical_plan(sql).expect_err("query should have failed");
        assert_eq!(
            format!(
                "Plan(\"Invalid identifier \\\'doesnotexist\\\' for schema {}\")",
                PERSON_COLUMN_NAMES
            ),
            format!("{:?}", err)
        );
    }

    #[test]
    fn select_simple_aggregate_with_groupby_and_column_is_in_aggregate_and_groupby() {
        quick_test(
            "SELECT MAX(first_name) FROM person GROUP BY first_name",
            "Projection: #MAX(first_name)\
             \n  Aggregate: groupBy=[[#first_name]], aggr=[[MAX(#first_name)]]\
             \n    TableScan: person projection=None",
        );
    }

    #[test]
    fn select_simple_aggregate_with_groupby_cannot_use_alias() {
        let sql = "SELECT state AS x, MAX(age) FROM person GROUP BY x";
        let err = logical_plan(sql).expect_err("query should have failed");
        assert_eq!(
            format!(
                "Plan(\"Invalid identifier \\\'x\\\' for schema {}\")",
                PERSON_COLUMN_NAMES
            ),
            format!("{:?}", err)
        );
    }

    #[test]
    fn select_simple_aggregate_with_groupby_aggregate_repeated() {
        let sql = "SELECT state, MIN(age), MIN(age) FROM person GROUP BY state";
        let err = logical_plan(sql).expect_err("query should have failed");
        assert_eq!(
            "Plan(\"Projections require unique expression names but the expression \\\"#MIN(age)\\\" at position 1 and \\\"#MIN(age)\\\" at position 2 have the same name. Consider aliasing (\\\"AS\\\") one of them.\")",
            format!("{:?}", err)
        );
    }

    #[test]
    fn select_simple_aggregate_with_groupby_aggregate_repeated_and_one_has_alias() {
        quick_test(
            "SELECT state, MIN(age), MIN(age) AS ma FROM person GROUP BY state",
            "Projection: #state, #MIN(age), #MIN(age) AS ma\
             \n  Aggregate: groupBy=[[#state]], aggr=[[MIN(#age)]]\
             \n    TableScan: person projection=None",
        )
    }
    #[test]
    fn select_simple_aggregate_with_groupby_non_column_expression_unselected() {
        quick_test(
            "SELECT MIN(first_name) FROM person GROUP BY age + 1",
            "Projection: #MIN(first_name)\
             \n  Aggregate: groupBy=[[#age Plus Int64(1)]], aggr=[[MIN(#first_name)]]\
             \n    TableScan: person projection=None",
        );
    }

    #[test]
    fn select_simple_aggregate_with_groupby_non_column_expression_selected_and_resolvable(
    ) {
        quick_test(
            "SELECT age + 1, MIN(first_name) FROM person GROUP BY age + 1",
            "Aggregate: groupBy=[[#age Plus Int64(1)]], aggr=[[MIN(#first_name)]]\
             \n  TableScan: person projection=None",
        );
        quick_test(
            "SELECT MIN(first_name), age + 1 FROM person GROUP BY age + 1",
            "Projection: #MIN(first_name), #age Plus Int64(1)\
             \n  Aggregate: groupBy=[[#age Plus Int64(1)]], aggr=[[MIN(#first_name)]]\
             \n    TableScan: person projection=None",
        );
    }

    #[test]
    fn select_simple_aggregate_with_groupby_non_column_expression_nested_and_resolvable()
    {
        quick_test(
            "SELECT ((age + 1) / 2) * (age + 1), MIN(first_name) FROM person GROUP BY age + 1",
            "Projection: #age Plus Int64(1) Divide Int64(2) Multiply #age Plus Int64(1), #MIN(first_name)\
             \n  Aggregate: groupBy=[[#age Plus Int64(1)]], aggr=[[MIN(#first_name)]]\
             \n    TableScan: person projection=None",
        );
    }

    #[test]
    fn select_simple_aggregate_with_groupby_non_column_expression_nested_and_not_resolvable(
    ) {
        // The query should fail, because age + 9 is not in the group by.
        let sql = "SELECT ((age + 1) / 2) * (age + 9), MIN(first_name) FROM person GROUP BY age + 1";
        let err = logical_plan(sql).expect_err("query should have failed");
        assert_eq!(
            "Plan(\"Projection references non-aggregate values\")",
            format!("{:?}", err)
        );
    }

    #[test]
    fn select_simple_aggregate_with_groupby_non_column_expression_and_its_column_selected(
    ) {
        let sql = "SELECT age, MIN(first_name) FROM person GROUP BY age + 1";
        let err = logical_plan(sql).expect_err("query should have failed");
        assert_eq!(
            "Plan(\"Projection references non-aggregate values\")",
            format!("{:?}", err)
        );
    }

    #[test]
    fn select_simple_aggregate_nested_in_binary_expr_with_groupby() {
        quick_test(
            "SELECT state, MIN(age) < 10 FROM person GROUP BY state",
            "Projection: #state, #MIN(age) Lt Int64(10)\
             \n  Aggregate: groupBy=[[#state]], aggr=[[MIN(#age)]]\
             \n    TableScan: person projection=None",
        );
    }

    #[test]
    fn select_simple_aggregate_and_nested_groupby_column() {
        quick_test(
            "SELECT age + 1, MAX(first_name) FROM person GROUP BY age",
            "Projection: #age Plus Int64(1), #MAX(first_name)\
             \n  Aggregate: groupBy=[[#age]], aggr=[[MAX(#first_name)]]\
             \n    TableScan: person projection=None",
        );
    }

    #[test]
    fn select_aggregate_compounded_with_groupby_column() {
        quick_test(
            "SELECT age + MIN(salary) FROM person GROUP BY age",
            "Projection: #age Plus #MIN(salary)\
             \n  Aggregate: groupBy=[[#age]], aggr=[[MIN(#salary)]]\
             \n    TableScan: person projection=None",
        );
    }

    #[test]
    fn select_aggregate_with_non_column_inner_expression_with_groupby() {
        quick_test(
            "SELECT state, MIN(age + 1) FROM person GROUP BY state",
            "Aggregate: groupBy=[[#state]], aggr=[[MIN(#age Plus Int64(1))]]\
             \n  TableScan: person projection=None",
        );
    }

    #[test]
    fn test_wildcard() {
        quick_test(
            "SELECT * from person",
            "Projection: #id, #first_name, #last_name, #age, #state, #salary, #birth_date\
            \n  TableScan: person projection=None",
        );
    }

    #[test]
    fn select_count_one() {
        let sql = "SELECT COUNT(1) FROM person";
        let expected = "Aggregate: groupBy=[[]], aggr=[[COUNT(UInt8(1))]]\
                        \n  TableScan: person projection=None";
        quick_test(sql, expected);
    }

    #[test]
    fn select_count_column() {
        let sql = "SELECT COUNT(id) FROM person";
        let expected = "Aggregate: groupBy=[[]], aggr=[[COUNT(#id)]]\
                        \n  TableScan: person projection=None";
        quick_test(sql, expected);
    }

    #[test]
    fn select_scalar_func() {
        let sql = "SELECT sqrt(age) FROM person";
        let expected = "Projection: sqrt(#age)\
                        \n  TableScan: person projection=None";
        quick_test(sql, expected);
    }

    #[test]
    fn select_aliased_scalar_func() {
        let sql = "SELECT sqrt(age) AS square_people FROM person";
        let expected = "Projection: sqrt(#age) AS square_people\
                        \n  TableScan: person projection=None";
        quick_test(sql, expected);
    }

    #[test]
    fn select_where_nullif_division() {
        let sql = "SELECT c3/(c4+c5) \
                   FROM aggregate_test_100 WHERE c3/nullif(c4+c5, 0) > 0.1";
        let expected = "Projection: #c3 Divide #c4 Plus #c5\
            \n  Filter: #c3 Divide nullif(#c4 Plus #c5, Int64(0)) Gt Float64(0.1)\
            \n    TableScan: aggregate_test_100 projection=None";
        quick_test(sql, expected);
    }

    #[test]
    fn select_where_with_negative_operator() {
        let sql = "SELECT c3 FROM aggregate_test_100 WHERE c3 > -0.1 AND -c4 > 0";
        let expected = "Projection: #c3\
            \n  Filter: #c3 Gt Float64(-0.1) And (- #c4) Gt Int64(0)\
            \n    TableScan: aggregate_test_100 projection=None";
        quick_test(sql, expected);
    }

    #[test]
    fn select_where_with_positive_operator() {
        let sql = "SELECT c3 FROM aggregate_test_100 WHERE c3 > +0.1 AND +c4 > 0";
        let expected = "Projection: #c3\
            \n  Filter: #c3 Gt Float64(0.1) And #c4 Gt Int64(0)\
            \n    TableScan: aggregate_test_100 projection=None";
        quick_test(sql, expected);
    }

    #[test]
    fn select_order_by() {
        let sql = "SELECT id FROM person ORDER BY id";
        let expected = "Sort: #id ASC NULLS FIRST\
                        \n  Projection: #id\
                        \n    TableScan: person projection=None";
        quick_test(sql, expected);
    }

    #[test]
    fn select_order_by_desc() {
        let sql = "SELECT id FROM person ORDER BY id DESC";
        let expected = "Sort: #id DESC NULLS FIRST\
                        \n  Projection: #id\
                        \n    TableScan: person projection=None";
        quick_test(sql, expected);
    }

    #[test]
    fn select_order_by_nulls_last() {
        quick_test(
            "SELECT id FROM person ORDER BY id DESC NULLS LAST",
            "Sort: #id DESC NULLS LAST\
            \n  Projection: #id\
            \n    TableScan: person projection=None",
        );

        quick_test(
            "SELECT id FROM person ORDER BY id NULLS LAST",
            "Sort: #id ASC NULLS LAST\
            \n  Projection: #id\
            \n    TableScan: person projection=None",
        );
    }

    #[test]
    fn select_group_by() {
        let sql = "SELECT state FROM person GROUP BY state";
        let expected = "Aggregate: groupBy=[[#state]], aggr=[[]]\
                        \n  TableScan: person projection=None";

        quick_test(sql, expected);
    }

    #[test]
    fn select_group_by_columns_not_in_select() {
        let sql = "SELECT MAX(age) FROM person GROUP BY state";
        let expected = "Projection: #MAX(age)\
                        \n  Aggregate: groupBy=[[#state]], aggr=[[MAX(#age)]]\
                        \n    TableScan: person projection=None";

        quick_test(sql, expected);
    }

    #[test]
    fn select_group_by_count_star() {
        let sql = "SELECT state, COUNT(*) FROM person GROUP BY state";
        let expected = "Aggregate: groupBy=[[#state]], aggr=[[COUNT(UInt8(1))]]\
                        \n  TableScan: person projection=None";

        quick_test(sql, expected);
    }

    #[test]
    fn select_group_by_needs_projection() {
        let sql = "SELECT COUNT(state), state FROM person GROUP BY state";
        let expected = "\
        Projection: #COUNT(state), #state\
        \n  Aggregate: groupBy=[[#state]], aggr=[[COUNT(#state)]]\
        \n    TableScan: person projection=None";

        quick_test(sql, expected);
    }

    #[test]
    fn select_7480_1() {
        let sql = "SELECT c1, MIN(c12) FROM aggregate_test_100 GROUP BY c1, c13";
        let expected = "Projection: #c1, #MIN(c12)\
                       \n  Aggregate: groupBy=[[#c1, #c13]], aggr=[[MIN(#c12)]]\
                       \n    TableScan: aggregate_test_100 projection=None";
        quick_test(sql, expected);
    }

    #[test]
    fn select_7480_2() {
        let sql = "SELECT c1, c13, MIN(c12) FROM aggregate_test_100 GROUP BY c1";
        let err = logical_plan(sql).expect_err("query should have failed");
        assert_eq!(
            "Plan(\"Projection references non-aggregate values\")",
            format!("{:?}", err)
        );
    }

    #[test]
    fn create_external_table_csv() {
        let sql = "CREATE EXTERNAL TABLE t(c1 int) STORED AS CSV LOCATION 'foo.csv'";
        let expected = "CreateExternalTable: \"t\"";
        quick_test(sql, expected);
    }

    #[test]
    fn create_external_table_csv_no_schema() {
        let sql = "CREATE EXTERNAL TABLE t STORED AS CSV LOCATION 'foo.csv'";
        let err = logical_plan(sql).expect_err("query should have failed");
        assert_eq!(
            "Plan(\"Column definitions required for CSV files. None found\")",
            format!("{:?}", err)
        );
    }

    #[test]
    fn create_external_table_parquet() {
        let sql =
            "CREATE EXTERNAL TABLE t(c1 int) STORED AS PARQUET LOCATION 'foo.parquet'";
        let err = logical_plan(sql).expect_err("query should have failed");
        assert_eq!(
            "Plan(\"Column definitions can not be specified for PARQUET files.\")",
            format!("{:?}", err)
        );
    }

    #[test]
    fn create_external_table_parquet_no_schema() {
        let sql = "CREATE EXTERNAL TABLE t STORED AS PARQUET LOCATION 'foo.parquet'";
        let expected = "CreateExternalTable: \"t\"";
        quick_test(sql, expected);
    }

    #[test]
    fn equijoin_explicit_syntax() {
        let sql = "SELECT id, order_id \
            FROM person \
            JOIN orders \
            ON id = customer_id";
        let expected = "Projection: #id, #order_id\
        \n  Join: id = customer_id\
        \n    TableScan: person projection=None\
        \n    TableScan: orders projection=None";
        quick_test(sql, expected);
    }

    #[test]
    fn equijoin_explicit_syntax_3_tables() {
        let sql = "SELECT id, order_id, l_description \
            FROM person \
            JOIN orders ON id = customer_id \
            JOIN lineitem ON o_item_id = l_item_id";
        let expected = "Projection: #id, #order_id, #l_description\
            \n  Join: o_item_id = l_item_id\
            \n    Join: id = customer_id\
            \n      TableScan: person projection=None\
            \n      TableScan: orders projection=None\
            \n    TableScan: lineitem projection=None";
        quick_test(sql, expected);
    }

    #[test]
    fn select_typedstring() {
        let sql = "SELECT date '2020-12-10' AS date FROM person";
        let expected = "Projection: CAST(Utf8(\"2020-12-10\") AS Date32) AS date\
            \n  TableScan: person projection=None";
        quick_test(sql, expected);
    }

    fn logical_plan(sql: &str) -> Result<LogicalPlan> {
        let planner = SqlToRel::new(&MockContextProvider {});
        let result = DFParser::parse_sql(&sql);
        let ast = result.unwrap();
        planner.statement_to_plan(&ast[0])
    }

    /// Create logical plan, write with formatter, compare to expected output
    fn quick_test(sql: &str, expected: &str) {
        let plan = logical_plan(sql).unwrap();
        assert_eq!(expected, format!("{:?}", plan));
    }

    struct MockContextProvider {}

    impl ContextProvider for MockContextProvider {
        fn get_table_provider(
            &self,
            name: &str,
        ) -> Option<Arc<dyn TableProvider + Send + Sync>> {
            let schema = match name {
                "person" => Some(Schema::new(vec![
                    Field::new("id", DataType::UInt32, false),
                    Field::new("first_name", DataType::Utf8, false),
                    Field::new("last_name", DataType::Utf8, false),
                    Field::new("age", DataType::Int32, false),
                    Field::new("state", DataType::Utf8, false),
                    Field::new("salary", DataType::Float64, false),
                    Field::new(
                        "birth_date",
                        DataType::Timestamp(TimeUnit::Nanosecond, None),
                        false,
                    ),
                ])),
                "orders" => Some(Schema::new(vec![
                    Field::new("order_id", DataType::UInt32, false),
                    Field::new("customer_id", DataType::UInt32, false),
                    Field::new("o_item_id", DataType::Utf8, false),
                    Field::new("qty", DataType::Int32, false),
                    Field::new("price", DataType::Float64, false),
                ])),
                "lineitem" => Some(Schema::new(vec![
                    Field::new("l_item_id", DataType::UInt32, false),
                    Field::new("l_description", DataType::Utf8, false),
                ])),
                "aggregate_test_100" => Some(Schema::new(vec![
                    Field::new("c1", DataType::Utf8, false),
                    Field::new("c2", DataType::UInt32, false),
                    Field::new("c3", DataType::Int8, false),
                    Field::new("c4", DataType::Int16, false),
                    Field::new("c5", DataType::Int32, false),
                    Field::new("c6", DataType::Int64, false),
                    Field::new("c7", DataType::UInt8, false),
                    Field::new("c8", DataType::UInt16, false),
                    Field::new("c9", DataType::UInt32, false),
                    Field::new("c10", DataType::UInt64, false),
                    Field::new("c11", DataType::Float32, false),
                    Field::new("c12", DataType::Float64, false),
                    Field::new("c13", DataType::Utf8, false),
                ])),
                _ => None,
            };
            schema.map(|s| -> Arc<dyn TableProvider + Send + Sync> {
                Arc::new(EmptyTable::new(Arc::new(s)))
            })
        }

        fn get_function_meta(&self, name: &str) -> Option<Arc<ScalarUDF>> {
            let f: ScalarFunctionImplementation =
                Arc::new(|_| Err(DataFusionError::NotImplemented("".to_string())));
            match name {
                "my_sqrt" => Some(Arc::new(create_udf(
                    "my_sqrt",
                    vec![DataType::Float64],
                    Arc::new(DataType::Float64),
                    f,
                ))),
                _ => None,
            }
        }

        fn get_aggregate_meta(&self, _name: &str) -> Option<Arc<AggregateUDF>> {
            unimplemented!()
        }
    }
}<|MERGE_RESOLUTION|>--- conflicted
+++ resolved
@@ -490,7 +490,6 @@
                 (plan, select_exprs, having_expr_opt)
             };
 
-<<<<<<< HEAD
         let plan = if let Some(having_expr_post_aggr) = having_expr_post_aggr_opt {
             LogicalPlanBuilder::from(&plan)
                 .filter(having_expr_post_aggr)?
@@ -499,10 +498,7 @@
             plan
         };
 
-        self.project(&plan, select_exprs_post_aggr, false)
-=======
         self.project(&plan, &select_exprs_post_aggr, false)
->>>>>>> e0b3c9af
     }
 
     /// Returns the `Expr`'s corresponding to a SQL query's SELECT expressions.
@@ -555,18 +551,11 @@
     fn aggregate(
         &self,
         input: &LogicalPlan,
-<<<<<<< HEAD
-        select_exprs: &Vec<Expr>,
+        select_exprs: &[Expr],
         having_expr_opt: &Option<Expr>,
-        group_by: &Vec<SQLExpr>,
-        aggr_exprs: &Vec<Expr>,
-    ) -> Result<(LogicalPlan, Vec<Expr>, Option<Expr>)> {
-=======
-        select_exprs: &[Expr],
         group_by: &[SQLExpr],
         aggr_exprs: &[Expr],
-    ) -> Result<(LogicalPlan, Vec<Expr>)> {
->>>>>>> e0b3c9af
+    ) -> Result<(LogicalPlan, Vec<Expr>, Option<Expr>)> {
         let group_by_exprs = group_by
             .iter()
             .map(|e| self.sql_to_rex(e, &input.schema()))
