// Licensed to the Apache Software Foundation (ASF) under one
// or more contributor license agreements.  See the NOTICE file
// distributed with this work for additional information
// regarding copyright ownership.  The ASF licenses this file
// to you under the Apache License, Version 2.0 (the
// "License"); you may not use this file except in compliance
// with the License.  You may obtain a copy of the License at
//
//   http://www.apache.org/licenses/LICENSE-2.0
//
// Unless required by applicable law or agreed to in writing,
// software distributed under the License is distributed on an
// "AS IS" BASIS, WITHOUT WARRANTIES OR CONDITIONS OF ANY
// KIND, either express or implied.  See the License for the
// specific language governing permissions and limitations
// under the License.

//! SQL Query Planner (produces logical plan from SQL AST)

use std::convert::TryInto;
use std::str::FromStr;
use std::sync::Arc;

use crate::catalog::TableReference;
use crate::datasource::TableProvider;
use crate::logical_plan::Expr::Alias;
use crate::logical_plan::{
    and, lit, DFSchema, Expr, LogicalPlan, LogicalPlanBuilder, Operator, PlanType,
    StringifiedPlan, ToDFSchema,
};
use crate::scalar::ScalarValue;
use crate::{
    error::{DataFusionError, Result},
    physical_plan::udaf::AggregateUDF,
};
use crate::{
    physical_plan::udf::ScalarUDF,
    physical_plan::{aggregates, functions},
    sql::parser::{CreateExternalTable, FileType, Statement as DFStatement},
};

use arrow::datatypes::*;
use hashbrown::HashMap;

use crate::prelude::JoinType;
use sqlparser::ast::{
    BinaryOperator, DataType as SQLDataType, DateTimeField, Expr as SQLExpr, FunctionArg,
    Join, JoinConstraint, JoinOperator, Query, Select, SelectItem, SetExpr, SetOperator,
    TableFactor, TableWithJoins, UnaryOperator, Value,
};
use sqlparser::ast::{ColumnDef as SQLColumnDef, ColumnOption};
use sqlparser::ast::{OrderByExpr, Statement};
use sqlparser::parser::ParserError::ParserError;

use super::utils::{
    can_columns_satisfy_exprs, expand_wildcard, expr_as_column_expr, extract_aliases,
    find_aggregate_exprs, find_column_exprs, rebase_expr, resolve_aliases_to_exprs,
};

/// The ContextProvider trait allows the query planner to obtain meta-data about tables and
/// functions referenced in SQL statements
pub trait ContextProvider {
    /// Getter for a datasource
    fn get_table_provider(&self, name: TableReference) -> Option<Arc<dyn TableProvider>>;
    /// Getter for a UDF description
    fn get_function_meta(&self, name: &str) -> Option<Arc<ScalarUDF>>;
    /// Getter for a UDAF description
    fn get_aggregate_meta(&self, name: &str) -> Option<Arc<AggregateUDF>>;
}

/// SQL query planner
pub struct SqlToRel<'a, S: ContextProvider> {
    schema_provider: &'a S,
}

impl<'a, S: ContextProvider> SqlToRel<'a, S> {
    /// Create a new query planner
    pub fn new(schema_provider: &'a S) -> Self {
        SqlToRel { schema_provider }
    }

    /// Generate a logical plan from an DataFusion SQL statement
    pub fn statement_to_plan(&self, statement: &DFStatement) -> Result<LogicalPlan> {
        match statement {
            DFStatement::CreateExternalTable(s) => self.external_table_to_plan(&s),
            DFStatement::Statement(s) => self.sql_statement_to_plan(&s),
        }
    }

    /// Generate a logical plan from an SQL statement
    pub fn sql_statement_to_plan(&self, sql: &Statement) -> Result<LogicalPlan> {
        match sql {
            Statement::Explain {
                verbose,
                statement,
                analyze: _,
            } => self.explain_statement_to_plan(*verbose, &statement),
            Statement::Query(query) => self.query_to_plan(&query),
            _ => Err(DataFusionError::NotImplemented(
                "Only SELECT statements are implemented".to_string(),
            )),
        }
    }

    /// Generate a logic plan from an SQL query
    pub fn query_to_plan(&self, query: &Query) -> Result<LogicalPlan> {
        self.query_to_plan_with_alias(query, None, &mut HashMap::new())
    }

    /// Generate a logic plan from an SQL query with optional alias
    pub fn query_to_plan_with_alias(
        &self,
        query: &Query,
        alias: Option<String>,
        ctes: &mut HashMap<String, LogicalPlan>,
    ) -> Result<LogicalPlan> {
        let set_expr = &query.body;
        if let Some(with) = &query.with {
            // Process CTEs from top to bottom
            // do not allow self-references
            for cte in &with.cte_tables {
                // create logical plan & pass backreferencing CTEs
                let logical_plan = self.query_to_plan_with_alias(
                    &cte.query,
                    Some(cte.alias.name.value.clone()),
                    ctes,
                )?;
                ctes.insert(cte.alias.name.value.clone(), logical_plan);
            }
        }
        let plan = self.set_expr_to_plan(set_expr, alias, ctes)?;

        let plan = self.order_by(&plan, &query.order_by)?;

        self.limit(&plan, &query.limit)
    }

    fn set_expr_to_plan(
        &self,
        set_expr: &SetExpr,
        alias: Option<String>,
        ctes: &mut HashMap<String, LogicalPlan>,
    ) -> Result<LogicalPlan> {
        match set_expr {
            SetExpr::Select(s) => self.select_to_plan(s.as_ref(), ctes),
            SetExpr::SetOperation {
                op,
                left,
                right,
                all,
            } => match (op, all) {
                (SetOperator::Union, true) => {
                    let left_plan = self.set_expr_to_plan(left.as_ref(), None, ctes)?;
                    let right_plan = self.set_expr_to_plan(right.as_ref(), None, ctes)?;
                    let inputs = vec![left_plan, right_plan]
                        .into_iter()
                        .flat_map(|p| match p {
                            LogicalPlan::Union { inputs, .. } => inputs,
                            x => vec![x],
                        })
                        .collect::<Vec<_>>();
                    if inputs.is_empty() {
                        return Err(DataFusionError::Plan(format!(
                            "Empty UNION: {}",
                            set_expr
                        )));
                    }
                    if !inputs.iter().all(|s| s.schema() == inputs[0].schema()) {
                        return Err(DataFusionError::Plan(
                            "UNION ALL schemas are expected to be the same".to_string(),
                        ));
                    }
                    Ok(LogicalPlan::Union {
                        schema: inputs[0].schema().clone(),
                        inputs,
                        alias,
                    })
                }
                _ => Err(DataFusionError::NotImplemented(format!(
                    "Only UNION ALL is supported, found {}",
                    op
                ))),
            },
            _ => Err(DataFusionError::NotImplemented(format!(
                "Query {} not implemented yet",
                set_expr
            ))),
        }
    }

    /// Generate a logical plan from a CREATE EXTERNAL TABLE statement
    pub fn external_table_to_plan(
        &self,
        statement: &CreateExternalTable,
    ) -> Result<LogicalPlan> {
        let CreateExternalTable {
            name,
            columns,
            file_type,
            has_header,
            location,
        } = statement;

        // semantic checks
        match *file_type {
            FileType::CSV => {
                if columns.is_empty() {
                    return Err(DataFusionError::Plan(
                        "Column definitions required for CSV files. None found".into(),
                    ));
                }
            }
            FileType::Parquet => {
                if !columns.is_empty() {
                    return Err(DataFusionError::Plan(
                        "Column definitions can not be specified for PARQUET files."
                            .into(),
                    ));
                }
            }
            FileType::NdJson => {}
        };

        let schema = self.build_schema(&columns)?;

        Ok(LogicalPlan::CreateExternalTable {
            schema: schema.to_dfschema_ref()?,
            name: name.clone(),
            location: location.clone(),
            file_type: *file_type,
            has_header: *has_header,
        })
    }

    /// Generate a plan for EXPLAIN ... that will print out a plan
    ///
    pub fn explain_statement_to_plan(
        &self,
        verbose: bool,
        statement: &Statement,
    ) -> Result<LogicalPlan> {
        let plan = self.sql_statement_to_plan(&statement)?;

        let stringified_plans = vec![StringifiedPlan::new(
            PlanType::LogicalPlan,
            format!("{:#?}", plan),
        )];

        let schema = LogicalPlan::explain_schema();
        let plan = Arc::new(plan);

        Ok(LogicalPlan::Explain {
            verbose,
            plan,
            stringified_plans,
            schema: schema.to_dfschema_ref()?,
        })
    }

    fn build_schema(&self, columns: &[SQLColumnDef]) -> Result<Schema> {
        let mut fields = Vec::new();

        for column in columns {
            let data_type = self.make_data_type(&column.data_type)?;
            let allow_null = column
                .options
                .iter()
                .any(|x| x.option == ColumnOption::Null);
            fields.push(Field::new(&column.name.value, data_type, allow_null));
        }

        Ok(Schema::new(fields))
    }

    /// Maps the SQL type to the corresponding Arrow `DataType`
    fn make_data_type(&self, sql_type: &SQLDataType) -> Result<DataType> {
        match sql_type {
            SQLDataType::BigInt => Ok(DataType::Int64),
            SQLDataType::Int => Ok(DataType::Int32),
            SQLDataType::SmallInt => Ok(DataType::Int16),
            SQLDataType::Char(_) | SQLDataType::Varchar(_) | SQLDataType::Text => {
                Ok(DataType::Utf8)
            }
            SQLDataType::Decimal(_, _) => Ok(DataType::Float64),
            SQLDataType::Float(_) => Ok(DataType::Float32),
            SQLDataType::Real | SQLDataType::Double => Ok(DataType::Float64),
            SQLDataType::Boolean => Ok(DataType::Boolean),
            SQLDataType::Date => Ok(DataType::Date32),
            SQLDataType::Time => Ok(DataType::Time64(TimeUnit::Millisecond)),
            SQLDataType::Timestamp => Ok(DataType::Date64),
            _ => Err(DataFusionError::NotImplemented(format!(
                "The SQL data type {:?} is not implemented",
                sql_type
            ))),
        }
    }

    fn plan_from_tables(
        &self,
        from: &[TableWithJoins],
        ctes: &mut HashMap<String, LogicalPlan>,
    ) -> Result<Vec<LogicalPlan>> {
        match from.len() {
            0 => Ok(vec![LogicalPlanBuilder::empty(true).build()?]),
            _ => from
                .iter()
                .map(|t| self.plan_table_with_joins(t, ctes))
                .collect::<Result<Vec<_>>>(),
        }
    }

    fn plan_table_with_joins(
        &self,
        t: &TableWithJoins,
        ctes: &mut HashMap<String, LogicalPlan>,
    ) -> Result<LogicalPlan> {
        let left = self.create_relation(&t.relation, ctes)?;
        match t.joins.len() {
            0 => Ok(left),
            n => {
                let mut left = self.parse_relation_join(&left, &t.joins[0], ctes)?;
                for i in 1..n {
                    left = self.parse_relation_join(&left, &t.joins[i], ctes)?;
                }
                Ok(left)
            }
        }
    }

    fn parse_relation_join(
        &self,
        left: &LogicalPlan,
        join: &Join,
        ctes: &mut HashMap<String, LogicalPlan>,
    ) -> Result<LogicalPlan> {
        let right = self.create_relation(&join.relation, ctes)?;
        match &join.join_operator {
            JoinOperator::LeftOuter(constraint) => {
                self.parse_join(left, &right, constraint, JoinType::Left)
            }
            JoinOperator::RightOuter(constraint) => {
                self.parse_join(left, &right, constraint, JoinType::Right)
            }
            JoinOperator::Inner(constraint) => {
                self.parse_join(left, &right, constraint, JoinType::Inner)
            }
            other => Err(DataFusionError::NotImplemented(format!(
                "Unsupported JOIN operator {:?}",
                other
            ))),
        }
    }

    fn parse_join(
        &self,
        left: &LogicalPlan,
        right: &LogicalPlan,
        constraint: &JoinConstraint,
        join_type: JoinType,
    ) -> Result<LogicalPlan> {
        match constraint {
            JoinConstraint::On(sql_expr) => {
                let mut keys: Vec<(String, String)> = vec![];
                let join_schema = left.schema().join(&right.schema())?;

                // parse ON expression
                let expr = self.sql_to_rex(sql_expr, &join_schema)?;

                // extract join keys
                extract_join_keys(&expr, &mut keys)?;
                let left_keys: Vec<&str> =
                    keys.iter().map(|pair| pair.0.as_str()).collect();
                let right_keys: Vec<&str> =
                    keys.iter().map(|pair| pair.1.as_str()).collect();

                // return the logical plan representing the join
                LogicalPlanBuilder::from(&left)
                    .join(&right, join_type, &left_keys, &right_keys)?
                    .build()
            }
            JoinConstraint::Using(idents) => {
                let keys: Vec<&str> = idents.iter().map(|x| x.value.as_str()).collect();
                LogicalPlanBuilder::from(&left)
                    .join(&right, join_type, &keys, &keys)?
                    .build()
            }
            JoinConstraint::Natural => {
                // https://issues.apache.org/jira/browse/ARROW-10727
                Err(DataFusionError::NotImplemented(
                    "NATURAL JOIN is not supported (https://issues.apache.org/jira/browse/ARROW-10727)".to_string(),
                ))
            }
            JoinConstraint::None => Err(DataFusionError::NotImplemented(
                "NONE contraint is not supported".to_string(),
            )),
        }
    }

    fn create_relation(
        &self,
        relation: &TableFactor,
        ctes: &mut HashMap<String, LogicalPlan>,
    ) -> Result<LogicalPlan> {
        match relation {
            TableFactor::Table { name, .. } => {
                let table_name = name.to_string();
<<<<<<< HEAD
                let cte = ctes.get(&table_name);
                match (cte, self.schema_provider.get_table_provider(&table_name)) {
                    (Some(cte_plan), _) => Ok(cte_plan.clone()),
                    (_, Some(provider)) => {
=======
                match self.schema_provider.get_table_provider(name.try_into()?) {
                    Some(provider) => {
>>>>>>> 14441db1
                        LogicalPlanBuilder::scan(&table_name, provider, None)?.build()
                    }
                    (_, None) => Err(DataFusionError::Plan(format!(
                        "Table or CTE with name '{}' not found",
                        name
                    ))),
                }
            }
            TableFactor::Derived {
                subquery, alias, ..
            } => self.query_to_plan_with_alias(
                subquery,
                alias.as_ref().map(|a| a.name.value.to_string()),
                ctes,
            ),
            TableFactor::NestedJoin(table_with_joins) => {
                self.plan_table_with_joins(table_with_joins, ctes)
            }
            // @todo Support TableFactory::TableFunction?
            _ => Err(DataFusionError::NotImplemented(format!(
                "Unsupported ast node {:?} in create_relation",
                relation
            ))),
        }
    }

    /// Generate a logic plan from an SQL select
    fn select_to_plan(
        &self,
        select: &Select,
        ctes: &mut HashMap<String, LogicalPlan>,
    ) -> Result<LogicalPlan> {
        let plans = self.plan_from_tables(&select.from, ctes)?;

        let plan = match &select.selection {
            Some(predicate_expr) => {
                // build join schema
                let mut fields = vec![];
                for plan in &plans {
                    fields.extend_from_slice(&plan.schema().fields());
                }
                let join_schema = DFSchema::new(fields)?;

                let filter_expr = self.sql_to_rex(predicate_expr, &join_schema)?;

                // look for expressions of the form `<column> = <column>`
                let mut possible_join_keys = vec![];
                extract_possible_join_keys(&filter_expr, &mut possible_join_keys)?;

                let mut all_join_keys = vec![];
                let mut left = plans[0].clone();
                for right in plans.iter().skip(1) {
                    let left_schema = left.schema();
                    let right_schema = right.schema();
                    let mut join_keys = vec![];
                    for (l, r) in &possible_join_keys {
                        if left_schema.field_with_unqualified_name(l).is_ok()
                            && right_schema.field_with_unqualified_name(r).is_ok()
                        {
                            join_keys.push((l.as_str(), r.as_str()));
                        } else if left_schema.field_with_unqualified_name(r).is_ok()
                            && right_schema.field_with_unqualified_name(l).is_ok()
                        {
                            join_keys.push((r.as_str(), l.as_str()));
                        }
                    }
                    if join_keys.is_empty() {
                        return Err(DataFusionError::NotImplemented(
                            "Cartesian joins are not supported".to_string(),
                        ));
                    } else {
                        let left_keys: Vec<_> =
                            join_keys.iter().map(|(l, _)| *l).collect();
                        let right_keys: Vec<_> =
                            join_keys.iter().map(|(_, r)| *r).collect();
                        let builder = LogicalPlanBuilder::from(&left);
                        left = builder
                            .join(right, JoinType::Inner, &left_keys, &right_keys)?
                            .build()?;
                    }
                    all_join_keys.extend_from_slice(&join_keys);
                }

                // remove join expressions from filter
                match remove_join_expressions(&filter_expr, &all_join_keys)? {
                    Some(filter_expr) => {
                        LogicalPlanBuilder::from(&left).filter(filter_expr)?.build()
                    }
                    _ => Ok(left),
                }
            }
            None => {
                if plans.len() == 1 {
                    Ok(plans[0].clone())
                } else {
                    Err(DataFusionError::NotImplemented(
                        "Cartesian joins are not supported".to_string(),
                    ))
                }
            }
        };
        let plan = plan?;

        // The SELECT expressions, with wildcards expanded.
        let select_exprs = self.prepare_select_exprs(&plan, &select.projection)?;

        // Optionally the HAVING expression.
        let having_expr_opt = select
            .having
            .as_ref()
            .map::<Result<Expr>, _>(|having_expr| {
                let having_expr = self.sql_expr_to_logical_expr(having_expr)?;

                // This step "dereferences" any aliases in the HAVING clause.
                //
                // This is how we support queries with HAVING expressions that
                // refer to aliased columns.
                //
                // For example:
                //
                //   SELECT c1 AS m FROM t HAVING m > 10;
                //   SELECT c1, MAX(c2) AS m FROM t GROUP BY c1 HAVING m > 10;
                //
                // are rewritten as, respectively:
                //
                //   SELECT c1 AS m FROM t HAVING c1 > 10;
                //   SELECT c1, MAX(c2) AS m FROM t GROUP BY c1 HAVING MAX(c2) > 10;
                //
                let having_expr = resolve_aliases_to_exprs(
                    &having_expr,
                    &extract_aliases(&select_exprs),
                )?;

                Ok(having_expr)
            })
            .transpose()?;

        // The outer expressions we will search through for
        // aggregates. Aggregates may be sourced from the SELECT...
        let mut aggr_expr_haystack = select_exprs.clone();

        // ... or from the HAVING.
        if let Some(having_expr) = &having_expr_opt {
            aggr_expr_haystack.push(having_expr.clone());
        }

        // All of the aggregate expressions (deduplicated).
        let aggr_exprs = find_aggregate_exprs(&aggr_expr_haystack);

        let (plan, select_exprs_post_aggr, having_expr_post_aggr_opt) =
            if !select.group_by.is_empty() || !aggr_exprs.is_empty() {
                self.aggregate(
                    &plan,
                    &select_exprs,
                    &having_expr_opt,
                    &select.group_by,
                    &aggr_exprs,
                )?
            } else {
                if let Some(having_expr) = &having_expr_opt {
                    let available_columns = select_exprs
                        .iter()
                        .map(|expr| expr_as_column_expr(expr, &plan))
                        .collect::<Result<Vec<Expr>>>()?;

                    // Ensure the HAVING expression is using only columns
                    // provided by the SELECT.
                    if !can_columns_satisfy_exprs(
                        &available_columns,
                        &[having_expr.clone()],
                    )? {
                        return Err(DataFusionError::Plan(
                            "Having references column(s) not provided by the select"
                                .to_owned(),
                        ));
                    }
                }

                (plan, select_exprs, having_expr_opt)
            };

        let plan = if let Some(having_expr_post_aggr) = having_expr_post_aggr_opt {
            LogicalPlanBuilder::from(&plan)
                .filter(having_expr_post_aggr)?
                .build()?
        } else {
            plan
        };

        self.project(&plan, &select_exprs_post_aggr, false)
    }

    /// Returns the `Expr`'s corresponding to a SQL query's SELECT expressions.
    ///
    /// Wildcards are expanded into the concrete list of columns.
    fn prepare_select_exprs(
        &self,
        plan: &LogicalPlan,
        projection: &[SelectItem],
    ) -> Result<Vec<Expr>> {
        let input_schema = plan.schema();

        Ok(projection
            .iter()
            .map(|expr| self.sql_select_to_rex(&expr, &input_schema))
            .collect::<Result<Vec<Expr>>>()?
            .iter()
            .flat_map(|expr| expand_wildcard(&expr, &input_schema))
            .collect::<Vec<Expr>>())
    }

    /// Wrap a plan in a projection
    ///
    /// If the `force` argument is `false`, the projection is applied only when
    /// necessary, i.e., when the input fields are different than the
    /// projection. Note that if the input fields are the same, but out of
    /// order, the projection will be applied.
    fn project(
        &self,
        input: &LogicalPlan,
        expr: &[Expr],
        force: bool,
    ) -> Result<LogicalPlan> {
        self.validate_schema_satisfies_exprs(&input.schema(), &expr)?;
        let plan = LogicalPlanBuilder::from(input).project(expr)?.build()?;

        let project = force
            || match input {
                LogicalPlan::TableScan { .. } => true,
                _ => plan.schema().fields() != input.schema().fields(),
            };

        if project {
            Ok(plan)
        } else {
            Ok(input.clone())
        }
    }

    fn aggregate(
        &self,
        input: &LogicalPlan,
        select_exprs: &[Expr],
        having_expr_opt: &Option<Expr>,
        group_by: &[SQLExpr],
        aggr_exprs: &[Expr],
    ) -> Result<(LogicalPlan, Vec<Expr>, Option<Expr>)> {
        let group_by_exprs = group_by
            .iter()
            .map(|e| self.sql_to_rex(e, &input.schema()))
            .collect::<Result<Vec<Expr>>>()?;

        let aggr_projection_exprs = group_by_exprs
            .iter()
            .chain(aggr_exprs.iter())
            .cloned()
            .collect::<Vec<Expr>>();

        let plan = LogicalPlanBuilder::from(&input)
            .aggregate(&group_by_exprs, aggr_exprs)?
            .build()?;

        // After aggregation, these are all of the columns that will be
        // available to next phases of planning.
        let column_exprs_post_aggr = aggr_projection_exprs
            .iter()
            .map(|expr| expr_as_column_expr(expr, input))
            .collect::<Result<Vec<Expr>>>()?;

        // Rewrite the SELECT expression to use the columns produced by the
        // aggregation.
        let select_exprs_post_aggr = select_exprs
            .iter()
            .map(|expr| rebase_expr(expr, &aggr_projection_exprs, input))
            .collect::<Result<Vec<Expr>>>()?;

        if !can_columns_satisfy_exprs(&column_exprs_post_aggr, &select_exprs_post_aggr)? {
            return Err(DataFusionError::Plan(
                "Projection references non-aggregate values".to_owned(),
            ));
        }

        // Rewrite the HAVING expression to use the columns produced by the
        // aggregation.
        let having_expr_post_aggr_opt = if let Some(having_expr) = having_expr_opt {
            let having_expr_post_aggr =
                rebase_expr(having_expr, &aggr_projection_exprs, input)?;

            if !can_columns_satisfy_exprs(
                &column_exprs_post_aggr,
                &[having_expr_post_aggr.clone()],
            )? {
                return Err(DataFusionError::Plan(
                    "Having references non-aggregate values".to_owned(),
                ));
            }

            Some(having_expr_post_aggr)
        } else {
            None
        };

        Ok((plan, select_exprs_post_aggr, having_expr_post_aggr_opt))
    }

    /// Wrap a plan in a limit
    fn limit(&self, input: &LogicalPlan, limit: &Option<SQLExpr>) -> Result<LogicalPlan> {
        match *limit {
            Some(ref limit_expr) => {
                let n = match self.sql_to_rex(&limit_expr, &input.schema())? {
                    Expr::Literal(ScalarValue::Int64(Some(n))) => Ok(n as usize),
                    _ => Err(DataFusionError::Plan(
                        "Unexpected expression for LIMIT clause".to_string(),
                    )),
                }?;

                LogicalPlanBuilder::from(&input).limit(n)?.build()
            }
            _ => Ok(input.clone()),
        }
    }

    /// Wrap the logical in a sort
    fn order_by(
        &self,
        plan: &LogicalPlan,
        order_by: &[OrderByExpr],
    ) -> Result<LogicalPlan> {
        if order_by.is_empty() {
            return Ok(plan.clone());
        }

        let input_schema = plan.schema();
        let order_by_rex: Result<Vec<Expr>> = order_by
            .iter()
            .map(|e| {
                Ok(Expr::Sort {
                    expr: Box::new(self.sql_to_rex(&e.expr, &input_schema)?),
                    // by default asc
                    asc: e.asc.unwrap_or(true),
                    // by default nulls first to be consistent with spark
                    nulls_first: e.nulls_first.unwrap_or(true),
                })
            })
            .collect();

        LogicalPlanBuilder::from(&plan)
            .sort(&order_by_rex?)?
            .build()
    }

    /// Validate the schema provides all of the columns referenced in the expressions.
    fn validate_schema_satisfies_exprs(
        &self,
        schema: &DFSchema,
        exprs: &[Expr],
    ) -> Result<()> {
        find_column_exprs(exprs)
            .iter()
            .try_for_each(|col| match col {
                Expr::Column(name) => {
                    schema.field_with_unqualified_name(&name).map_err(|_| {
                        DataFusionError::Plan(format!(
                            "Invalid identifier '{}' for schema {}",
                            name,
                            schema.to_string()
                        ))
                    })?;
                    Ok(())
                }
                _ => Err(DataFusionError::Internal("Not a column".to_string())),
            })
    }

    /// Generate a relational expression from a select SQL expression
    fn sql_select_to_rex(&self, sql: &SelectItem, schema: &DFSchema) -> Result<Expr> {
        match sql {
            SelectItem::UnnamedExpr(expr) => self.sql_to_rex(expr, schema),
            SelectItem::ExprWithAlias { expr, alias } => Ok(Alias(
                Box::new(self.sql_to_rex(&expr, schema)?),
                alias.value.clone(),
            )),
            SelectItem::Wildcard => Ok(Expr::Wildcard),
            SelectItem::QualifiedWildcard(_) => Err(DataFusionError::NotImplemented(
                "Qualified wildcards are not supported".to_string(),
            )),
        }
    }

    /// Generate a relational expression from a SQL expression
    pub fn sql_to_rex(&self, sql: &SQLExpr, schema: &DFSchema) -> Result<Expr> {
        let expr = self.sql_expr_to_logical_expr(sql)?;
        self.validate_schema_satisfies_exprs(schema, &[expr.clone()])?;
        Ok(expr)
    }

    fn sql_fn_arg_to_logical_expr(&self, sql: &FunctionArg) -> Result<Expr> {
        match sql {
            FunctionArg::Named { name: _, arg } => self.sql_expr_to_logical_expr(arg),
            FunctionArg::Unnamed(value) => self.sql_expr_to_logical_expr(value),
        }
    }

    fn sql_expr_to_logical_expr(&self, sql: &SQLExpr) -> Result<Expr> {
        match sql {
            SQLExpr::Value(Value::Number(n, _)) => match n.parse::<i64>() {
                Ok(n) => Ok(lit(n)),
                Err(_) => Ok(lit(n.parse::<f64>().unwrap())),
            },
            SQLExpr::Value(Value::SingleQuotedString(ref s)) => Ok(lit(s.clone())),

            SQLExpr::Value(Value::Boolean(n)) => Ok(lit(*n)),

            SQLExpr::Value(Value::Null) => Ok(Expr::Literal(ScalarValue::Utf8(None))),
            SQLExpr::Extract { field, expr } => Ok(Expr::ScalarFunction {
                fun: functions::BuiltinScalarFunction::DatePart,
                args: vec![
                    Expr::Literal(ScalarValue::Utf8(Some(format!("{}", field)))),
                    self.sql_expr_to_logical_expr(expr)?,
                ],
            }),

            SQLExpr::Value(Value::Interval {
                value,
                leading_field,
                leading_precision,
                last_field,
                fractional_seconds_precision,
            }) => self.sql_interval_to_literal(
                value,
                leading_field,
                leading_precision,
                last_field,
                fractional_seconds_precision,
            ),

            SQLExpr::Identifier(ref id) => {
                if &id.value[0..1] == "@" {
                    let var_names = vec![id.value.clone()];
                    Ok(Expr::ScalarVariable(var_names))
                } else {
                    Ok(Expr::Column(id.value.to_string()))
                }
            }

            SQLExpr::CompoundIdentifier(ids) => {
                let mut var_names = vec![];
                for id in ids {
                    var_names.push(id.value.clone());
                }
                if &var_names[0][0..1] == "@" {
                    Ok(Expr::ScalarVariable(var_names))
                } else {
                    Err(DataFusionError::NotImplemented(format!(
                        "Unsupported compound identifier '{:?}'",
                        var_names,
                    )))
                }
            }

            SQLExpr::Wildcard => Ok(Expr::Wildcard),

            SQLExpr::Case {
                operand,
                conditions,
                results,
                else_result,
            } => {
                let expr = if let Some(e) = operand {
                    Some(Box::new(self.sql_expr_to_logical_expr(e)?))
                } else {
                    None
                };
                let when_expr = conditions
                    .iter()
                    .map(|e| self.sql_expr_to_logical_expr(e))
                    .collect::<Result<Vec<_>>>()?;
                let then_expr = results
                    .iter()
                    .map(|e| self.sql_expr_to_logical_expr(e))
                    .collect::<Result<Vec<_>>>()?;
                let else_expr = if let Some(e) = else_result {
                    Some(Box::new(self.sql_expr_to_logical_expr(e)?))
                } else {
                    None
                };

                Ok(Expr::Case {
                    expr,
                    when_then_expr: when_expr
                        .iter()
                        .zip(then_expr.iter())
                        .map(|(w, t)| (Box::new(w.to_owned()), Box::new(t.to_owned())))
                        .collect(),
                    else_expr,
                })
            }

            SQLExpr::Cast {
                ref expr,
                ref data_type,
            } => Ok(Expr::Cast {
                expr: Box::new(self.sql_expr_to_logical_expr(&expr)?),
                data_type: convert_data_type(data_type)?,
            }),

            SQLExpr::TypedString {
                ref data_type,
                ref value,
            } => Ok(Expr::Cast {
                expr: Box::new(lit(&**value)),
                data_type: convert_data_type(data_type)?,
            }),

            SQLExpr::IsNull(ref expr) => {
                Ok(Expr::IsNull(Box::new(self.sql_expr_to_logical_expr(expr)?)))
            }

            SQLExpr::IsNotNull(ref expr) => Ok(Expr::IsNotNull(Box::new(
                self.sql_expr_to_logical_expr(expr)?,
            ))),

            SQLExpr::UnaryOp { ref op, ref expr } => match op {
                UnaryOperator::Not => {
                    Ok(Expr::Not(Box::new(self.sql_expr_to_logical_expr(expr)?)))
                }
                UnaryOperator::Plus => Ok(self.sql_expr_to_logical_expr(expr)?),
                UnaryOperator::Minus => {
                    match expr.as_ref() {
                        // optimization: if it's a number literal, we applly the negative operator
                        // here directly to calculate the new literal.
                        SQLExpr::Value(Value::Number(n,_)) => match n.parse::<i64>() {
                            Ok(n) => Ok(lit(-n)),
                            Err(_) => Ok(lit(-n
                                .parse::<f64>()
                                .map_err(|_e| {
                                    DataFusionError::Internal(format!(
                                        "negative operator can be only applied to integer and float operands, got: {}",
                                    n))
                                })?)),
                        },
                        // not a literal, apply negative operator on expression
                        _ => Ok(Expr::Negative(Box::new(self.sql_expr_to_logical_expr(expr)?))),
                    }
                }
                _ => Err(DataFusionError::NotImplemented(format!(
                    "Unsupported SQL unary operator {:?}",
                    op
                ))),
            },

            SQLExpr::Between {
                ref expr,
                ref negated,
                ref low,
                ref high,
            } => Ok(Expr::Between {
                expr: Box::new(self.sql_expr_to_logical_expr(&expr)?),
                negated: *negated,
                low: Box::new(self.sql_expr_to_logical_expr(&low)?),
                high: Box::new(self.sql_expr_to_logical_expr(&high)?),
            }),

            SQLExpr::InList {
                ref expr,
                ref list,
                ref negated,
            } => {
                let list_expr = list
                    .iter()
                    .map(|e| self.sql_expr_to_logical_expr(e))
                    .collect::<Result<Vec<_>>>()?;

                Ok(Expr::InList {
                    expr: Box::new(self.sql_expr_to_logical_expr(&expr)?),
                    list: list_expr,
                    negated: *negated,
                })
            }

            SQLExpr::BinaryOp {
                ref left,
                ref op,
                ref right,
            } => {
                let operator = match *op {
                    BinaryOperator::Gt => Ok(Operator::Gt),
                    BinaryOperator::GtEq => Ok(Operator::GtEq),
                    BinaryOperator::Lt => Ok(Operator::Lt),
                    BinaryOperator::LtEq => Ok(Operator::LtEq),
                    BinaryOperator::Eq => Ok(Operator::Eq),
                    BinaryOperator::NotEq => Ok(Operator::NotEq),
                    BinaryOperator::Plus => Ok(Operator::Plus),
                    BinaryOperator::Minus => Ok(Operator::Minus),
                    BinaryOperator::Multiply => Ok(Operator::Multiply),
                    BinaryOperator::Divide => Ok(Operator::Divide),
                    BinaryOperator::Modulus => Ok(Operator::Modulus),
                    BinaryOperator::And => Ok(Operator::And),
                    BinaryOperator::Or => Ok(Operator::Or),
                    BinaryOperator::Like => Ok(Operator::Like),
                    BinaryOperator::NotLike => Ok(Operator::NotLike),
                    _ => Err(DataFusionError::NotImplemented(format!(
                        "Unsupported SQL binary operator {:?}",
                        op
                    ))),
                }?;

                Ok(Expr::BinaryExpr {
                    left: Box::new(self.sql_expr_to_logical_expr(&left)?),
                    op: operator,
                    right: Box::new(self.sql_expr_to_logical_expr(&right)?),
                })
            }

            SQLExpr::Function(function) => {
                let name: String = function.name.to_string();

                // first, scalar built-in
                if let Ok(fun) = functions::BuiltinScalarFunction::from_str(&name) {
                    let args = function
                        .args
                        .iter()
                        .map(|a| self.sql_fn_arg_to_logical_expr(a))
                        .collect::<Result<Vec<Expr>>>()?;

                    return Ok(Expr::ScalarFunction { fun, args });
                };

                // next, aggregate built-ins
                if let Ok(fun) = aggregates::AggregateFunction::from_str(&name) {
                    let args = if fun == aggregates::AggregateFunction::Count {
                        function
                            .args
                            .iter()
                            .map(|a| match a {
                                FunctionArg::Unnamed(SQLExpr::Value(Value::Number(
                                    _,
                                    _,
                                ))) => Ok(lit(1_u8)),
                                FunctionArg::Unnamed(SQLExpr::Wildcard) => Ok(lit(1_u8)),
                                _ => self.sql_fn_arg_to_logical_expr(a),
                            })
                            .collect::<Result<Vec<Expr>>>()?
                    } else {
                        function
                            .args
                            .iter()
                            .map(|a| self.sql_fn_arg_to_logical_expr(a))
                            .collect::<Result<Vec<Expr>>>()?
                    };

                    return Ok(Expr::AggregateFunction {
                        fun,
                        distinct: function.distinct,
                        args,
                    });
                };

                // finally, user-defined functions (UDF) and UDAF
                match self.schema_provider.get_function_meta(&name) {
                    Some(fm) => {
                        let args = function
                            .args
                            .iter()
                            .map(|a| self.sql_fn_arg_to_logical_expr(a))
                            .collect::<Result<Vec<Expr>>>()?;

                        Ok(Expr::ScalarUDF { fun: fm, args })
                    }
                    None => match self.schema_provider.get_aggregate_meta(&name) {
                        Some(fm) => {
                            let args = function
                                .args
                                .iter()
                                .map(|a| self.sql_fn_arg_to_logical_expr(a))
                                .collect::<Result<Vec<Expr>>>()?;

                            Ok(Expr::AggregateUDF { fun: fm, args })
                        }
                        _ => Err(DataFusionError::Plan(format!(
                            "Invalid function '{}'",
                            name
                        ))),
                    },
                }
            }

            SQLExpr::Nested(e) => self.sql_expr_to_logical_expr(&e),

            _ => Err(DataFusionError::NotImplemented(format!(
                "Unsupported ast node {:?} in sqltorel",
                sql
            ))),
        }
    }

    fn sql_interval_to_literal(
        &self,
        value: &str,
        leading_field: &Option<DateTimeField>,
        leading_precision: &Option<u64>,
        last_field: &Option<DateTimeField>,
        fractional_seconds_precision: &Option<u64>,
    ) -> Result<Expr> {
        if leading_field.is_some() {
            return Err(DataFusionError::NotImplemented(format!(
                "Unsupported Interval Expression with leading_field {:?}",
                leading_field
            )));
        }

        if leading_precision.is_some() {
            return Err(DataFusionError::NotImplemented(format!(
                "Unsupported Interval Expression with leading_precision {:?}",
                leading_precision
            )));
        }

        if last_field.is_some() {
            return Err(DataFusionError::NotImplemented(format!(
                "Unsupported Interval Expression with last_field {:?}",
                last_field
            )));
        }

        if fractional_seconds_precision.is_some() {
            return Err(DataFusionError::NotImplemented(format!(
                "Unsupported Interval Expression with fractional_seconds_precision {:?}",
                fractional_seconds_precision
            )));
        }

        const SECONDS_PER_HOUR: f32 = 3_600_f32;
        const MILLIS_PER_SECOND: f32 = 1_000_f32;

        // We are storing parts as integers, it's why we need to align parts fractional
        // INTERVAL '0.5 MONTH' = 15 days, INTERVAL '1.5 MONTH' = 1 month 15 days
        // INTERVAL '0.5 DAY' = 12 hours, INTERVAL '1.5 DAY' = 1 day 12 hours
        let align_interval_parts = |month_part: f32,
                                    mut day_part: f32,
                                    mut milles_part: f32|
         -> (i32, i32, f32) {
            // Convert fractional month to days, It's not supported by Arrow types, but anyway
            day_part += (month_part - (month_part as i32) as f32) * 30_f32;

            // Convert fractional days to hours
            milles_part += (day_part - ((day_part as i32) as f32))
                * 24_f32
                * SECONDS_PER_HOUR
                * MILLIS_PER_SECOND;

            (month_part as i32, day_part as i32, milles_part)
        };

        let calculate_from_part = |interval_period_str: &str,
                                   interval_type: &str|
         -> Result<(i32, i32, f32)> {
            // @todo It's better to use Decimal in order to protect rounding errors
            // Wait https://github.com/apache/arrow/pull/9232
            let interval_period = match f32::from_str(interval_period_str) {
                Ok(n) => n,
                Err(_) => {
                    return Err(DataFusionError::SQL(ParserError(format!(
                        "Unsupported Interval Expression with value {:?}",
                        value
                    ))))
                }
            };

            if interval_period > (i32::MAX as f32) {
                return Err(DataFusionError::NotImplemented(format!(
                    "Interval field value out of range: {:?}",
                    value
                )));
            }

            match interval_type.to_lowercase().as_str() {
                "year" => Ok(align_interval_parts(interval_period * 12_f32, 0.0, 0.0)),
                "month" => Ok(align_interval_parts(interval_period, 0.0, 0.0)),
                "day" | "days" => Ok(align_interval_parts(0.0, interval_period, 0.0)),
                "hour" | "hours" => {
                    Ok((0, 0, interval_period * SECONDS_PER_HOUR * MILLIS_PER_SECOND))
                }
                "minutes" | "minute" => {
                    Ok((0, 0, interval_period * 60_f32 * MILLIS_PER_SECOND))
                }
                "seconds" | "second" => Ok((0, 0, interval_period * MILLIS_PER_SECOND)),
                "milliseconds" | "millisecond" => Ok((0, 0, interval_period)),
                _ => Err(DataFusionError::NotImplemented(format!(
                    "Invalid input syntax for type interval: {:?}",
                    value
                ))),
            }
        };

        let mut result_month: i64 = 0;
        let mut result_days: i64 = 0;
        let mut result_millis: i64 = 0;

        let mut parts = value.split_whitespace();

        loop {
            let interval_period_str = parts.next();
            if interval_period_str.is_none() {
                break;
            }

            let (diff_month, diff_days, diff_millis) = calculate_from_part(
                interval_period_str.unwrap(),
                parts.next().unwrap_or("second"),
            )?;

            result_month += diff_month as i64;

            if result_month > (i32::MAX as i64) {
                return Err(DataFusionError::NotImplemented(format!(
                    "Interval field value out of range: {:?}",
                    value
                )));
            }

            result_days += diff_days as i64;

            if result_days > (i32::MAX as i64) {
                return Err(DataFusionError::NotImplemented(format!(
                    "Interval field value out of range: {:?}",
                    value
                )));
            }

            result_millis += diff_millis as i64;

            if result_millis > (i32::MAX as i64) {
                return Err(DataFusionError::NotImplemented(format!(
                    "Interval field value out of range: {:?}",
                    value
                )));
            }
        }

        // Interval is tricky thing
        // 1 day is not 24 hours because timezones, 1 year != 365/364! 30 days != 1 month
        // The true way to store and calculate intervals is to store it as it defined
        // Due the fact that Arrow supports only two types YearMonth (month) and DayTime (day, time)
        // It's not possible to store complex intervals
        // It's possible to do select (NOW() + INTERVAL '1 year') + INTERVAL '1 day'; as workaround
        if result_month != 0 && (result_days != 0 || result_millis != 0) {
            return Err(DataFusionError::NotImplemented(format!(
                "DF does not support intervals that have both a Year/Month part as well as Days/Hours/Mins/Seconds: {:?}. Hint: try breaking the interval into two parts, one with Year/Month and the other with Days/Hours/Mins/Seconds - e.g. (NOW() + INTERVAL '1 year') + INTERVAL '1 day'",
                value
            )));
        }

        if result_month != 0 {
            return Ok(Expr::Literal(ScalarValue::IntervalYearMonth(Some(
                result_month as i32,
            ))));
        }

        let result: i64 = (result_days << 32) | result_millis;
        Ok(Expr::Literal(ScalarValue::IntervalDayTime(Some(result))))
    }
}

/// Remove join expressions from a filter expression
fn remove_join_expressions(
    expr: &Expr,
    join_columns: &[(&str, &str)],
) -> Result<Option<Expr>> {
    match expr {
        Expr::BinaryExpr { left, op, right } => match op {
            Operator::Eq => match (left.as_ref(), right.as_ref()) {
                (Expr::Column(l), Expr::Column(r)) => {
                    if join_columns.contains(&(l, r)) || join_columns.contains(&(r, l)) {
                        Ok(None)
                    } else {
                        Ok(Some(expr.clone()))
                    }
                }
                _ => Ok(Some(expr.clone())),
            },
            Operator::And => {
                let l = remove_join_expressions(left, join_columns)?;
                let r = remove_join_expressions(right, join_columns)?;
                match (l, r) {
                    (Some(ll), Some(rr)) => Ok(Some(and(ll, rr))),
                    (Some(ll), _) => Ok(Some(ll)),
                    (_, Some(rr)) => Ok(Some(rr)),
                    _ => Ok(None),
                }
            }
            _ => Ok(Some(expr.clone())),
        },
        _ => Ok(Some(expr.clone())),
    }
}

/// Parse equijoin ON condition which could be a single Eq or multiple conjunctive Eqs
///
/// Examples
///
/// foo = bar
/// foo = bar AND bar = baz AND ...
///
fn extract_join_keys(expr: &Expr, accum: &mut Vec<(String, String)>) -> Result<()> {
    match expr {
        Expr::BinaryExpr { left, op, right } => match op {
            Operator::Eq => match (left.as_ref(), right.as_ref()) {
                (Expr::Column(l), Expr::Column(r)) => {
                    accum.push((l.to_owned(), r.to_owned()));
                    Ok(())
                }
                other => Err(DataFusionError::SQL(ParserError(format!(
                    "Unsupported expression '{:?}' in JOIN condition",
                    other
                )))),
            },
            Operator::And => {
                extract_join_keys(left, accum)?;
                extract_join_keys(right, accum)
            }
            other => Err(DataFusionError::SQL(ParserError(format!(
                "Unsupported expression '{:?}' in JOIN condition",
                other
            )))),
        },
        other => Err(DataFusionError::SQL(ParserError(format!(
            "Unsupported expression '{:?}' in JOIN condition",
            other
        )))),
    }
}

/// Extract join keys from a WHERE clause
fn extract_possible_join_keys(
    expr: &Expr,
    accum: &mut Vec<(String, String)>,
) -> Result<()> {
    match expr {
        Expr::BinaryExpr { left, op, right } => match op {
            Operator::Eq => match (left.as_ref(), right.as_ref()) {
                (Expr::Column(l), Expr::Column(r)) => {
                    accum.push((l.to_owned(), r.to_owned()));
                    Ok(())
                }
                _ => Ok(()),
            },
            Operator::And => {
                extract_possible_join_keys(left, accum)?;
                extract_possible_join_keys(right, accum)
            }
            _ => Ok(()),
        },
        _ => Ok(()),
    }
}

/// Convert SQL data type to relational representation of data type
pub fn convert_data_type(sql: &SQLDataType) -> Result<DataType> {
    match sql {
        SQLDataType::Boolean => Ok(DataType::Boolean),
        SQLDataType::SmallInt => Ok(DataType::Int16),
        SQLDataType::Int => Ok(DataType::Int32),
        SQLDataType::BigInt => Ok(DataType::Int64),
        SQLDataType::Float(_) | SQLDataType::Real => Ok(DataType::Float64),
        SQLDataType::Double => Ok(DataType::Float64),
        SQLDataType::Char(_) | SQLDataType::Varchar(_) => Ok(DataType::Utf8),
        SQLDataType::Timestamp => Ok(DataType::Timestamp(TimeUnit::Nanosecond, None)),
        SQLDataType::Date => Ok(DataType::Date32),
        other => Err(DataFusionError::NotImplemented(format!(
            "Unsupported SQL type {:?}",
            other
        ))),
    }
}

#[cfg(test)]
mod tests {
    use super::*;
    use crate::datasource::empty::EmptyTable;
    use crate::{logical_plan::create_udf, sql::parser::DFParser};
    use functions::ScalarFunctionImplementation;

    const PERSON_COLUMN_NAMES: &str =
        "id, first_name, last_name, age, state, salary, birth_date";

    #[test]
    fn select_no_relation() {
        quick_test(
            "SELECT 1",
            "Projection: Int64(1)\
             \n  EmptyRelation",
        );
    }

    #[test]
    fn select_column_does_not_exist() {
        let sql = "SELECT doesnotexist FROM person";
        let err = logical_plan(sql).expect_err("query should have failed");
        assert_eq!(
            format!(
                "Plan(\"Invalid identifier \\\'doesnotexist\\\' for schema {}\")",
                PERSON_COLUMN_NAMES
            ),
            format!("{:?}", err)
        );
    }

    #[test]
    fn select_repeated_column() {
        let sql = "SELECT age, age FROM person";
        let err = logical_plan(sql).expect_err("query should have failed");
        assert_eq!(
            "Plan(\"Projections require unique expression names but the expression \\\"#age\\\" at position 0 and \\\"#age\\\" at position 1 have the same name. Consider aliasing (\\\"AS\\\") one of them.\")",
            format!("{:?}", err)
        );
    }

    #[test]
    fn select_wildcard_with_repeated_column() {
        let sql = "SELECT *, age FROM person";
        let err = logical_plan(sql).expect_err("query should have failed");
        assert_eq!(
            "Plan(\"Projections require unique expression names but the expression \\\"#age\\\" at position 3 and \\\"#age\\\" at position 7 have the same name. Consider aliasing (\\\"AS\\\") one of them.\")",
            format!("{:?}", err)
        );
    }

    #[test]
    fn select_wildcard_with_repeated_column_but_is_aliased() {
        quick_test(
            "SELECT *, first_name AS fn from person",
            "Projection: #id, #first_name, #last_name, #age, #state, #salary, #birth_date, #first_name AS fn\
            \n  TableScan: person projection=None",
        );
    }

    #[test]
    fn select_scalar_func_with_literal_no_relation() {
        quick_test(
            "SELECT sqrt(9)",
            "Projection: sqrt(Int64(9))\
             \n  EmptyRelation",
        );
    }

    #[test]
    fn select_simple_filter() {
        let sql = "SELECT id, first_name, last_name \
                   FROM person WHERE state = 'CO'";
        let expected = "Projection: #id, #first_name, #last_name\
                        \n  Filter: #state Eq Utf8(\"CO\")\
                        \n    TableScan: person projection=None";
        quick_test(sql, expected);
    }

    #[test]
    fn select_filter_column_does_not_exist() {
        let sql = "SELECT first_name FROM person WHERE doesnotexist = 'A'";
        let err = logical_plan(sql).expect_err("query should have failed");
        assert_eq!(
            format!(
                "Plan(\"Invalid identifier \\\'doesnotexist\\\' for schema {}\")",
                PERSON_COLUMN_NAMES
            ),
            format!("{:?}", err)
        );
    }

    #[test]
    fn select_filter_cannot_use_alias() {
        let sql = "SELECT first_name AS x FROM person WHERE x = 'A'";
        let err = logical_plan(sql).expect_err("query should have failed");
        assert_eq!(
            format!(
                "Plan(\"Invalid identifier \\\'x\\\' for schema {}\")",
                PERSON_COLUMN_NAMES
            ),
            format!("{:?}", err)
        );
    }

    #[test]
    fn select_neg_filter() {
        let sql = "SELECT id, first_name, last_name \
                   FROM person WHERE NOT state";
        let expected = "Projection: #id, #first_name, #last_name\
                        \n  Filter: NOT #state\
                        \n    TableScan: person projection=None";
        quick_test(sql, expected);
    }

    #[test]
    fn select_compound_filter() {
        let sql = "SELECT id, first_name, last_name \
                   FROM person WHERE state = 'CO' AND age >= 21 AND age <= 65";
        let expected = "Projection: #id, #first_name, #last_name\
            \n  Filter: #state Eq Utf8(\"CO\") And #age GtEq Int64(21) And #age LtEq Int64(65)\
            \n    TableScan: person projection=None";
        quick_test(sql, expected);
    }

    #[test]
    fn test_timestamp_filter() {
        let sql =
            "SELECT state FROM person WHERE birth_date < CAST (158412331400600000 as timestamp)";

        let expected = "Projection: #state\
            \n  Filter: #birth_date Lt CAST(Int64(158412331400600000) AS Timestamp(Nanosecond, None))\
            \n    TableScan: person projection=None";

        quick_test(sql, expected);
    }

    #[test]
    fn test_date_filter() {
        let sql =
            "SELECT state FROM person WHERE birth_date < CAST ('2020-01-01' as date)";

        let expected = "Projection: #state\
            \n  Filter: #birth_date Lt CAST(Utf8(\"2020-01-01\") AS Date32)\
            \n    TableScan: person projection=None";

        quick_test(sql, expected);
    }

    #[test]
    fn select_all_boolean_operators() {
        let sql = "SELECT age, first_name, last_name \
                   FROM person \
                   WHERE age = 21 \
                   AND age != 21 \
                   AND age > 21 \
                   AND age >= 21 \
                   AND age < 65 \
                   AND age <= 65";
        let expected = "Projection: #age, #first_name, #last_name\
                        \n  Filter: #age Eq Int64(21) \
                        And #age NotEq Int64(21) \
                        And #age Gt Int64(21) \
                        And #age GtEq Int64(21) \
                        And #age Lt Int64(65) \
                        And #age LtEq Int64(65)\
                        \n    TableScan: person projection=None";
        quick_test(sql, expected);
    }

    #[test]
    fn select_between() {
        let sql = "SELECT state FROM person WHERE age BETWEEN 21 AND 65";
        let expected = "Projection: #state\
            \n  Filter: #age BETWEEN Int64(21) AND Int64(65)\
            \n    TableScan: person projection=None";

        quick_test(sql, expected);
    }

    #[test]
    fn select_between_negated() {
        let sql = "SELECT state FROM person WHERE age NOT BETWEEN 21 AND 65";
        let expected = "Projection: #state\
            \n  Filter: #age NOT BETWEEN Int64(21) AND Int64(65)\
            \n    TableScan: person projection=None";

        quick_test(sql, expected);
    }

    #[test]
    fn select_nested() {
        let sql = "SELECT fn2, last_name
                   FROM (
                     SELECT fn1 as fn2, last_name, birth_date
                     FROM (
                       SELECT first_name AS fn1, last_name, birth_date, age
                       FROM person
                     )
                   )";
        let expected = "Projection: #fn2, #last_name\
                        \n  Projection: #fn1 AS fn2, #last_name, #birth_date\
                        \n    Projection: #first_name AS fn1, #last_name, #birth_date, #age\
                        \n      TableScan: person projection=None";
        quick_test(sql, expected);
    }

    #[test]
    fn select_nested_with_filters() {
        let sql = "SELECT fn1, age
                   FROM (
                     SELECT first_name AS fn1, age
                     FROM person
                     WHERE age > 20
                   )
                   WHERE fn1 = 'X' AND age < 30";

        let expected = "Filter: #fn1 Eq Utf8(\"X\") And #age Lt Int64(30)\
                        \n  Projection: #first_name AS fn1, #age\
                        \n    Filter: #age Gt Int64(20)\
                        \n      TableScan: person projection=None";

        quick_test(sql, expected);
    }

    #[test]
    fn select_with_having() {
        let sql = "SELECT id, age
                   FROM person
                   HAVING age > 100 AND age < 200";
        let expected = "Projection: #id, #age\
                        \n  Filter: #age Gt Int64(100) And #age Lt Int64(200)\
                        \n    TableScan: person projection=None";
        quick_test(sql, expected);
    }

    #[test]
    fn select_with_having_referencing_column_not_in_select() {
        let sql = "SELECT id, age
                   FROM person
                   HAVING first_name = 'M'";
        let err = logical_plan(sql).expect_err("query should have failed");
        assert_eq!(
            "Plan(\"Having references column(s) not provided by the select\")",
            format!("{:?}", err)
        );
    }

    #[test]
    fn select_with_having_referencing_column_nested_in_select_expression() {
        let sql = "SELECT id, age + 1
                   FROM person
                   HAVING age > 100";
        let err = logical_plan(sql).expect_err("query should have failed");
        assert_eq!(
            "Plan(\"Having references column(s) not provided by the select\")",
            format!("{:?}", err)
        );
    }

    #[test]
    fn select_with_having_with_aggregate_not_in_select() {
        let sql = "SELECT first_name
                   FROM person
                   HAVING MAX(age) > 100";
        let err = logical_plan(sql).expect_err("query should have failed");
        assert_eq!(
            "Plan(\"Projection references non-aggregate values\")",
            format!("{:?}", err)
        );
    }

    #[test]
    fn select_aggregate_with_having_that_reuses_aggregate() {
        let sql = "SELECT MAX(age)
                   FROM person
                   HAVING MAX(age) < 30";
        let expected = "Filter: #MAX(age) Lt Int64(30)\
                        \n  Aggregate: groupBy=[[]], aggr=[[MAX(#age)]]\
                        \n    TableScan: person projection=None";
        quick_test(sql, expected);
    }

    #[test]
    fn select_aggregate_with_having_with_aggregate_not_in_select() {
        let sql = "SELECT MAX(age)
                   FROM person
                   HAVING MAX(first_name) > 'M'";
        let expected = "Projection: #MAX(age)\
                        \n  Filter: #MAX(first_name) Gt Utf8(\"M\")\
                        \n    Aggregate: groupBy=[[]], aggr=[[MAX(#age), MAX(#first_name)]]\
                        \n      TableScan: person projection=None";
        quick_test(sql, expected);
    }

    #[test]
    fn select_aggregate_with_having_referencing_column_not_in_select() {
        let sql = "SELECT COUNT(*)
                   FROM person
                   HAVING first_name = 'M'";
        let err = logical_plan(sql).expect_err("query should have failed");
        assert_eq!(
            "Plan(\"Having references non-aggregate values\")",
            format!("{:?}", err)
        );
    }

    #[test]
    fn select_aggregate_aliased_with_having_referencing_aggregate_by_its_alias() {
        let sql = "SELECT MAX(age) as max_age
                   FROM person
                   HAVING max_age < 30";
        let expected = "Projection: #MAX(age) AS max_age\
                        \n  Filter: #MAX(age) Lt Int64(30)\
                        \n    Aggregate: groupBy=[[]], aggr=[[MAX(#age)]]\
                        \n      TableScan: person projection=None";
        quick_test(sql, expected);
    }

    #[test]
    fn select_aggregate_aliased_with_having_that_reuses_aggregate_but_not_by_its_alias() {
        let sql = "SELECT MAX(age) as max_age
                   FROM person
                   HAVING MAX(age) < 30";
        let expected = "Projection: #MAX(age) AS max_age\
                        \n  Filter: #MAX(age) Lt Int64(30)\
                        \n    Aggregate: groupBy=[[]], aggr=[[MAX(#age)]]\
                        \n      TableScan: person projection=None";
        quick_test(sql, expected);
    }

    #[test]
    fn select_aggregate_with_group_by_with_having() {
        let sql = "SELECT first_name, MAX(age)
                   FROM person
                   GROUP BY first_name
                   HAVING first_name = 'M'";
        let expected = "Filter: #first_name Eq Utf8(\"M\")\
                        \n  Aggregate: groupBy=[[#first_name]], aggr=[[MAX(#age)]]\
                        \n    TableScan: person projection=None";
        quick_test(sql, expected);
    }

    #[test]
    fn select_aggregate_with_group_by_with_having_and_where() {
        let sql = "SELECT first_name, MAX(age)
                   FROM person
                   WHERE id > 5
                   GROUP BY first_name
                   HAVING MAX(age) < 100";
        let expected = "Filter: #MAX(age) Lt Int64(100)\
                        \n  Aggregate: groupBy=[[#first_name]], aggr=[[MAX(#age)]]\
                        \n    Filter: #id Gt Int64(5)\
                        \n      TableScan: person projection=None";
        quick_test(sql, expected);
    }

    #[test]
    fn select_aggregate_with_group_by_with_having_and_where_filtering_on_aggregate_column(
    ) {
        let sql = "SELECT first_name, MAX(age)
                   FROM person
                   WHERE id > 5 AND age > 18
                   GROUP BY first_name
                   HAVING MAX(age) < 100";
        let expected = "Filter: #MAX(age) Lt Int64(100)\
                        \n  Aggregate: groupBy=[[#first_name]], aggr=[[MAX(#age)]]\
                        \n    Filter: #id Gt Int64(5) And #age Gt Int64(18)\
                        \n      TableScan: person projection=None";
        quick_test(sql, expected);
    }

    #[test]
    fn select_aggregate_with_group_by_with_having_using_column_by_alias() {
        let sql = "SELECT first_name AS fn, MAX(age)
                   FROM person
                   GROUP BY first_name
                   HAVING MAX(age) > 2 AND fn = 'M'";
        let expected = "Projection: #first_name AS fn, #MAX(age)\
                        \n  Filter: #MAX(age) Gt Int64(2) And #first_name Eq Utf8(\"M\")\
                        \n    Aggregate: groupBy=[[#first_name]], aggr=[[MAX(#age)]]\
                        \n      TableScan: person projection=None";
        quick_test(sql, expected);
    }

    #[test]
    fn select_aggregate_with_group_by_with_having_using_columns_with_and_without_their_aliases(
    ) {
        let sql = "SELECT first_name AS fn, MAX(age) AS max_age
                   FROM person
                   GROUP BY first_name
                   HAVING MAX(age) > 2 AND max_age < 5 AND first_name = 'M' AND fn = 'N'";
        let expected = "Projection: #first_name AS fn, #MAX(age) AS max_age\
                        \n  Filter: #MAX(age) Gt Int64(2) And #MAX(age) Lt Int64(5) And #first_name Eq Utf8(\"M\") And #first_name Eq Utf8(\"N\")\
                        \n    Aggregate: groupBy=[[#first_name]], aggr=[[MAX(#age)]]\
                        \n      TableScan: person projection=None";
        quick_test(sql, expected);
    }

    #[test]
    fn select_aggregate_with_group_by_with_having_that_reuses_aggregate() {
        let sql = "SELECT first_name, MAX(age)
                   FROM person
                   GROUP BY first_name
                   HAVING MAX(age) > 100";
        let expected = "Filter: #MAX(age) Gt Int64(100)\
                        \n  Aggregate: groupBy=[[#first_name]], aggr=[[MAX(#age)]]\
                        \n    TableScan: person projection=None";
        quick_test(sql, expected);
    }

    #[test]
    fn select_aggregate_with_group_by_with_having_referencing_column_not_in_group_by() {
        let sql = "SELECT first_name, MAX(age)
                   FROM person
                   GROUP BY first_name
                   HAVING MAX(age) > 10 AND last_name = 'M'";
        let err = logical_plan(sql).expect_err("query should have failed");
        assert_eq!(
            "Plan(\"Having references non-aggregate values\")",
            format!("{:?}", err)
        );
    }

    #[test]
    fn select_aggregate_with_group_by_with_having_that_reuses_aggregate_multiple_times() {
        let sql = "SELECT first_name, MAX(age)
                   FROM person
                   GROUP BY first_name
                   HAVING MAX(age) > 100 AND MAX(age) < 200";
        let expected = "Filter: #MAX(age) Gt Int64(100) And #MAX(age) Lt Int64(200)\
                        \n  Aggregate: groupBy=[[#first_name]], aggr=[[MAX(#age)]]\
                        \n    TableScan: person projection=None";
        quick_test(sql, expected);
    }

    #[test]
    fn select_aggregate_with_group_by_with_having_using_aggreagate_not_in_select() {
        let sql = "SELECT first_name, MAX(age)
                   FROM person
                   GROUP BY first_name
                   HAVING MAX(age) > 100 AND MIN(id) < 50";
        let expected = "Projection: #first_name, #MAX(age)\
                        \n  Filter: #MAX(age) Gt Int64(100) And #MIN(id) Lt Int64(50)\
                        \n    Aggregate: groupBy=[[#first_name]], aggr=[[MAX(#age), MIN(#id)]]\
                        \n      TableScan: person projection=None";
        quick_test(sql, expected);
    }

    #[test]
    fn select_aggregate_aliased_with_group_by_with_having_referencing_aggregate_by_its_alias(
    ) {
        let sql = "SELECT first_name, MAX(age) AS max_age
                   FROM person
                   GROUP BY first_name
                   HAVING max_age > 100";
        let expected = "Projection: #first_name, #MAX(age) AS max_age\
                        \n  Filter: #MAX(age) Gt Int64(100)\
                        \n    Aggregate: groupBy=[[#first_name]], aggr=[[MAX(#age)]]\
                        \n      TableScan: person projection=None";
        quick_test(sql, expected);
    }

    #[test]
    fn select_aggregate_compound_aliased_with_group_by_with_having_referencing_compound_aggregate_by_its_alias(
    ) {
        let sql = "SELECT first_name, MAX(age) + 1 AS max_age_plus_one
                   FROM person
                   GROUP BY first_name
                   HAVING max_age_plus_one > 100";
        let expected =
            "Projection: #first_name, #MAX(age) Plus Int64(1) AS max_age_plus_one\
                        \n  Filter: #MAX(age) Plus Int64(1) Gt Int64(100)\
                        \n    Aggregate: groupBy=[[#first_name]], aggr=[[MAX(#age)]]\
                        \n      TableScan: person projection=None";
        quick_test(sql, expected);
    }

    #[test]
    fn select_aggregate_with_group_by_with_having_using_derived_column_aggreagate_not_in_select(
    ) {
        let sql = "SELECT first_name, MAX(age)
                   FROM person
                   GROUP BY first_name
                   HAVING MAX(age) > 100 AND MIN(id - 2) < 50";
        let expected = "Projection: #first_name, #MAX(age)\
                        \n  Filter: #MAX(age) Gt Int64(100) And #MIN(id Minus Int64(2)) Lt Int64(50)\
                        \n    Aggregate: groupBy=[[#first_name]], aggr=[[MAX(#age), MIN(#id Minus Int64(2))]]\
                        \n      TableScan: person projection=None";
        quick_test(sql, expected);
    }

    #[test]
    fn select_aggregate_with_group_by_with_having_using_count_star_not_in_select() {
        let sql = "SELECT first_name, MAX(age)
                   FROM person
                   GROUP BY first_name
                   HAVING MAX(age) > 100 AND COUNT(*) < 50";
        let expected = "Projection: #first_name, #MAX(age)\
                        \n  Filter: #MAX(age) Gt Int64(100) And #COUNT(UInt8(1)) Lt Int64(50)\
                        \n    Aggregate: groupBy=[[#first_name]], aggr=[[MAX(#age), COUNT(UInt8(1))]]\
                        \n      TableScan: person projection=None";
        quick_test(sql, expected);
    }

    #[test]
    fn select_binary_expr() {
        let sql = "SELECT age + salary from person";
        let expected = "Projection: #age Plus #salary\
                        \n  TableScan: person projection=None";
        quick_test(sql, expected);
    }

    #[test]
    fn select_binary_expr_nested() {
        let sql = "SELECT (age + salary)/2 from person";
        let expected = "Projection: #age Plus #salary Divide Int64(2)\
                        \n  TableScan: person projection=None";
        quick_test(sql, expected);
    }

    #[test]
    fn select_wildcard_with_groupby() {
        quick_test(
            "SELECT * FROM person GROUP BY id, first_name, last_name, age, state, salary, birth_date",
            "Aggregate: groupBy=[[#id, #first_name, #last_name, #age, #state, #salary, #birth_date]], aggr=[[]]\
             \n  TableScan: person projection=None",
        );
        quick_test(
            "SELECT * FROM (SELECT first_name, last_name FROM person) GROUP BY first_name, last_name",
            "Aggregate: groupBy=[[#first_name, #last_name]], aggr=[[]]\
             \n  Projection: #first_name, #last_name\
             \n    TableScan: person projection=None",
        );
    }

    #[test]
    fn select_simple_aggregate() {
        quick_test(
            "SELECT MIN(age) FROM person",
            "Aggregate: groupBy=[[]], aggr=[[MIN(#age)]]\
             \n  TableScan: person projection=None",
        );
    }

    #[test]
    fn test_sum_aggregate() {
        quick_test(
            "SELECT SUM(age) from person",
            "Aggregate: groupBy=[[]], aggr=[[SUM(#age)]]\
             \n  TableScan: person projection=None",
        );
    }

    #[test]
    fn select_simple_aggregate_column_does_not_exist() {
        let sql = "SELECT MIN(doesnotexist) FROM person";
        let err = logical_plan(sql).expect_err("query should have failed");
        assert_eq!(
            format!(
                "Plan(\"Invalid identifier \\\'doesnotexist\\\' for schema {}\")",
                PERSON_COLUMN_NAMES
            ),
            format!("{:?}", err)
        );
    }

    #[test]
    fn select_simple_aggregate_repeated_aggregate() {
        let sql = "SELECT MIN(age), MIN(age) FROM person";
        let err = logical_plan(sql).expect_err("query should have failed");
        assert_eq!(
            "Plan(\"Projections require unique expression names but the expression \\\"#MIN(age)\\\" at position 0 and \\\"#MIN(age)\\\" at position 1 have the same name. Consider aliasing (\\\"AS\\\") one of them.\")",
            format!("{:?}", err)
        );
    }

    #[test]
    fn select_simple_aggregate_repeated_aggregate_with_single_alias() {
        quick_test(
            "SELECT MIN(age), MIN(age) AS a FROM person",
            "Projection: #MIN(age), #MIN(age) AS a\
             \n  Aggregate: groupBy=[[]], aggr=[[MIN(#age)]]\
             \n    TableScan: person projection=None",
        );
    }

    #[test]
    fn select_simple_aggregate_repeated_aggregate_with_unique_aliases() {
        quick_test(
            "SELECT MIN(age) AS a, MIN(age) AS b FROM person",
            "Projection: #MIN(age) AS a, #MIN(age) AS b\
             \n  Aggregate: groupBy=[[]], aggr=[[MIN(#age)]]\
             \n    TableScan: person projection=None",
        );
    }

    #[test]
    fn select_simple_aggregate_repeated_aggregate_with_repeated_aliases() {
        let sql = "SELECT MIN(age) AS a, MIN(age) AS a FROM person";
        let err = logical_plan(sql).expect_err("query should have failed");
        assert_eq!(
            "Plan(\"Projections require unique expression names but the expression \\\"#MIN(age) AS a\\\" at position 0 and \\\"#MIN(age) AS a\\\" at position 1 have the same name. Consider aliasing (\\\"AS\\\") one of them.\")",
            format!("{:?}", err)
        );
    }

    #[test]
    fn select_simple_aggregate_with_groupby() {
        quick_test(
            "SELECT state, MIN(age), MAX(age) FROM person GROUP BY state",
            "Aggregate: groupBy=[[#state]], aggr=[[MIN(#age), MAX(#age)]]\
             \n  TableScan: person projection=None",
        );
    }

    #[test]
    fn select_simple_aggregate_with_groupby_with_aliases() {
        quick_test(
            "SELECT state AS a, MIN(age) AS b FROM person GROUP BY state",
            "Projection: #state AS a, #MIN(age) AS b\
             \n  Aggregate: groupBy=[[#state]], aggr=[[MIN(#age)]]\
             \n    TableScan: person projection=None",
        );
    }

    #[test]
    fn select_simple_aggregate_with_groupby_with_aliases_repeated() {
        let sql = "SELECT state AS a, MIN(age) AS a FROM person GROUP BY state";
        let err = logical_plan(sql).expect_err("query should have failed");
        assert_eq!(
            "Plan(\"Projections require unique expression names but the expression \\\"#state AS a\\\" at position 0 and \\\"#MIN(age) AS a\\\" at position 1 have the same name. Consider aliasing (\\\"AS\\\") one of them.\")",
            format!("{:?}", err)
        );
    }

    #[test]
    fn select_simple_aggregate_with_groupby_column_unselected() {
        quick_test(
            "SELECT MIN(age), MAX(age) FROM person GROUP BY state",
            "Projection: #MIN(age), #MAX(age)\
             \n  Aggregate: groupBy=[[#state]], aggr=[[MIN(#age), MAX(#age)]]\
             \n    TableScan: person projection=None",
        );
    }

    #[test]
    fn select_simple_aggregate_with_groupby_and_column_in_group_by_does_not_exist() {
        let sql = "SELECT SUM(age) FROM person GROUP BY doesnotexist";
        let err = logical_plan(sql).expect_err("query should have failed");
        assert_eq!(
            format!(
                "Plan(\"Invalid identifier \\\'doesnotexist\\\' for schema {}\")",
                PERSON_COLUMN_NAMES
            ),
            format!("{:?}", err)
        );
    }

    #[test]
    fn select_simple_aggregate_with_groupby_and_column_in_aggregate_does_not_exist() {
        let sql = "SELECT SUM(doesnotexist) FROM person GROUP BY first_name";
        let err = logical_plan(sql).expect_err("query should have failed");
        assert_eq!(
            format!(
                "Plan(\"Invalid identifier \\\'doesnotexist\\\' for schema {}\")",
                PERSON_COLUMN_NAMES
            ),
            format!("{:?}", err)
        );
    }

    #[test]
    fn select_interval_out_of_range() {
        let sql = "SELECT INTERVAL '100000000000000000 day'";
        let err = logical_plan(sql).expect_err("query should have failed");
        assert_eq!(
            "NotImplemented(\"Interval field value out of range: \\\"100000000000000000 day\\\"\")",
            format!("{:?}", err)
        );
    }

    #[test]
    fn select_unsupported_complex_interval() {
        let sql = "SELECT INTERVAL '1 year 1 day'";
        let err = logical_plan(sql).expect_err("query should have failed");
        assert_eq!(
            "NotImplemented(\"DF does not support intervals that have both a Year/Month part as well as Days/Hours/Mins/Seconds: \\\"1 year 1 day\\\". Hint: try breaking the interval into two parts, one with Year/Month and the other with Days/Hours/Mins/Seconds - e.g. (NOW() + INTERVAL \\\'1 year\\\') + INTERVAL \\\'1 day\\\'\")",
            format!("{:?}", err)
        );
    }

    #[test]
    fn select_simple_aggregate_with_groupby_and_column_is_in_aggregate_and_groupby() {
        quick_test(
            "SELECT MAX(first_name) FROM person GROUP BY first_name",
            "Projection: #MAX(first_name)\
             \n  Aggregate: groupBy=[[#first_name]], aggr=[[MAX(#first_name)]]\
             \n    TableScan: person projection=None",
        );
    }

    #[test]
    fn select_simple_aggregate_with_groupby_cannot_use_alias() {
        let sql = "SELECT state AS x, MAX(age) FROM person GROUP BY x";
        let err = logical_plan(sql).expect_err("query should have failed");
        assert_eq!(
            format!(
                "Plan(\"Invalid identifier \\\'x\\\' for schema {}\")",
                PERSON_COLUMN_NAMES
            ),
            format!("{:?}", err)
        );
    }

    #[test]
    fn select_simple_aggregate_with_groupby_aggregate_repeated() {
        let sql = "SELECT state, MIN(age), MIN(age) FROM person GROUP BY state";
        let err = logical_plan(sql).expect_err("query should have failed");
        assert_eq!(
            "Plan(\"Projections require unique expression names but the expression \\\"#MIN(age)\\\" at position 1 and \\\"#MIN(age)\\\" at position 2 have the same name. Consider aliasing (\\\"AS\\\") one of them.\")",
            format!("{:?}", err)
        );
    }

    #[test]
    fn select_simple_aggregate_with_groupby_aggregate_repeated_and_one_has_alias() {
        quick_test(
            "SELECT state, MIN(age), MIN(age) AS ma FROM person GROUP BY state",
            "Projection: #state, #MIN(age), #MIN(age) AS ma\
             \n  Aggregate: groupBy=[[#state]], aggr=[[MIN(#age)]]\
             \n    TableScan: person projection=None",
        )
    }
    #[test]
    fn select_simple_aggregate_with_groupby_non_column_expression_unselected() {
        quick_test(
            "SELECT MIN(first_name) FROM person GROUP BY age + 1",
            "Projection: #MIN(first_name)\
             \n  Aggregate: groupBy=[[#age Plus Int64(1)]], aggr=[[MIN(#first_name)]]\
             \n    TableScan: person projection=None",
        );
    }

    #[test]
    fn select_simple_aggregate_with_groupby_non_column_expression_selected_and_resolvable(
    ) {
        quick_test(
            "SELECT age + 1, MIN(first_name) FROM person GROUP BY age + 1",
            "Aggregate: groupBy=[[#age Plus Int64(1)]], aggr=[[MIN(#first_name)]]\
             \n  TableScan: person projection=None",
        );
        quick_test(
            "SELECT MIN(first_name), age + 1 FROM person GROUP BY age + 1",
            "Projection: #MIN(first_name), #age Plus Int64(1)\
             \n  Aggregate: groupBy=[[#age Plus Int64(1)]], aggr=[[MIN(#first_name)]]\
             \n    TableScan: person projection=None",
        );
    }

    #[test]
    fn select_simple_aggregate_with_groupby_non_column_expression_nested_and_resolvable()
    {
        quick_test(
            "SELECT ((age + 1) / 2) * (age + 1), MIN(first_name) FROM person GROUP BY age + 1",
            "Projection: #age Plus Int64(1) Divide Int64(2) Multiply #age Plus Int64(1), #MIN(first_name)\
             \n  Aggregate: groupBy=[[#age Plus Int64(1)]], aggr=[[MIN(#first_name)]]\
             \n    TableScan: person projection=None",
        );
    }

    #[test]
    fn select_simple_aggregate_with_groupby_non_column_expression_nested_and_not_resolvable(
    ) {
        // The query should fail, because age + 9 is not in the group by.
        let sql =
            "SELECT ((age + 1) / 2) * (age + 9), MIN(first_name) FROM person GROUP BY age + 1";
        let err = logical_plan(sql).expect_err("query should have failed");
        assert_eq!(
            "Plan(\"Projection references non-aggregate values\")",
            format!("{:?}", err)
        );
    }

    #[test]
    fn select_simple_aggregate_with_groupby_non_column_expression_and_its_column_selected(
    ) {
        let sql = "SELECT age, MIN(first_name) FROM person GROUP BY age + 1";
        let err = logical_plan(sql).expect_err("query should have failed");
        assert_eq!(
            "Plan(\"Projection references non-aggregate values\")",
            format!("{:?}", err)
        );
    }

    #[test]
    fn select_simple_aggregate_nested_in_binary_expr_with_groupby() {
        quick_test(
            "SELECT state, MIN(age) < 10 FROM person GROUP BY state",
            "Projection: #state, #MIN(age) Lt Int64(10)\
             \n  Aggregate: groupBy=[[#state]], aggr=[[MIN(#age)]]\
             \n    TableScan: person projection=None",
        );
    }

    #[test]
    fn select_simple_aggregate_and_nested_groupby_column() {
        quick_test(
            "SELECT age + 1, MAX(first_name) FROM person GROUP BY age",
            "Projection: #age Plus Int64(1), #MAX(first_name)\
             \n  Aggregate: groupBy=[[#age]], aggr=[[MAX(#first_name)]]\
             \n    TableScan: person projection=None",
        );
    }

    #[test]
    fn select_aggregate_compounded_with_groupby_column() {
        quick_test(
            "SELECT age + MIN(salary) FROM person GROUP BY age",
            "Projection: #age Plus #MIN(salary)\
             \n  Aggregate: groupBy=[[#age]], aggr=[[MIN(#salary)]]\
             \n    TableScan: person projection=None",
        );
    }

    #[test]
    fn select_aggregate_with_non_column_inner_expression_with_groupby() {
        quick_test(
            "SELECT state, MIN(age + 1) FROM person GROUP BY state",
            "Aggregate: groupBy=[[#state]], aggr=[[MIN(#age Plus Int64(1))]]\
             \n  TableScan: person projection=None",
        );
    }

    #[test]
    fn test_wildcard() {
        quick_test(
            "SELECT * from person",
            "Projection: #id, #first_name, #last_name, #age, #state, #salary, #birth_date\
            \n  TableScan: person projection=None",
        );
    }

    #[test]
    fn select_count_one() {
        let sql = "SELECT COUNT(1) FROM person";
        let expected = "Aggregate: groupBy=[[]], aggr=[[COUNT(UInt8(1))]]\
                        \n  TableScan: person projection=None";
        quick_test(sql, expected);
    }

    #[test]
    fn select_count_column() {
        let sql = "SELECT COUNT(id) FROM person";
        let expected = "Aggregate: groupBy=[[]], aggr=[[COUNT(#id)]]\
                        \n  TableScan: person projection=None";
        quick_test(sql, expected);
    }

    #[test]
    fn select_scalar_func() {
        let sql = "SELECT sqrt(age) FROM person";
        let expected = "Projection: sqrt(#age)\
                        \n  TableScan: person projection=None";
        quick_test(sql, expected);
    }

    #[test]
    fn select_aliased_scalar_func() {
        let sql = "SELECT sqrt(age) AS square_people FROM person";
        let expected = "Projection: sqrt(#age) AS square_people\
                        \n  TableScan: person projection=None";
        quick_test(sql, expected);
    }

    #[test]
    fn select_where_nullif_division() {
        let sql = "SELECT c3/(c4+c5) \
                   FROM aggregate_test_100 WHERE c3/nullif(c4+c5, 0) > 0.1";
        let expected = "Projection: #c3 Divide #c4 Plus #c5\
            \n  Filter: #c3 Divide nullif(#c4 Plus #c5, Int64(0)) Gt Float64(0.1)\
            \n    TableScan: aggregate_test_100 projection=None";
        quick_test(sql, expected);
    }

    #[test]
    fn select_where_with_negative_operator() {
        let sql = "SELECT c3 FROM aggregate_test_100 WHERE c3 > -0.1 AND -c4 > 0";
        let expected = "Projection: #c3\
            \n  Filter: #c3 Gt Float64(-0.1) And (- #c4) Gt Int64(0)\
            \n    TableScan: aggregate_test_100 projection=None";
        quick_test(sql, expected);
    }

    #[test]
    fn select_where_with_positive_operator() {
        let sql = "SELECT c3 FROM aggregate_test_100 WHERE c3 > +0.1 AND +c4 > 0";
        let expected = "Projection: #c3\
            \n  Filter: #c3 Gt Float64(0.1) And #c4 Gt Int64(0)\
            \n    TableScan: aggregate_test_100 projection=None";
        quick_test(sql, expected);
    }

    #[test]
    fn select_order_by() {
        let sql = "SELECT id FROM person ORDER BY id";
        let expected = "Sort: #id ASC NULLS FIRST\
                        \n  Projection: #id\
                        \n    TableScan: person projection=None";
        quick_test(sql, expected);
    }

    #[test]
    fn select_order_by_desc() {
        let sql = "SELECT id FROM person ORDER BY id DESC";
        let expected = "Sort: #id DESC NULLS FIRST\
                        \n  Projection: #id\
                        \n    TableScan: person projection=None";
        quick_test(sql, expected);
    }

    #[test]
    fn select_order_by_nulls_last() {
        quick_test(
            "SELECT id FROM person ORDER BY id DESC NULLS LAST",
            "Sort: #id DESC NULLS LAST\
            \n  Projection: #id\
            \n    TableScan: person projection=None",
        );

        quick_test(
            "SELECT id FROM person ORDER BY id NULLS LAST",
            "Sort: #id ASC NULLS LAST\
            \n  Projection: #id\
            \n    TableScan: person projection=None",
        );
    }

    #[test]
    fn select_group_by() {
        let sql = "SELECT state FROM person GROUP BY state";
        let expected = "Aggregate: groupBy=[[#state]], aggr=[[]]\
                        \n  TableScan: person projection=None";

        quick_test(sql, expected);
    }

    #[test]
    fn select_group_by_columns_not_in_select() {
        let sql = "SELECT MAX(age) FROM person GROUP BY state";
        let expected = "Projection: #MAX(age)\
                        \n  Aggregate: groupBy=[[#state]], aggr=[[MAX(#age)]]\
                        \n    TableScan: person projection=None";

        quick_test(sql, expected);
    }

    #[test]
    fn select_group_by_count_star() {
        let sql = "SELECT state, COUNT(*) FROM person GROUP BY state";
        let expected = "Aggregate: groupBy=[[#state]], aggr=[[COUNT(UInt8(1))]]\
                        \n  TableScan: person projection=None";

        quick_test(sql, expected);
    }

    #[test]
    fn select_group_by_needs_projection() {
        let sql = "SELECT COUNT(state), state FROM person GROUP BY state";
        let expected = "\
        Projection: #COUNT(state), #state\
        \n  Aggregate: groupBy=[[#state]], aggr=[[COUNT(#state)]]\
        \n    TableScan: person projection=None";

        quick_test(sql, expected);
    }

    #[test]
    fn select_7480_1() {
        let sql = "SELECT c1, MIN(c12) FROM aggregate_test_100 GROUP BY c1, c13";
        let expected = "Projection: #c1, #MIN(c12)\
                       \n  Aggregate: groupBy=[[#c1, #c13]], aggr=[[MIN(#c12)]]\
                       \n    TableScan: aggregate_test_100 projection=None";
        quick_test(sql, expected);
    }

    #[test]
    fn select_7480_2() {
        let sql = "SELECT c1, c13, MIN(c12) FROM aggregate_test_100 GROUP BY c1";
        let err = logical_plan(sql).expect_err("query should have failed");
        assert_eq!(
            "Plan(\"Projection references non-aggregate values\")",
            format!("{:?}", err)
        );
    }

    #[test]
    fn create_external_table_csv() {
        let sql = "CREATE EXTERNAL TABLE t(c1 int) STORED AS CSV LOCATION 'foo.csv'";
        let expected = "CreateExternalTable: \"t\"";
        quick_test(sql, expected);
    }

    #[test]
    fn create_external_table_csv_no_schema() {
        let sql = "CREATE EXTERNAL TABLE t STORED AS CSV LOCATION 'foo.csv'";
        let err = logical_plan(sql).expect_err("query should have failed");
        assert_eq!(
            "Plan(\"Column definitions required for CSV files. None found\")",
            format!("{:?}", err)
        );
    }

    #[test]
    fn create_external_table_parquet() {
        let sql =
            "CREATE EXTERNAL TABLE t(c1 int) STORED AS PARQUET LOCATION 'foo.parquet'";
        let err = logical_plan(sql).expect_err("query should have failed");
        assert_eq!(
            "Plan(\"Column definitions can not be specified for PARQUET files.\")",
            format!("{:?}", err)
        );
    }

    #[test]
    fn create_external_table_parquet_no_schema() {
        let sql = "CREATE EXTERNAL TABLE t STORED AS PARQUET LOCATION 'foo.parquet'";
        let expected = "CreateExternalTable: \"t\"";
        quick_test(sql, expected);
    }

    #[test]
    fn equijoin_explicit_syntax() {
        let sql = "SELECT id, order_id \
            FROM person \
            JOIN orders \
            ON id = customer_id";
        let expected = "Projection: #id, #order_id\
        \n  Join: id = customer_id\
        \n    TableScan: person projection=None\
        \n    TableScan: orders projection=None";
        quick_test(sql, expected);
    }

    #[test]
    fn equijoin_explicit_syntax_3_tables() {
        let sql = "SELECT id, order_id, l_description \
            FROM person \
            JOIN orders ON id = customer_id \
            JOIN lineitem ON o_item_id = l_item_id";
        let expected = "Projection: #id, #order_id, #l_description\
            \n  Join: o_item_id = l_item_id\
            \n    Join: id = customer_id\
            \n      TableScan: person projection=None\
            \n      TableScan: orders projection=None\
            \n    TableScan: lineitem projection=None";
        quick_test(sql, expected);
    }

    #[test]
    fn boolean_literal_in_condition_expression() {
        let sql = "SELECT order_id \
        FROM orders \
        WHERE delivered = false OR delivered = true";
        let expected = "Projection: #order_id\
            \n  Filter: #delivered Eq Boolean(false) Or #delivered Eq Boolean(true)\
            \n    TableScan: orders projection=None";
        quick_test(sql, expected);
    }

    #[test]
    fn union() {
        let sql = "SELECT order_id from orders UNION ALL SELECT order_id FROM orders";
        let expected = "Union\
            \n  Projection: #order_id\
            \n    TableScan: orders projection=None\
            \n  Projection: #order_id\
            \n    TableScan: orders projection=None";
        quick_test(sql, expected);
    }

    #[test]
    fn union_4_combined_in_one() {
        let sql = "SELECT order_id from orders
                    UNION ALL SELECT order_id FROM orders
                    UNION ALL SELECT order_id FROM orders
                    UNION ALL SELECT order_id FROM orders";
        let expected = "Union\
            \n  Projection: #order_id\
            \n    TableScan: orders projection=None\
            \n  Projection: #order_id\
            \n    TableScan: orders projection=None\
            \n  Projection: #order_id\
            \n    TableScan: orders projection=None\
            \n  Projection: #order_id\
            \n    TableScan: orders projection=None";
        quick_test(sql, expected);
    }

    #[test]
    fn union_schemas_should_be_same() {
        let sql = "SELECT order_id from orders UNION ALL SELECT customer_id FROM orders";
        let err = logical_plan(sql).expect_err("query should have failed");
        assert_eq!(
            "Plan(\"UNION ALL schemas are expected to be the same\")",
            format!("{:?}", err)
        );
    }

    #[test]
    fn only_union_all_supported() {
        let sql = "SELECT order_id from orders EXCEPT SELECT order_id FROM orders";
        let err = logical_plan(sql).expect_err("query should have failed");
        assert_eq!(
            "NotImplemented(\"Only UNION ALL is supported, found EXCEPT\")",
            format!("{:?}", err)
        );
    }

    #[test]
    fn select_typedstring() {
        let sql = "SELECT date '2020-12-10' AS date FROM person";
        let expected = "Projection: CAST(Utf8(\"2020-12-10\") AS Date32) AS date\
            \n  TableScan: person projection=None";
        quick_test(sql, expected);
    }

    fn logical_plan(sql: &str) -> Result<LogicalPlan> {
        let planner = SqlToRel::new(&MockContextProvider {});
        let result = DFParser::parse_sql(&sql);
        let ast = result.unwrap();
        planner.statement_to_plan(&ast[0])
    }

    /// Create logical plan, write with formatter, compare to expected output
    fn quick_test(sql: &str, expected: &str) {
        let plan = logical_plan(sql).unwrap();
        assert_eq!(expected, format!("{:?}", plan));
    }

    struct MockContextProvider {}

    impl ContextProvider for MockContextProvider {
        fn get_table_provider(
            &self,
            name: TableReference,
        ) -> Option<Arc<dyn TableProvider>> {
            let schema = match name.table() {
                "person" => Some(Schema::new(vec![
                    Field::new("id", DataType::UInt32, false),
                    Field::new("first_name", DataType::Utf8, false),
                    Field::new("last_name", DataType::Utf8, false),
                    Field::new("age", DataType::Int32, false),
                    Field::new("state", DataType::Utf8, false),
                    Field::new("salary", DataType::Float64, false),
                    Field::new(
                        "birth_date",
                        DataType::Timestamp(TimeUnit::Nanosecond, None),
                        false,
                    ),
                ])),
                "orders" => Some(Schema::new(vec![
                    Field::new("order_id", DataType::UInt32, false),
                    Field::new("customer_id", DataType::UInt32, false),
                    Field::new("o_item_id", DataType::Utf8, false),
                    Field::new("qty", DataType::Int32, false),
                    Field::new("price", DataType::Float64, false),
                    Field::new("delivered", DataType::Boolean, false),
                ])),
                "lineitem" => Some(Schema::new(vec![
                    Field::new("l_item_id", DataType::UInt32, false),
                    Field::new("l_description", DataType::Utf8, false),
                ])),
                "aggregate_test_100" => Some(Schema::new(vec![
                    Field::new("c1", DataType::Utf8, false),
                    Field::new("c2", DataType::UInt32, false),
                    Field::new("c3", DataType::Int8, false),
                    Field::new("c4", DataType::Int16, false),
                    Field::new("c5", DataType::Int32, false),
                    Field::new("c6", DataType::Int64, false),
                    Field::new("c7", DataType::UInt8, false),
                    Field::new("c8", DataType::UInt16, false),
                    Field::new("c9", DataType::UInt32, false),
                    Field::new("c10", DataType::UInt64, false),
                    Field::new("c11", DataType::Float32, false),
                    Field::new("c12", DataType::Float64, false),
                    Field::new("c13", DataType::Utf8, false),
                ])),
                _ => None,
            };
            schema.map(|s| -> Arc<dyn TableProvider> {
                Arc::new(EmptyTable::new(Arc::new(s)))
            })
        }

        fn get_function_meta(&self, name: &str) -> Option<Arc<ScalarUDF>> {
            let f: ScalarFunctionImplementation =
                Arc::new(|_| Err(DataFusionError::NotImplemented("".to_string())));
            match name {
                "my_sqrt" => Some(Arc::new(create_udf(
                    "my_sqrt",
                    vec![DataType::Float64],
                    Arc::new(DataType::Float64),
                    f,
                ))),
                _ => None,
            }
        }

        fn get_aggregate_meta(&self, _name: &str) -> Option<Arc<AggregateUDF>> {
            unimplemented!()
        }
    }
}<|MERGE_RESOLUTION|>--- conflicted
+++ resolved
@@ -404,15 +404,13 @@
         match relation {
             TableFactor::Table { name, .. } => {
                 let table_name = name.to_string();
-<<<<<<< HEAD
                 let cte = ctes.get(&table_name);
-                match (cte, self.schema_provider.get_table_provider(&table_name)) {
+                match (
+                    cte,
+                    self.schema_provider.get_table_provider(name.try_into()?),
+                ) {
                     (Some(cte_plan), _) => Ok(cte_plan.clone()),
                     (_, Some(provider)) => {
-=======
-                match self.schema_provider.get_table_provider(name.try_into()?) {
-                    Some(provider) => {
->>>>>>> 14441db1
                         LogicalPlanBuilder::scan(&table_name, provider, None)?.build()
                     }
                     (_, None) => Err(DataFusionError::Plan(format!(
