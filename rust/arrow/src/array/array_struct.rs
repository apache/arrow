--- conflicted
+++ resolved
@@ -141,7 +141,7 @@
                         child_datum_len,
                     )
                 } else {
-                    child_null_buffer.bit_slice(child_datum_offset, child_datum_len)
+                    child_null_buffer.bit_view(child_datum_offset, child_datum_len)
                 });
             } else if null.is_some() {
                 // when one of the fields has no nulls, them there is no null in the array
@@ -154,11 +154,7 @@
             .len(len)
             .child_data(child_data);
         if let Some(null_buffer) = null {
-<<<<<<< HEAD
             let null_count = len - null_buffer.count_ones();
-=======
-            let null_count = len - null_buffer.count_set_bits();
->>>>>>> 219b2cd7
             builder = builder.null_count(null_count).null_bit_buffer(null_buffer);
         }
 
