--- conflicted
+++ resolved
@@ -41,9 +41,7 @@
 serde_derive = "1.0.80"
 serde_json = "1.0.13"
 rand = "0.5"
-<<<<<<< HEAD
 flatbuffers = "0.5.0"
-=======
 csv = "1.0.0"
 parquet-format = "2.5.0"
 quick-error = "1.2.2"
@@ -57,7 +55,6 @@
 chrono = "0.4"
 num-bigint = "0.2"
 num = "0.2"
->>>>>>> 385c4384
 
 [dev-dependencies]
 criterion = "0.2"
