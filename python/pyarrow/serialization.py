--- conflicted
+++ resolved
@@ -98,18 +98,12 @@
     # ----------------------------------------------------------------------
     # Set up serialization for pandas Series and DataFrame
 
-<<<<<<< HEAD
-    def _serialize_pandas_series(obj):
-        # TODO: serializing Series without extra copy
-        return serialize_pandas(pd.DataFrame({obj.name: obj},
-                                             index=obj.index)).to_pybytes()
-=======
     try:
         import pandas as pd
->>>>>>> 4eb38a22
 
         def _serialize_pandas_series(obj):
-            return serialize_pandas(pd.DataFrame({obj.name: obj}))
+            return serialize_pandas(pd.DataFrame({obj.name: obj},
+                                                 index=obj.index)).to_pybytes()
 
         def _deserialize_pandas_series(data):
             deserialized = deserialize_pandas(data)
