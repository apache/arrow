// Licensed to the Apache Software Foundation (ASF) under one
// or more contributor license agreements.  See the NOTICE file
// distributed with this work for additional information
// regarding copyright ownership.  The ASF licenses this file
// to you under the Apache License, Version 2.0 (the
// "License"); you may not use this file except in compliance
// with the License.  You may obtain a copy of the License at
//
//   http://www.apache.org/licenses/LICENSE-2.0
//
// Unless required by applicable law or agreed to in writing,
// software distributed under the License is distributed on an
// "AS IS" BASIS, WITHOUT WARRANTIES OR CONDITIONS OF ANY
// KIND, either express or implied.  See the License for the
// specific language governing permissions and limitations
// under the License.

// Functions for pandas conversion via NumPy

#include "arrow/python/numpy_to_arrow.h"
#include "arrow/python/numpy_interop.h"

#include <algorithm>
#include <cmath>
#include <cstdint>
#include <cstring>
#include <limits>
#include <memory>
#include <string>
#include <utility>
#include <vector>

#include "arrow/array.h"
#include "arrow/array/builder_binary.h"
#include "arrow/status.h"
#include "arrow/table.h"
#include "arrow/type_fwd.h"
#include "arrow/type_traits.h"
#include "arrow/util/bit_util.h"
#include "arrow/util/bitmap_generate.h"
#include "arrow/util/bitmap_ops.h"
#include "arrow/util/checked_cast.h"
#include "arrow/util/endian.h"
#include "arrow/util/logging.h"
#include "arrow/util/macros.h"
#include "arrow/util/string.h"
#include "arrow/util/utf8.h"
#include "arrow/visit_type_inline.h"

#include "arrow/compute/api_scalar.h"

#include "arrow/python/common.h"
#include "arrow/python/datetime.h"
#include "arrow/python/helpers.h"
#include "arrow/python/iterators.h"
#include "arrow/python/numpy_convert.h"
#include "arrow/python/numpy_internal.h"
#include "arrow/python/python_to_arrow.h"
#include "arrow/python/type_traits.h"

namespace arrow {

using internal::checked_cast;
using internal::CopyBitmap;
using internal::GenerateBitsUnrolled;

namespace py {

using internal::NumPyTypeSize;

// ----------------------------------------------------------------------
// Conversion utilities

namespace {

Status AllocateNullBitmap(MemoryPool* pool, int64_t length,
                          std::shared_ptr<ResizableBuffer>* out) {
  int64_t null_bytes = bit_util::BytesForBits(length);
  ARROW_ASSIGN_OR_RAISE(auto null_bitmap, AllocateResizableBuffer(null_bytes, pool));

  // Padding zeroed by AllocateResizableBuffer
  memset(null_bitmap->mutable_data(), 0, static_cast<size_t>(null_bytes));
  *out = std::move(null_bitmap);
  return Status::OK();
}

// ----------------------------------------------------------------------
// Conversion from NumPy-in-Pandas to Arrow null bitmap

template <int TYPE>
inline int64_t ValuesToBitmap(PyArrayObject* arr, uint8_t* bitmap) {
  typedef internal::npy_traits<TYPE> traits;
  typedef typename traits::value_type T;

  int64_t null_count = 0;

  Ndarray1DIndexer<T> values(arr);
  for (int i = 0; i < values.size(); ++i) {
    if (traits::isnull(values[i])) {
      ++null_count;
    } else {
      bit_util::SetBit(bitmap, i);
    }
  }

  return null_count;
}

class NumPyNullsConverter {
 public:
  /// Convert the given array's null values to a null bitmap.
  /// The null bitmap is only allocated if null values are ever possible.
  static Status Convert(MemoryPool* pool, PyArrayObject* arr, bool from_pandas,
                        std::shared_ptr<ResizableBuffer>* out_null_bitmap_,
                        int64_t* out_null_count) {
    NumPyNullsConverter converter(pool, arr, from_pandas);
    RETURN_NOT_OK(VisitNumpyArrayInline(arr, &converter));
    *out_null_bitmap_ = converter.null_bitmap_;
    *out_null_count = converter.null_count_;
    return Status::OK();
  }

  template <int TYPE>
  Status Visit(PyArrayObject* arr) {
    typedef internal::npy_traits<TYPE> traits;

    const bool null_sentinels_possible =
        // Always treat Numpy's NaT as null
        TYPE == NPY_DATETIME || TYPE == NPY_TIMEDELTA ||
        // Observing pandas's null sentinels
        (from_pandas_ && traits::supports_nulls);

    if (null_sentinels_possible) {
      RETURN_NOT_OK(AllocateNullBitmap(pool_, PyArray_SIZE(arr), &null_bitmap_));
      null_count_ = ValuesToBitmap<TYPE>(arr, null_bitmap_->mutable_data());
    }
    return Status::OK();
  }

 protected:
  NumPyNullsConverter(MemoryPool* pool, PyArrayObject* arr, bool from_pandas)
      : pool_(pool),
        arr_(arr),
        from_pandas_(from_pandas),
        null_bitmap_data_(nullptr),
        null_count_(0) {}

  MemoryPool* pool_;
  PyArrayObject* arr_;
  bool from_pandas_;
  std::shared_ptr<ResizableBuffer> null_bitmap_;
  uint8_t* null_bitmap_data_;
  int64_t null_count_;
};

// Returns null count
int64_t MaskToBitmap(PyArrayObject* mask, int64_t length, uint8_t* bitmap) {
  int64_t null_count = 0;

  if (!PyArray_Check(mask)) return -1;

  Ndarray1DIndexer<uint8_t> mask_values(mask);
  for (int i = 0; i < length; ++i) {
    if (mask_values[i]) {
      ++null_count;
      bit_util::ClearBit(bitmap, i);
    } else {
      bit_util::SetBit(bitmap, i);
    }
  }
  return null_count;
}

}  // namespace

// ----------------------------------------------------------------------
// Conversion from NumPy arrays (possibly originating from pandas) to Arrow
// format. Does not handle NPY_OBJECT dtype arrays; use ConvertPySequence for
// that

class NumPyConverter {
 public:
  NumPyConverter(MemoryPool* pool, PyObject* arr, PyObject* mo,
                 const std::shared_ptr<DataType>& type, bool from_pandas,
                 const compute::CastOptions& cast_options = compute::CastOptions())
      : pool_(pool),
        type_(type),
        arr_(reinterpret_cast<PyArrayObject*>(arr)),
        dtype_(PyArray_DESCR(arr_)),
        mask_(nullptr),
        from_pandas_(from_pandas),
        cast_options_(cast_options),
        null_bitmap_data_(nullptr),
        null_count_(0) {
    if (mo != nullptr && mo != Py_None) {
      mask_ = reinterpret_cast<PyArrayObject*>(mo);
    }
    length_ = static_cast<int64_t>(PyArray_SIZE(arr_));
    itemsize_ = static_cast<int64_t>(PyArray_ITEMSIZE(arr_));
    stride_ = static_cast<int64_t>(PyArray_STRIDES(arr_)[0]);
  }

  bool is_strided() const { return itemsize_ != stride_; }

  Status Convert();

  const ArrayVector& result() const { return out_arrays_; }

  template <typename T>
  enable_if_primitive_ctype<T, Status> Visit(const T& type) {
    return VisitNative<T>();
  }

  Status Visit(const HalfFloatType& type) { return VisitNative<UInt16Type>(); }

  Status Visit(const Date32Type& type) { return VisitNative<Date32Type>(); }
  Status Visit(const Date64Type& type) { return VisitNative<Date64Type>(); }
  Status Visit(const TimestampType& type) { return VisitNative<TimestampType>(); }
  Status Visit(const Time32Type& type) { return VisitNative<Int32Type>(); }
  Status Visit(const Time64Type& type) { return VisitNative<Int64Type>(); }
  Status Visit(const DurationType& type) { return VisitNative<DurationType>(); }

  Status Visit(const NullType& type) { return TypeNotImplemented(type.ToString()); }

  // NumPy ascii string arrays
  template <typename T>
  Status VisitBinary(T* builder);
  Status Visit(const BinaryType& type);
  Status Visit(const LargeBinaryType& type);

  // NumPy unicode arrays
  template <typename T>
  Status VisitString(T* builder);
  Status Visit(const StringType& type);
  Status Visit(const LargeStringType& type);

  Status Visit(const StructType& type);

  Status Visit(const FixedSizeBinaryType& type);

  // Default case
  Status Visit(const DataType& type) { return TypeNotImplemented(type.ToString()); }

 protected:
  Status InitNullBitmap() {
    RETURN_NOT_OK(AllocateNullBitmap(pool_, length_, &null_bitmap_));
    null_bitmap_data_ = null_bitmap_->mutable_data();
    return Status::OK();
  }

  // Called before ConvertData to ensure Numpy input buffer is in expected
  // Arrow layout
  template <typename ArrowType>
  Status PrepareInputData(std::shared_ptr<Buffer>* data);

  // ----------------------------------------------------------------------
  // Traditional visitor conversion for non-object arrays

  template <typename ArrowType>
  Status ConvertData(std::shared_ptr<Buffer>* data);

  template <typename T>
  Status PushBuilderResult(T* builder) {
    std::shared_ptr<Array> out;
    RETURN_NOT_OK(builder->Finish(&out));
    out_arrays_.emplace_back(out);
    return Status::OK();
  }

  Status PushArray(const std::shared_ptr<ArrayData>& data) {
    out_arrays_.emplace_back(MakeArray(data));
    return Status::OK();
  }

  template <typename ArrowType>
  Status VisitNative() {
    if (mask_ != nullptr) {
      RETURN_NOT_OK(InitNullBitmap());
      null_count_ = MaskToBitmap(mask_, length_, null_bitmap_data_);
      if (null_count_ == -1) return Status::Invalid("Invalid mask type");
    } else {
      RETURN_NOT_OK(NumPyNullsConverter::Convert(pool_, arr_, from_pandas_, &null_bitmap_,
                                                 &null_count_));
    }

    std::shared_ptr<Buffer> data;
    RETURN_NOT_OK(ConvertData<ArrowType>(&data));

    auto arr_data = ArrayData::Make(type_, length_, {null_bitmap_, data}, null_count_, 0);
    return PushArray(arr_data);
  }

  Status TypeNotImplemented(std::string type_name) {
    return Status::NotImplemented("NumPyConverter doesn't implement <", type_name,
                                  "> conversion. ");
  }

  MemoryPool* pool_;
  std::shared_ptr<DataType> type_;
  PyArrayObject* arr_;
  PyArray_Descr* dtype_;
  PyArrayObject* mask_;
  int64_t length_;
  int64_t stride_;
  int64_t itemsize_;

  bool from_pandas_;
  compute::CastOptions cast_options_;

  // Used in visitor pattern
  ArrayVector out_arrays_;

  std::shared_ptr<ResizableBuffer> null_bitmap_;
  uint8_t* null_bitmap_data_;
  int64_t null_count_;
};

Status NumPyConverter::Convert() {
  if (PyArray_NDIM(arr_) != 1) {
    return Status::Invalid("only handle 1-dimensional arrays");
  }

  if (dtype_->type_num == NPY_OBJECT) {
    // If an object array, convert it like a normal Python sequence
    PyConversionOptions py_options;
    py_options.type = type_;
    py_options.from_pandas = from_pandas_;
    ARROW_ASSIGN_OR_RAISE(
        auto chunked_array,
        ConvertPySequence(reinterpret_cast<PyObject*>(arr_),
                          reinterpret_cast<PyObject*>(mask_), py_options, pool_));
    out_arrays_ = chunked_array->chunks();
    return Status::OK();
  }

  if (type_ == nullptr) {
    return Status::Invalid("Must pass data type for non-object arrays");
  }

  // Visit the type to perform conversion
  return VisitTypeInline(*type_, this);
}

namespace {

Status CastBuffer(const std::shared_ptr<DataType>& in_type,
                  const std::shared_ptr<Buffer>& input, const int64_t length,
                  const std::shared_ptr<Buffer>& valid_bitmap, const int64_t null_count,
                  const std::shared_ptr<DataType>& out_type,
                  const compute::CastOptions& cast_options, MemoryPool* pool,
                  std::shared_ptr<Buffer>* out) {
  // Must cast
  auto tmp_data = ArrayData::Make(in_type, length, {valid_bitmap, input}, null_count);
  compute::ExecContext context(pool);
  ARROW_ASSIGN_OR_RAISE(
      std::shared_ptr<Array> casted_array,
      compute::Cast(*MakeArray(tmp_data), out_type, cast_options, &context));
  *out = casted_array->data()->buffers[1];
  return Status::OK();
}

template <typename FromType, typename ToType>
Status StaticCastBuffer(const Buffer& input, const int64_t length, MemoryPool* pool,
                        std::shared_ptr<Buffer>* out) {
  ARROW_ASSIGN_OR_RAISE(auto result, AllocateBuffer(sizeof(ToType) * length, pool));

  auto in_values = reinterpret_cast<const FromType*>(input.data());
  auto out_values = reinterpret_cast<ToType*>(result->mutable_data());
  for (int64_t i = 0; i < length; ++i) {
    *out_values++ = static_cast<ToType>(*in_values++);
  }
  *out = std::move(result);
  return Status::OK();
}

template <typename T>
void CopyStridedBytewise(int8_t* input_data, int64_t length, int64_t stride,
                         T* output_data) {
  // Passing input_data as non-const is a concession to PyObject*
  for (int64_t i = 0; i < length; ++i) {
    memcpy(output_data + i, input_data, sizeof(T));
    input_data += stride;
  }
}

template <typename T>
void CopyStridedNatural(T* input_data, int64_t length, int64_t stride, T* output_data) {
  // Passing input_data as non-const is a concession to PyObject*
  int64_t j = 0;
  for (int64_t i = 0; i < length; ++i) {
    output_data[i] = input_data[j];
    j += stride;
  }
}

class NumPyStridedConverter {
 public:
  static Status Convert(PyArrayObject* arr, int64_t length, MemoryPool* pool,
                        std::shared_ptr<Buffer>* out) {
    NumPyStridedConverter converter(arr, length, pool);
    RETURN_NOT_OK(VisitNumpyArrayInline(arr, &converter));
    *out = converter.buffer_;
    return Status::OK();
  }
  template <int TYPE>
  Status Visit(PyArrayObject* arr) {
    using traits = internal::npy_traits<TYPE>;
    using T = typename traits::value_type;

    ARROW_ASSIGN_OR_RAISE(buffer_, AllocateBuffer(sizeof(T) * length_, pool_));

    const int64_t stride = PyArray_STRIDES(arr)[0];
    // ARROW-16013: convert sizeof(T) to signed int64 first, otherwise dividing by it
    // would do an unsigned division. This cannot be caught by tests without ubsan, since
    // common signed overflow behavior and the fact that the sizeof(T) is currently always
    // a power of two here cause CopyStridedNatural to still produce correct results
    const int64_t element_size = sizeof(T);
    if (stride % element_size == 0) {
      const int64_t stride_elements = stride / element_size;
      CopyStridedNatural(reinterpret_cast<T*>(PyArray_DATA(arr)), length_,
                         stride_elements, reinterpret_cast<T*>(buffer_->mutable_data()));
    } else {
      CopyStridedBytewise(reinterpret_cast<int8_t*>(PyArray_DATA(arr)), length_, stride,
                          reinterpret_cast<T*>(buffer_->mutable_data()));
    }
    return Status::OK();
  }

 protected:
  NumPyStridedConverter(PyArrayObject* arr, int64_t length, MemoryPool* pool)
      : arr_(arr), length_(length), pool_(pool), buffer_(nullptr) {}
  PyArrayObject* arr_;
  int64_t length_;
  MemoryPool* pool_;
  std::shared_ptr<Buffer> buffer_;
};

}  // namespace

template <typename ArrowType>
inline Status NumPyConverter::PrepareInputData(std::shared_ptr<Buffer>* data) {
  if (PyArray_ISBYTESWAPPED(arr_)) {
    // TODO
    return Status::NotImplemented("Byte-swapped arrays not supported");
  }

  if (dtype_->type_num == NPY_BOOL) {
    int64_t nbytes = bit_util::BytesForBits(length_);
    ARROW_ASSIGN_OR_RAISE(auto buffer, AllocateBuffer(nbytes, pool_));

    Ndarray1DIndexer<uint8_t> values(arr_);
    int64_t i = 0;
    const auto generate = [&values, &i]() -> bool { return values[i++] > 0; };
    GenerateBitsUnrolled(buffer->mutable_data(), 0, length_, generate);

    *data = std::move(buffer);
  } else if (is_strided()) {
    RETURN_NOT_OK(NumPyStridedConverter::Convert(arr_, length_, pool_, data));
  } else {
    // Can zero-copy
    *data = std::make_shared<NumPyBuffer>(reinterpret_cast<PyObject*>(arr_));
  }

  return Status::OK();
}

template <typename ArrowType>
inline Status NumPyConverter::ConvertData(std::shared_ptr<Buffer>* data) {
  RETURN_NOT_OK(PrepareInputData<ArrowType>(data));

  ARROW_ASSIGN_OR_RAISE(auto input_type, NumPyDtypeToArrow(dtype_));

  if (!input_type->Equals(*type_)) {
    RETURN_NOT_OK(CastBuffer(input_type, *data, length_, null_bitmap_, null_count_, type_,
                             cast_options_, pool_, data));
  }

  return Status::OK();
}

template <>
inline Status NumPyConverter::ConvertData<Date32Type>(std::shared_ptr<Buffer>* data) {
  std::shared_ptr<DataType> input_type;

  RETURN_NOT_OK(PrepareInputData<Date32Type>(data));

  auto date_dtype =
      reinterpret_cast<PyArray_DatetimeDTypeMetaData*>(PyDataType_C_METADATA(dtype_));
  if (dtype_->type_num == NPY_DATETIME) {
    // If we have inbound datetime64[D] data, this needs to be downcasted
    // separately here from int64_t to int32_t, because this data is not
    // supported in compute::Cast
    if (date_dtype->meta.base == NPY_FR_D) {
      // TODO(wesm): How pedantic do we really want to be about checking for int32
      // overflow here?
      Status s = StaticCastBuffer<int64_t, int32_t>(**data, length_, pool_, data);
      RETURN_NOT_OK(s);
    } else {
      ARROW_ASSIGN_OR_RAISE(input_type, NumPyDtypeToArrow(dtype_));
      if (!input_type->Equals(*type_)) {
        // The null bitmap was already computed in VisitNative()
        RETURN_NOT_OK(CastBuffer(input_type, *data, length_, null_bitmap_, null_count_,
                                 type_, cast_options_, pool_, data));
      }
    }
  } else {
    ARROW_ASSIGN_OR_RAISE(input_type, NumPyDtypeToArrow(dtype_));
    if (!input_type->Equals(*type_)) {
      RETURN_NOT_OK(CastBuffer(input_type, *data, length_, null_bitmap_, null_count_,
                               type_, cast_options_, pool_, data));
    }
  }

  return Status::OK();
}

template <>
inline Status NumPyConverter::ConvertData<Date64Type>(std::shared_ptr<Buffer>* data) {
  constexpr int64_t kMillisecondsInDay = 86400000;
  std::shared_ptr<DataType> input_type;

  RETURN_NOT_OK(PrepareInputData<Date64Type>(data));

  auto date_dtype =
      reinterpret_cast<PyArray_DatetimeDTypeMetaData*>(PyDataType_C_METADATA(dtype_));
  if (dtype_->type_num == NPY_DATETIME) {
    // If we have inbound datetime64[D] data, this needs to be downcasted
    // separately here from int64_t to int32_t, because this data is not
    // supported in compute::Cast
    if (date_dtype->meta.base == NPY_FR_D) {
      ARROW_ASSIGN_OR_RAISE(auto result,
                            AllocateBuffer(sizeof(int64_t) * length_, pool_));

      auto in_values = reinterpret_cast<const int64_t*>((*data)->data());
      auto out_values = reinterpret_cast<int64_t*>(result->mutable_data());
      for (int64_t i = 0; i < length_; ++i) {
        *out_values++ = kMillisecondsInDay * (*in_values++);
      }
      *data = std::move(result);
    } else {
      ARROW_ASSIGN_OR_RAISE(input_type, NumPyDtypeToArrow(dtype_));
      if (!input_type->Equals(*type_)) {
        // The null bitmap was already computed in VisitNative()
        RETURN_NOT_OK(CastBuffer(input_type, *data, length_, null_bitmap_, null_count_,
                                 type_, cast_options_, pool_, data));
      }
    }
  } else {
    ARROW_ASSIGN_OR_RAISE(input_type, NumPyDtypeToArrow(dtype_));
    if (!input_type->Equals(*type_)) {
      RETURN_NOT_OK(CastBuffer(input_type, *data, length_, null_bitmap_, null_count_,
                               type_, cast_options_, pool_, data));
    }
  }

  return Status::OK();
}

// Create 16MB chunks for binary data
constexpr int32_t kBinaryChunksize = 1 << 24;

template <typename T>
Status NumPyConverter::VisitBinary(T* builder) {
  auto data = reinterpret_cast<const uint8_t*>(PyArray_DATA(arr_));

  auto AppendNotNull = [builder, this](const uint8_t* data) {
    // This is annoying. NumPy allows strings to have nul-terminators, so
    // we must check for them here
    const size_t item_size =
        strnlen(reinterpret_cast<const char*>(data), static_cast<size_t>(itemsize_));
    return builder->Append(data, static_cast<int32_t>(item_size));
  };

  if (mask_ != nullptr) {
    Ndarray1DIndexer<uint8_t> mask_values(mask_);
    for (int64_t i = 0; i < length_; ++i) {
      if (mask_values[i]) {
        RETURN_NOT_OK(builder->AppendNull());
      } else {
        RETURN_NOT_OK(AppendNotNull(data));
      }
      data += stride_;
    }
  } else {
    for (int64_t i = 0; i < length_; ++i) {
      RETURN_NOT_OK(AppendNotNull(data));
      data += stride_;
    }
  }

  return Status::OK();
}

Status NumPyConverter::Visit(const BinaryType& type) {
  ::arrow::internal::ChunkedBinaryBuilder builder(kBinaryChunksize, pool_);

  RETURN_NOT_OK(VisitBinary(&builder));

  ArrayVector result;
  RETURN_NOT_OK(builder.Finish(&result));
  for (auto arr : result) {
    RETURN_NOT_OK(PushArray(arr->data()));
  }
  return Status::OK();
}

Status NumPyConverter::Visit(const LargeBinaryType& type) {
  ::arrow::LargeBinaryBuilder builder(pool_);

  RETURN_NOT_OK(VisitBinary(&builder));

  std::shared_ptr<Array> result;
  RETURN_NOT_OK(builder.Finish(&result));
  return PushArray(result->data());
}

Status NumPyConverter::Visit(const FixedSizeBinaryType& type) {
  auto byte_width = type.byte_width();

  if (itemsize_ != byte_width) {
    return Status::Invalid("Got bytestring of length ", itemsize_, " (expected ",
                           byte_width, ")");
  }

  FixedSizeBinaryBuilder builder(::arrow::fixed_size_binary(byte_width), pool_);
  auto data = reinterpret_cast<const uint8_t*>(PyArray_DATA(arr_));

  if (mask_ != nullptr) {
    Ndarray1DIndexer<uint8_t> mask_values(mask_);
    RETURN_NOT_OK(builder.Reserve(length_));
    for (int64_t i = 0; i < length_; ++i) {
      if (mask_values[i]) {
        RETURN_NOT_OK(builder.AppendNull());
      } else {
        RETURN_NOT_OK(builder.Append(data));
      }
      data += stride_;
    }
  } else {
    for (int64_t i = 0; i < length_; ++i) {
      RETURN_NOT_OK(builder.Append(data));
      data += stride_;
    }
  }

  std::shared_ptr<Array> result;
  RETURN_NOT_OK(builder.Finish(&result));
  return PushArray(result->data());
}

namespace {

// NumPy unicode is UCS4/UTF32 always
constexpr int kNumPyUnicodeSize = 4;

<<<<<<< HEAD
template <typename T>
Status AppendUTF32(const char* data, int itemsize, int byteorder, T* builder) {
=======
Status AppendUTF32(const char* data, int64_t itemsize, int byteorder,
                   ::arrow::internal::ChunkedStringBuilder* builder) {
>>>>>>> e254c43c
  // The binary \x00\x00\x00\x00 indicates a nul terminator in NumPy unicode,
  // so we need to detect that here to truncate if necessary. Yep.
  Py_ssize_t actual_length = 0;
  for (; actual_length < itemsize / kNumPyUnicodeSize; ++actual_length) {
    const char* code_point = data + actual_length * kNumPyUnicodeSize;
    if ((*code_point == '\0') && (*(code_point + 1) == '\0') &&
        (*(code_point + 2) == '\0') && (*(code_point + 3) == '\0')) {
      break;
    }
  }

  OwnedRef unicode_obj(PyUnicode_DecodeUTF32(data, actual_length * kNumPyUnicodeSize,
                                             nullptr, &byteorder));
  RETURN_IF_PYERROR();
  OwnedRef utf8_obj(PyUnicode_AsUTF8String(unicode_obj.obj()));
  if (utf8_obj.obj() == NULL) {
    PyErr_Clear();
    return Status::Invalid("failed converting UTF32 to UTF8");
  }

  const int32_t length = static_cast<int32_t>(PyBytes_GET_SIZE(utf8_obj.obj()));
  return builder->Append(
      reinterpret_cast<const uint8_t*>(PyBytes_AS_STRING(utf8_obj.obj())), length);
}

}  // namespace

template <typename T>
Status NumPyConverter::VisitString(T* builder) {
  auto data = reinterpret_cast<const uint8_t*>(PyArray_DATA(arr_));

  char numpy_byteorder = dtype_->byteorder;

  // For Python C API, -1 is little-endian, 1 is big-endian
#if ARROW_LITTLE_ENDIAN
  // Yield little-endian from both '|' (native) and '<'
  int byteorder = numpy_byteorder == '>' ? 1 : -1;
#else
  // Yield big-endian from both '|' (native) and '>'
  int byteorder = numpy_byteorder == '<' ? -1 : 1;
#endif

  PyAcquireGIL gil_lock;

  const bool is_binary_type = dtype_->type_num == NPY_STRING;
  const bool is_unicode_type = dtype_->type_num == NPY_UNICODE;

  if (!is_binary_type && !is_unicode_type) {
    const bool is_float_type = dtype_->kind == 'f';
    if (from_pandas_ && is_float_type) {
      // in case of from_pandas=True, accept an all-NaN float array as input
      RETURN_NOT_OK(NumPyNullsConverter::Convert(pool_, arr_, from_pandas_, &null_bitmap_,
                                                 &null_count_));
      if (null_count_ == length_) {
        auto arr = std::make_shared<NullArray>(length_);
        compute::ExecContext context(pool_);
        ARROW_ASSIGN_OR_RAISE(
            std::shared_ptr<Array> out,
            compute::Cast(*arr, arrow::utf8(), cast_options_, &context));
        out_arrays_.emplace_back(out);
        return Status::OK();
      }
    }
    std::string dtype_string;
    RETURN_NOT_OK(internal::PyObject_StdStringStr(reinterpret_cast<PyObject*>(dtype_),
                                                  &dtype_string));
    return Status::TypeError("Expected a string or bytes dtype, got ", dtype_string);
  }

  auto AppendNonNullValue = [&](const uint8_t* data) {
    if (is_binary_type) {
      if (ARROW_PREDICT_TRUE(util::ValidateUTF8(data, itemsize_))) {
<<<<<<< HEAD
        return builder->Append(data, itemsize_);
=======
        return builder.Append(data, static_cast<int32_t>(itemsize_));
>>>>>>> e254c43c
      } else {
        return Status::Invalid("Encountered non-UTF8 binary value: ",
                               HexEncode(data, itemsize_));
      }
    } else {
      // is_unicode_type case
      return AppendUTF32(reinterpret_cast<const char*>(data), itemsize_, byteorder,
                         builder);
    }
  };

  if (mask_ != nullptr) {
    Ndarray1DIndexer<uint8_t> mask_values(mask_);
    for (int64_t i = 0; i < length_; ++i) {
      if (mask_values[i]) {
        RETURN_NOT_OK(builder->AppendNull());
      } else {
        RETURN_NOT_OK(AppendNonNullValue(data));
      }
      data += stride_;
    }
  } else {
    for (int64_t i = 0; i < length_; ++i) {
      RETURN_NOT_OK(AppendNonNullValue(data));
      data += stride_;
    }
  }

  return Status::OK();
}

Status NumPyConverter::Visit(const StringType& type) {
  util::InitializeUTF8();

  ::arrow::internal::ChunkedStringBuilder builder(kBinaryChunksize, pool_);

  RETURN_NOT_OK(VisitString(&builder));

  ArrayVector result;
  RETURN_NOT_OK(builder.Finish(&result));
  for (auto arr : result) {
    RETURN_NOT_OK(PushArray(arr->data()));
  }
  return Status::OK();
}

Status NumPyConverter::Visit(const LargeStringType& type) {
  util::InitializeUTF8();

  ::arrow::LargeStringBuilder builder(pool_);

  RETURN_NOT_OK(VisitString(&builder));

  std::shared_ptr<Array> result;
  RETURN_NOT_OK(builder.Finish(&result));
  RETURN_NOT_OK(PushArray(result->data()));
  return Status::OK();
}

Status NumPyConverter::Visit(const StructType& type) {
  std::vector<NumPyConverter> sub_converters;
  std::vector<OwnedRefNoGIL> sub_arrays;

  {
    PyAcquireGIL gil_lock;

    // Create converters for each struct type field
    if (PyDataType_FIELDS(dtype_) == NULL || !PyDict_Check(PyDataType_FIELDS(dtype_))) {
      return Status::TypeError("Expected struct array");
    }

    for (auto field : type.fields()) {
      PyObject* tup =
          PyDict_GetItemString(PyDataType_FIELDS(dtype_), field->name().c_str());
      if (tup == NULL) {
        return Status::Invalid("Missing field '", field->name(), "' in struct array");
      }
      PyArray_Descr* sub_dtype =
          reinterpret_cast<PyArray_Descr*>(PyTuple_GET_ITEM(tup, 0));
      DCHECK(PyObject_TypeCheck(sub_dtype, &PyArrayDescr_Type));
      int offset = static_cast<int>(PyLong_AsLong(PyTuple_GET_ITEM(tup, 1)));
      RETURN_IF_PYERROR();
      Py_INCREF(sub_dtype); /* PyArray_GetField() steals ref */
      PyObject* sub_array = PyArray_GetField(arr_, sub_dtype, offset);
      RETURN_IF_PYERROR();
      sub_arrays.emplace_back(sub_array);
      sub_converters.emplace_back(pool_, sub_array, nullptr /* mask */, field->type(),
                                  from_pandas_);
    }
  }

  std::vector<ArrayVector> groups;
  int64_t null_count = 0;

  // Compute null bitmap and store it as a Boolean Array to include it
  // in the rechunking below
  {
    if (mask_ != nullptr) {
      RETURN_NOT_OK(InitNullBitmap());
      null_count = MaskToBitmap(mask_, length_, null_bitmap_data_);
      if (null_count_ == -1) return Status::Invalid("Invalid mask type");
    }
    groups.push_back({std::make_shared<BooleanArray>(length_, null_bitmap_)});
  }

  // Convert child data
  for (auto& converter : sub_converters) {
    RETURN_NOT_OK(converter.Convert());
    groups.push_back(converter.result());
  }
  // Ensure the different array groups are chunked consistently
  groups = ::arrow::internal::RechunkArraysConsistently(groups);

  // Make struct array chunks by combining groups
  size_t ngroups = groups.size();
  size_t nchunks = groups[0].size();
  for (size_t chunk = 0; chunk < nchunks; chunk++) {
    // First group has the null bitmaps as Boolean Arrays
    const auto& null_data = groups[0][chunk]->data();
    DCHECK_EQ(null_data->type->id(), Type::BOOL);
    DCHECK_EQ(null_data->buffers.size(), 2);
    const auto& null_buffer = null_data->buffers[1];
    // Careful: the rechunked null bitmap may have a non-zero offset
    // to its buffer, and it may not even start on a byte boundary
    int64_t null_offset = null_data->offset;
    std::shared_ptr<Buffer> fixed_null_buffer;

    if (!null_buffer) {
      fixed_null_buffer = null_buffer;
    } else if (null_offset % 8 == 0) {
      fixed_null_buffer =
          std::make_shared<Buffer>(null_buffer,
                                   // byte offset
                                   null_offset / 8,
                                   // byte size
                                   bit_util::BytesForBits(null_data->length));
    } else {
      ARROW_ASSIGN_OR_RAISE(
          fixed_null_buffer,
          CopyBitmap(pool_, null_buffer->data(), null_offset, null_data->length));
    }

    // Create struct array chunk and populate it
    auto arr_data =
        ArrayData::Make(type_, null_data->length, null_count ? kUnknownNullCount : 0, 0);
    arr_data->buffers.push_back(fixed_null_buffer);
    // Append child chunks
    for (size_t i = 1; i < ngroups; i++) {
      arr_data->child_data.push_back(groups[i][chunk]->data());
    }
    RETURN_NOT_OK(PushArray(arr_data));
  }

  return Status::OK();
}

Status NdarrayToArrow(MemoryPool* pool, PyObject* ao, PyObject* mo, bool from_pandas,
                      const std::shared_ptr<DataType>& type,
                      const compute::CastOptions& cast_options,
                      std::shared_ptr<ChunkedArray>* out) {
  if (!PyArray_Check(ao)) {
    // This code path cannot be reached by Python unit tests currently so this
    // is only a sanity check.
    return Status::TypeError("Input object was not a NumPy array");
  }
  if (PyArray_NDIM(reinterpret_cast<PyArrayObject*>(ao)) != 1) {
    return Status::Invalid("only handle 1-dimensional arrays");
  }

  NumPyConverter converter(pool, ao, mo, type, from_pandas, cast_options);
  RETURN_NOT_OK(converter.Convert());
  const auto& output_arrays = converter.result();
  DCHECK_GT(output_arrays.size(), 0);
  *out = std::make_shared<ChunkedArray>(output_arrays);
  return Status::OK();
}

Status NdarrayToArrow(MemoryPool* pool, PyObject* ao, PyObject* mo, bool from_pandas,
                      const std::shared_ptr<DataType>& type,
                      std::shared_ptr<ChunkedArray>* out) {
  return NdarrayToArrow(pool, ao, mo, from_pandas, type, compute::CastOptions(), out);
}

}  // namespace py
}  // namespace arrow<|MERGE_RESOLUTION|>--- conflicted
+++ resolved
@@ -653,13 +653,8 @@
 // NumPy unicode is UCS4/UTF32 always
 constexpr int kNumPyUnicodeSize = 4;
 
-<<<<<<< HEAD
 template <typename T>
-Status AppendUTF32(const char* data, int itemsize, int byteorder, T* builder) {
-=======
-Status AppendUTF32(const char* data, int64_t itemsize, int byteorder,
-                   ::arrow::internal::ChunkedStringBuilder* builder) {
->>>>>>> e254c43c
+Status AppendUTF32(const char* data, int64_t itemsize, int byteorder, T* builder) {
   // The binary \x00\x00\x00\x00 indicates a nul terminator in NumPy unicode,
   // so we need to detect that here to truncate if necessary. Yep.
   Py_ssize_t actual_length = 0;
@@ -732,11 +727,7 @@
   auto AppendNonNullValue = [&](const uint8_t* data) {
     if (is_binary_type) {
       if (ARROW_PREDICT_TRUE(util::ValidateUTF8(data, itemsize_))) {
-<<<<<<< HEAD
-        return builder->Append(data, itemsize_);
-=======
-        return builder.Append(data, static_cast<int32_t>(itemsize_));
->>>>>>> e254c43c
+        return builder->Append(data, static_cast<int32_t>(itemsize_));
       } else {
         return Status::Invalid("Encountered non-UTF8 binary value: ",
                                HexEncode(data, itemsize_));
