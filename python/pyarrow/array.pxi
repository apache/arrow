# Licensed to the Apache Software Foundation (ASF) under one
# or more contributor license agreements.  See the NOTICE file
# distributed with this work for additional information
# regarding copyright ownership.  The ASF licenses this file
# to you under the Apache License, Version 2.0 (the
# "License"); you may not use this file except in compliance
# with the License.  You may obtain a copy of the License at
#
#   http://www.apache.org/licenses/LICENSE-2.0
#
# Unless required by applicable law or agreed to in writing,
# software distributed under the License is distributed on an
# "AS IS" BASIS, WITHOUT WARRANTIES OR CONDITIONS OF ANY
# KIND, either express or implied.  See the License for the
# specific language governing permissions and limitations
# under the License.

import os
import warnings


cdef _sequence_to_array(object sequence, object mask, object size,
                        DataType type, CMemoryPool* pool, c_bool from_pandas):
    cdef:
        int64_t c_size
        PyConversionOptions options
        shared_ptr[CChunkedArray] chunked

    if type is not None:
        options.type = type.sp_type

    if size is not None:
        options.size = size

    options.from_pandas = from_pandas
    options.ignore_timezone = os.environ.get('PYARROW_IGNORE_TIMEZONE', False)

    with nogil:
        chunked = GetResultValue(
            ConvertPySequence(sequence, mask, options, pool)
        )

    if chunked.get().num_chunks() == 1:
        return pyarrow_wrap_array(chunked.get().chunk(0))
    else:
        return pyarrow_wrap_chunked_array(chunked)


cdef inline _is_array_like(obj):
    if isinstance(obj, np.ndarray):
        return True
    return pandas_api._have_pandas_internal() and pandas_api.is_array_like(obj)


def _ndarray_to_arrow_type(object values, DataType type):
    return pyarrow_wrap_data_type(_ndarray_to_type(values, type))


cdef shared_ptr[CDataType] _ndarray_to_type(object values,
                                            DataType type) except *:
    cdef shared_ptr[CDataType] c_type

    dtype = values.dtype

    if type is None and dtype != object:
        with nogil:
            check_status(NumPyDtypeToArrow(dtype, &c_type))

    if type is not None:
        c_type = type.sp_type

    return c_type


cdef _ndarray_to_array(object values, object mask, DataType type,
                       c_bool from_pandas, c_bool safe, CMemoryPool* pool):
    cdef:
        shared_ptr[CChunkedArray] chunked_out
        shared_ptr[CDataType] c_type = _ndarray_to_type(values, type)
        CCastOptions cast_options = CCastOptions(safe)

    with nogil:
        check_status(NdarrayToArrow(pool, values, mask, from_pandas,
                                    c_type, cast_options, &chunked_out))

    if chunked_out.get().num_chunks() > 1:
        return pyarrow_wrap_chunked_array(chunked_out)
    else:
        return pyarrow_wrap_array(chunked_out.get().chunk(0))


cdef _codes_to_indices(object codes, object mask, DataType type,
                       MemoryPool memory_pool):
    """
    Convert the codes of a pandas Categorical to indices for a pyarrow
    DictionaryArray, taking into account missing values + mask
    """
    if mask is None:
        mask = codes == -1
    else:
        mask = mask | (codes == -1)
    return array(codes, mask=mask, type=type, memory_pool=memory_pool)


def _handle_arrow_array_protocol(obj, type, mask, size):
    if mask is not None or size is not None:
        raise ValueError(
            "Cannot specify a mask or a size when passing an object that is "
            "converted with the __arrow_array__ protocol.")
    res = obj.__arrow_array__(type=type)
    if not isinstance(res, (Array, ChunkedArray)):
        raise TypeError("The object's __arrow_array__ method does not "
                        "return a pyarrow Array or ChunkedArray.")
    return res


def array(object obj, type=None, mask=None, size=None, from_pandas=None,
          bint safe=True, MemoryPool memory_pool=None):
    """
    Create pyarrow.Array instance from a Python object.

    Parameters
    ----------
    obj : sequence, iterable, ndarray or pandas.Series
        If both type and size are specified may be a single use iterable. If
        not strongly-typed, Arrow type will be inferred for resulting array.
    type : pyarrow.DataType
        Explicit type to attempt to coerce to, otherwise will be inferred from
        the data.
    mask : array[bool], optional
        Indicate which values are null (True) or not null (False).
    size : int64, optional
        Size of the elements. If the input is larger than size bail at this
        length. For iterators, if size is larger than the input iterator this
        will be treated as a "max size", but will involve an initial allocation
        of size followed by a resize to the actual size (so if you know the
        exact size specifying it correctly will give you better performance).
    from_pandas : bool, default None
        Use pandas's semantics for inferring nulls from values in
        ndarray-like data. If passed, the mask tasks precedence, but
        if a value is unmasked (not-null), but still null according to
        pandas semantics, then it is null. Defaults to False if not
        passed explicitly by user, or True if a pandas object is
        passed in.
    safe : bool, default True
        Check for overflows or other unsafe conversions.
    memory_pool : pyarrow.MemoryPool, optional
        If not passed, will allocate memory from the currently-set default
        memory pool.

    Returns
    -------
    array : pyarrow.Array or pyarrow.ChunkedArray
        A ChunkedArray instead of an Array is returned if:

        - the object data overflowed binary storage.
        - the object's ``__arrow_array__`` protocol method returned a chunked
          array.

    Notes
    -----
    Timezone will be preserved in the returned array for timezone-aware data,
    else no timezone will be returned for naive timestamps.
    Internally, UTC values are stored for timezone-aware data with the
    timezone set in the data type.

    Pandas's DateOffsets and dateutil.relativedelta.relativedelta are by
    default converted as MonthDayNanoIntervalArray. relativedelta leapdays
    are ignored as are all absolute fields on both objects. datetime.timedelta
    can also be converted to MonthDayNanoIntervalArray but this requires
    passing MonthDayNanoIntervalType explicitly.

    Converting to dictionary array will promote to a wider integer type for
    indices if the number of distinct values cannot be represented, even if
    the index type was explicitly set. This means that if there are more than
    127 values the returned dictionary array's index type will be at least
    pa.int16() even if pa.int8() was passed to the function. Note that an
    explicit index type will not be demoted even if it is wider than required.

    Examples
    --------
    >>> import pandas as pd
    >>> import pyarrow as pa
    >>> pa.array(pd.Series([1, 2]))
    <pyarrow.lib.Int64Array object at 0x7f674e4c0e10>
    [
      1,
      2
    ]

    >>> pa.array(["a", "b", "a"], type=pa.dictionary(pa.int8(), pa.string()))
    <pyarrow.lib.DictionaryArray object at 0x7feb288d9040>
    -- dictionary:
    [
      "a",
      "b"
    ]
    -- indices:
    [
      0,
      1,
      0
    ]

    >>> import numpy as np
    >>> pa.array(pd.Series([1, 2]), mask=np.array([0, 1], dtype=bool))
    <pyarrow.lib.Int64Array object at 0x7f9019e11208>
    [
      1,
      null
    ]

    >>> arr = pa.array(range(1024), type=pa.dictionary(pa.int8(), pa.int64()))
    >>> arr.type.index_type
    DataType(int16)
    """
    cdef:
        CMemoryPool* pool = maybe_unbox_memory_pool(memory_pool)
        bint is_pandas_object = False
        bint c_from_pandas

    type = ensure_type(type, allow_none=True)

    if from_pandas is None:
        c_from_pandas = False
    else:
        c_from_pandas = from_pandas

    if hasattr(obj, '__arrow_array__'):
        return _handle_arrow_array_protocol(obj, type, mask, size)
    elif _is_array_like(obj):
        if mask is not None:
            if _is_array_like(mask):
                mask = get_values(mask, &is_pandas_object)
            else:
                raise TypeError("Mask must be a numpy array "
                                "when converting numpy arrays")

        values = get_values(obj, &is_pandas_object)
        if is_pandas_object and from_pandas is None:
            c_from_pandas = True

        if isinstance(values, np.ma.MaskedArray):
            if mask is not None:
                raise ValueError("Cannot pass a numpy masked array and "
                                 "specify a mask at the same time")
            else:
                # don't use shrunken masks
                mask = None if values.mask is np.ma.nomask else values.mask
                values = values.data

        if mask is not None:
            if mask.dtype != np.bool_:
                raise TypeError("Mask must be boolean dtype")
            if mask.ndim != 1:
                raise ValueError("Mask must be 1D array")
            if len(values) != len(mask):
                raise ValueError(
                    "Mask is a different length from sequence being converted")

        if hasattr(values, '__arrow_array__'):
            return _handle_arrow_array_protocol(values, type, mask, size)
        elif pandas_api.is_categorical(values):
            if type is not None:
                if type.id != Type_DICTIONARY:
                    return _ndarray_to_array(
                        np.asarray(values), mask, type, c_from_pandas, safe,
                        pool)
                index_type = type.index_type
                value_type = type.value_type
                if values.ordered != type.ordered:
                    warnings.warn(
                        "The 'ordered' flag of the passed categorical values "
                        "does not match the 'ordered' of the specified type. "
                        "Using the flag of the values, but in the future this "
                        "mismatch will raise a ValueError.",
                        FutureWarning, stacklevel=2)
            else:
                index_type = None
                value_type = None

            indices = _codes_to_indices(
                values.codes, mask, index_type, memory_pool)
            try:
                dictionary = array(
                    values.categories.values, type=value_type,
                    memory_pool=memory_pool)
            except TypeError:
                # TODO when removing the deprecation warning, this whole
                # try/except can be removed (to bubble the TypeError of
                # the first array(..) call)
                if value_type is not None:
                    warnings.warn(
                        "The dtype of the 'categories' of the passed "
                        "categorical values ({0}) does not match the "
                        "specified type ({1}). For now ignoring the specified "
                        "type, but in the future this mismatch will raise a "
                        "TypeError".format(
                            values.categories.dtype, value_type),
                        FutureWarning, stacklevel=2)
                    dictionary = array(
                        values.categories.values, memory_pool=memory_pool)
                else:
                    raise

            return DictionaryArray.from_arrays(
                indices, dictionary, ordered=values.ordered, safe=safe)
        else:
            if pandas_api.have_pandas:
                values, type = pandas_api.compat.get_datetimetz_type(
                    values, obj.dtype, type)
            return _ndarray_to_array(values, mask, type, c_from_pandas, safe,
                                     pool)
    else:
        # ConvertPySequence does strict conversion if type is explicitly passed
        return _sequence_to_array(obj, mask, size, type, pool, c_from_pandas)


def asarray(values, type=None):
    """
    Convert to pyarrow.Array, inferring type if not provided.

    Parameters
    ----------
    values : array-like
        This can be a sequence, numpy.ndarray, pyarrow.Array or
        pyarrow.ChunkedArray. If a ChunkedArray is passed, the output will be
        a ChunkedArray, otherwise the output will be a Array.
    type : string or DataType
        Explicitly construct the array with this type. Attempt to cast if
        indicated type is different.

    Returns
    -------
    arr : Array or ChunkedArray
    """
    if isinstance(values, (Array, ChunkedArray)):
        if type is not None and not values.type.equals(type):
            values = values.cast(type)
        return values
    else:
        return array(values, type=type)


def nulls(size, type=None, MemoryPool memory_pool=None):
    """
    Create a strongly-typed Array instance with all elements null.

    Parameters
    ----------
    size : int
        Array length.
    type : pyarrow.DataType, default None
        Explicit type for the array. By default use NullType.
    memory_pool : MemoryPool, default None
        Arrow MemoryPool to use for allocations. Uses the default memory
        pool is not passed.

    Returns
    -------
    arr : Array

    Examples
    --------
    >>> import pyarrow as pa
    >>> pa.nulls(10)
    <pyarrow.lib.NullArray object at 0x7ffaf04c2e50>
    10 nulls

    >>> pa.nulls(3, pa.uint32())
    <pyarrow.lib.UInt32Array object at 0x7ffaf04c2e50>
    [
      null,
      null,
      null
    ]
    """
    cdef:
        CMemoryPool* pool = maybe_unbox_memory_pool(memory_pool)
        int64_t length = size
        shared_ptr[CDataType] ty
        shared_ptr[CArray] arr

    type = ensure_type(type, allow_none=True)
    if type is None:
        type = null()

    ty = pyarrow_unwrap_data_type(type)
    with nogil:
        arr = GetResultValue(MakeArrayOfNull(ty, length, pool))

    return pyarrow_wrap_array(arr)


def repeat(value, size, MemoryPool memory_pool=None):
    """
    Create an Array instance whose slots are the given scalar.

    Parameters
    ----------
    value : Scalar-like object
        Either a pyarrow.Scalar or any python object coercible to a Scalar.
    size : int
        Number of times to repeat the scalar in the output Array.
    memory_pool : MemoryPool, default None
        Arrow MemoryPool to use for allocations. Uses the default memory
        pool is not passed.

    Returns
    -------
    arr : Array

    Examples
    --------
    >>> import pyarrow as pa
    >>> pa.repeat(10, 3)
    <pyarrow.lib.Int64Array object at 0x7ffac03a2750>
    [
      10,
      10,
      10
    ]

    >>> pa.repeat([1, 2], 2)
    <pyarrow.lib.ListArray object at 0x7ffaf04c2e50>
    [
      [
        1,
        2
      ],
      [
        1,
        2
      ]
    ]

    >>> pa.repeat("string", 3)
    <pyarrow.lib.StringArray object at 0x7ffac03a2750>
    [
      "string",
      "string",
      "string"
    ]

    >>> pa.repeat(pa.scalar({'a': 1, 'b': [1, 2]}), 2)
    <pyarrow.lib.StructArray object at 0x7ffac03a2750>
    -- is_valid: all not null
    -- child 0 type: int64
      [
        1,
        1
      ]
    -- child 1 type: list<item: int64>
      [
        [
          1,
          2
        ],
        [
          1,
          2
        ]
      ]
    """
    cdef:
        CMemoryPool* pool = maybe_unbox_memory_pool(memory_pool)
        int64_t length = size
        shared_ptr[CArray] c_array
        shared_ptr[CScalar] c_scalar

    if not isinstance(value, Scalar):
        value = scalar(value, memory_pool=memory_pool)

    c_scalar = (<Scalar> value).unwrap()
    with nogil:
        c_array = GetResultValue(
            MakeArrayFromScalar(deref(c_scalar), length, pool)
        )

    return pyarrow_wrap_array(c_array)


def infer_type(values, mask=None, from_pandas=False):
    """
    Attempt to infer Arrow data type that can hold the passed Python
    sequence type in an Array object

    Parameters
    ----------
    values : array-like
        Sequence to infer type from.
    mask : ndarray (bool type), optional
        Optional exclusion mask where True marks null, False non-null.
    from_pandas : bool, default False
        Use pandas's NA/null sentinel values for type inference.

    Returns
    -------
    type : DataType
    """
    cdef:
        shared_ptr[CDataType] out
        c_bool use_pandas_sentinels = from_pandas

    if mask is not None and not isinstance(mask, np.ndarray):
        mask = np.array(mask, dtype=bool)

    out = GetResultValue(InferArrowType(values, mask, use_pandas_sentinels))
    return pyarrow_wrap_data_type(out)


def _normalize_slice(object arrow_obj, slice key):
    """
    Slices with step not equal to 1 (or None) will produce a copy
    rather than a zero-copy view
    """
    cdef:
        Py_ssize_t start, stop, step
        Py_ssize_t n = len(arrow_obj)

    start = key.start or 0
    if start < 0:
        start += n
        if start < 0:
            start = 0
    elif start >= n:
        start = n

    stop = key.stop if key.stop is not None else n
    if stop < 0:
        stop += n
        if stop < 0:
            stop = 0
    elif stop >= n:
        stop = n

    step = key.step or 1
    if step != 1:
        if step < 0:
            # Negative steps require some special handling
            if key.start is None:
                start = n - 1

            if key.stop is None:
                stop = -1

        indices = np.arange(start, stop, step)
        return arrow_obj.take(indices)
    else:
        length = max(stop - start, 0)
        return arrow_obj.slice(start, length)


cdef Py_ssize_t _normalize_index(Py_ssize_t index,
                                 Py_ssize_t length) except -1:
    if index < 0:
        index += length
        if index < 0:
            raise IndexError("index out of bounds")
    elif index >= length:
        raise IndexError("index out of bounds")
    return index


cdef wrap_datum(const CDatum& datum):
    if datum.kind() == DatumType_ARRAY:
        return pyarrow_wrap_array(MakeArray(datum.array()))
    elif datum.kind() == DatumType_CHUNKED_ARRAY:
        return pyarrow_wrap_chunked_array(datum.chunked_array())
    elif datum.kind() == DatumType_RECORD_BATCH:
        return pyarrow_wrap_batch(datum.record_batch())
    elif datum.kind() == DatumType_TABLE:
        return pyarrow_wrap_table(datum.table())
    elif datum.kind() == DatumType_SCALAR:
        return pyarrow_wrap_scalar(datum.scalar())
    else:
        raise ValueError("Unable to wrap Datum in a Python object")


cdef _append_array_buffers(const CArrayData* ad, list res):
    """
    Recursively append Buffer wrappers from *ad* and its children.
    """
    cdef size_t i, n
    assert ad != NULL
    n = ad.buffers.size()
    for i in range(n):
        buf = ad.buffers[i]
        res.append(pyarrow_wrap_buffer(buf)
                   if buf.get() != NULL else None)
    n = ad.child_data.size()
    for i in range(n):
        _append_array_buffers(ad.child_data[i].get(), res)


cdef _reduce_array_data(const CArrayData* ad):
    """
    Recursively dissect ArrayData to (pickable) tuples.
    """
    cdef size_t i, n
    assert ad != NULL

    n = ad.buffers.size()
    buffers = []
    for i in range(n):
        buf = ad.buffers[i]
        buffers.append(pyarrow_wrap_buffer(buf)
                       if buf.get() != NULL else None)

    children = []
    n = ad.child_data.size()
    for i in range(n):
        children.append(_reduce_array_data(ad.child_data[i].get()))

    if ad.dictionary.get() != NULL:
        dictionary = _reduce_array_data(ad.dictionary.get())
    else:
        dictionary = None

    return pyarrow_wrap_data_type(ad.type), ad.length, ad.null_count, \
        ad.offset, buffers, children, dictionary


cdef shared_ptr[CArrayData] _reconstruct_array_data(data):
    """
    Reconstruct CArrayData objects from the tuple structure generated
    by _reduce_array_data.
    """
    cdef:
        int64_t length, null_count, offset, i
        DataType dtype
        Buffer buf
        vector[shared_ptr[CBuffer]] c_buffers
        vector[shared_ptr[CArrayData]] c_children
        shared_ptr[CArrayData] c_dictionary

    dtype, length, null_count, offset, buffers, children, dictionary = data

    for i in range(len(buffers)):
        buf = buffers[i]
        if buf is None:
            c_buffers.push_back(shared_ptr[CBuffer]())
        else:
            c_buffers.push_back(buf.buffer)

    for i in range(len(children)):
        c_children.push_back(_reconstruct_array_data(children[i]))

    if dictionary is not None:
        c_dictionary = _reconstruct_array_data(dictionary)

    return CArrayData.MakeWithChildrenAndDictionary(
        dtype.sp_type,
        length,
        c_buffers,
        c_children,
        c_dictionary,
        null_count,
        offset)


def _restore_array(data):
    """
    Reconstruct an Array from pickled ArrayData.
    """
    cdef shared_ptr[CArrayData] ad = _reconstruct_array_data(data)
    return pyarrow_wrap_array(MakeArray(ad))


cdef class _PandasConvertible(_Weakrefable):

    def to_pandas(
            self,
            memory_pool=None,
            categories=None,
            bint strings_to_categorical=False,
            bint zero_copy_only=False,
            bint integer_object_nulls=False,
            bint date_as_object=True,
            bint timestamp_as_object=False,
            bint use_threads=True,
            bint deduplicate_objects=True,
            bint ignore_metadata=False,
            bint safe=True,
            bint split_blocks=False,
            bint self_destruct=False,
            types_mapper=None
    ):
        """
        Convert to a pandas-compatible NumPy array or DataFrame, as appropriate

        Parameters
        ----------
        memory_pool : MemoryPool, default None
            Arrow MemoryPool to use for allocations. Uses the default memory
            pool is not passed.
        strings_to_categorical : bool, default False
            Encode string (UTF8) and binary types to pandas.Categorical.
        categories : list, default empty
            List of fields that should be returned as pandas.Categorical. Only
            applies to table-like data structures.
        zero_copy_only : bool, default False
            Raise an ArrowException if this function call would require copying
            the underlying data.
        integer_object_nulls : bool, default False
            Cast integers with nulls to objects
        date_as_object : bool, default True
            Cast dates to objects. If False, convert to datetime64[ns] dtype.
        timestamp_as_object : bool, default False
            Cast non-nanosecond timestamps (np.datetime64) to objects. This is
            useful if you have timestamps that don't fit in the normal date
            range of nanosecond timestamps (1678 CE-2262 CE).
            If False, all timestamps are converted to datetime64[ns] dtype.
        use_threads : bool, default True
            Whether to parallelize the conversion using multiple threads.
        deduplicate_objects : bool, default False
            Do not create multiple copies Python objects when created, to save
            on memory use. Conversion will be slower.
        ignore_metadata : bool, default False
            If True, do not use the 'pandas' metadata to reconstruct the
            DataFrame index, if present
        safe : bool, default True
            For certain data types, a cast is needed in order to store the
            data in a pandas DataFrame or Series (e.g. timestamps are always
            stored as nanoseconds in pandas). This option controls whether it
            is a safe cast or not.
        split_blocks : bool, default False
            If True, generate one internal "block" for each column when
            creating a pandas.DataFrame from a RecordBatch or Table. While this
            can temporarily reduce memory note that various pandas operations
            can trigger "consolidation" which may balloon memory use.
        self_destruct : bool, default False
            EXPERIMENTAL: If True, attempt to deallocate the originating Arrow
            memory while converting the Arrow object to pandas. If you use the
            object after calling to_pandas with this option it will crash your
            program.

            Note that you may not see always memory usage improvements. For
            example, if multiple columns share an underlying allocation,
            memory can't be freed until all columns are converted.
        types_mapper : function, default None
            A function mapping a pyarrow DataType to a pandas ExtensionDtype.
            This can be used to override the default pandas type for conversion
            of built-in pyarrow types or in absence of pandas_metadata in the
            Table schema. The function receives a pyarrow DataType and is
            expected to return a pandas ExtensionDtype or ``None`` if the
            default conversion should be used for that type. If you have
            a dictionary mapping, you can pass ``dict.get`` as function.

        Returns
        -------
        pandas.Series or pandas.DataFrame depending on type of object

        Examples
        --------
<<<<<<< HEAD
        Convert a RecordBatch to pandas DataFrame:

        >>> import pyarrow as pa
        >>> n_legs = pa.array([2, 4, 5, 100])
        >>> animals = pa.array(["Flamingo", "Horse", "Brittle stars", "Centipede"])
        >>> batch = pa.record_batch([n_legs, animals],
        ...                         names=["n_legs", "animals"])
        >>> batch
        pyarrow.RecordBatch
        n_legs: int64
        animals: string
        >>> batch.to_pandas()
=======
        Convert a Table to pandas DataFrame:

        >>> import pyarrow as pa
        >>> table = pa.table([
        ...    pa.array([2, 4, 5, 100]),
        ...    pa.array(["Flamingo", "Horse", "Brittle stars", "Centipede"])
        ...    ], names=['n_legs', 'animals'])
        >>> table.to_pandas()
>>>>>>> b8299436
           n_legs        animals
        0       2       Flamingo
        1       4          Horse
        2       5  Brittle stars
        3     100      Centipede
<<<<<<< HEAD
        >>> isinstance(batch.to_pandas(), pd.DataFrame)
=======
        >>> isinstance(table.to_pandas(), pd.DataFrame)
        True

        Convert a Chunked Array to pandas Series:

        >>> import pyarrow as pa
        >>> n_legs = pa.chunked_array([[2, 2, 4], [4, 5, 100]])
        >>> n_legs.to_pandas()
        0      2
        1      2
        2      4
        3      4
        4      5
        5    100
        dtype: int64
        >>> import pandas as pd
        >>> isinstance(n_legs.to_pandas(), pd.Series)
>>>>>>> b8299436
        True
        """
        options = dict(
            pool=memory_pool,
            strings_to_categorical=strings_to_categorical,
            zero_copy_only=zero_copy_only,
            integer_object_nulls=integer_object_nulls,
            date_as_object=date_as_object,
            timestamp_as_object=timestamp_as_object,
            use_threads=use_threads,
            deduplicate_objects=deduplicate_objects,
            safe=safe,
            split_blocks=split_blocks,
            self_destruct=self_destruct
        )
        return self._to_pandas(options, categories=categories,
                               ignore_metadata=ignore_metadata,
                               types_mapper=types_mapper)


cdef PandasOptions _convert_pandas_options(dict options):
    cdef PandasOptions result
    result.pool = maybe_unbox_memory_pool(options['pool'])
    result.strings_to_categorical = options['strings_to_categorical']
    result.zero_copy_only = options['zero_copy_only']
    result.integer_object_nulls = options['integer_object_nulls']
    result.date_as_object = options['date_as_object']
    result.timestamp_as_object = options['timestamp_as_object']
    result.use_threads = options['use_threads']
    result.deduplicate_objects = options['deduplicate_objects']
    result.safe_cast = options['safe']
    result.split_blocks = options['split_blocks']
    result.self_destruct = options['self_destruct']
    result.ignore_timezone = os.environ.get('PYARROW_IGNORE_TIMEZONE', False)
    return result


cdef class Array(_PandasConvertible):
    """
    The base class for all Arrow arrays.
    """

    def __init__(self):
        raise TypeError("Do not call {}'s constructor directly, use one of "
                        "the `pyarrow.Array.from_*` functions instead."
                        .format(self.__class__.__name__))

    cdef void init(self, const shared_ptr[CArray]& sp_array) except *:
        self.sp_array = sp_array
        self.ap = sp_array.get()
        self.type = pyarrow_wrap_data_type(self.sp_array.get().type())

    def _debug_print(self):
        with nogil:
            check_status(DebugPrint(deref(self.ap), 0))

    def diff(self, Array other):
        """
        Compare contents of this array against another one.

        Return a string containing the result of diffing this array
        (on the left side) against the other array (on the right side).

        Parameters
        ----------
        other : Array
            The other array to compare this array with.

        Returns
        -------
        diff : str
            A human-readable printout of the differences.

        Examples
        --------
        >>> left = pa.array(["one", "two", "three"])
        >>> right = pa.array(["two", None, "two-and-a-half", "three"])
        >>> print(left.diff(right))

        @@ -0, +0 @@
        -"one"
        @@ -2, +1 @@
        +null
        +"two-and-a-half"

        """
        cdef c_string result
        with nogil:
            result = self.ap.Diff(deref(other.ap))
        return frombytes(result, safe=True)

    def cast(self, object target_type, safe=True):
        """
        Cast array values to another data type

        See :func:`pyarrow.compute.cast` for usage.

        Parameters
        ----------
        target_type : DataType
            Type to cast array to.
        safe : boolean, default True
            Whether to check for conversion errors such as overflow.

        Returns
        -------
        cast : Array
        """
        return _pc().cast(self, target_type, safe=safe)

    def view(self, object target_type):
        """
        Return zero-copy "view" of array as another data type.

        The data types must have compatible columnar buffer layouts

        Parameters
        ----------
        target_type : DataType
            Type to construct view as.

        Returns
        -------
        view : Array
        """
        cdef DataType type = ensure_type(target_type)
        cdef shared_ptr[CArray] result
        with nogil:
            result = GetResultValue(self.ap.View(type.sp_type))
        return pyarrow_wrap_array(result)

    def sum(self, **kwargs):
        """
        Sum the values in a numerical array.

        See :func:`pyarrow.compute.sum` for full usage.

        Parameters
        ----------
        **kwargs : dict, optional
            Options to pass to :func:`pyarrow.compute.sum`.

        Returns
        -------
        sum : Scalar
            A scalar containing the sum value.
        """
        options = _pc().ScalarAggregateOptions(**kwargs)
        return _pc().call_function('sum', [self], options)

    def unique(self):
        """
        Compute distinct elements in array.

        Returns
        -------
        unique : Array
            An array of the same data type, with deduplicated elements.
        """
        return _pc().call_function('unique', [self])

    def dictionary_encode(self, null_encoding='mask'):
        """
        Compute dictionary-encoded representation of array.

        See :func:`pyarrow.compute.dictionary_encode` for full usage.

        Parameters
        ----------
        null_encoding
            How to handle null entries.

        Returns
        -------
        encoded : DictionaryArray
            A dictionary-encoded version of this array.
        """
        options = _pc().DictionaryEncodeOptions(null_encoding)
        return _pc().call_function('dictionary_encode', [self], options)

    def value_counts(self):
        """
        Compute counts of unique elements in array.

        Returns
        -------
        StructArray
            An array of  <input type "Values", int64 "Counts"> structs
        """
        return _pc().call_function('value_counts', [self])

    @staticmethod
    def from_pandas(obj, mask=None, type=None, bint safe=True,
                    MemoryPool memory_pool=None):
        """
        Convert pandas.Series to an Arrow Array.

        This method uses Pandas semantics about what values indicate
        nulls. See pyarrow.array for more general conversion from arrays or
        sequences to Arrow arrays.

        Parameters
        ----------
        obj : ndarray, pandas.Series, array-like
        mask : array (boolean), optional
            Indicate which values are null (True) or not null (False).
        type : pyarrow.DataType
            Explicit type to attempt to coerce to, otherwise will be inferred
            from the data.
        safe : bool, default True
            Check for overflows or other unsafe conversions.
        memory_pool : pyarrow.MemoryPool, optional
            If not passed, will allocate memory from the currently-set default
            memory pool.

        Notes
        -----
        Localized timestamps will currently be returned as UTC (pandas's native
        representation). Timezone-naive data will be implicitly interpreted as
        UTC.

        Returns
        -------
        array : pyarrow.Array or pyarrow.ChunkedArray
            ChunkedArray is returned if object data overflows binary buffer.
        """
        return array(obj, mask=mask, type=type, safe=safe, from_pandas=True,
                     memory_pool=memory_pool)

    def __reduce__(self):
        return _restore_array, \
            (_reduce_array_data(self.sp_array.get().data().get()),)

    @staticmethod
    def from_buffers(DataType type, length, buffers, null_count=-1, offset=0,
                     children=None):
        """
        Construct an Array from a sequence of buffers.

        The concrete type returned depends on the datatype.

        Parameters
        ----------
        type : DataType
            The value type of the array.
        length : int
            The number of values in the array.
        buffers : List[Buffer]
            The buffers backing this array.
        null_count : int, default -1
            The number of null entries in the array. Negative value means that
            the null count is not known.
        offset : int, default 0
            The array's logical offset (in values, not in bytes) from the
            start of each buffer.
        children : List[Array], default None
            Nested type children with length matching type.num_fields.

        Returns
        -------
        array : Array
        """
        cdef:
            Buffer buf
            Array child
            vector[shared_ptr[CBuffer]] c_buffers
            vector[shared_ptr[CArrayData]] c_child_data
            shared_ptr[CArrayData] array_data

        children = children or []

        if type.num_fields != len(children):
            raise ValueError("Type's expected number of children "
                             "({0}) did not match the passed number "
                             "({1}).".format(type.num_fields, len(children)))

        if type.num_buffers != len(buffers):
            raise ValueError("Type's expected number of buffers "
                             "({0}) did not match the passed number "
                             "({1}).".format(type.num_buffers, len(buffers)))

        for buf in buffers:
            # None will produce a null buffer pointer
            c_buffers.push_back(pyarrow_unwrap_buffer(buf))

        for child in children:
            c_child_data.push_back(child.ap.data())

        array_data = CArrayData.MakeWithChildren(type.sp_type, length,
                                                 c_buffers, c_child_data,
                                                 null_count, offset)
        cdef Array result = pyarrow_wrap_array(MakeArray(array_data))
        result.validate()
        return result

    @property
    def null_count(self):
        return self.sp_array.get().null_count()

    @property
    def nbytes(self):
        """
        Total number of bytes consumed by the elements of the array.

        In other words, the sum of bytes from all buffer
        ranges referenced.

        Unlike `get_total_buffer_size` this method will account for array
        offsets.

        If buffers are shared between arrays then the shared
        portion will be counted multiple times.

        The dictionary of dictionary arrays will always be counted in their
        entirety even if the array only references a portion of the dictionary.
        """
        cdef:
            CResult[int64_t] c_size_res

        c_size_res = ReferencedBufferSize(deref(self.ap))
        size = GetResultValue(c_size_res)
        return size

    def get_total_buffer_size(self):
        """
        The sum of bytes in each buffer referenced by the array.

        An array may only reference a portion of a buffer.
        This method will overestimate in this case and return the
        byte size of the entire buffer.

        If a buffer is referenced multiple times then it will
        only be counted once.
        """
        cdef:
            int64_t total_buffer_size

        total_buffer_size = TotalBufferSize(deref(self.ap))
        return total_buffer_size

    def __sizeof__(self):
        return super(Array, self).__sizeof__() + self.nbytes

    def __iter__(self):
        for i in range(len(self)):
            yield self.getitem(i)

    def __repr__(self):
        type_format = object.__repr__(self)
        return '{0}\n{1}'.format(type_format, str(self))

    def to_string(self, *, int indent=2, int top_level_indent=0, int window=10,
                  int container_window=2, c_bool skip_new_lines=False):
        """
        Render a "pretty-printed" string representation of the Array.

        Parameters
        ----------
        indent : int, default 2
            How much to indent the internal items in the string to
            the right, by default ``2``.
        top_level_indent : int, default 0
            How much to indent right the entire content of the array,
            by default ``0``.
        window : int
            How many primitive items to preview at the begin and end
            of the array when the array is bigger than the window.
            The other items will be ellipsed.
        container_window : int
            How many container items (such as a list in a list array)
            to preview at the begin and end of the array when the array
            is bigger than the window.
        skip_new_lines : bool
            If the array should be rendered as a single line of text
            or if each element should be on its own line.
        """
        cdef:
            c_string result
            PrettyPrintOptions options

        with nogil:
            options = PrettyPrintOptions(top_level_indent, window)
            options.skip_new_lines = skip_new_lines
            options.indent_size = indent
            check_status(
                PrettyPrint(
                    deref(self.ap),
                    options,
                    &result
                )
            )

        return frombytes(result, safe=True)

    def format(self, **kwargs):
        import warnings
        warnings.warn('Array.format is deprecated, use Array.to_string')
        return self.to_string(**kwargs)

    def __str__(self):
        return self.to_string()

    def __eq__(self, other):
        try:
            return self.equals(other)
        except TypeError:
            # This also handles comparing with None
            # as Array.equals(None) raises a TypeError.
            return NotImplemented

    def equals(Array self, Array other not None):
        return self.ap.Equals(deref(other.ap))

    def __len__(self):
        return self.length()

    cdef int64_t length(self):
        if self.sp_array.get():
            return self.sp_array.get().length()
        else:
            return 0

    def is_null(self, *, nan_is_null=False):
        """
        Return BooleanArray indicating the null values.

        Parameters
        ----------
        nan_is_null : bool (optional, default False)
            Whether floating-point NaN values should also be considered null.

        Returns
        -------
        array : boolean Array
        """
        options = _pc().NullOptions(nan_is_null=nan_is_null)
        return _pc().call_function('is_null', [self], options)

    def is_valid(self):
        """
        Return BooleanArray indicating the non-null values.
        """
        return _pc().is_valid(self)

    def fill_null(self, fill_value):
        """
        See :func:`pyarrow.compute.fill_null` for usage.

        Parameters
        ----------
        fill_value
            The replacement value for null entries.

        Returns
        -------
        result : Array
            A new array with nulls replaced by the given value.
        """
        return _pc().fill_null(self, fill_value)

    def __getitem__(self, key):
        """
        Slice or return value at given index

        Parameters
        ----------
        key : integer or slice
            Slices with step not equal to 1 (or None) will produce a copy
            rather than a zero-copy view

        Returns
        -------
        value : Scalar (index) or Array (slice)
        """
        if PySlice_Check(key):
            return _normalize_slice(self, key)

        return self.getitem(_normalize_index(key, self.length()))

    cdef getitem(self, int64_t i):
        return Scalar.wrap(GetResultValue(self.ap.GetScalar(i)))

    def slice(self, offset=0, length=None):
        """
        Compute zero-copy slice of this array.

        Parameters
        ----------
        offset : int, default 0
            Offset from start of array to slice.
        length : int, default None
            Length of slice (default is until end of Array starting from
            offset).

        Returns
        -------
        sliced : RecordBatch
        """
        cdef:
            shared_ptr[CArray] result

        if offset < 0:
            raise IndexError('Offset must be non-negative')

        offset = min(len(self), offset)
        if length is None:
            result = self.ap.Slice(offset)
        else:
            if length < 0:
                raise ValueError('Length must be non-negative')
            result = self.ap.Slice(offset, length)

        return pyarrow_wrap_array(result)

    def take(self, object indices):
        """
        Select values from an array.

        See :func:`pyarrow.compute.take` for full usage.

        Parameters
        ----------
        indices : Array or array-like
            The indices in the array whose values will be returned.

        Returns
        -------
        taken : Array
            An array with the same datatype, containing the taken values.
        """
        return _pc().take(self, indices)

    def drop_null(self):
        """
        Remove missing values from an array.
        """
        return _pc().drop_null(self)

    def filter(self, Array mask, *, null_selection_behavior='drop'):
        """
        Select values from an array.

        See :func:`pyarrow.compute.filter` for full usage.

        Parameters
        ----------
        mask : Array or array-like
            The boolean mask to filter the array with.
        null_selection_behavior
            How nulls in the mask should be handled.

        Returns
        -------
        filtered : Array
            An array of the same type, with only the elements selected by
            the boolean mask.
        """
        return _pc().filter(self, mask,
                            null_selection_behavior=null_selection_behavior)

    def index(self, value, start=None, end=None, *, memory_pool=None):
        """
        Find the first index of a value.

        See :func:`pyarrow.compute.index` for full usage.

        Parameters
        ----------
        value : Scalar or object
            The value to look for in the array.
        start : int, optional
            The start index where to look for `value`.
        end : int, optional
            The end index where to look for `value`.
        memory_pool : MemoryPool, optional
            A memory pool for potential memory allocations.

        Returns
        -------
        index : Int64Scalar
            The index of the value in the array (-1 if not found).
        """
        return _pc().index(self, value, start, end, memory_pool=memory_pool)

    def _to_pandas(self, options, types_mapper=None, **kwargs):
        return _array_like_to_pandas(self, options, types_mapper=types_mapper)

    def __array__(self, dtype=None):
        values = self.to_numpy(zero_copy_only=False)
        if dtype is None:
            return values
        return values.astype(dtype)

    def to_numpy(self, zero_copy_only=True, writable=False):
        """
        Return a NumPy view or copy of this array (experimental).

        By default, tries to return a view of this array. This is only
        supported for primitive arrays with the same memory layout as NumPy
        (i.e. integers, floating point, ..) and without any nulls.

        Parameters
        ----------
        zero_copy_only : bool, default True
            If True, an exception will be raised if the conversion to a numpy
            array would require copying the underlying data (e.g. in presence
            of nulls, or for non-primitive types).
        writable : bool, default False
            For numpy arrays created with zero copy (view on the Arrow data),
            the resulting array is not writable (Arrow data is immutable).
            By setting this to True, a copy of the array is made to ensure
            it is writable.

        Returns
        -------
        array : numpy.ndarray
        """
        cdef:
            PyObject* out
            PandasOptions c_options
            object values

        if zero_copy_only and writable:
            raise ValueError(
                "Cannot return a writable array if asking for zero-copy")

        # If there are nulls and the array is a DictionaryArray
        # decoding the dictionary will make sure nulls are correctly handled.
        # Decoding a dictionary does imply a copy by the way,
        # so it can't be done if the user requested a zero_copy.
        c_options.decode_dictionaries = not zero_copy_only
        c_options.zero_copy_only = zero_copy_only

        with nogil:
            check_status(ConvertArrayToPandas(c_options, self.sp_array,
                                              self, &out))

        # wrap_array_output uses pandas to convert to Categorical, here
        # always convert to numpy array without pandas dependency
        array = PyObject_to_object(out)

        if isinstance(array, dict):
            array = np.take(array['dictionary'], array['indices'])

        if writable and not array.flags.writeable:
            # if the conversion already needed to a copy, writeable is True
            array = array.copy()
        return array

    def to_pylist(self):
        """
        Convert to a list of native Python objects.

        Returns
        -------
        lst : list
        """
        return [x.as_py() for x in self]

    def tolist(self):
        """
        Alias of to_pylist for compatibility with NumPy.
        """
        return self.to_pylist()

    def validate(self, *, full=False):
        """
        Perform validation checks.  An exception is raised if validation fails.

        By default only cheap validation checks are run.  Pass `full=True`
        for thorough validation checks (potentially O(n)).

        Parameters
        ----------
        full : bool, default False
            If True, run expensive checks, otherwise cheap checks only.

        Raises
        ------
        ArrowInvalid
        """
        if full:
            with nogil:
                check_status(self.ap.ValidateFull())
        else:
            with nogil:
                check_status(self.ap.Validate())

    @property
    def offset(self):
        """
        A relative position into another array's data.

        The purpose is to enable zero-copy slicing. This value defaults to zero
        but must be applied on all operations with the physical storage
        buffers.
        """
        return self.sp_array.get().offset()

    def buffers(self):
        """
        Return a list of Buffer objects pointing to this array's physical
        storage.

        To correctly interpret these buffers, you need to also apply the offset
        multiplied with the size of the stored data type.
        """
        res = []
        _append_array_buffers(self.sp_array.get().data().get(), res)
        return res

    def _export_to_c(self, out_ptr, out_schema_ptr=0):
        """
        Export to a C ArrowArray struct, given its pointer.

        If a C ArrowSchema struct pointer is also given, the array type
        is exported to it at the same time.

        Parameters
        ----------
        out_ptr: int
            The raw pointer to a C ArrowArray struct.
        out_schema_ptr: int (optional)
            The raw pointer to a C ArrowSchema struct.

        Be careful: if you don't pass the ArrowArray struct to a consumer,
        array memory will leak.  This is a low-level function intended for
        expert users.
        """
        cdef:
            void* c_ptr = _as_c_pointer(out_ptr)
            void* c_schema_ptr = _as_c_pointer(out_schema_ptr,
                                               allow_null=True)
        with nogil:
            check_status(ExportArray(deref(self.sp_array),
                                     <ArrowArray*> c_ptr,
                                     <ArrowSchema*> c_schema_ptr))

    @staticmethod
    def _import_from_c(in_ptr, type):
        """
        Import Array from a C ArrowArray struct, given its pointer
        and the imported array type.

        Parameters
        ----------
        in_ptr: int
            The raw pointer to a C ArrowArray struct.
        type: DataType or int
            Either a DataType object, or the raw pointer to a C ArrowSchema
            struct.

        This is a low-level function intended for expert users.
        """
        cdef:
            void* c_ptr = _as_c_pointer(in_ptr)
            void* c_type_ptr
            shared_ptr[CArray] c_array

        c_type = pyarrow_unwrap_data_type(type)
        if c_type == nullptr:
            # Not a DataType object, perhaps a raw ArrowSchema pointer
            c_type_ptr = _as_c_pointer(type)
            with nogil:
                c_array = GetResultValue(ImportArray(
                    <ArrowArray*> c_ptr, <ArrowSchema*> c_type_ptr))
        else:
            with nogil:
                c_array = GetResultValue(ImportArray(<ArrowArray*> c_ptr,
                                                     c_type))
        return pyarrow_wrap_array(c_array)


cdef _array_like_to_pandas(obj, options, types_mapper):
    cdef:
        PyObject* out
        PandasOptions c_options = _convert_pandas_options(options)

    original_type = obj.type
    name = obj._name

    # ARROW-3789(wesm): Convert date/timestamp types to datetime64[ns]
    c_options.coerce_temporal_nanoseconds = True

    if isinstance(obj, Array):
        with nogil:
            check_status(ConvertArrayToPandas(c_options,
                                              (<Array> obj).sp_array,
                                              obj, &out))
    elif isinstance(obj, ChunkedArray):
        with nogil:
            check_status(libarrow.ConvertChunkedArrayToPandas(
                c_options,
                (<ChunkedArray> obj).sp_chunked_array,
                obj, &out))

    arr = wrap_array_output(out)

    if (isinstance(original_type, TimestampType) and
            options["timestamp_as_object"]):
        # ARROW-5359 - need to specify object dtype to avoid pandas to
        # coerce back to ns resolution
        dtype = "object"
    elif types_mapper:
        dtype = types_mapper(original_type)
    else:
        dtype = None

    result = pandas_api.series(arr, dtype=dtype, name=name)

    if (isinstance(original_type, TimestampType) and
            original_type.tz is not None and
            # can be object dtype for non-ns and timestamp_as_object=True
            result.dtype.kind == "M"):
        from pyarrow.pandas_compat import make_tz_aware
        result = make_tz_aware(result, original_type.tz)

    return result


cdef wrap_array_output(PyObject* output):
    cdef object obj = PyObject_to_object(output)

    if isinstance(obj, dict):
        return pandas_api.categorical_type(obj['indices'],
                                           categories=obj['dictionary'],
                                           ordered=obj['ordered'],
                                           fastpath=True)
    else:
        return obj


cdef class NullArray(Array):
    """
    Concrete class for Arrow arrays of null data type.
    """


cdef class BooleanArray(Array):
    """
    Concrete class for Arrow arrays of boolean data type.
    """
    @property
    def false_count(self):
        return (<CBooleanArray*> self.ap).false_count()

    @property
    def true_count(self):
        return (<CBooleanArray*> self.ap).true_count()


cdef class NumericArray(Array):
    """
    A base class for Arrow numeric arrays.
    """


cdef class IntegerArray(NumericArray):
    """
    A base class for Arrow integer arrays.
    """


cdef class FloatingPointArray(NumericArray):
    """
    A base class for Arrow floating-point arrays.
    """


cdef class Int8Array(IntegerArray):
    """
    Concrete class for Arrow arrays of int8 data type.
    """


cdef class UInt8Array(IntegerArray):
    """
    Concrete class for Arrow arrays of uint8 data type.
    """


cdef class Int16Array(IntegerArray):
    """
    Concrete class for Arrow arrays of int16 data type.
    """


cdef class UInt16Array(IntegerArray):
    """
    Concrete class for Arrow arrays of uint16 data type.
    """


cdef class Int32Array(IntegerArray):
    """
    Concrete class for Arrow arrays of int32 data type.
    """


cdef class UInt32Array(IntegerArray):
    """
    Concrete class for Arrow arrays of uint32 data type.
    """


cdef class Int64Array(IntegerArray):
    """
    Concrete class for Arrow arrays of int64 data type.
    """


cdef class UInt64Array(IntegerArray):
    """
    Concrete class for Arrow arrays of uint64 data type.
    """


cdef class Date32Array(NumericArray):
    """
    Concrete class for Arrow arrays of date32 data type.
    """


cdef class Date64Array(NumericArray):
    """
    Concrete class for Arrow arrays of date64 data type.
    """


cdef class TimestampArray(NumericArray):
    """
    Concrete class for Arrow arrays of timestamp data type.
    """


cdef class Time32Array(NumericArray):
    """
    Concrete class for Arrow arrays of time32 data type.
    """


cdef class Time64Array(NumericArray):
    """
    Concrete class for Arrow arrays of time64 data type.
    """


cdef class DurationArray(NumericArray):
    """
    Concrete class for Arrow arrays of duration data type.
    """


cdef class MonthDayNanoIntervalArray(Array):
    """
    Concrete class for Arrow arrays of interval[MonthDayNano] type.
    """

    def to_pylist(self):
        """
        Convert to a list of native Python objects.

        pyarrow.MonthDayNano is used as the native representation.

        Returns
        -------
        lst : list
        """
        cdef:
            CResult[PyObject*] maybe_py_list
            PyObject* py_list
            CMonthDayNanoIntervalArray* array
        array = <CMonthDayNanoIntervalArray*>self.sp_array.get()
        maybe_py_list = MonthDayNanoIntervalArrayToPyList(deref(array))
        py_list = GetResultValue(maybe_py_list)
        return PyObject_to_object(py_list)


cdef class HalfFloatArray(FloatingPointArray):
    """
    Concrete class for Arrow arrays of float16 data type.
    """


cdef class FloatArray(FloatingPointArray):
    """
    Concrete class for Arrow arrays of float32 data type.
    """


cdef class DoubleArray(FloatingPointArray):
    """
    Concrete class for Arrow arrays of float64 data type.
    """


cdef class FixedSizeBinaryArray(Array):
    """
    Concrete class for Arrow arrays of a fixed-size binary data type.
    """


cdef class Decimal128Array(FixedSizeBinaryArray):
    """
    Concrete class for Arrow arrays of decimal128 data type.
    """


cdef class Decimal256Array(FixedSizeBinaryArray):
    """
    Concrete class for Arrow arrays of decimal256 data type.
    """

cdef class BaseListArray(Array):

    def flatten(self):
        """
        Unnest this ListArray/LargeListArray by one level.

        The returned Array is logically a concatenation of all the sub-lists
        in this Array.

        Note that this method is different from ``self.values()`` in that
        it takes care of the slicing offset as well as null elements backed
        by non-empty sub-lists.

        Returns
        -------
        result : Array
        """
        return _pc().list_flatten(self)

    def value_parent_indices(self):
        """
        Return array of same length as list child values array where each
        output value is the index of the parent list array slot containing each
        child value.

        Examples
        --------
        >>> arr = pa.array([[1, 2, 3], [], None, [4]],
        ...                type=pa.list_(pa.int32()))
        >>> arr.value_parent_indices()
        <pyarrow.lib.Int32Array object at 0x7efc5db958a0>
        [
          0,
          0,
          0,
          3
        ]
        """
        return _pc().list_parent_indices(self)

    def value_lengths(self):
        """
        Return integers array with values equal to the respective length of
        each list element. Null list values are null in the output.

        Examples
        --------
        >>> arr = pa.array([[1, 2, 3], [], None, [4]],
        ...                type=pa.list_(pa.int32()))
        >>> arr.value_lengths()
        <pyarrow.lib.Int32Array object at 0x7efc5db95910>
        [
          3,
          0,
          null,
          1
        ]
        """
        return _pc().list_value_length(self)


cdef class ListArray(BaseListArray):
    """
    Concrete class for Arrow arrays of a list data type.
    """

    @staticmethod
    def from_arrays(offsets, values, DataType type=None, MemoryPool pool=None):
        """
        Construct ListArray from arrays of int32 offsets and values.

        Parameters
        ----------
        offsets : Array (int32 type)
        values : Array (any type)
        type : DataType, optional
            If not specified, a default ListType with the values' type is
            used.
        pool : MemoryPool

        Returns
        -------
        list_array : ListArray

        Examples
        --------
        >>> values = pa.array([1, 2, 3, 4])
        >>> offsets = pa.array([0, 2, 4])
        >>> pa.ListArray.from_arrays(offsets, values)
        <pyarrow.lib.ListArray object at 0x7fbde226bf40>
        [
          [
            0,
            1
          ],
          [
            2,
            3
          ]
        ]
        # nulls in the offsets array become null lists
        >>> offsets = pa.array([0, None, 2, 4])
        >>> pa.ListArray.from_arrays(offsets, values)
        <pyarrow.lib.ListArray object at 0x7fbde226bf40>
        [
          [
            0,
            1
          ],
          null,
          [
            2,
            3
          ]
        ]
        """
        cdef:
            Array _offsets, _values
            shared_ptr[CArray] out
        cdef CMemoryPool* cpool = maybe_unbox_memory_pool(pool)

        _offsets = asarray(offsets, type='int32')
        _values = asarray(values)

        if type is not None:
            with nogil:
                out = GetResultValue(
                    CListArray.FromArraysAndType(
                        type.sp_type, _offsets.ap[0], _values.ap[0], cpool))
        else:
            with nogil:
                out = GetResultValue(
                    CListArray.FromArrays(
                        _offsets.ap[0], _values.ap[0], cpool))
        cdef Array result = pyarrow_wrap_array(out)
        result.validate()
        return result

    @property
    def values(self):
        cdef CListArray* arr = <CListArray*> self.ap
        return pyarrow_wrap_array(arr.values())

    @property
    def offsets(self):
        """
        Return the list offsets as an int32 array.

        The returned array will not have a validity bitmap, so you cannot
        expect to pass it to `ListArray.from_arrays` and get back the same
        list array if the original one has nulls.

        Returns
        -------
        offsets : Int32Array

        Examples
        --------
        >>> array = pa.array([[1, 2], None, [3, 4, 5])
        >>> array.offsets
        <pyarrow.lib.Int32Array object at 0x7f3adc4776a0>
        [
          0,
          2,
          2,
          5
        ]
        """
        return pyarrow_wrap_array((<CListArray*> self.ap).offsets())


cdef class LargeListArray(BaseListArray):
    """
    Concrete class for Arrow arrays of a large list data type.

    Identical to ListArray, but 64-bit offsets.
    """

    @staticmethod
    def from_arrays(offsets, values, DataType type=None, MemoryPool pool=None):
        """
        Construct LargeListArray from arrays of int64 offsets and values.

        Parameters
        ----------
        offsets : Array (int64 type)
        values : Array (any type)
        type : DataType, optional
            If not specified, a default ListType with the values' type is
            used.
        pool : MemoryPool

        Returns
        -------
        list_array : LargeListArray
        """
        cdef:
            Array _offsets, _values
            shared_ptr[CArray] out
        cdef CMemoryPool* cpool = maybe_unbox_memory_pool(pool)

        _offsets = asarray(offsets, type='int64')
        _values = asarray(values)

        if type is not None:
            with nogil:
                out = GetResultValue(
                    CLargeListArray.FromArraysAndType(
                        type.sp_type, _offsets.ap[0], _values.ap[0], cpool))
        else:
            with nogil:
                out = GetResultValue(
                    CLargeListArray.FromArrays(
                        _offsets.ap[0], _values.ap[0], cpool))
        cdef Array result = pyarrow_wrap_array(out)
        result.validate()
        return result

    @property
    def values(self):
        cdef CLargeListArray* arr = <CLargeListArray*> self.ap
        return pyarrow_wrap_array(arr.values())

    @property
    def offsets(self):
        """
        Return the list offsets as an int64 array.

        The returned array will not have a validity bitmap, so you cannot
        expect to pass it to `LargeListArray.from_arrays` and get back the
        same list array if the original one has nulls.

        Returns
        -------
        offsets : Int64Array
        """
        return pyarrow_wrap_array((<CLargeListArray*> self.ap).offsets())


cdef class MapArray(ListArray):
    """
    Concrete class for Arrow arrays of a map data type.
    """

    @staticmethod
    def from_arrays(offsets, keys, items, MemoryPool pool=None):
        """
        Construct MapArray from arrays of int32 offsets and key, item arrays.

        Parameters
        ----------
        offsets : array-like or sequence (int32 type)
        keys : array-like or sequence (any type)
        items : array-like or sequence (any type)
        pool : MemoryPool

        Returns
        -------
        map_array : MapArray
        """
        cdef:
            Array _offsets, _keys, _items
            shared_ptr[CArray] out
        cdef CMemoryPool* cpool = maybe_unbox_memory_pool(pool)

        _offsets = asarray(offsets, type='int32')
        _keys = asarray(keys)
        _items = asarray(items)

        with nogil:
            out = GetResultValue(
                CMapArray.FromArrays(_offsets.sp_array,
                                     _keys.sp_array,
                                     _items.sp_array, cpool))
        cdef Array result = pyarrow_wrap_array(out)
        result.validate()
        return result

    @property
    def keys(self):
        """Flattened array of keys across all maps in array"""
        return pyarrow_wrap_array((<CMapArray*> self.ap).keys())

    @property
    def items(self):
        """Flattened array of items across all maps in array"""
        return pyarrow_wrap_array((<CMapArray*> self.ap).items())


cdef class FixedSizeListArray(Array):
    """
    Concrete class for Arrow arrays of a fixed size list data type.
    """

    @staticmethod
    def from_arrays(values, list_size=None, DataType type=None):
        """
        Construct FixedSizeListArray from array of values and a list length.

        Parameters
        ----------
        values : Array (any type)
        list_size : int
            The fixed length of the lists.
        type : DataType, optional
            If not specified, a default ListType with the values' type and
            `list_size` length is used.

        Returns
        -------
        FixedSizeListArray

        Examples
        --------

        Create from a values array and a list size:

        >>> values = pa.array([1, 2, 3, 4])
        >>> arr = pa.FixedSizeListArray.from_arrays(values, 2)
        >>> arr
        <pyarrow.lib.FixedSizeListArray object at 0x7f6436df3a00>
        [
          [
            1,
            2
          ],
          [
            3,
            4
          ]
        ]

        Or create from a values array and matching type:

        >>> arr = pa.FixedSizeListArray.from_arrays(values, type=pa.list_(2))

        """
        cdef:
            Array _values
            int32_t _list_size
            CResult[shared_ptr[CArray]] c_result

        _values = asarray(values)

        if type is not None:
            if list_size is not None:
                raise ValueError("Cannot specify both list_size and type")
            with nogil:
                c_result = CFixedSizeListArray.FromArraysAndType(
                    _values.sp_array, type.sp_type)
        else:
            if list_size is None:
                raise ValueError("Should specify one of list_size and type")
            _list_size = <int32_t>list_size
            with nogil:
                c_result = CFixedSizeListArray.FromArrays(
                    _values.sp_array, _list_size)
        cdef Array result = pyarrow_wrap_array(GetResultValue(c_result))
        result.validate()
        return result

    @property
    def values(self):
        return self.flatten()

    def flatten(self):
        """
        Unnest this FixedSizeListArray by one level.

        Returns
        -------
        result : Array
        """
        cdef CFixedSizeListArray* arr = <CFixedSizeListArray*> self.ap
        return pyarrow_wrap_array(arr.values())


cdef class UnionArray(Array):
    """
    Concrete class for Arrow arrays of a Union data type.
    """

    def child(self, int pos):
        import warnings
        warnings.warn("child is deprecated, use field", FutureWarning)
        return self.field(pos)

    def field(self, int pos):
        """
        Return the given child field as an individual array.

        For sparse unions, the returned array has its offset, length,
        and null count adjusted.

        For dense unions, the returned array is unchanged.

        Parameters
        ----------
        pos : int
            The physical index of the union child field (not its type code).

        Returns
        -------
        field : Array
            The given child field.
        """
        cdef shared_ptr[CArray] result
        result = (<CUnionArray*> self.ap).field(pos)
        if result != NULL:
            return pyarrow_wrap_array(result)
        raise KeyError("UnionArray does not have child {}".format(pos))

    @property
    def type_codes(self):
        """Get the type codes array."""
        buf = pyarrow_wrap_buffer((<CUnionArray*> self.ap).type_codes())
        return Array.from_buffers(int8(), len(self), [None, buf])

    @property
    def offsets(self):
        """
        Get the value offsets array (dense arrays only).

        Does not account for any slice offset.
        """
        if self.type.mode != "dense":
            raise ArrowTypeError("Can only get value offsets for dense arrays")
        cdef CDenseUnionArray* dense = <CDenseUnionArray*> self.ap
        buf = pyarrow_wrap_buffer(dense.value_offsets())
        return Array.from_buffers(int32(), len(self), [None, buf])

    @staticmethod
    def from_dense(Array types, Array value_offsets, list children,
                   list field_names=None, list type_codes=None):
        """
        Construct dense UnionArray from arrays of int8 types, int32 offsets and
        children arrays

        Parameters
        ----------
        types : Array (int8 type)
        value_offsets : Array (int32 type)
        children : list
        field_names : list
        type_codes : list

        Returns
        -------
        union_array : UnionArray
        """
        cdef:
            shared_ptr[CArray] out
            vector[shared_ptr[CArray]] c
            Array child
            vector[c_string] c_field_names
            vector[int8_t] c_type_codes

        for child in children:
            c.push_back(child.sp_array)
        if field_names is not None:
            for x in field_names:
                c_field_names.push_back(tobytes(x))
        if type_codes is not None:
            for x in type_codes:
                c_type_codes.push_back(x)

        with nogil:
            out = GetResultValue(CDenseUnionArray.Make(
                deref(types.ap), deref(value_offsets.ap), c, c_field_names,
                c_type_codes))

        cdef Array result = pyarrow_wrap_array(out)
        result.validate()
        return result

    @staticmethod
    def from_sparse(Array types, list children, list field_names=None,
                    list type_codes=None):
        """
        Construct sparse UnionArray from arrays of int8 types and children
        arrays

        Parameters
        ----------
        types : Array (int8 type)
        children : list
        field_names : list
        type_codes : list

        Returns
        -------
        union_array : UnionArray
        """
        cdef:
            shared_ptr[CArray] out
            vector[shared_ptr[CArray]] c
            Array child
            vector[c_string] c_field_names
            vector[int8_t] c_type_codes

        for child in children:
            c.push_back(child.sp_array)
        if field_names is not None:
            for x in field_names:
                c_field_names.push_back(tobytes(x))
        if type_codes is not None:
            for x in type_codes:
                c_type_codes.push_back(x)

        with nogil:
            out = GetResultValue(CSparseUnionArray.Make(
                deref(types.ap), c, c_field_names, c_type_codes))

        cdef Array result = pyarrow_wrap_array(out)
        result.validate()
        return result


cdef class StringArray(Array):
    """
    Concrete class for Arrow arrays of string (or utf8) data type.
    """

    @staticmethod
    def from_buffers(int length, Buffer value_offsets, Buffer data,
                     Buffer null_bitmap=None, int null_count=-1,
                     int offset=0):
        """
        Construct a StringArray from value_offsets and data buffers.
        If there are nulls in the data, also a null_bitmap and the matching
        null_count must be passed.

        Parameters
        ----------
        length : int
        value_offsets : Buffer
        data : Buffer
        null_bitmap : Buffer, optional
        null_count : int, default 0
        offset : int, default 0

        Returns
        -------
        string_array : StringArray
        """
        return Array.from_buffers(utf8(), length,
                                  [null_bitmap, value_offsets, data],
                                  null_count, offset)


cdef class LargeStringArray(Array):
    """
    Concrete class for Arrow arrays of large string (or utf8) data type.
    """

    @staticmethod
    def from_buffers(int length, Buffer value_offsets, Buffer data,
                     Buffer null_bitmap=None, int null_count=-1,
                     int offset=0):
        """
        Construct a LargeStringArray from value_offsets and data buffers.
        If there are nulls in the data, also a null_bitmap and the matching
        null_count must be passed.

        Parameters
        ----------
        length : int
        value_offsets : Buffer
        data : Buffer
        null_bitmap : Buffer, optional
        null_count : int, default 0
        offset : int, default 0

        Returns
        -------
        string_array : StringArray
        """
        return Array.from_buffers(large_utf8(), length,
                                  [null_bitmap, value_offsets, data],
                                  null_count, offset)


cdef class BinaryArray(Array):
    """
    Concrete class for Arrow arrays of variable-sized binary data type.
    """
    @property
    def total_values_length(self):
        """
        The number of bytes from beginning to end of the data buffer addressed
        by the offsets of this BinaryArray.
        """
        return (<CBinaryArray*> self.ap).total_values_length()


cdef class LargeBinaryArray(Array):
    """
    Concrete class for Arrow arrays of large variable-sized binary data type.
    """
    @property
    def total_values_length(self):
        """
        The number of bytes from beginning to end of the data buffer addressed
        by the offsets of this LargeBinaryArray.
        """
        return (<CLargeBinaryArray*> self.ap).total_values_length()


cdef class DictionaryArray(Array):
    """
    Concrete class for dictionary-encoded Arrow arrays.
    """

    def dictionary_encode(self):
        return self

    def dictionary_decode(self):
        """
        Decodes the DictionaryArray to an Array.
        """
        return self.dictionary.take(self.indices)

    @property
    def dictionary(self):
        cdef CDictionaryArray* darr = <CDictionaryArray*>(self.ap)

        if self._dictionary is None:
            self._dictionary = pyarrow_wrap_array(darr.dictionary())

        return self._dictionary

    @property
    def indices(self):
        cdef CDictionaryArray* darr = <CDictionaryArray*>(self.ap)

        if self._indices is None:
            self._indices = pyarrow_wrap_array(darr.indices())

        return self._indices

    @staticmethod
    def from_arrays(indices, dictionary, mask=None, bint ordered=False,
                    bint from_pandas=False, bint safe=True,
                    MemoryPool memory_pool=None):
        """
        Construct a DictionaryArray from indices and values.

        Parameters
        ----------
        indices : pyarrow.Array, numpy.ndarray or pandas.Series, int type
            Non-negative integers referencing the dictionary values by zero
            based index.
        dictionary : pyarrow.Array, ndarray or pandas.Series
            The array of values referenced by the indices.
        mask : ndarray or pandas.Series, bool type
            True values indicate that indices are actually null.
        from_pandas : bool, default False
            If True, the indices should be treated as though they originated in
            a pandas.Categorical (null encoded as -1).
        ordered : bool, default False
            Set to True if the category values are ordered.
        safe : bool, default True
            If True, check that the dictionary indices are in range.
        memory_pool : MemoryPool, default None
            For memory allocations, if required, otherwise uses default pool.

        Returns
        -------
        dict_array : DictionaryArray
        """
        cdef:
            Array _indices, _dictionary
            shared_ptr[CDataType] c_type
            shared_ptr[CArray] c_result

        if isinstance(indices, Array):
            if mask is not None:
                raise NotImplementedError(
                    "mask not implemented with Arrow array inputs yet")
            _indices = indices
        else:
            if from_pandas:
                _indices = _codes_to_indices(indices, mask, None, memory_pool)
            else:
                _indices = array(indices, mask=mask, memory_pool=memory_pool)

        if isinstance(dictionary, Array):
            _dictionary = dictionary
        else:
            _dictionary = array(dictionary, memory_pool=memory_pool)

        if not isinstance(_indices, IntegerArray):
            raise ValueError('Indices must be integer type')

        cdef c_bool c_ordered = ordered

        c_type.reset(new CDictionaryType(_indices.type.sp_type,
                                         _dictionary.sp_array.get().type(),
                                         c_ordered))

        if safe:
            with nogil:
                c_result = GetResultValue(
                    CDictionaryArray.FromArrays(c_type, _indices.sp_array,
                                                _dictionary.sp_array))
        else:
            c_result.reset(new CDictionaryArray(c_type, _indices.sp_array,
                                                _dictionary.sp_array))

        cdef Array result = pyarrow_wrap_array(c_result)
        result.validate()
        return result


cdef class StructArray(Array):
    """
    Concrete class for Arrow arrays of a struct data type.
    """

    def field(self, index):
        """
        Retrieves the child array belonging to field.

        Parameters
        ----------
        index : Union[int, str]
            Index / position or name of the field.

        Returns
        -------
        result : Array
        """
        cdef:
            CStructArray* arr = <CStructArray*> self.ap
            shared_ptr[CArray] child

        if isinstance(index, (bytes, str)):
            child = arr.GetFieldByName(tobytes(index))
            if child == nullptr:
                raise KeyError(index)
        elif isinstance(index, int):
            child = arr.field(
                <int>_normalize_index(index, self.ap.num_fields()))
        else:
            raise TypeError('Expected integer or string index')

        return pyarrow_wrap_array(child)

    def flatten(self, MemoryPool memory_pool=None):
        """
        Return one individual array for each field in the struct.

        Parameters
        ----------
        memory_pool : MemoryPool, default None
            For memory allocations, if required, otherwise use default pool.

        Returns
        -------
        result : List[Array]
        """
        cdef:
            vector[shared_ptr[CArray]] arrays
            CMemoryPool* pool = maybe_unbox_memory_pool(memory_pool)
            CStructArray* sarr = <CStructArray*> self.ap

        with nogil:
            arrays = GetResultValue(sarr.Flatten(pool))

        return [pyarrow_wrap_array(arr) for arr in arrays]

    @staticmethod
    def from_arrays(arrays, names=None, fields=None, mask=None,
                    memory_pool=None):
        """
        Construct StructArray from collection of arrays representing
        each field in the struct.

        Either field names or field instances must be passed.

        Parameters
        ----------
        arrays : sequence of Array
        names : List[str] (optional)
            Field names for each struct child.
        fields : List[Field] (optional)
            Field instances for each struct child.
        mask : pyarrow.Array[bool] (optional)
            Indicate which values are null (True) or not null (False).
        memory_pool : MemoryPool (optional)
            For memory allocations, if required, otherwise uses default pool.

        Returns
        -------
        result : StructArray
        """
        cdef:
            shared_ptr[CArray] c_array
            shared_ptr[CBuffer] c_mask
            vector[shared_ptr[CArray]] c_arrays
            vector[c_string] c_names
            vector[shared_ptr[CField]] c_fields
            CResult[shared_ptr[CArray]] c_result
            ssize_t num_arrays
            ssize_t length
            ssize_t i
            Field py_field
            DataType struct_type

        if names is None and fields is None:
            raise ValueError('Must pass either names or fields')
        if names is not None and fields is not None:
            raise ValueError('Must pass either names or fields, not both')

        if mask is None:
            c_mask = shared_ptr[CBuffer]()
        elif isinstance(mask, Array):
            if mask.type.id != Type_BOOL:
                raise ValueError('Mask must be a pyarrow.Array of type bool')
            if mask.null_count != 0:
                raise ValueError('Mask must not contain nulls')
            inverted_mask = _pc().invert(mask, memory_pool=memory_pool)
            c_mask = pyarrow_unwrap_buffer(inverted_mask.buffers()[1])
        else:
            raise ValueError('Mask must be a pyarrow.Array of type bool')

        arrays = [asarray(x) for x in arrays]
        for arr in arrays:
            c_array = pyarrow_unwrap_array(arr)
            if c_array == nullptr:
                raise TypeError(f"Expected Array, got {arr.__class__}")
            c_arrays.push_back(c_array)
        if names is not None:
            for name in names:
                c_names.push_back(tobytes(name))
        else:
            for item in fields:
                if isinstance(item, tuple):
                    py_field = field(*item)
                else:
                    py_field = item
                c_fields.push_back(py_field.sp_field)

        if (c_arrays.size() == 0 and c_names.size() == 0 and
                c_fields.size() == 0):
            # The C++ side doesn't allow this
            return array([], struct([]))

        if names is not None:
            # XXX Cannot pass "nullptr" for a shared_ptr<T> argument:
            # https://github.com/cython/cython/issues/3020
            c_result = CStructArray.MakeFromFieldNames(
                c_arrays, c_names, c_mask, -1, 0)
        else:
            c_result = CStructArray.MakeFromFields(
                c_arrays, c_fields, c_mask, -1, 0)
        cdef Array result = pyarrow_wrap_array(GetResultValue(c_result))
        result.validate()
        return result


cdef class ExtensionArray(Array):
    """
    Concrete class for Arrow extension arrays.
    """

    @property
    def storage(self):
        cdef:
            CExtensionArray* ext_array = <CExtensionArray*>(self.ap)

        return pyarrow_wrap_array(ext_array.storage())

    @staticmethod
    def from_storage(BaseExtensionType typ, Array storage):
        """
        Construct ExtensionArray from type and storage array.

        Parameters
        ----------
        typ : DataType
            The extension type for the result array.
        storage : Array
            The underlying storage for the result array.

        Returns
        -------
        ext_array : ExtensionArray
        """
        cdef:
            shared_ptr[CExtensionArray] ext_array

        if storage.type != typ.storage_type:
            raise TypeError("Incompatible storage type {0} "
                            "for extension type {1}".format(storage.type, typ))

        ext_array = make_shared[CExtensionArray](typ.sp_type, storage.sp_array)
        cdef Array result = pyarrow_wrap_array(<shared_ptr[CArray]> ext_array)
        result.validate()
        return result

    def _to_pandas(self, options, **kwargs):
        pandas_dtype = None
        try:
            pandas_dtype = self.type.to_pandas_dtype()
        except NotImplementedError:
            pass

        # pandas ExtensionDtype that implements conversion from pyarrow
        if hasattr(pandas_dtype, '__from_arrow__'):
            arr = pandas_dtype.__from_arrow__(self)
            return pandas_api.series(arr)

        # otherwise convert the storage array with the base implementation
        return Array._to_pandas(self.storage, options, **kwargs)

    def to_numpy(self, **kwargs):
        """
        Convert extension array to a numpy ndarray.

        This method simply delegates to the underlying storage array.

        Parameters
        ----------
        **kwargs : dict, optional
            See `Array.to_numpy` for parameter description.

        See Also
        --------
        Array.to_numpy
        """
        return self.storage.to_numpy(**kwargs)


cdef dict _array_classes = {
    _Type_NA: NullArray,
    _Type_BOOL: BooleanArray,
    _Type_UINT8: UInt8Array,
    _Type_UINT16: UInt16Array,
    _Type_UINT32: UInt32Array,
    _Type_UINT64: UInt64Array,
    _Type_INT8: Int8Array,
    _Type_INT16: Int16Array,
    _Type_INT32: Int32Array,
    _Type_INT64: Int64Array,
    _Type_DATE32: Date32Array,
    _Type_DATE64: Date64Array,
    _Type_TIMESTAMP: TimestampArray,
    _Type_TIME32: Time32Array,
    _Type_TIME64: Time64Array,
    _Type_DURATION: DurationArray,
    _Type_INTERVAL_MONTH_DAY_NANO: MonthDayNanoIntervalArray,
    _Type_HALF_FLOAT: HalfFloatArray,
    _Type_FLOAT: FloatArray,
    _Type_DOUBLE: DoubleArray,
    _Type_LIST: ListArray,
    _Type_LARGE_LIST: LargeListArray,
    _Type_MAP: MapArray,
    _Type_FIXED_SIZE_LIST: FixedSizeListArray,
    _Type_SPARSE_UNION: UnionArray,
    _Type_DENSE_UNION: UnionArray,
    _Type_BINARY: BinaryArray,
    _Type_STRING: StringArray,
    _Type_LARGE_BINARY: LargeBinaryArray,
    _Type_LARGE_STRING: LargeStringArray,
    _Type_DICTIONARY: DictionaryArray,
    _Type_FIXED_SIZE_BINARY: FixedSizeBinaryArray,
    _Type_DECIMAL128: Decimal128Array,
    _Type_DECIMAL256: Decimal256Array,
    _Type_STRUCT: StructArray,
    _Type_EXTENSION: ExtensionArray,
}


cdef object get_array_class_from_type(
        const shared_ptr[CDataType]& sp_data_type):
    cdef CDataType* data_type = sp_data_type.get()
    if data_type == NULL:
        raise ValueError('Array data type was NULL')

    if data_type.id() == _Type_EXTENSION:
        py_ext_data_type = pyarrow_wrap_data_type(sp_data_type)
        return py_ext_data_type.__arrow_ext_class__()
    else:
        return _array_classes[data_type.id()]


cdef object get_values(object obj, bint* is_series):
    if pandas_api.is_series(obj) or pandas_api.is_index(obj):
        result = pandas_api.get_values(obj)
        is_series[0] = True
    elif isinstance(obj, np.ndarray):
        result = obj
        is_series[0] = False
    else:
        result = pandas_api.series(obj).values
        is_series[0] = False

    return result


def concat_arrays(arrays, MemoryPool memory_pool=None):
    """
    Concatenate the given arrays.

    The contents of the input arrays are copied into the returned array.

    Raises
    ------
    ArrowInvalid
        If not all of the arrays have the same type.

    Parameters
    ----------
    arrays : iterable of pyarrow.Array
        Arrays to concatenate, must be identically typed.
    memory_pool : MemoryPool, default None
        For memory allocations. If None, the default pool is used.

    Examples
    --------
    >>> import pyarrow as pa
    >>> arr1 = pa.array([2, 4, 5, 100])
    >>> arr2 = pa.array([2, 4])
    >>> pa.concat_arrays([arr1, arr2])
    <pyarrow.lib.Int64Array object at 0x1166eb1c0>
    [
      2,
      4,
      5,
      100,
      2,
      4
    ]

    """
    cdef:
        vector[shared_ptr[CArray]] c_arrays
        shared_ptr[CArray] c_concatenated
        CMemoryPool* pool = maybe_unbox_memory_pool(memory_pool)

    for array in arrays:
        if not isinstance(array, Array):
            raise TypeError("Iterable should contain Array objects, "
                            "got {0} instead".format(type(array)))
        c_arrays.push_back(pyarrow_unwrap_array(array))

    with nogil:
        c_concatenated = GetResultValue(Concatenate(c_arrays, pool))

    return pyarrow_wrap_array(c_concatenated)


def _empty_array(DataType type):
    """
    Create empty array of the given type.
    """
    if type.id == Type_DICTIONARY:
        arr = DictionaryArray.from_arrays(
            _empty_array(type.index_type), _empty_array(type.value_type),
            ordered=type.ordered)
    else:
        arr = array([], type=type)
    return arr<|MERGE_RESOLUTION|>--- conflicted
+++ resolved
@@ -753,7 +753,24 @@
 
         Examples
         --------
-<<<<<<< HEAD
+        >>> import pyarrow as pa
+        >>> import pandas as pd
+
+        Convert a Table to pandas DataFrame:
+
+        >>> table = pa.table([
+        ...    pa.array([2, 4, 5, 100]),
+        ...    pa.array(["Flamingo", "Horse", "Brittle stars", "Centipede"])
+        ...    ], names=['n_legs', 'animals'])
+        >>> table.to_pandas()
+           n_legs        animals
+        0       2       Flamingo
+        1       4          Horse
+        2       5  Brittle stars
+        3     100      Centipede
+        >>> isinstance(table.to_pandas(), pd.DataFrame)
+        True
+
         Convert a RecordBatch to pandas DataFrame:
 
         >>> import pyarrow as pa
@@ -766,27 +783,14 @@
         n_legs: int64
         animals: string
         >>> batch.to_pandas()
-=======
-        Convert a Table to pandas DataFrame:
-
-        >>> import pyarrow as pa
-        >>> table = pa.table([
-        ...    pa.array([2, 4, 5, 100]),
-        ...    pa.array(["Flamingo", "Horse", "Brittle stars", "Centipede"])
-        ...    ], names=['n_legs', 'animals'])
-        >>> table.to_pandas()
->>>>>>> b8299436
            n_legs        animals
         0       2       Flamingo
         1       4          Horse
         2       5  Brittle stars
         3     100      Centipede
-<<<<<<< HEAD
         >>> isinstance(batch.to_pandas(), pd.DataFrame)
-=======
-        >>> isinstance(table.to_pandas(), pd.DataFrame)
         True
-
+        
         Convert a Chunked Array to pandas Series:
 
         >>> import pyarrow as pa
@@ -799,9 +803,7 @@
         4      5
         5    100
         dtype: int64
-        >>> import pandas as pd
         >>> isinstance(n_legs.to_pandas(), pd.Series)
->>>>>>> b8299436
         True
         """
         options = dict(
