# Licensed to the Apache Software Foundation (ASF) under one
# or more contributor license agreements.  See the NOTICE file
# distributed with this work for additional information
# regarding copyright ownership.  The ASF licenses this file
# to you under the Apache License, Version 2.0 (the
# "License"); you may not use this file except in compliance
# with the License.  You may obtain a copy of the License at
#
#   http://www.apache.org/licenses/LICENSE-2.0
#
# Unless required by applicable law or agreed to in writing,
# software distributed under the License is distributed on an
# "AS IS" BASIS, WITHOUT WARRANTIES OR CONDITIONS OF ANY
# KIND, either express or implied.  See the License for the
# specific language governing permissions and limitations
# under the License.

from cpython.pycapsule cimport PyCapsule_CheckExact, PyCapsule_GetPointer, PyCapsule_New

from collections.abc import Sequence
import os
import warnings
from cython import sizeof

cdef extern from "<variant>" namespace "std":
    c_bool holds_alternative[T](...)
    T get[T](...)

cdef _sequence_to_array(object sequence, object mask, object size,
                        DataType type, CMemoryPool* pool, c_bool from_pandas):
    cdef:
        int64_t c_size
        PyConversionOptions options
        shared_ptr[CChunkedArray] chunked

    if type is not None:
        options.type = type.sp_type

    if size is not None:
        options.size = size

    options.from_pandas = from_pandas
    options.ignore_timezone = os.environ.get('PYARROW_IGNORE_TIMEZONE', False)

    with nogil:
        chunked = GetResultValue(
            ConvertPySequence(sequence, mask, options, pool)
        )

    if chunked.get().num_chunks() == 1:
        return pyarrow_wrap_array(chunked.get().chunk(0))
    else:
        return pyarrow_wrap_chunked_array(chunked)


cdef inline _is_array_like(obj):
    if np is None:
        return False
    if isinstance(obj, np.ndarray):
        return True
    return pandas_api._have_pandas_internal() and pandas_api.is_array_like(obj)


def _ndarray_to_arrow_type(object values, DataType type):
    return pyarrow_wrap_data_type(_ndarray_to_type(values, type))


cdef shared_ptr[CDataType] _ndarray_to_type(object values,
                                            DataType type) except *:
    cdef shared_ptr[CDataType] c_type

    dtype = values.dtype

    if type is None and dtype != object:
        c_type = GetResultValue(NumPyDtypeToArrow(dtype))

    if type is not None:
        c_type = type.sp_type

    return c_type


cdef _ndarray_to_array(object values, object mask, DataType type,
                       c_bool from_pandas, c_bool safe, CMemoryPool* pool):
    cdef:
        shared_ptr[CChunkedArray] chunked_out
        shared_ptr[CDataType] c_type = _ndarray_to_type(values, type)
        CCastOptions cast_options = CCastOptions(safe)

    with nogil:
        check_status(NdarrayToArrow(pool, values, mask, from_pandas,
                                    c_type, cast_options, &chunked_out))

    if chunked_out.get().num_chunks() > 1:
        return pyarrow_wrap_chunked_array(chunked_out)
    else:
        return pyarrow_wrap_array(chunked_out.get().chunk(0))


cdef _codes_to_indices(object codes, object mask, DataType type,
                       MemoryPool memory_pool):
    """
    Convert the codes of a pandas Categorical to indices for a pyarrow
    DictionaryArray, taking into account missing values + mask
    """
    if mask is None:
        mask = codes == -1
    else:
        mask = mask | (codes == -1)
    return array(codes, mask=mask, type=type, memory_pool=memory_pool)


def _handle_arrow_array_protocol(obj, type, mask, size):
    if mask is not None or size is not None:
        raise ValueError(
            "Cannot specify a mask or a size when passing an object that is "
            "converted with the __arrow_array__ protocol.")
    res = obj.__arrow_array__(type=type)
    if not isinstance(res, (Array, ChunkedArray)):
        raise TypeError("The object's __arrow_array__ method does not "
                        "return a pyarrow Array or ChunkedArray.")
    if isinstance(res, ChunkedArray) and res.num_chunks==1:
        res = res.chunk(0)
    if type is not None and res.type != type:
        res = res.cast(type)
    return res


def array(object obj, type=None, mask=None, size=None, from_pandas=None,
          bint safe=True, MemoryPool memory_pool=None):
    """
    Create pyarrow.Array instance from a Python object.

    Parameters
    ----------
    obj : sequence, iterable, ndarray, pandas.Series, Arrow-compatible array
        If both type and size are specified may be a single use iterable. If
        not strongly-typed, Arrow type will be inferred for resulting array.
        Any Arrow-compatible array that implements the Arrow PyCapsule Protocol
        (has an ``__arrow_c_array__`` or ``__arrow_c_device_array__`` method)
        can be passed as well.
    type : pyarrow.DataType
        Explicit type to attempt to coerce to, otherwise will be inferred from
        the data.
    mask : array[bool], optional
        Indicate which values are null (True) or not null (False).
    size : int64, optional
        Size of the elements. If the input is larger than size bail at this
        length. For iterators, if size is larger than the input iterator this
        will be treated as a "max size", but will involve an initial allocation
        of size followed by a resize to the actual size (so if you know the
        exact size specifying it correctly will give you better performance).
    from_pandas : bool, default None
        Use pandas's semantics for inferring nulls from values in
        ndarray-like data. If passed, the mask tasks precedence, but
        if a value is unmasked (not-null), but still null according to
        pandas semantics, then it is null. Defaults to False if not
        passed explicitly by user, or True if a pandas object is
        passed in.
    safe : bool, default True
        Check for overflows or other unsafe conversions.
    memory_pool : pyarrow.MemoryPool, optional
        If not passed, will allocate memory from the currently-set default
        memory pool.

    Returns
    -------
    array : pyarrow.Array or pyarrow.ChunkedArray
        A ChunkedArray instead of an Array is returned if:

        - the object data overflowed binary storage.
        - the object's ``__arrow_array__`` protocol method returned a chunked
          array.

    Notes
    -----
    Timezone will be preserved in the returned array for timezone-aware data,
    else no timezone will be returned for naive timestamps.
    Internally, UTC values are stored for timezone-aware data with the
    timezone set in the data type.

    Pandas's DateOffsets and dateutil.relativedelta.relativedelta are by
    default converted as MonthDayNanoIntervalArray. relativedelta leapdays
    are ignored as are all absolute fields on both objects. datetime.timedelta
    can also be converted to MonthDayNanoIntervalArray but this requires
    passing MonthDayNanoIntervalType explicitly.

    Converting to dictionary array will promote to a wider integer type for
    indices if the number of distinct values cannot be represented, even if
    the index type was explicitly set. This means that if there are more than
    127 values the returned dictionary array's index type will be at least
    pa.int16() even if pa.int8() was passed to the function. Note that an
    explicit index type will not be demoted even if it is wider than required.

    Examples
    --------
    >>> import pandas as pd
    >>> import pyarrow as pa
    >>> pa.array(pd.Series([1, 2]))
    <pyarrow.lib.Int64Array object at ...>
    [
      1,
      2
    ]

    >>> pa.array(["a", "b", "a"], type=pa.dictionary(pa.int8(), pa.string()))
    <pyarrow.lib.DictionaryArray object at ...>
    ...
    -- dictionary:
      [
        "a",
        "b"
      ]
    -- indices:
      [
        0,
        1,
        0
      ]

    >>> import numpy as np
    >>> pa.array(pd.Series([1, 2]), mask=np.array([0, 1], dtype=bool))
    <pyarrow.lib.Int64Array object at ...>
    [
      1,
      null
    ]

    >>> arr = pa.array(range(1024), type=pa.dictionary(pa.int8(), pa.int64()))
    >>> arr.type.index_type
    DataType(int16)
    """
    cdef:
        CMemoryPool* pool = maybe_unbox_memory_pool(memory_pool)
        bint is_pandas_object = False
        bint c_from_pandas

    type = ensure_type(type, allow_none=True)

    extension_type = None
    if type is not None and type.id == _Type_EXTENSION:
        extension_type = type
        type = type.storage_type

    if from_pandas is None:
        c_from_pandas = False
    else:
        c_from_pandas = from_pandas

    if isinstance(obj, Array):
        if type is not None and not obj.type.equals(type):
            obj = obj.cast(type, safe=safe, memory_pool=memory_pool)
        return obj

    if hasattr(obj, '__arrow_array__'):
        return _handle_arrow_array_protocol(obj, type, mask, size)
    elif hasattr(obj, '__arrow_c_device_array__'):
        if type is not None:
            requested_type = type.__arrow_c_schema__()
        else:
            requested_type = None
        schema_capsule, array_capsule = obj.__arrow_c_device_array__(requested_type)
        out_array = Array._import_from_c_device_capsule(schema_capsule, array_capsule)
        if type is not None and out_array.type != type:
            # PyCapsule interface type coercion is best effort, so we need to
            # check the type of the returned array and cast if necessary
            out_array = array.cast(type, safe=safe, memory_pool=memory_pool)
        return out_array
    elif hasattr(obj, '__arrow_c_array__'):
        if type is not None:
            requested_type = type.__arrow_c_schema__()
        else:
            requested_type = None
        schema_capsule, array_capsule = obj.__arrow_c_array__(requested_type)
        out_array = Array._import_from_c_capsule(schema_capsule, array_capsule)
        if type is not None and out_array.type != type:
            # PyCapsule interface type coercion is best effort, so we need to
            # check the type of the returned array and cast if necessary
            out_array = array.cast(type, safe=safe, memory_pool=memory_pool)
        return out_array
    elif _is_array_like(obj):
        if mask is not None:
            if _is_array_like(mask):
                mask = get_values(mask, &is_pandas_object)
            else:
                raise TypeError("Mask must be a numpy array "
                                "when converting numpy arrays")

        values = get_values(obj, &is_pandas_object)
        if is_pandas_object and from_pandas is None:
            c_from_pandas = True

        if isinstance(values, np.ma.MaskedArray):
            if mask is not None:
                raise ValueError("Cannot pass a numpy masked array and "
                                 "specify a mask at the same time")
            else:
                # don't use shrunken masks
                mask = None if values.mask is np.ma.nomask else values.mask
                values = values.data

        if mask is not None:
            if mask.dtype != np.bool_:
                raise TypeError("Mask must be boolean dtype")
            if mask.ndim != 1:
                raise ValueError("Mask must be 1D array")
            if len(values) != len(mask):
                raise ValueError(
                    "Mask is a different length from sequence being converted")

        if hasattr(values, '__arrow_array__'):
            return _handle_arrow_array_protocol(values, type, mask, size)
        elif (pandas_api.is_categorical(values) and
              type is not None and type.id != Type_DICTIONARY):
            result = _ndarray_to_array(
                np.asarray(values), mask, type, c_from_pandas, safe, pool
            )
        elif pandas_api.is_categorical(values):
            if type is not None:
                index_type = type.index_type
                value_type = type.value_type
                if values.ordered != type.ordered:
                    raise ValueError(
                        "The 'ordered' flag of the passed categorical values "
                        "does not match the 'ordered' of the specified type. ")
            else:
                index_type = None
                value_type = None

            indices = _codes_to_indices(
                values.codes, mask, index_type, memory_pool)
            try:
                dictionary = array(
                    values.categories.values, type=value_type,
                    memory_pool=memory_pool)
            except TypeError:
                # TODO when removing the deprecation warning, this whole
                # try/except can be removed (to bubble the TypeError of
                # the first array(..) call)
                if value_type is not None:
                    warnings.warn(
                        "The dtype of the 'categories' of the passed "
                        f"categorical values ({values.categories.dtype}) does not match the "
                        f"specified type ({value_type}). For now ignoring the specified "
                        "type, but in the future this mismatch will raise a "
                        "TypeError",
                        FutureWarning, stacklevel=2)
                    dictionary = array(
                        values.categories.values, memory_pool=memory_pool)
                else:
                    raise

            return DictionaryArray.from_arrays(
                indices, dictionary, ordered=values.ordered, safe=safe)
        else:
            if pandas_api.have_pandas:
                values, type = pandas_api.compat.get_datetimetz_type(
                    values, obj.dtype, type)
            if type and type.id == _Type_RUN_END_ENCODED:
                arr = _ndarray_to_array(
                    values, mask, type.value_type, c_from_pandas, safe, pool)
                result = _pc().run_end_encode(arr, run_end_type=type.run_end_type,
                                              memory_pool=memory_pool)
            else:
                result = _ndarray_to_array(values, mask, type, c_from_pandas, safe,
                                           pool)
    else:
        if type and type.id == _Type_RUN_END_ENCODED:
            arr = _sequence_to_array(
                obj, mask, size, type.value_type, pool, from_pandas)
            result = _pc().run_end_encode(arr, run_end_type=type.run_end_type,
                                          memory_pool=memory_pool)
        # ConvertPySequence does strict conversion if type is explicitly passed
        else:
            result = _sequence_to_array(obj, mask, size, type, pool, c_from_pandas)

    if extension_type is not None:
        result = ExtensionArray.from_storage(extension_type, result)
    return result


def asarray(values, type=None):
    """
    Convert to pyarrow.Array, inferring type if not provided.

    Parameters
    ----------
    values : array-like
        This can be a sequence, numpy.ndarray, pyarrow.Array or
        pyarrow.ChunkedArray. If a ChunkedArray is passed, the output will be
        a ChunkedArray, otherwise the output will be a Array.
    type : string or DataType
        Explicitly construct the array with this type. Attempt to cast if
        indicated type is different.

    Returns
    -------
    arr : Array or ChunkedArray
    """
    if isinstance(values, (Array, ChunkedArray)):
        if type is not None and not values.type.equals(type):
            values = values.cast(type)
        return values
    else:
        return array(values, type=type)


def nulls(size, type=None, MemoryPool memory_pool=None):
    """
    Create a strongly-typed Array instance with all elements null.

    Parameters
    ----------
    size : int
        Array length.
    type : pyarrow.DataType, default None
        Explicit type for the array. By default use NullType.
    memory_pool : MemoryPool, default None
        Arrow MemoryPool to use for allocations. Uses the default memory
        pool if not passed.

    Returns
    -------
    arr : Array

    Examples
    --------
    >>> import pyarrow as pa
    >>> pa.nulls(10)
    <pyarrow.lib.NullArray object at ...>
    10 nulls

    >>> pa.nulls(3, pa.uint32())
    <pyarrow.lib.UInt32Array object at ...>
    [
      null,
      null,
      null
    ]
    """
    cdef:
        CMemoryPool* pool = maybe_unbox_memory_pool(memory_pool)
        int64_t length = size
        shared_ptr[CDataType] ty
        shared_ptr[CArray] arr

    type = ensure_type(type, allow_none=True)
    if type is None:
        type = null()

    ty = pyarrow_unwrap_data_type(type)
    with nogil:
        arr = GetResultValue(MakeArrayOfNull(ty, length, pool))

    return pyarrow_wrap_array(arr)


def repeat(value, size, MemoryPool memory_pool=None):
    """
    Create an Array instance whose slots are the given scalar.

    Parameters
    ----------
    value : Scalar-like object
        Either a pyarrow.Scalar or any python object coercible to a Scalar.
    size : int
        Number of times to repeat the scalar in the output Array.
    memory_pool : MemoryPool, default None
        Arrow MemoryPool to use for allocations. Uses the default memory
        pool if not passed.

    Returns
    -------
    arr : Array

    Examples
    --------
    >>> import pyarrow as pa
    >>> pa.repeat(10, 3)
    <pyarrow.lib.Int64Array object at ...>
    [
      10,
      10,
      10
    ]

    >>> pa.repeat([1, 2], 2)
    <pyarrow.lib.ListArray object at ...>
    [
      [
        1,
        2
      ],
      [
        1,
        2
      ]
    ]

    >>> pa.repeat("string", 3)
    <pyarrow.lib.StringArray object at ...>
    [
      "string",
      "string",
      "string"
    ]

    >>> pa.repeat(pa.scalar({'a': 1, 'b': [1, 2]}), 2)
    <pyarrow.lib.StructArray object at ...>
    -- is_valid: all not null
    -- child 0 type: int64
      [
        1,
        1
      ]
    -- child 1 type: list<item: int64>
      [
        [
          1,
          2
        ],
        [
          1,
          2
        ]
      ]
    """
    cdef:
        CMemoryPool* pool = maybe_unbox_memory_pool(memory_pool)
        int64_t length = size
        shared_ptr[CArray] c_array
        shared_ptr[CScalar] c_scalar

    if not isinstance(value, Scalar):
        value = scalar(value, memory_pool=memory_pool)

    c_scalar = (<Scalar> value).unwrap()
    with nogil:
        c_array = GetResultValue(
            MakeArrayFromScalar(deref(c_scalar), length, pool)
        )

    return pyarrow_wrap_array(c_array)


def infer_type(values, mask=None, from_pandas=False):
    """
    Attempt to infer Arrow data type that can hold the passed Python
    sequence type in an Array object

    Parameters
    ----------
    values : array-like
        Sequence to infer type from.
    mask : ndarray (bool type), optional
        Optional exclusion mask where True marks null, False non-null.
    from_pandas : bool, default False
        Use pandas's NA/null sentinel values for type inference.

    Returns
    -------
    type : DataType
    """
    cdef:
        shared_ptr[CDataType] out
        c_bool use_pandas_sentinels = from_pandas

    if mask is not None and not isinstance(mask, np.ndarray):
        mask = np.array(mask, dtype=bool)

    out = GetResultValue(InferArrowType(values, mask, use_pandas_sentinels))
    return pyarrow_wrap_data_type(out)


def arange(int64_t start, int64_t stop, int64_t step=1, *, memory_pool=None):
    """
    Create an array of evenly spaced values within a given interval.

    This function is similar to Python's `range` function.
    The resulting array will contain values starting from `start` up to but not
    including `stop`, with a step size of `step`.

    Parameters
    ----------
    start : int
        The starting value for the sequence. The returned array will include this value.
    stop : int
        The stopping value for the sequence. The returned array will not include this value.
    step : int, default 1
        The spacing between values.
    memory_pool : MemoryPool, optional
        A memory pool to use for memory allocations.

    Raises
    ------
    ArrowInvalid
        If `step` is zero.

    Returns
    -------
    arange : Array
    """
    cdef CMemoryPool* pool = maybe_unbox_memory_pool(memory_pool)
    with nogil:
        c_array = GetResultValue(Arange(start, stop, step, pool))
    return pyarrow_wrap_array(c_array)


def _normalize_slice(object arrow_obj, slice key):
    """
    Slices with step not equal to 1 (or None) will produce a copy
    rather than a zero-copy view
    """
    cdef:
        int64_t start, stop, step
        Py_ssize_t n = len(arrow_obj)

    start, stop, step = key.indices(n)

    if step != 1:
        return arrow_obj.take(arange(start, stop, step))
    else:
        length = max(stop - start, 0)
        return arrow_obj.slice(start, length)


cdef Py_ssize_t _normalize_index(Py_ssize_t index,
                                 Py_ssize_t length) except -1:
    if index < 0:
        index += length
        if index < 0:
            raise IndexError("index out of bounds")
    elif index >= length:
        raise IndexError("index out of bounds")
    return index


cdef wrap_datum(const CDatum& datum):
    if datum.kind() == DatumType_ARRAY:
        return pyarrow_wrap_array(MakeArray(datum.array()))
    elif datum.kind() == DatumType_CHUNKED_ARRAY:
        return pyarrow_wrap_chunked_array(datum.chunked_array())
    elif datum.kind() == DatumType_RECORD_BATCH:
        return pyarrow_wrap_batch(datum.record_batch())
    elif datum.kind() == DatumType_TABLE:
        return pyarrow_wrap_table(datum.table())
    elif datum.kind() == DatumType_SCALAR:
        return pyarrow_wrap_scalar(datum.scalar())
    else:
        raise ValueError("Unable to wrap Datum in a Python object")


cdef _append_array_buffers(const CArrayData* ad, list res):
    """
    Recursively append Buffer wrappers from *ad* and its children.
    """
    cdef size_t i, n
    assert ad != NULL
    n = ad.buffers.size()
    for i in range(n):
        buf = ad.buffers[i]
        res.append(pyarrow_wrap_buffer(buf)
                   if buf.get() != NULL else None)
    n = ad.child_data.size()
    for i in range(n):
        _append_array_buffers(ad.child_data[i].get(), res)


cdef _reduce_array_data(const CArrayData* ad):
    """
    Recursively dissect ArrayData to (pickable) tuples.
    """
    cdef size_t i, n
    assert ad != NULL

    n = ad.buffers.size()
    buffers = []
    for i in range(n):
        buf = ad.buffers[i]
        buffers.append(pyarrow_wrap_buffer(buf)
                       if buf.get() != NULL else None)

    children = []
    n = ad.child_data.size()
    for i in range(n):
        children.append(_reduce_array_data(ad.child_data[i].get()))

    if ad.dictionary.get() != NULL:
        dictionary = _reduce_array_data(ad.dictionary.get())
    else:
        dictionary = None

    return pyarrow_wrap_data_type(ad.type), ad.length, ad.null_count, \
        ad.offset, buffers, children, dictionary


cdef shared_ptr[CArrayData] _reconstruct_array_data(data):
    """
    Reconstruct CArrayData objects from the tuple structure generated
    by _reduce_array_data.
    """
    cdef:
        int64_t length, null_count, offset, i
        DataType dtype
        Buffer buf
        vector[shared_ptr[CBuffer]] c_buffers
        vector[shared_ptr[CArrayData]] c_children
        shared_ptr[CArrayData] c_dictionary

    dtype, length, null_count, offset, buffers, children, dictionary = data

    for i in range(len(buffers)):
        buf = buffers[i]
        if buf is None:
            c_buffers.push_back(shared_ptr[CBuffer]())
        else:
            c_buffers.push_back(buf.buffer)

    for i in range(len(children)):
        c_children.push_back(_reconstruct_array_data(children[i]))

    if dictionary is not None:
        c_dictionary = _reconstruct_array_data(dictionary)

    return CArrayData.MakeWithChildrenAndDictionary(
        dtype.sp_type,
        length,
        c_buffers,
        c_children,
        c_dictionary,
        null_count,
        offset)


def _restore_array(data):
    """
    Reconstruct an Array from pickled ArrayData.
    """
    cdef shared_ptr[CArrayData] ad = _reconstruct_array_data(data)
    return pyarrow_wrap_array(MakeArray(ad))


cdef class ArrayStatistics(_Weakrefable):
    """
    The class for statistics of an array.
    """

    def __init__(self):
        raise TypeError(f"Do not call {self.__class__.__name__}'s constructor "
                        "directly")

    cdef void init(self, const shared_ptr[CArrayStatistics]& sp_statistics):
        self.sp_statistics = sp_statistics

    def __repr__(self):
        return (f"arrow.ArrayStatistics<null_count={self.null_count}, "
                f"distinct_count={self.distinct_count}, min={self.min}, "
                f"is_min_exact={self.is_min_exact}, max={self.max}, "
                f"is_max_exact={self.is_max_exact}>")

    @property
    def null_count(self):
        """
        The number of nulls.
        """
        null_count = self.sp_statistics.get().null_count
        # We'll be able to simplify this after
        # https://github.com/cython/cython/issues/6692 is solved.
        if null_count.has_value():
            return null_count.value()
        else:
            return None

    @property
    def distinct_count(self):
        """
        The number of distinct values.
        """
        distinct_count = self.sp_statistics.get().distinct_count
        # We'll be able to simplify this after
        # https://github.com/cython/cython/issues/6692 is solved.
        if distinct_count.has_value():
            return distinct_count.value()
        else:
            return None

    @property
    def min(self):
        """
        The minimum value.
        """
        return self._get_value(self.sp_statistics.get().min)

    @property
    def is_min_exact(self):
        """
        Whether the minimum value is an exact value or not.
        """
        return self.sp_statistics.get().is_min_exact

    @property
    def max(self):
        """
        The maximum value.
        """
        return self._get_value(self.sp_statistics.get().max)

    @property
    def is_max_exact(self):
        """
        Whether the maximum value is an exact value or not.
        """
        return self.sp_statistics.get().is_max_exact

    cdef _get_value(self, const optional[CArrayStatisticsValueType]& optional_value):
        """
        Get a raw value from
        std::optional<arrow::ArrayStatistics::ValueType>> data.

        arrow::ArrayStatistics::ValueType is
        std::variant<bool, int64_t, uint64_t, double, std::string>.
        """
        if not optional_value.has_value():
            return None
        value = optional_value.value()
        if holds_alternative[c_bool](value):
            return get[c_bool](value)
        elif holds_alternative[int64_t](value):
            return get[int64_t](value)
        elif holds_alternative[uint64_t](value):
            return get[uint64_t](value)
        elif holds_alternative[double](value):
            return get[double](value)
        else:
            return get[c_string](value)


cdef class _PandasConvertible(_Weakrefable):

    def to_pandas(
            self,
            memory_pool=None,
            categories=None,
            bint strings_to_categorical=False,
            bint zero_copy_only=False,
            bint integer_object_nulls=False,
            bint date_as_object=True,
            bint timestamp_as_object=False,
            bint use_threads=True,
            bint deduplicate_objects=True,
            bint ignore_metadata=False,
            bint safe=True,
            bint split_blocks=False,
            bint self_destruct=False,
            str maps_as_pydicts=None,
            types_mapper=None,
            bint coerce_temporal_nanoseconds=False
    ):
        """
        Convert to a pandas-compatible NumPy array or DataFrame, as appropriate

        Parameters
        ----------
        memory_pool : MemoryPool, default None
            Arrow MemoryPool to use for allocations. Uses the default memory
            pool if not passed.
        categories : list, default empty
            List of fields that should be returned as pandas.Categorical. Only
            applies to table-like data structures.
        strings_to_categorical : bool, default False
            Encode string (UTF8) and binary types to pandas.Categorical.
        zero_copy_only : bool, default False
            Raise an ArrowException if this function call would require copying
            the underlying data.
        integer_object_nulls : bool, default False
            Cast integers with nulls to objects
        date_as_object : bool, default True
            Cast dates to objects. If False, convert to datetime64 dtype with
            the equivalent time unit (if supported). Note: in pandas version
            < 2.0, only datetime64[ns] conversion is supported.
        timestamp_as_object : bool, default False
            Cast non-nanosecond timestamps (np.datetime64) to objects. This is
            useful in pandas version 1.x if you have timestamps that don't fit
            in the normal date range of nanosecond timestamps (1678 CE-2262 CE).
            Non-nanosecond timestamps are supported in pandas version 2.0.
            If False, all timestamps are converted to datetime64 dtype.
        use_threads : bool, default True
            Whether to parallelize the conversion using multiple threads.
        deduplicate_objects : bool, default True
            Do not create multiple copies Python objects when created, to save
            on memory use. Conversion will be slower.
        ignore_metadata : bool, default False
            If True, do not use the 'pandas' metadata to reconstruct the
            DataFrame index, if present
        safe : bool, default True
            For certain data types, a cast is needed in order to store the
            data in a pandas DataFrame or Series (e.g. timestamps are always
            stored as nanoseconds in pandas). This option controls whether it
            is a safe cast or not.
        split_blocks : bool, default False
            If True, generate one internal "block" for each column when
            creating a pandas.DataFrame from a RecordBatch or Table. While this
            can temporarily reduce memory note that various pandas operations
            can trigger "consolidation" which may balloon memory use.
        self_destruct : bool, default False
            EXPERIMENTAL: If True, attempt to deallocate the originating Arrow
            memory while converting the Arrow object to pandas. If you use the
            object after calling to_pandas with this option it will crash your
            program.

            Note that you may not see always memory usage improvements. For
            example, if multiple columns share an underlying allocation,
            memory can't be freed until all columns are converted.
        maps_as_pydicts : str, optional, default `None`
            Valid values are `None`, 'lossy', or 'strict'.
            The default behavior (`None`), is to convert Arrow Map arrays to
            Python association lists (list-of-tuples) in the same order as the
            Arrow Map, as in [(key1, value1), (key2, value2), ...].

            If 'lossy' or 'strict', convert Arrow Map arrays to native Python dicts.
            This can change the ordering of (key, value) pairs, and will
            deduplicate multiple keys, resulting in a possible loss of data.

            If 'lossy', this key deduplication results in a warning printed
            when detected. If 'strict', this instead results in an exception
            being raised when detected.
        types_mapper : function, default None
            A function mapping a pyarrow DataType to a pandas ExtensionDtype.
            This can be used to override the default pandas type for conversion
            of built-in pyarrow types or in absence of pandas_metadata in the
            Table schema. The function receives a pyarrow DataType and is
            expected to return a pandas ExtensionDtype or ``None`` if the
            default conversion should be used for that type. If you have
            a dictionary mapping, you can pass ``dict.get`` as function.
        coerce_temporal_nanoseconds : bool, default False
            Only applicable to pandas version >= 2.0.
            A legacy option to coerce date32, date64, duration, and timestamp
            time units to nanoseconds when converting to pandas. This is the
            default behavior in pandas version 1.x. Set this option to True if
            you'd like to use this coercion when using pandas version >= 2.0
            for backwards compatibility (not recommended otherwise).

        Returns
        -------
        pandas.Series or pandas.DataFrame depending on type of object

        Examples
        --------
        >>> import pyarrow as pa
        >>> import pandas as pd

        Convert a Table to pandas DataFrame:

        >>> table = pa.table([
        ...    pa.array([2, 4, 5, 100]),
        ...    pa.array(["Flamingo", "Horse", "Brittle stars", "Centipede"])
        ...    ], names=['n_legs', 'animals'])
        >>> table.to_pandas()
           n_legs        animals
        0       2       Flamingo
        1       4          Horse
        2       5  Brittle stars
        3     100      Centipede
        >>> isinstance(table.to_pandas(), pd.DataFrame)
        True

        Convert a RecordBatch to pandas DataFrame:

        >>> import pyarrow as pa
        >>> n_legs = pa.array([2, 4, 5, 100])
        >>> animals = pa.array(["Flamingo", "Horse", "Brittle stars", "Centipede"])
        >>> batch = pa.record_batch([n_legs, animals],
        ...                         names=["n_legs", "animals"])
        >>> batch
        pyarrow.RecordBatch
        n_legs: int64
        animals: string
        ----
        n_legs: [2,4,5,100]
        animals: ["Flamingo","Horse","Brittle stars","Centipede"]
        >>> batch.to_pandas()
           n_legs        animals
        0       2       Flamingo
        1       4          Horse
        2       5  Brittle stars
        3     100      Centipede
        >>> isinstance(batch.to_pandas(), pd.DataFrame)
        True

        Convert a Chunked Array to pandas Series:

        >>> import pyarrow as pa
        >>> n_legs = pa.chunked_array([[2, 2, 4], [4, 5, 100]])
        >>> n_legs.to_pandas()
        0      2
        1      2
        2      4
        3      4
        4      5
        5    100
        dtype: int64
        >>> isinstance(n_legs.to_pandas(), pd.Series)
        True
        """
        options = dict(
            pool=memory_pool,
            strings_to_categorical=strings_to_categorical,
            zero_copy_only=zero_copy_only,
            integer_object_nulls=integer_object_nulls,
            date_as_object=date_as_object,
            timestamp_as_object=timestamp_as_object,
            use_threads=use_threads,
            deduplicate_objects=deduplicate_objects,
            safe=safe,
            split_blocks=split_blocks,
            self_destruct=self_destruct,
            maps_as_pydicts=maps_as_pydicts,
            coerce_temporal_nanoseconds=coerce_temporal_nanoseconds
        )
        return self._to_pandas(options, categories=categories,
                               ignore_metadata=ignore_metadata,
                               types_mapper=types_mapper)


cdef PandasOptions _convert_pandas_options(dict options):
    cdef PandasOptions result
    result.pool = maybe_unbox_memory_pool(options['pool'])
    result.strings_to_categorical = options['strings_to_categorical']
    result.zero_copy_only = options['zero_copy_only']
    result.integer_object_nulls = options['integer_object_nulls']
    result.date_as_object = options['date_as_object']
    result.timestamp_as_object = options['timestamp_as_object']
    result.use_threads = options['use_threads']
    result.deduplicate_objects = options['deduplicate_objects']
    result.safe_cast = options['safe']
    result.split_blocks = options['split_blocks']
    result.self_destruct = options['self_destruct']
    result.coerce_temporal_nanoseconds = options['coerce_temporal_nanoseconds']
    result.ignore_timezone = os.environ.get('PYARROW_IGNORE_TIMEZONE', False)

    maps_as_pydicts = options['maps_as_pydicts']
    if maps_as_pydicts is None:
        result.maps_as_pydicts = MapConversionType.DEFAULT
    elif maps_as_pydicts == "lossy":
        result.maps_as_pydicts = MapConversionType.LOSSY
    elif maps_as_pydicts == "strict":
        result.maps_as_pydicts = MapConversionType.STRICT_
    else:
        raise ValueError(
            "Invalid value for 'maps_as_pydicts': "
            + "valid values are 'lossy', 'strict' or `None` (default). "
            + f"Received '{maps_as_pydicts}'."
        )
    return result


cdef class Array(_PandasConvertible):
    """
    The base class for all Arrow arrays.
    """

    def __init__(self):
        raise TypeError(f"Do not call {self.__class__.__name__}'s constructor "
                        "directly, use one of the `pyarrow.Array.from_*` "
                        "functions instead.")

    cdef void init(self, const shared_ptr[CArray]& sp_array) except *:
        self.sp_array = sp_array
        self.ap = sp_array.get()
        self.type = pyarrow_wrap_data_type(self.sp_array.get().type())

    def _debug_print(self):
        with nogil:
            check_status(DebugPrint(deref(self.ap), 0))

    def diff(self, Array other):
        """
        Compare contents of this array against another one.

        Return a string containing the result of diffing this array
        (on the left side) against the other array (on the right side).

        Parameters
        ----------
        other : Array
            The other array to compare this array with.

        Returns
        -------
        diff : str
            A human-readable printout of the differences.

        Examples
        --------
        >>> import pyarrow as pa
        >>> left = pa.array(["one", "two", "three"])
        >>> right = pa.array(["two", None, "two-and-a-half", "three"])
        >>> print(left.diff(right)) # doctest: +SKIP

        @@ -0, +0 @@
        -"one"
        @@ -2, +1 @@
        +null
        +"two-and-a-half"

        """
        self._assert_cpu()
        cdef c_string result
        with nogil:
            result = self.ap.Diff(deref(other.ap))
        return frombytes(result, safe=True)

    def cast(self, object target_type=None, safe=None, options=None, memory_pool=None):
        """
        Cast array values to another data type

        See :func:`pyarrow.compute.cast` for usage.

        Parameters
        ----------
        target_type : DataType, default None
            Type to cast array to.
        safe : boolean, default True
            Whether to check for conversion errors such as overflow.
        options : CastOptions, default None
            Additional checks pass by CastOptions
        memory_pool : MemoryPool, optional
            memory pool to use for allocations during function execution.

        Returns
        -------
        cast : Array
        """
        self._assert_cpu()
        return _pc().cast(self, target_type, safe=safe,
                          options=options, memory_pool=memory_pool)

    def view(self, object target_type):
        """
        Return zero-copy "view" of array as another data type.

        The data types must have compatible columnar buffer layouts

        Parameters
        ----------
        target_type : DataType
            Type to construct view as.

        Returns
        -------
        view : Array
        """
        self._assert_cpu()
        cdef DataType type = ensure_type(target_type)
        cdef shared_ptr[CArray] result
        with nogil:
            result = GetResultValue(self.ap.View(type.sp_type))
        return pyarrow_wrap_array(result)

    def sum(self, **kwargs):
        """
        Sum the values in a numerical array.

        See :func:`pyarrow.compute.sum` for full usage.

        Parameters
        ----------
        **kwargs : dict, optional
            Options to pass to :func:`pyarrow.compute.sum`.

        Returns
        -------
        sum : Scalar
            A scalar containing the sum value.
        """
        self._assert_cpu()
        options = _pc().ScalarAggregateOptions(**kwargs)
        return _pc().call_function('sum', [self], options)

    def unique(self):
        """
        Compute distinct elements in array.

        Returns
        -------
        unique : Array
            An array of the same data type, with deduplicated elements.
        """
        self._assert_cpu()
        return _pc().call_function('unique', [self])

    def dictionary_encode(self, null_encoding='mask'):
        """
        Compute dictionary-encoded representation of array.

        See :func:`pyarrow.compute.dictionary_encode` for full usage.

        Parameters
        ----------
        null_encoding : str, default "mask"
            How to handle null entries.

        Returns
        -------
        encoded : DictionaryArray
            A dictionary-encoded version of this array.
        """
        self._assert_cpu()
        options = _pc().DictionaryEncodeOptions(null_encoding)
        return _pc().call_function('dictionary_encode', [self], options)

    def value_counts(self):
        """
        Compute counts of unique elements in array.

        Returns
        -------
        StructArray
            An array of  <input type "Values", int64 "Counts"> structs
        """
        self._assert_cpu()
        return _pc().call_function('value_counts', [self])

    @staticmethod
    def from_pandas(obj, mask=None, type=None, bint safe=True,
                    MemoryPool memory_pool=None):
        """
        Convert pandas.Series to an Arrow Array.

        This method uses Pandas semantics about what values indicate
        nulls. See pyarrow.array for more general conversion from arrays or
        sequences to Arrow arrays.

        Parameters
        ----------
        obj : ndarray, pandas.Series, array-like
        mask : array (boolean), optional
            Indicate which values are null (True) or not null (False).
        type : pyarrow.DataType
            Explicit type to attempt to coerce to, otherwise will be inferred
            from the data.
        safe : bool, default True
            Check for overflows or other unsafe conversions.
        memory_pool : pyarrow.MemoryPool, optional
            If not passed, will allocate memory from the currently-set default
            memory pool.

        Notes
        -----
        Localized timestamps will currently be returned as UTC (pandas's native
        representation). Timezone-naive data will be implicitly interpreted as
        UTC.

        Returns
        -------
        array : pyarrow.Array or pyarrow.ChunkedArray
            ChunkedArray is returned if object data overflows binary buffer.
        """
        return array(obj, mask=mask, type=type, safe=safe, from_pandas=True,
                     memory_pool=memory_pool)

    def __reduce__(self):
        self._assert_cpu()
        return _restore_array, \
            (_reduce_array_data(self.sp_array.get().data().get()),)

    @staticmethod
    def from_buffers(DataType type, length, buffers, null_count=-1, offset=0,
                     children=None):
        """
        Construct an Array from a sequence of buffers.

        The concrete type returned depends on the datatype.

        Parameters
        ----------
        type : DataType
            The value type of the array.
        length : int
            The number of values in the array.
        buffers : List[Buffer]
            The buffers backing this array.
        null_count : int, default -1
            The number of null entries in the array. Negative value means that
            the null count is not known.
        offset : int, default 0
            The array's logical offset (in values, not in bytes) from the
            start of each buffer.
        children : List[Array], default None
            Nested type children with length matching type.num_fields.

        Returns
        -------
        array : Array
        """
        cdef:
            Buffer buf
            Array child
            vector[shared_ptr[CBuffer]] c_buffers
            vector[shared_ptr[CArrayData]] c_child_data
            shared_ptr[CArrayData] array_data

        children = children or []

        if type.num_fields != len(children):
            raise ValueError("Type's expected number of children "
                             f"({type.num_fields}) did not match the passed number "
                             f"({len(children)})")

        if type.has_variadic_buffers:
            if type.num_buffers > len(buffers):
                raise ValueError("Type's expected number of buffers is at least "
                                 f"{type.num_buffers}, but the passed number is "
                                 f"{len(buffers)}.")
        elif type.num_buffers != len(buffers):
            raise ValueError("Type's expected number of buffers "
                             f"({type.num_buffers}) did not match the passed number "
                             f"({len(buffers)}).")

        for buf in buffers:
            # None will produce a null buffer pointer
            c_buffers.push_back(pyarrow_unwrap_buffer(buf))

        for child in children:
            c_child_data.push_back(child.ap.data())

        array_data = CArrayData.MakeWithChildren(type.sp_type, length,
                                                 c_buffers, c_child_data,
                                                 null_count, offset)
        cdef Array result = pyarrow_wrap_array(MakeArray(array_data))
        result.validate()
        return result

    @property
    def null_count(self):
        self._assert_cpu()
        return self.sp_array.get().null_count()

    @property
    def nbytes(self):
        """
        Total number of bytes consumed by the elements of the array.

        In other words, the sum of bytes from all buffer
        ranges referenced.

        Unlike `get_total_buffer_size` this method will account for array
        offsets.

        If buffers are shared between arrays then the shared
        portion will be counted multiple times.

        The dictionary of dictionary arrays will always be counted in their
        entirety even if the array only references a portion of the dictionary.
        """
        self._assert_cpu()
        cdef CResult[int64_t] c_size_res
        with nogil:
            c_size_res = ReferencedBufferSize(deref(self.ap))
            size = GetResultValue(c_size_res)
        return size

    def get_total_buffer_size(self):
        """
        The sum of bytes in each buffer referenced by the array.

        An array may only reference a portion of a buffer.
        This method will overestimate in this case and return the
        byte size of the entire buffer.

        If a buffer is referenced multiple times then it will
        only be counted once.
        """
        self._assert_cpu()
        cdef int64_t total_buffer_size
        total_buffer_size = TotalBufferSize(deref(self.ap))
        return total_buffer_size

    def __sizeof__(self):
        self._assert_cpu()
        return super(Array, self).__sizeof__() + self.nbytes

    def __iter__(self):
        self._assert_cpu()
        for i in range(len(self)):
            yield self.getitem(i)

    def __repr__(self):
        type_format = object.__repr__(self)
        return f'{type_format}\n{self}'

    def to_string(self, *, int indent=2, int top_level_indent=0, int window=10,
                  int container_window=2, c_bool skip_new_lines=False,
                  int element_size_limit=100):
        """
        Render a "pretty-printed" string representation of the Array.

        Note: for data on a non-CPU device, the full array is copied to CPU
        memory.

        Parameters
        ----------
        indent : int, default 2
            How much to indent the internal items in the string to
            the right, by default ``2``.
        top_level_indent : int, default 0
            How much to indent right the entire content of the array,
            by default ``0``.
        window : int
            How many primitive items to preview at the begin and end
            of the array when the array is bigger than the window.
            The other items will be ellipsed.
        container_window : int
            How many container items (such as a list in a list array)
            to preview at the begin and end of the array when the array
            is bigger than the window.
        skip_new_lines : bool
            If the array should be rendered as a single line of text
            or if each element should be on its own line.
        element_size_limit : int, default 100
            Maximum number of characters of a single element before it is truncated.
        """
        cdef:
            c_string result
            PrettyPrintOptions options

        with nogil:
            options = PrettyPrintOptions(top_level_indent, window)
            options.skip_new_lines = skip_new_lines
            options.indent_size = indent
            options.element_size_limit = element_size_limit
            check_status(
                PrettyPrint(
                    deref(self.ap),
                    options,
                    &result
                )
            )

        return frombytes(result, safe=True)

    def format(self, **kwargs):
        """
        DEPRECATED, use pyarrow.Array.to_string

        Parameters
        ----------
        **kwargs : dict

        Returns
        -------
        str
        """
        import warnings
        warnings.warn('Array.format is deprecated, use Array.to_string')
        return self.to_string(**kwargs)

    def __str__(self):
        return self.to_string()

    def __eq__(self, other):
        try:
            return self.equals(other)
        except TypeError:
            # This also handles comparing with None
            # as Array.equals(None) raises a TypeError.
            return NotImplemented

    def equals(Array self, Array other not None):
        """
        Parameters
        ----------
        other : pyarrow.Array

        Returns
        -------
        bool
        """
        self._assert_cpu()
        other._assert_cpu()
        return self.ap.Equals(deref(other.ap))

    def __len__(self):
        return self.length()

    cdef int64_t length(self):
        if self.sp_array.get():
            return self.sp_array.get().length()
        else:
            return 0

    def is_null(self, *, nan_is_null=False):
        """
        Return BooleanArray indicating the null values.

        Parameters
        ----------
        nan_is_null : bool (optional, default False)
            Whether floating-point NaN values should also be considered null.

        Returns
        -------
        array : boolean Array
        """
        self._assert_cpu()
        options = _pc().NullOptions(nan_is_null=nan_is_null)
        return _pc().call_function('is_null', [self], options)

    def is_nan(self):
        """
        Return BooleanArray indicating the NaN values.

        Returns
        -------
        array : boolean Array
        """
        self._assert_cpu()
        return _pc().call_function('is_nan', [self])

    def is_valid(self):
        """
        Return BooleanArray indicating the non-null values.
        """
        self._assert_cpu()
        return _pc().is_valid(self)

    def fill_null(self, fill_value):
        """
        See :func:`pyarrow.compute.fill_null` for usage.

        Parameters
        ----------
        fill_value : any
            The replacement value for null entries.

        Returns
        -------
        result : Array
            A new array with nulls replaced by the given value.
        """
        self._assert_cpu()
        return _pc().fill_null(self, fill_value)

    def __getitem__(self, key):
        """
        Slice or return value at given index

        Parameters
        ----------
        key : integer or slice
            Slices with step not equal to 1 (or None) will produce a copy
            rather than a zero-copy view

        Returns
        -------
        value : Scalar (index) or Array (slice)
        """
        self._assert_cpu()
        if isinstance(key, slice):
            return _normalize_slice(self, key)

        return self.getitem(_normalize_index(key, self.length()))

    cdef getitem(self, int64_t i):
        self._assert_cpu()
        return Scalar.wrap(GetResultValue(self.ap.GetScalar(i)))

    def slice(self, offset=0, length=None):
        """
        Compute zero-copy slice of this array.

        Parameters
        ----------
        offset : int, default 0
            Offset from start of array to slice.
        length : int, default None
            Length of slice (default is until end of Array starting from
            offset).

        Returns
        -------
        sliced : Array
            An array with the same datatype, containing the sliced values.
        """
        cdef shared_ptr[CArray] result

        if offset < 0:
            raise IndexError('Offset must be non-negative')

        offset = min(len(self), offset)
        if length is None:
            result = self.ap.Slice(offset)
        else:
            if length < 0:
                raise ValueError('Length must be non-negative')
            result = self.ap.Slice(offset, length)

        return pyarrow_wrap_array(result)

    def take(self, object indices):
        """
        Select values from an array.

        See :func:`pyarrow.compute.take` for full usage.

        Parameters
        ----------
        indices : Array or array-like
            The indices in the array whose values will be returned.

        Returns
        -------
        taken : Array
            An array with the same datatype, containing the taken values.
        """
        self._assert_cpu()
        return _pc().take(self, indices)

    def drop_null(self):
        """
        Remove missing values from an array.
        """
        self._assert_cpu()
        return _pc().drop_null(self)

    def filter(self, object mask, *, null_selection_behavior='drop'):
        """
        Select values from an array.

        See :func:`pyarrow.compute.filter` for full usage.

        Parameters
        ----------
        mask : Array or array-like
            The boolean mask to filter the array with.
        null_selection_behavior : str, default "drop"
            How nulls in the mask should be handled.

        Returns
        -------
        filtered : Array
            An array of the same type, with only the elements selected by
            the boolean mask.
        """
        self._assert_cpu()
        return _pc().filter(self, mask,
                            null_selection_behavior=null_selection_behavior)

    def index(self, value, start=None, end=None, *, memory_pool=None):
        """
        Find the first index of a value.

        See :func:`pyarrow.compute.index` for full usage.

        Parameters
        ----------
        value : Scalar or object
            The value to look for in the array.
        start : int, optional
            The start index where to look for `value`.
        end : int, optional
            The end index where to look for `value`.
        memory_pool : MemoryPool, optional
            A memory pool for potential memory allocations.

        Returns
        -------
        index : Int64Scalar
            The index of the value in the array (-1 if not found).
        """
        self._assert_cpu()
        return _pc().index(self, value, start, end, memory_pool=memory_pool)

    def sort(self, order="ascending", null_placement="at_end", **kwargs):
        """
        Sort the Array

        Parameters
        ----------
        order : str, default "ascending"
            Which order to sort values in.
            Accepted values are "ascending", "descending".
        null_placement : str, default "at_end"
            Whether nulls and NaNs are placed at the start or at the end.
            Accepted values are "at_end", "at_start".
        **kwargs : dict, optional
            Additional sorting options.
            As allowed by :class:`SortOptions`

        Returns
        -------
        result : Array
        """
        self._assert_cpu()
        indices = _pc().sort_indices(
            self,
            options=_pc().SortOptions(sort_keys=[("", order, null_placement)], **kwargs)
        )
        return self.take(indices)

    def _to_pandas(self, options, types_mapper=None, **kwargs):
        self._assert_cpu()
        return _array_like_to_pandas(self, options, types_mapper=types_mapper)

    def __array__(self, dtype=None, copy=None):
        self._assert_cpu()

        if copy is False:
            try:
                values = self.to_numpy(zero_copy_only=True)
            except ArrowInvalid:
                raise ValueError(
                    "Unable to avoid a copy while creating a numpy array as requested.\n"
                    "If using `np.array(obj, copy=False)` replace it with "
                    "`np.asarray(obj)` to allow a copy when needed"
                )
            # values is already a numpy array at this point, but calling np.array(..)
            # again to handle the `dtype` keyword with a no-copy guarantee
            return np.array(values, dtype=dtype, copy=False)

        values = self.to_numpy(zero_copy_only=False)
        if copy is True and is_numeric(self.type.id) and self.null_count == 0:
            # to_numpy did not yet make a copy (is_numeric = integer/floats, no decimal)
            return np.array(values, dtype=dtype, copy=True)

        if dtype is None:
            return values
        return np.asarray(values, dtype=dtype)

    def to_numpy(self, zero_copy_only=True, writable=False):
        """
        Return a NumPy view or copy of this array.

        By default, tries to return a view of this array. This is only
        supported for primitive arrays with the same memory layout as NumPy
        (i.e. integers, floating point, ..) and without any nulls.

        For the extension arrays, this method simply delegates to the
        underlying storage array.

        Parameters
        ----------
        zero_copy_only : bool, default True
            If True, an exception will be raised if the conversion to a numpy
            array would require copying the underlying data (e.g. in presence
            of nulls, or for non-primitive types).
        writable : bool, default False
            For numpy arrays created with zero copy (view on the Arrow data),
            the resulting array is not writable (Arrow data is immutable).
            By setting this to True, a copy of the array is made to ensure
            it is writable.

        Returns
        -------
        array : numpy.ndarray
        """
        self._assert_cpu()

        if np is None:
            raise ImportError(
                "Cannot return a numpy.ndarray if NumPy is not present")
        cdef:
            PyObject* out
            PandasOptions c_options
            object values

        if zero_copy_only and writable:
            raise ValueError(
                "Cannot return a writable array if asking for zero-copy")

        # If there are nulls and the array is a DictionaryArray
        # decoding the dictionary will make sure nulls are correctly handled.
        # Decoding a dictionary does imply a copy by the way,
        # so it can't be done if the user requested a zero_copy.
        c_options.decode_dictionaries = True
        c_options.zero_copy_only = zero_copy_only
        c_options.to_numpy = True

        with nogil:
            check_status(ConvertArrayToPandas(c_options, self.sp_array,
                                              self, &out))

        # wrap_array_output uses pandas to convert to Categorical, here
        # always convert to numpy array without pandas dependency
        array = PyObject_to_object(out)

        if writable and not array.flags.writeable:
            # if the conversion already needed to a copy, writeable is True
            array = array.copy()
        return array

    def to_pylist(self, *, maps_as_pydicts=None):
        """
        Convert to a list of native Python objects.

        Parameters
        ----------
        maps_as_pydicts : str, optional, default `None`
            Valid values are `None`, 'lossy', or 'strict'.
            The default behavior (`None`), is to convert Arrow Map arrays to
            Python association lists (list-of-tuples) in the same order as the
            Arrow Map, as in [(key1, value1), (key2, value2), ...].

            If 'lossy' or 'strict', convert Arrow Map arrays to native Python dicts.

            If 'lossy', whenever duplicate keys are detected, a warning will be printed.
            The last seen value of a duplicate key will be in the Python dictionary.
            If 'strict', this instead results in an exception being raised when detected.

        Returns
        -------
        lst : list
        """
        self._assert_cpu()
        return [x.as_py(maps_as_pydicts=maps_as_pydicts) for x in self]

    def tolist(self):
        """
        Alias of to_pylist for compatibility with NumPy.
        """
        return self.to_pylist()

    def validate(self, *, full=False):
        """
        Perform validation checks.  An exception is raised if validation fails.

        By default only cheap validation checks are run.  Pass `full=True`
        for thorough validation checks (potentially O(n)).

        Parameters
        ----------
        full : bool, default False
            If True, run expensive checks, otherwise cheap checks only.

        Raises
        ------
        ArrowInvalid
        """
        if full:
            self._assert_cpu()
            with nogil:
                check_status(self.ap.ValidateFull())
        else:
            with nogil:
                check_status(self.ap.Validate())

    @property
    def offset(self):
        """
        A relative position into another array's data.

        The purpose is to enable zero-copy slicing. This value defaults to zero
        but must be applied on all operations with the physical storage
        buffers.
        """
        return self.sp_array.get().offset()

    def buffers(self):
        """
        Return a list of Buffer objects pointing to this array's physical
        storage.

        To correctly interpret these buffers, you need to also apply the offset
        multiplied with the size of the stored data type.
        """
        res = []
        _append_array_buffers(self.sp_array.get().data().get(), res)
        return res

    def copy_to(self, destination):
        """
        Construct a copy of the array with all buffers on destination
        device.

        This method recursively copies the array's buffers and those of its
        children onto the destination MemoryManager device and returns the
        new Array.

        Parameters
        ----------
        destination : pyarrow.MemoryManager or pyarrow.Device
            The destination device to copy the array to.

        Returns
        -------
        Array
        """
        cdef:
            shared_ptr[CArray] c_array
            shared_ptr[CMemoryManager] c_memory_manager

        if isinstance(destination, Device):
            c_memory_manager = (<Device>destination).unwrap().get().default_memory_manager()
        elif isinstance(destination, MemoryManager):
            c_memory_manager = (<MemoryManager>destination).unwrap()
        else:
            raise TypeError(
                "Argument 'destination' has incorrect type (expected a "
                f"pyarrow Device or MemoryManager, got {type(destination)})"
            )

        with nogil:
            c_array = GetResultValue(self.ap.CopyTo(c_memory_manager))
        return pyarrow_wrap_array(c_array)

    def _export_to_c(self, out_ptr, out_schema_ptr=0):
        """
        Export to a C ArrowArray struct, given its pointer.

        If a C ArrowSchema struct pointer is also given, the array type
        is exported to it at the same time.

        Parameters
        ----------
        out_ptr: int
            The raw pointer to a C ArrowArray struct.
        out_schema_ptr: int (optional)
            The raw pointer to a C ArrowSchema struct.

        Be careful: if you don't pass the ArrowArray struct to a consumer,
        array memory will leak.  This is a low-level function intended for
        expert users.
        """
        cdef:
            void* c_ptr = _as_c_pointer(out_ptr)
            void* c_schema_ptr = _as_c_pointer(out_schema_ptr,
                                               allow_null=True)
        with nogil:
            check_status(ExportArray(deref(self.sp_array),
                                     <ArrowArray*> c_ptr,
                                     <ArrowSchema*> c_schema_ptr))

    @staticmethod
    def _import_from_c(in_ptr, type):
        """
        Import Array from a C ArrowArray struct, given its pointer
        and the imported array type.

        Parameters
        ----------
        in_ptr: int
            The raw pointer to a C ArrowArray struct.
        type: DataType or int
            Either a DataType object, or the raw pointer to a C ArrowSchema
            struct.

        This is a low-level function intended for expert users.
        """
        cdef:
            void* c_ptr = _as_c_pointer(in_ptr)
            void* c_type_ptr
            shared_ptr[CArray] c_array

        c_type = pyarrow_unwrap_data_type(type)
        if c_type == nullptr:
            # Not a DataType object, perhaps a raw ArrowSchema pointer
            c_type_ptr = _as_c_pointer(type)
            with nogil:
                c_array = GetResultValue(ImportArray(
                    <ArrowArray*> c_ptr, <ArrowSchema*> c_type_ptr))
        else:
            with nogil:
                c_array = GetResultValue(ImportArray(<ArrowArray*> c_ptr,
                                                     c_type))
        return pyarrow_wrap_array(c_array)

    def __arrow_c_array__(self, requested_schema=None):
        """
        Get a pair of PyCapsules containing a C ArrowArray representation of the object.

        Parameters
        ----------
        requested_schema : PyCapsule | None
            A PyCapsule containing a C ArrowSchema representation of a requested
            schema. PyArrow will attempt to cast the array to this data type.
            If None, the array will be returned as-is, with a type matching the
            one returned by :meth:`__arrow_c_schema__()`.

        Returns
        -------
        Tuple[PyCapsule, PyCapsule]
            A pair of PyCapsules containing a C ArrowSchema and ArrowArray,
            respectively.
        """
        self._assert_cpu()

        cdef:
            ArrowArray* c_array
            ArrowSchema* c_schema
            shared_ptr[CArray] inner_array

        if requested_schema is not None:
            target_type = DataType._import_from_c_capsule(requested_schema)

            if target_type != self.type:
                try:
                    casted_array = _pc().cast(self, target_type, safe=True)
                    inner_array = pyarrow_unwrap_array(casted_array)
                except ArrowInvalid as e:
                    raise ValueError(
                        f"Could not cast {self.type} to requested type {target_type}: {e}"
                    )
            else:
                inner_array = self.sp_array
        else:
            inner_array = self.sp_array

        schema_capsule = alloc_c_schema(&c_schema)
        array_capsule = alloc_c_array(&c_array)

        with nogil:
            check_status(ExportArray(deref(inner_array), c_array, c_schema))

        return schema_capsule, array_capsule

    @staticmethod
    def _import_from_c_capsule(schema_capsule, array_capsule):
        cdef:
            ArrowSchema* c_schema
            ArrowArray* c_array
            shared_ptr[CArray] array

        c_schema = <ArrowSchema*> PyCapsule_GetPointer(schema_capsule, 'arrow_schema')
        c_array = <ArrowArray*> PyCapsule_GetPointer(array_capsule, 'arrow_array')

        with nogil:
            array = GetResultValue(ImportArray(c_array, c_schema))

        return pyarrow_wrap_array(array)

    def _export_to_c_device(self, out_ptr, out_schema_ptr=0):
        """
        Export to a C ArrowDeviceArray struct, given its pointer.

        If a C ArrowSchema struct pointer is also given, the array type
        is exported to it at the same time.

        Parameters
        ----------
        out_ptr: int
            The raw pointer to a C ArrowDeviceArray struct.
        out_schema_ptr: int (optional)
            The raw pointer to a C ArrowSchema struct.

        Be careful: if you don't pass the ArrowDeviceArray struct to a consumer,
        array memory will leak.  This is a low-level function intended for
        expert users.
        """
        cdef:
            void* c_ptr = _as_c_pointer(out_ptr)
            void* c_schema_ptr = _as_c_pointer(out_schema_ptr,
                                               allow_null=True)
        with nogil:
            check_status(ExportDeviceArray(
                deref(self.sp_array), <shared_ptr[CSyncEvent]>NULL,
                <ArrowDeviceArray*> c_ptr, <ArrowSchema*> c_schema_ptr))

    @staticmethod
    def _import_from_c_device(in_ptr, type):
        """
        Import Array from a C ArrowDeviceArray struct, given its pointer
        and the imported array type.

        Parameters
        ----------
        in_ptr: int
            The raw pointer to a C ArrowDeviceArray struct.
        type: DataType or int
            Either a DataType object, or the raw pointer to a C ArrowSchema
            struct.

        This is a low-level function intended for expert users.
        """
        cdef:
            ArrowDeviceArray* c_device_array = <ArrowDeviceArray*>_as_c_pointer(in_ptr)
            void* c_type_ptr
            shared_ptr[CArray] c_array

        if c_device_array.device_type == ARROW_DEVICE_CUDA:
            _ensure_cuda_loaded()

        c_type = pyarrow_unwrap_data_type(type)
        if c_type == nullptr:
            # Not a DataType object, perhaps a raw ArrowSchema pointer
            c_type_ptr = _as_c_pointer(type)
            with nogil:
                c_array = GetResultValue(
                    ImportDeviceArray(c_device_array, <ArrowSchema*> c_type_ptr)
                )
        else:
            with nogil:
                c_array = GetResultValue(
                    ImportDeviceArray(c_device_array, c_type)
                )
        return pyarrow_wrap_array(c_array)

    def __arrow_c_device_array__(self, requested_schema=None, **kwargs):
        """
        Get a pair of PyCapsules containing a C ArrowDeviceArray representation
        of the object.

        Parameters
        ----------
        requested_schema : PyCapsule | None
            A PyCapsule containing a C ArrowSchema representation of a requested
            schema. PyArrow will attempt to cast the array to this data type.
            If None, the array will be returned as-is, with a type matching the
            one returned by :meth:`__arrow_c_schema__()`.
        kwargs
            Currently no additional keyword arguments are supported, but
            this method will accept any keyword with a value of ``None``
            for compatibility with future keywords.

        Returns
        -------
        Tuple[PyCapsule, PyCapsule]
            A pair of PyCapsules containing a C ArrowSchema and ArrowDeviceArray,
            respectively.
        """
        cdef:
            ArrowDeviceArray* c_array
            ArrowSchema* c_schema
            shared_ptr[CArray] inner_array

        non_default_kwargs = [
            name for name, value in kwargs.items() if value is not None
        ]
        if non_default_kwargs:
            raise NotImplementedError(
                f"Received unsupported keyword argument(s): {non_default_kwargs}"
            )

        if requested_schema is not None:
            target_type = DataType._import_from_c_capsule(requested_schema)

            if target_type != self.type:
                if not self.is_cpu:
                    raise NotImplementedError(
                        "Casting to a requested schema is only supported for CPU data"
                    )
                try:
                    casted_array = _pc().cast(self, target_type, safe=True)
                    inner_array = pyarrow_unwrap_array(casted_array)
                except ArrowInvalid as e:
                    raise ValueError(
                        f"Could not cast {self.type} to requested type {target_type}: {e}"
                    )
            else:
                inner_array = self.sp_array
        else:
            inner_array = self.sp_array

        schema_capsule = alloc_c_schema(&c_schema)
        array_capsule = alloc_c_device_array(&c_array)

        with nogil:
            check_status(ExportDeviceArray(
                deref(inner_array), <shared_ptr[CSyncEvent]>NULL,
                c_array, c_schema))

        return schema_capsule, array_capsule

    @staticmethod
    def _import_from_c_device_capsule(schema_capsule, array_capsule):
        cdef:
            ArrowSchema* c_schema
            ArrowDeviceArray* c_array
            shared_ptr[CArray] array

        c_schema = <ArrowSchema*> PyCapsule_GetPointer(schema_capsule, 'arrow_schema')
        c_array = <ArrowDeviceArray*> PyCapsule_GetPointer(
            array_capsule, 'arrow_device_array'
        )

        with nogil:
            array = GetResultValue(ImportDeviceArray(c_array, c_schema))

        return pyarrow_wrap_array(array)

    def __dlpack__(self, stream=None):
        """
        Export a primitive array as a DLPack capsule.

        Parameters
        ----------
        stream : int, optional
            A Python integer representing a pointer to a stream. Currently not supported.
            Stream is provided by the consumer to the producer to instruct the producer
            to ensure that operations can safely be performed on the array.

        Returns
        -------
        capsule : PyCapsule
            A DLPack capsule for the array, pointing to a DLManagedTensor.
        """
        if stream is None:
            dlm_tensor = GetResultValue(ExportArrayToDLPack(self.sp_array))

            return PyCapsule_New(dlm_tensor, 'dltensor', dlpack_pycapsule_deleter)
        else:
            raise NotImplementedError(
                "Only stream=None is supported."
            )

    def __dlpack_device__(self):
        """
        Return the DLPack device tuple this arrays resides on.

        Returns
        -------
        tuple : Tuple[int, int]
            Tuple with index specifying the type of the device (where
            CPU = 1, see cpp/src/arrow/c/dpack_abi.h) and index of the
            device which is 0 by default for CPU.
        """
        device = GetResultValue(ExportDevice(self.sp_array))
        return device.device_type, device.device_id

    @property
    def device_type(self):
        """
        The device type where the array resides.

        Returns
        -------
        DeviceAllocationType
        """
        return _wrap_device_allocation_type(self.sp_array.get().device_type())

    @property
    def is_cpu(self):
        """
        Whether the array is CPU-accessible.
        """
        return self.device_type == DeviceAllocationType.CPU

    cdef void _assert_cpu(self) except *:
        if self.sp_array.get().device_type() != CDeviceAllocationType_kCPU:
            raise NotImplementedError("Implemented only for data on CPU device")

    @property
    def statistics(self):
        """
        Statistics of the array.
        """
        cdef ArrayStatistics stat
        sp_stat = self.sp_array.get().statistics()
        if sp_stat.get() == nullptr:
            return None
        else:
            stat = ArrayStatistics.__new__(ArrayStatistics)
            stat.init(sp_stat)
            return stat


cdef _array_like_to_pandas(obj, options, types_mapper):
    cdef:
        PyObject* out
        PandasOptions c_options = _convert_pandas_options(options)

    original_type = obj.type
    name = obj._name
    dtype = None

    if types_mapper:
        dtype = types_mapper(original_type)
    elif original_type.id == _Type_EXTENSION:
        try:
            dtype = original_type.to_pandas_dtype()
        except NotImplementedError:
            pass

    # Only call __from_arrow__ for Arrow extension types or when explicitly
    # overridden via types_mapper
    if hasattr(dtype, '__from_arrow__'):
        arr = dtype.__from_arrow__(obj)
        return pandas_api.series(arr, name=name, copy=False)

    if pandas_api.is_v1():
        # ARROW-3789: Coerce date/timestamp types to datetime64[ns]
        c_options.coerce_temporal_nanoseconds = True

    if isinstance(obj, Array):
        with nogil:
            check_status(ConvertArrayToPandas(c_options,
                                              (<Array> obj).sp_array,
                                              obj, &out))
    elif isinstance(obj, ChunkedArray):
        with nogil:
            check_status(libarrow_python.ConvertChunkedArrayToPandas(
                c_options,
                (<ChunkedArray> obj).sp_chunked_array,
                obj, &out))

    arr = wrap_array_output(out)

    if (isinstance(original_type, TimestampType) and
            options["timestamp_as_object"]):
        # ARROW-5359 - need to specify object dtype to avoid pandas to
        # coerce back to ns resolution
        dtype = "object"
    elif types_mapper:
        dtype = types_mapper(original_type)
    else:
        dtype = None

    result = pandas_api.series(arr, dtype=dtype, name=name, copy=False)

    if (isinstance(original_type, TimestampType) and
            original_type.tz is not None and
            # can be object dtype for non-ns and timestamp_as_object=True
            result.dtype.kind == "M"):
        from pyarrow.pandas_compat import make_tz_aware
        result = make_tz_aware(result, original_type.tz)

    return result


cdef wrap_array_output(PyObject* output):
    cdef object obj = PyObject_to_object(output)

    if isinstance(obj, dict):
        return _pandas_api.categorical_type.from_codes(
            obj['indices'], categories=obj['dictionary'], ordered=obj['ordered']
        )
    else:
        return obj


cdef class NullArray(Array):
    """
    Concrete class for Arrow arrays of null data type.
    """


cdef class BooleanArray(Array):
    """
    Concrete class for Arrow arrays of boolean data type.
    """
    @property
    def false_count(self):
        return (<CBooleanArray*> self.ap).false_count()

    @property
    def true_count(self):
        return (<CBooleanArray*> self.ap).true_count()


cdef class NumericArray(Array):
    """
    A base class for Arrow numeric arrays.
    """


cdef class IntegerArray(NumericArray):
    """
    A base class for Arrow integer arrays.
    """


cdef class FloatingPointArray(NumericArray):
    """
    A base class for Arrow floating-point arrays.
    """


cdef class Int8Array(IntegerArray):
    """
    Concrete class for Arrow arrays of int8 data type.
    """


cdef class UInt8Array(IntegerArray):
    """
    Concrete class for Arrow arrays of uint8 data type.
    """


cdef class Int16Array(IntegerArray):
    """
    Concrete class for Arrow arrays of int16 data type.
    """


cdef class UInt16Array(IntegerArray):
    """
    Concrete class for Arrow arrays of uint16 data type.
    """


cdef class Int32Array(IntegerArray):
    """
    Concrete class for Arrow arrays of int32 data type.
    """


cdef class UInt32Array(IntegerArray):
    """
    Concrete class for Arrow arrays of uint32 data type.
    """


cdef class Int64Array(IntegerArray):
    """
    Concrete class for Arrow arrays of int64 data type.
    """


cdef class UInt64Array(IntegerArray):
    """
    Concrete class for Arrow arrays of uint64 data type.
    """


cdef class Date32Array(NumericArray):
    """
    Concrete class for Arrow arrays of date32 data type.
    """


cdef class Date64Array(NumericArray):
    """
    Concrete class for Arrow arrays of date64 data type.
    """


cdef class TimestampArray(NumericArray):
    """
    Concrete class for Arrow arrays of timestamp data type.
    """


cdef class Time32Array(NumericArray):
    """
    Concrete class for Arrow arrays of time32 data type.
    """


cdef class Time64Array(NumericArray):
    """
    Concrete class for Arrow arrays of time64 data type.
    """


cdef class DurationArray(NumericArray):
    """
    Concrete class for Arrow arrays of duration data type.
    """


cdef class MonthDayNanoIntervalArray(Array):
    """
    Concrete class for Arrow arrays of interval[MonthDayNano] type.
    """

    def to_pylist(self, *, maps_as_pydicts=None):
        """
        Convert to a list of native Python objects.

        pyarrow.MonthDayNano is used as the native representation.

        Parameters
        ----------
        maps_as_pydicts : str, optional, default `None`
            Valid values are `None`, 'lossy', or 'strict'.
            This parameter is ignored for non-nested Scalars.

        Returns
        -------
        lst : list
        """
        cdef:
            CResult[PyObject*] maybe_py_list
            PyObject* py_list
            CMonthDayNanoIntervalArray* array
        array = <CMonthDayNanoIntervalArray*>self.sp_array.get()
        maybe_py_list = MonthDayNanoIntervalArrayToPyList(deref(array))
        py_list = GetResultValue(maybe_py_list)
        return PyObject_to_object(py_list)


cdef class HalfFloatArray(FloatingPointArray):
    """
    Concrete class for Arrow arrays of float16 data type.
    """


cdef class FloatArray(FloatingPointArray):
    """
    Concrete class for Arrow arrays of float32 data type.
    """


cdef class DoubleArray(FloatingPointArray):
    """
    Concrete class for Arrow arrays of float64 data type.
    """


cdef class FixedSizeBinaryArray(Array):
    """
    Concrete class for Arrow arrays of a fixed-size binary data type.
    """

cdef class Decima32Array(FixedSizeBinaryArray):
    """
    Concrete class for Arrow arrays of decimal32 data type.
    """

cdef class Decimal64Array(FixedSizeBinaryArray):
    """
    Concrete class for Arrow arrays of decimal64 data type.
    """

cdef class Decimal128Array(FixedSizeBinaryArray):
    """
    Concrete class for Arrow arrays of decimal128 data type.
    """


cdef class Decimal256Array(FixedSizeBinaryArray):
    """
    Concrete class for Arrow arrays of decimal256 data type.
    """

cdef class BaseListArray(Array):

    def flatten(self, recursive=False):
        """
        Unnest this [Large]ListArray/[Large]ListViewArray/FixedSizeListArray
        according to 'recursive'.

        Note that this method is different from ``self.values`` in that
        it takes care of the slicing offset as well as null elements backed
        by non-empty sub-lists.

        Parameters
        ----------
        recursive : bool, default False, optional
            When True, flatten this logical list-array recursively until an
            array of non-list values is formed.

            When False, flatten only the top level.

        Returns
        -------
        result : Array

        Examples
        --------

        Basic logical list-array's flatten
        >>> import pyarrow as pa
        >>> values = [1, 2, 3, 4]
        >>> offsets = [2, 1, 0]
        >>> sizes = [2, 2, 2]
        >>> array = pa.ListViewArray.from_arrays(offsets, sizes, values)
        >>> array
        <pyarrow.lib.ListViewArray object at ...>
        [
          [
            3,
            4
          ],
          [
            2,
            3
          ],
          [
            1,
            2
          ]
        ]
        >>> array.flatten()
        <pyarrow.lib.Int64Array object at ...>
        [
          3,
          4,
          2,
          3,
          1,
          2
        ]

        When recursive=True, nested list arrays are flattened recursively
        until an array of non-list values is formed.

        >>> array = pa.array([
        ...    None,
        ...    [
        ...        [1, None, 2],
        ...        None,
        ...        [3, 4]
        ...    ],
        ...    [],
        ...    [
        ...        [],
        ...        [5, 6],
        ...        None
        ...    ],
        ...    [
        ...        [7, 8]
        ...    ]
        ... ], type=pa.list_(pa.list_(pa.int64())))
        >>> array.flatten(True)
        <pyarrow.lib.Int64Array object at ...>
        [
          1,
          null,
          2,
          3,
          4,
          5,
          6,
          7,
          8
        ]
        """
        options = _pc().ListFlattenOptions(recursive)
        return _pc().list_flatten(self, options=options)

    def value_parent_indices(self):
        """
        Return array of same length as list child values array where each
        output value is the index of the parent list array slot containing each
        child value.

        Examples
        --------
        >>> import pyarrow as pa
        >>> arr = pa.array([[1, 2, 3], [], None, [4]],
        ...                type=pa.list_(pa.int32()))
        >>> arr.value_parent_indices()
        <pyarrow.lib.Int64Array object at ...>
        [
          0,
          0,
          0,
          3
        ]
        """
        return _pc().list_parent_indices(self)

    def value_lengths(self):
        """
        Return integers array with values equal to the respective length of
        each list element. Null list values are null in the output.

        Examples
        --------
        >>> import pyarrow as pa
        >>> arr = pa.array([[1, 2, 3], [], None, [4]],
        ...                type=pa.list_(pa.int32()))
        >>> arr.value_lengths()
        <pyarrow.lib.Int32Array object at ...>
        [
          3,
          0,
          null,
          1
        ]
        """
        return _pc().list_value_length(self)


cdef class ListArray(BaseListArray):
    """
    Concrete class for Arrow arrays of a list data type.
    """

    @staticmethod
    def from_arrays(offsets, values, DataType type=None, MemoryPool pool=None, mask=None):
        """
        Construct ListArray from arrays of int32 offsets and values.

        Parameters
        ----------
        offsets : Array (int32 type)
        values : Array (any type)
        type : DataType, optional
            If not specified, a default ListType with the values' type is
            used.
        pool : MemoryPool, optional
        mask : Array (boolean type), optional
            Indicate which values are null (True) or not null (False).

        Returns
        -------
        list_array : ListArray

        Examples
        --------
        >>> import pyarrow as pa
        >>> values = pa.array([1, 2, 3, 4])
        >>> offsets = pa.array([0, 2, 4])
        >>> pa.ListArray.from_arrays(offsets, values)
        <pyarrow.lib.ListArray object at ...>
        [
          [
            1,
            2
          ],
          [
            3,
            4
          ]
        ]
        >>> # nulls in the offsets array become null lists
        >>> offsets = pa.array([0, None, 2, 4])
        >>> pa.ListArray.from_arrays(offsets, values)
        <pyarrow.lib.ListArray object at ...>
        [
          [
            1,
            2
          ],
          null,
          [
            3,
            4
          ]
        ]
        """
        cdef:
            Array _offsets, _values
            shared_ptr[CArray] out
            shared_ptr[CBuffer] c_mask
        cdef CMemoryPool* cpool = maybe_unbox_memory_pool(pool)

        _offsets = asarray(offsets, type='int32')
        _values = asarray(values)

        c_mask = c_mask_inverted_from_obj(mask, pool)

        if type is not None:
            with nogil:
                out = GetResultValue(
                    CListArray.FromArraysAndType(
                        type.sp_type, _offsets.ap[0], _values.ap[0], cpool, c_mask))
        else:
            with nogil:
                out = GetResultValue(
                    CListArray.FromArrays(
                        _offsets.ap[0], _values.ap[0], cpool, c_mask))
        cdef Array result = pyarrow_wrap_array(out)
        result.validate()
        return result

    @property
    def values(self):
        """
        Return the underlying array of values which backs the ListArray
        ignoring the array's offset.

        If any of the list elements are null, but are backed by a
        non-empty sub-list, those elements will be included in the
        output.

        Compare with :meth:`flatten`, which returns only the non-null
        values taking into consideration the array's offset.

        Returns
        -------
        values : Array

        See Also
        --------
        ListArray.flatten : ...

        Examples
        --------

        The values include null elements from sub-lists:

        >>> import pyarrow as pa
        >>> array = pa.array([[1, 2], None, [3, 4, None, 6]])
        >>> array.values
        <pyarrow.lib.Int64Array object at ...>
        [
          1,
          2,
          3,
          4,
          null,
          6
        ]

        If an array is sliced, the slice still uses the same
        underlying data as the original array, just with an
        offset. Since values ignores the offset, the values are the
        same:

        >>> sliced = array.slice(1, 2)
        >>> sliced
        <pyarrow.lib.ListArray object at ...>
        [
          null,
          [
            3,
            4,
            null,
            6
          ]
        ]
        >>> sliced.values
        <pyarrow.lib.Int64Array object at ...>
        [
          1,
          2,
          3,
          4,
          null,
          6
        ]

        """
        cdef CListArray* arr = <CListArray*> self.ap
        return pyarrow_wrap_array(arr.values())

    @property
    def offsets(self):
        """
        Return the list offsets as an int32 array.

        The returned array will not have a validity bitmap, so you cannot
        expect to pass it to `ListArray.from_arrays` and get back the same
        list array if the original one has nulls.

        Returns
        -------
        offsets : Int32Array

        Examples
        --------
        >>> import pyarrow as pa
        >>> array = pa.array([[1, 2], None, [3, 4, 5]])
        >>> array.offsets
        <pyarrow.lib.Int32Array object at ...>
        [
          0,
          2,
          2,
          5
        ]
        """
        return pyarrow_wrap_array((<CListArray*> self.ap).offsets())


cdef class LargeListArray(BaseListArray):
    """
    Concrete class for Arrow arrays of a large list data type.

    Identical to ListArray, but 64-bit offsets.
    """

    @staticmethod
    def from_arrays(offsets, values, DataType type=None, MemoryPool pool=None, mask=None):
        """
        Construct LargeListArray from arrays of int64 offsets and values.

        Parameters
        ----------
        offsets : Array (int64 type)
        values : Array (any type)
        type : DataType, optional
            If not specified, a default ListType with the values' type is
            used.
        pool : MemoryPool, optional
        mask : Array (boolean type), optional
            Indicate which values are null (True) or not null (False).

        Returns
        -------
        list_array : LargeListArray
        """
        cdef:
            Array _offsets, _values
            shared_ptr[CArray] out
            shared_ptr[CBuffer] c_mask

        cdef CMemoryPool* cpool = maybe_unbox_memory_pool(pool)

        _offsets = asarray(offsets, type='int64')
        _values = asarray(values)

        c_mask = c_mask_inverted_from_obj(mask, pool)

        if type is not None:
            with nogil:
                out = GetResultValue(
                    CLargeListArray.FromArraysAndType(
                        type.sp_type, _offsets.ap[0], _values.ap[0], cpool, c_mask))
        else:
            with nogil:
                out = GetResultValue(
                    CLargeListArray.FromArrays(
                        _offsets.ap[0], _values.ap[0], cpool, c_mask))
        cdef Array result = pyarrow_wrap_array(out)
        result.validate()
        return result

    @property
    def values(self):
        """
        Return the underlying array of values which backs the LargeListArray
        ignoring the array's offset.

        If any of the list elements are null, but are backed by a
        non-empty sub-list, those elements will be included in the
        output.

        Compare with :meth:`flatten`, which returns only the non-null
        values taking into consideration the array's offset.

        Returns
        -------
        values : Array

        See Also
        --------
        LargeListArray.flatten : ...

        Examples
        --------

        The values include null elements from the sub-lists:

        >>> import pyarrow as pa
        >>> array = pa.array(
        ...     [[1, 2], None, [3, 4, None, 6]],
        ...     type=pa.large_list(pa.int32()),
        ... )
        >>> array.values
        <pyarrow.lib.Int32Array object at ...>
        [
          1,
          2,
          3,
          4,
          null,
          6
        ]

        If an array is sliced, the slice still uses the same
        underlying data as the original array, just with an
        offset. Since values ignores the offset, the values are the
        same:

        >>> sliced = array.slice(1, 2)
        >>> sliced
        <pyarrow.lib.LargeListArray object at ...>
        [
          null,
          [
            3,
            4,
            null,
            6
          ]
        ]
        >>> sliced.values
        <pyarrow.lib.Int32Array object at ...>
        [
          1,
          2,
          3,
          4,
          null,
          6
        ]
        """
        cdef CLargeListArray* arr = <CLargeListArray*> self.ap
        return pyarrow_wrap_array(arr.values())

    @property
    def offsets(self):
        """
        Return the list offsets as an int64 array.

        The returned array will not have a validity bitmap, so you cannot
        expect to pass it to `LargeListArray.from_arrays` and get back the
        same list array if the original one has nulls.

        Returns
        -------
        offsets : Int64Array
        """
        return pyarrow_wrap_array((<CLargeListArray*> self.ap).offsets())


cdef class ListViewArray(BaseListArray):
    """
    Concrete class for Arrow arrays of a list view data type.
    """

    @staticmethod
    def from_arrays(offsets, sizes, values, DataType type=None, MemoryPool pool=None, mask=None):
        """
        Construct ListViewArray from arrays of int32 offsets, sizes, and values.

        Parameters
        ----------
        offsets : Array (int32 type)
        sizes : Array (int32 type)
        values : Array (any type)
        type : DataType, optional
            If not specified, a default ListType with the values' type is
            used.
        pool : MemoryPool, optional
        mask : Array (boolean type), optional
            Indicate which values are null (True) or not null (False).

        Returns
        -------
        list_view_array : ListViewArray

        Examples
        --------
        >>> import pyarrow as pa
        >>> values = pa.array([1, 2, 3, 4])
        >>> offsets = pa.array([0, 1, 2])
        >>> sizes = pa.array([2, 2, 2])
        >>> pa.ListViewArray.from_arrays(offsets, sizes, values)
        <pyarrow.lib.ListViewArray object at ...>
        [
          [
            1,
            2
          ],
          [
            2,
            3
          ],
          [
            3,
            4
          ]
        ]
        >>> # use a null mask to represent null values
        >>> mask = pa.array([False, True, False])
        >>> pa.ListViewArray.from_arrays(offsets, sizes, values, mask=mask)
        <pyarrow.lib.ListViewArray object at ...>
        [
          [
            1,
            2
          ],
          null,
          [
            3,
            4
          ]
        ]
        >>> # null values can be defined in either offsets or sizes arrays
        >>> # WARNING: this will result in a copy of the offsets or sizes arrays
        >>> offsets = pa.array([0, None, 2])
        >>> pa.ListViewArray.from_arrays(offsets, sizes, values)
        <pyarrow.lib.ListViewArray object at ...>
        [
          [
            1,
            2
          ],
          null,
          [
            3,
            4
          ]
        ]
        """
        cdef:
            Array _offsets, _sizes, _values
            shared_ptr[CArray] out
            shared_ptr[CBuffer] c_mask
            CMemoryPool* cpool = maybe_unbox_memory_pool(pool)

        _offsets = asarray(offsets, type='int32')
        _sizes = asarray(sizes, type='int32')
        _values = asarray(values)

        c_mask = c_mask_inverted_from_obj(mask, pool)

        if type is not None:
            with nogil:
                out = GetResultValue(
                    CListViewArray.FromArraysAndType(
                        type.sp_type, _offsets.ap[0], _sizes.ap[0], _values.ap[0], cpool, c_mask))
        else:
            with nogil:
                out = GetResultValue(
                    CListViewArray.FromArrays(
                        _offsets.ap[0], _sizes.ap[0], _values.ap[0], cpool, c_mask))
        cdef Array result = pyarrow_wrap_array(out)
        result.validate()
        return result

    @property
    def values(self):
        """
        Return the underlying array of values which backs the ListViewArray
        ignoring the array's offset and sizes.

        The values array may be out of order and/or contain additional values
        that are not found in the logical representation of the array. The only
        guarantee is that each non-null value in the ListView Array is contiguous.

        Compare with :meth:`flatten`, which returns only the non-null
        values taking into consideration the array's order and offset.

        Returns
        -------
        values : Array

        Examples
        --------
        The values include null elements from sub-lists:

        >>> import pyarrow as pa
        >>> values = [1, 2, None, 3, 4]
        >>> offsets = [0, 0, 1]
        >>> sizes = [2, 0, 4]
        >>> array = pa.ListViewArray.from_arrays(offsets, sizes, values)
        >>> array
        <pyarrow.lib.ListViewArray object at ...>
        [
          [
            1,
            2
          ],
          [],
          [
            2,
            null,
            3,
            4
          ]
        ]
        >>> array.values
        <pyarrow.lib.Int64Array object at ...>
        [
          1,
          2,
          null,
          3,
          4
        ]
        """
        cdef CListViewArray* arr = <CListViewArray*> self.ap
        return pyarrow_wrap_array(arr.values())

    @property
    def offsets(self):
        """
        Return the list offsets as an int32 array.

        The returned array will not have a validity bitmap, so you cannot
        expect to pass it to `ListViewArray.from_arrays` and get back the same
        list array if the original one has nulls.

        Returns
        -------
        offsets : Int32Array

        Examples
        --------
        >>> import pyarrow as pa
        >>> values = [1, 2, None, 3, 4]
        >>> offsets = [0, 0, 1]
        >>> sizes = [2, 0, 4]
        >>> array = pa.ListViewArray.from_arrays(offsets, sizes, values)
        >>> array.offsets
        <pyarrow.lib.Int32Array object at ...>
        [
          0,
          0,
          1
        ]
        """
        return pyarrow_wrap_array((<CListViewArray*> self.ap).offsets())

    @property
    def sizes(self):
        """
        Return the list sizes as an int32 array.

        The returned array will not have a validity bitmap, so you cannot
        expect to pass it to `ListViewArray.from_arrays` and get back the same
        list array if the original one has nulls.

        Returns
        -------
        sizes : Int32Array

        Examples
        --------
        >>> import pyarrow as pa
        >>> values = [1, 2, None, 3, 4]
        >>> offsets = [0, 0, 1]
        >>> sizes = [2, 0, 4]
        >>> array = pa.ListViewArray.from_arrays(offsets, sizes, values)
        >>> array.sizes
        <pyarrow.lib.Int32Array object at ...>
        [
          2,
          0,
          4
        ]
        """
        return pyarrow_wrap_array((<CListViewArray*> self.ap).sizes())


cdef class LargeListViewArray(BaseListArray):
    """
    Concrete class for Arrow arrays of a large list view data type.

    Identical to ListViewArray, but with 64-bit offsets.
    """
    @staticmethod
    def from_arrays(offsets, sizes, values, DataType type=None, MemoryPool pool=None, mask=None):
        """
        Construct LargeListViewArray from arrays of int64 offsets and values.

        Parameters
        ----------
        offsets : Array (int64 type)
        sizes : Array (int64 type)
        values : Array (any type)
        type : DataType, optional
            If not specified, a default ListType with the values' type is
            used.
        pool : MemoryPool, optional
        mask : Array (boolean type), optional
            Indicate which values are null (True) or not null (False).

        Returns
        -------
        list_view_array : LargeListViewArray

        Examples
        --------
        >>> import pyarrow as pa
        >>> values = pa.array([1, 2, 3, 4])
        >>> offsets = pa.array([0, 1, 2])
        >>> sizes = pa.array([2, 2, 2])
        >>> pa.LargeListViewArray.from_arrays(offsets, sizes, values)
        <pyarrow.lib.LargeListViewArray object at ...>
        [
          [
            1,
            2
          ],
          [
            2,
            3
          ],
          [
            3,
            4
          ]
        ]
        >>> # use a null mask to represent null values
        >>> mask = pa.array([False, True, False])
        >>> pa.LargeListViewArray.from_arrays(offsets, sizes, values, mask=mask)
        <pyarrow.lib.LargeListViewArray object at ...>
        [
          [
            1,
            2
          ],
          null,
          [
            3,
            4
          ]
        ]
        >>> # null values can be defined in either offsets or sizes arrays
        >>> # WARNING: this will result in a copy of the offsets or sizes arrays
        >>> offsets = pa.array([0, None, 2])
        >>> pa.LargeListViewArray.from_arrays(offsets, sizes, values)
        <pyarrow.lib.LargeListViewArray object at ...>
        [
          [
            1,
            2
          ],
          null,
          [
            3,
            4
          ]
        ]
        """
        cdef:
            Array _offsets, _sizes, _values
            shared_ptr[CArray] out
            shared_ptr[CBuffer] c_mask
            CMemoryPool* cpool = maybe_unbox_memory_pool(pool)

        _offsets = asarray(offsets, type='int64')
        _sizes = asarray(sizes, type='int64')
        _values = asarray(values)

        c_mask = c_mask_inverted_from_obj(mask, pool)

        if type is not None:
            with nogil:
                out = GetResultValue(
                    CLargeListViewArray.FromArraysAndType(
                        type.sp_type, _offsets.ap[0], _sizes.ap[0], _values.ap[0], cpool, c_mask))
        else:
            with nogil:
                out = GetResultValue(
                    CLargeListViewArray.FromArrays(
                        _offsets.ap[0], _sizes.ap[0], _values.ap[0], cpool, c_mask))
        cdef Array result = pyarrow_wrap_array(out)
        result.validate()
        return result

    @property
    def values(self):
        """
        Return the underlying array of values which backs the LargeListArray
        ignoring the array's offset.

        The values array may be out of order and/or contain additional values
        that are not found in the logical representation of the array. The only
        guarantee is that each non-null value in the ListView Array is contiguous.

        Compare with :meth:`flatten`, which returns only the non-null
        values taking into consideration the array's order and offset.

        Returns
        -------
        values : Array

        See Also
        --------
        LargeListArray.flatten : ...

        Examples
        --------

        The values include null elements from sub-lists:

        >>> import pyarrow as pa
        >>> values = [1, 2, None, 3, 4]
        >>> offsets = [0, 0, 1]
        >>> sizes = [2, 0, 4]
        >>> array = pa.LargeListViewArray.from_arrays(offsets, sizes, values)
        >>> array
        <pyarrow.lib.LargeListViewArray object at ...>
        [
          [
            1,
            2
          ],
          [],
          [
            2,
            null,
            3,
            4
          ]
        ]
        >>> array.values
        <pyarrow.lib.Int64Array object at ...>
        [
          1,
          2,
          null,
          3,
          4
        ]
        """
        cdef CLargeListViewArray* arr = <CLargeListViewArray*> self.ap
        return pyarrow_wrap_array(arr.values())

    @property
    def offsets(self):
        """
        Return the list view offsets as an int64 array.

        The returned array will not have a validity bitmap, so you cannot
        expect to pass it to `LargeListViewArray.from_arrays` and get back the
        same list array if the original one has nulls.

        Returns
        -------
        offsets : Int64Array

        Examples
        --------

        >>> import pyarrow as pa
        >>> values = [1, 2, None, 3, 4]
        >>> offsets = [0, 0, 1]
        >>> sizes = [2, 0, 4]
        >>> array = pa.LargeListViewArray.from_arrays(offsets, sizes, values)
        >>> array.offsets
        <pyarrow.lib.Int64Array object at ...>
        [
          0,
          0,
          1
        ]
        """
        return pyarrow_wrap_array((<CLargeListViewArray*> self.ap).offsets())

    @property
    def sizes(self):
        """
        Return the list view sizes as an int64 array.

        The returned array will not have a validity bitmap, so you cannot
        expect to pass it to `LargeListViewArray.from_arrays` and get back the
        same list array if the original one has nulls.

        Returns
        -------
        sizes : Int64Array

        Examples
        --------

        >>> import pyarrow as pa
        >>> values = [1, 2, None, 3, 4]
        >>> offsets = [0, 0, 1]
        >>> sizes = [2, 0, 4]
        >>> array = pa.LargeListViewArray.from_arrays(offsets, sizes, values)
        >>> array.sizes
        <pyarrow.lib.Int64Array object at ...>
        [
          2,
          0,
          4
        ]
        """
        return pyarrow_wrap_array((<CLargeListViewArray*> self.ap).sizes())


cdef class MapArray(ListArray):
    """
    Concrete class for Arrow arrays of a map data type.
    """

    @staticmethod
    def from_arrays(offsets, keys, items, DataType type=None, MemoryPool pool=None, mask=None):
        """
        Construct MapArray from arrays of int32 offsets and key, item arrays.

        Parameters
        ----------
        offsets : array-like or sequence (int32 type)
        keys : array-like or sequence (any type)
        items : array-like or sequence (any type)
        type : DataType, optional
            If not specified, a default MapArray with the keys' and items' type is used.
        pool : MemoryPool
        mask : Array (boolean type), optional
            Indicate which values are null (True) or not null (False).

        Returns
        -------
        map_array : MapArray

        Examples
        --------
        First, let's understand the structure of our dataset when viewed in a rectangular data model.
        The total of 5 respondents answered the question "How much did you like the movie x?".
        The value -1 in the integer array means that the value is missing. The boolean array
        represents the null bitmask corresponding to the missing values in the integer array.

        >>> import pyarrow as pa
        >>> movies_rectangular = np.ma.masked_array([
        ...     [10, -1, -1],
        ...     [8, 4, 5],
        ...     [-1, 10, 3],
        ...     [-1, -1, -1],
        ...     [-1, -1, -1]
        ... ],
        ... [
        ...     [False, True, True],
        ...     [False, False, False],
        ...     [True, False, False],
        ...     [True, True, True],
        ...     [True, True, True],
        ... ])

        To represent the same data with the MapArray and from_arrays, the data is
        formed like this:

        >>> offsets = [
        ...     0, #  -- row 1 start
        ...     1, #  -- row 2 start
        ...     4, #  -- row 3 start
        ...     6, #  -- row 4 start
        ...     6, #  -- row 5 start
        ...     6, #  -- row 5 end
        ... ]
        >>> movies = [
        ...     "Dark Knight", #  ---------------------------------- row 1
        ...     "Dark Knight", "Meet the Parents", "Superman", #  -- row 2
        ...     "Meet the Parents", "Superman", #  ----------------- row 3
        ... ]
        >>> likings = [
        ...     10, #  -------- row 1
        ...     8, 4, 5, #  --- row 2
        ...     10, 3 #  ------ row 3
        ... ]
        >>> pa.MapArray.from_arrays(offsets, movies, likings).to_pandas()
        0                                  [(Dark Knight, 10)]
        1    [(Dark Knight, 8), (Meet the Parents, 4), (Sup...
        2              [(Meet the Parents, 10), (Superman, 3)]
        3                                                   []
        4                                                   []
        dtype: object

        If the data in the empty rows needs to be marked as missing, it's possible
        to do so by modifying the offsets argument, so that we specify `None` as
        the starting positions of the rows we want marked as missing. The end row
        offset still has to refer to the existing value from keys (and values):

        >>> offsets = [
        ...     0, #  ----- row 1 start
        ...     1, #  ----- row 2 start
        ...     4, #  ----- row 3 start
        ...     None, #  -- row 4 start
        ...     None, #  -- row 5 start
        ...     6, #  ----- row 5 end
        ... ]
        >>> pa.MapArray.from_arrays(offsets, movies, likings).to_pandas()
        0                                  [(Dark Knight, 10)]
        1    [(Dark Knight, 8), (Meet the Parents, 4), (Sup...
        2              [(Meet the Parents, 10), (Superman, 3)]
        3                                                 None
        4                                                 None
        dtype: object
        """
        cdef:
            Array _offsets, _keys, _items
            shared_ptr[CArray] out
            shared_ptr[CBuffer] c_mask
        cdef CMemoryPool* cpool = maybe_unbox_memory_pool(pool)

        _offsets = asarray(offsets, type='int32')
        _keys = asarray(keys)
        _items = asarray(items)

        c_mask = c_mask_inverted_from_obj(mask, pool)

        if type is not None:
            with nogil:
                out = GetResultValue(
                    CMapArray.FromArraysAndType(
                        type.sp_type, _offsets.sp_array,
                        _keys.sp_array, _items.sp_array, cpool, c_mask))
        else:
            with nogil:
                out = GetResultValue(
                    CMapArray.FromArrays(_offsets.sp_array,
                                         _keys.sp_array,
                                         _items.sp_array, cpool, c_mask))
        cdef Array result = pyarrow_wrap_array(out)
        result.validate()
        return result

    @property
    def keys(self):
        """Flattened array of keys across all maps in array"""
        return pyarrow_wrap_array((<CMapArray*> self.ap).keys())

    @property
    def items(self):
        """Flattened array of items across all maps in array"""
        return pyarrow_wrap_array((<CMapArray*> self.ap).items())


cdef class FixedSizeListArray(BaseListArray):
    """
    Concrete class for Arrow arrays of a fixed size list data type.
    """

    @staticmethod
    def from_arrays(values, list_size=None, DataType type=None, mask=None):
        """
        Construct FixedSizeListArray from array of values and a list length.

        Parameters
        ----------
        values : Array (any type)
        list_size : int
            The fixed length of the lists.
        type : DataType, optional
            If not specified, a default ListType with the values' type and
            `list_size` length is used.
        mask : Array (boolean type), optional
            Indicate which values are null (True) or not null (False).


        Returns
        -------
        FixedSizeListArray

        Examples
        --------

        Create from a values array and a list size:

        >>> import pyarrow as pa
        >>> values = pa.array([1, 2, 3, 4])
        >>> arr = pa.FixedSizeListArray.from_arrays(values, 2)
        >>> arr
        <pyarrow.lib.FixedSizeListArray object at ...>
        [
          [
            1,
            2
          ],
          [
            3,
            4
          ]
        ]

        Or create from a values array, list size and matching type:

        >>> typ = pa.list_(pa.field("values", pa.int64()), 2)
        >>> arr = pa.FixedSizeListArray.from_arrays(values,type=typ)
        >>> arr
        <pyarrow.lib.FixedSizeListArray object at ...>
        [
          [
            1,
            2
          ],
          [
            3,
            4
          ]
        ]
        """
        cdef:
            Array _values
            int32_t _list_size
            CResult[shared_ptr[CArray]] c_result

        _values = asarray(values)

        c_mask = c_mask_inverted_from_obj(mask, None)

        if type is not None:
            if list_size is not None:
                raise ValueError("Cannot specify both list_size and type")
            with nogil:
                c_result = CFixedSizeListArray.FromArraysAndType(
                    _values.sp_array, type.sp_type, c_mask)
        else:
            if list_size is None:
                raise ValueError("Should specify one of list_size and type")
            _list_size = <int32_t>list_size
            with nogil:
                c_result = CFixedSizeListArray.FromArrays(
                    _values.sp_array, _list_size, c_mask)
        cdef Array result = pyarrow_wrap_array(GetResultValue(c_result))
        result.validate()
        return result

    @property
    def values(self):
        """
        Return the underlying array of values which backs the
        FixedSizeListArray ignoring the array's offset.

        Note even null elements are included.

        Compare with :meth:`flatten`, which returns only the non-null
        sub-list values.

        Returns
        -------
        values : Array

        See Also
        --------
        FixedSizeListArray.flatten : ...

        Examples
        --------
        >>> import pyarrow as pa
        >>> array = pa.array(
        ...     [[1, 2], None, [3, None]],
        ...     type=pa.list_(pa.int32(), 2)
        ... )
        >>> array.values
        <pyarrow.lib.Int32Array object at ...>
        [
          1,
          2,
          null,
          null,
          3,
          null
        ]

        """
        cdef CFixedSizeListArray* arr = <CFixedSizeListArray*> self.ap
        return pyarrow_wrap_array(arr.values())


cdef class UnionArray(Array):
    """
    Concrete class for Arrow arrays of a Union data type.
    """

    def child(self, int pos):
        """
        DEPRECATED, use field() instead.

        Parameters
        ----------
        pos : int
            The physical index of the union child field (not its type code).

        Returns
        -------
        field : pyarrow.Field
            The given child field.
        """
        import warnings
        warnings.warn("child is deprecated, use field", FutureWarning)
        return self.field(pos)

    def field(self, int pos):
        """
        Return the given child field as an individual array.

        For sparse unions, the returned array has its offset, length,
        and null count adjusted.

        For dense unions, the returned array is unchanged.

        Parameters
        ----------
        pos : int
            The physical index of the union child field (not its type code).

        Returns
        -------
        field : Array
            The given child field.
        """
        cdef shared_ptr[CArray] result
        result = (<CUnionArray*> self.ap).field(pos)
        if result != NULL:
            return pyarrow_wrap_array(result)
        raise KeyError(f"UnionArray does not have child {pos}")

    @property
    def type_codes(self):
        """Get the type codes array."""
        buf = pyarrow_wrap_buffer((<CUnionArray*> self.ap).type_codes())
        return Array.from_buffers(int8(), len(self), [None, buf])

    @property
    def offsets(self):
        """
        Get the value offsets array (dense arrays only).

        Does not account for any slice offset.
        """
        if self.type.mode != "dense":
            raise ArrowTypeError("Can only get value offsets for dense arrays")
        cdef CDenseUnionArray* dense = <CDenseUnionArray*> self.ap
        buf = pyarrow_wrap_buffer(dense.value_offsets())
        return Array.from_buffers(int32(), len(self), [None, buf])

    @staticmethod
    def from_dense(Array types, Array value_offsets, list children,
                   list field_names=None, list type_codes=None):
        """
        Construct dense UnionArray from arrays of int8 types, int32 offsets and
        children arrays

        Parameters
        ----------
        types : Array (int8 type)
        value_offsets : Array (int32 type)
        children : list
        field_names : list
        type_codes : list

        Returns
        -------
        union_array : UnionArray
        """
        cdef:
            shared_ptr[CArray] out
            vector[shared_ptr[CArray]] c
            Array child
            vector[c_string] c_field_names
            vector[int8_t] c_type_codes

        for child in children:
            c.push_back(child.sp_array)
        if field_names is not None:
            for x in field_names:
                c_field_names.push_back(tobytes(x))
        if type_codes is not None:
            for x in type_codes:
                c_type_codes.push_back(x)

        with nogil:
            out = GetResultValue(CDenseUnionArray.Make(
                deref(types.ap), deref(value_offsets.ap), c, c_field_names,
                c_type_codes))

        cdef Array result = pyarrow_wrap_array(out)
        result.validate()
        return result

    @staticmethod
    def from_sparse(Array types, list children, list field_names=None,
                    list type_codes=None):
        """
        Construct sparse UnionArray from arrays of int8 types and children
        arrays

        Parameters
        ----------
        types : Array (int8 type)
        children : list
        field_names : list
        type_codes : list

        Returns
        -------
        union_array : UnionArray
        """
        cdef:
            shared_ptr[CArray] out
            vector[shared_ptr[CArray]] c
            Array child
            vector[c_string] c_field_names
            vector[int8_t] c_type_codes

        for child in children:
            c.push_back(child.sp_array)
        if field_names is not None:
            for x in field_names:
                c_field_names.push_back(tobytes(x))
        if type_codes is not None:
            for x in type_codes:
                c_type_codes.push_back(x)

        with nogil:
            out = GetResultValue(CSparseUnionArray.Make(
                deref(types.ap), c, c_field_names, c_type_codes))

        cdef Array result = pyarrow_wrap_array(out)
        result.validate()
        return result


cdef class StringArray(Array):
    """
    Concrete class for Arrow arrays of string (or utf8) data type.
    """

    @staticmethod
    def from_buffers(int length, Buffer value_offsets, Buffer data,
                     Buffer null_bitmap=None, int null_count=-1,
                     int offset=0):
        """
        Construct a StringArray from value_offsets and data buffers.
        If there are nulls in the data, also a null_bitmap and the matching
        null_count must be passed.

        Parameters
        ----------
        length : int
        value_offsets : Buffer
        data : Buffer
        null_bitmap : Buffer, optional
        null_count : int, default 0
        offset : int, default 0

        Returns
        -------
        string_array : StringArray
        """
        return Array.from_buffers(utf8(), length,
                                  [null_bitmap, value_offsets, data],
                                  null_count, offset)


cdef class LargeStringArray(Array):
    """
    Concrete class for Arrow arrays of large string (or utf8) data type.
    """

    @staticmethod
    def from_buffers(int length, Buffer value_offsets, Buffer data,
                     Buffer null_bitmap=None, int null_count=-1,
                     int offset=0):
        """
        Construct a LargeStringArray from value_offsets and data buffers.
        If there are nulls in the data, also a null_bitmap and the matching
        null_count must be passed.

        Parameters
        ----------
        length : int
        value_offsets : Buffer
        data : Buffer
        null_bitmap : Buffer, optional
        null_count : int, default 0
        offset : int, default 0

        Returns
        -------
        string_array : StringArray
        """
        return Array.from_buffers(large_utf8(), length,
                                  [null_bitmap, value_offsets, data],
                                  null_count, offset)


cdef class StringViewArray(Array):
    """
    Concrete class for Arrow arrays of string (or utf8) view data type.
    """


cdef class BinaryArray(Array):
    """
    Concrete class for Arrow arrays of variable-sized binary data type.
    """
    @property
    def total_values_length(self):
        """
        The number of bytes from beginning to end of the data buffer addressed
        by the offsets of this BinaryArray.
        """
        return (<CBinaryArray*> self.ap).total_values_length()


cdef class LargeBinaryArray(Array):
    """
    Concrete class for Arrow arrays of large variable-sized binary data type.
    """
    @property
    def total_values_length(self):
        """
        The number of bytes from beginning to end of the data buffer addressed
        by the offsets of this LargeBinaryArray.
        """
        return (<CLargeBinaryArray*> self.ap).total_values_length()


cdef class BinaryViewArray(Array):
    """
    Concrete class for Arrow arrays of variable-sized binary view data type.
    """


cdef class DictionaryArray(Array):
    """
    Concrete class for dictionary-encoded Arrow arrays.
    """

    def dictionary_encode(self):
        return self

    def dictionary_decode(self):
        """
        Decodes the DictionaryArray to an Array.
        """
        return self.dictionary.take(self.indices)

    @property
    def dictionary(self):
        cdef CDictionaryArray* darr = <CDictionaryArray*>(self.ap)

        if self._dictionary is None:
            self._dictionary = pyarrow_wrap_array(darr.dictionary())

        return self._dictionary

    @property
    def indices(self):
        cdef CDictionaryArray* darr = <CDictionaryArray*>(self.ap)

        if self._indices is None:
            self._indices = pyarrow_wrap_array(darr.indices())

        return self._indices

    @staticmethod
    def from_buffers(DataType type, int64_t length, buffers, Array dictionary,
                     int64_t null_count=-1, int64_t offset=0):
        """
        Construct a DictionaryArray from buffers.

        Parameters
        ----------
        type : pyarrow.DataType
        length : int
            The number of values in the array.
        buffers : List[Buffer]
            The buffers backing the indices array.
        dictionary : pyarrow.Array, ndarray or pandas.Series
            The array of values referenced by the indices.
        null_count : int, default -1
            The number of null entries in the indices array. Negative value means that
            the null count is not known.
        offset : int, default 0
            The array's logical offset (in values, not in bytes) from the
            start of each buffer.

        Returns
        -------
        dict_array : DictionaryArray
        """
        cdef:
            vector[shared_ptr[CBuffer]] c_buffers
            shared_ptr[CDataType] c_type
            shared_ptr[CArrayData] c_data
            shared_ptr[CArray] c_result

        for buf in buffers:
            c_buffers.push_back(pyarrow_unwrap_buffer(buf))

        c_type = pyarrow_unwrap_data_type(type)

        with nogil:
            c_data = CArrayData.Make(
                c_type, length, c_buffers, null_count, offset)
            c_data.get().dictionary = dictionary.sp_array.get().data()
            c_result.reset(new CDictionaryArray(c_data))

        cdef Array result = pyarrow_wrap_array(c_result)
        result.validate()
        return result

    @staticmethod
    def from_arrays(indices, dictionary, mask=None, bint ordered=False,
                    bint from_pandas=False, bint safe=True,
                    MemoryPool memory_pool=None):
        """
        Construct a DictionaryArray from indices and values.

        Parameters
        ----------
        indices : pyarrow.Array, numpy.ndarray or pandas.Series, int type
            Non-negative integers referencing the dictionary values by zero
            based index.
        dictionary : pyarrow.Array, ndarray or pandas.Series
            The array of values referenced by the indices.
        mask : ndarray or pandas.Series, bool type
            True values indicate that indices are actually null.
        ordered : bool, default False
            Set to True if the category values are ordered.
        from_pandas : bool, default False
            If True, the indices should be treated as though they originated in
            a pandas.Categorical (null encoded as -1).
        safe : bool, default True
            If True, check that the dictionary indices are in range.
        memory_pool : MemoryPool, default None
            For memory allocations, if required, otherwise uses default pool.

        Returns
        -------
        dict_array : DictionaryArray
        """
        cdef:
            Array _indices, _dictionary
            shared_ptr[CDataType] c_type
            shared_ptr[CArray] c_result

        if isinstance(indices, Array):
            if mask is not None:
                raise NotImplementedError(
                    "mask not implemented with Arrow array inputs yet")
            _indices = indices
        else:
            if from_pandas:
                _indices = _codes_to_indices(indices, mask, None, memory_pool)
            else:
                _indices = array(indices, mask=mask, memory_pool=memory_pool)

        if isinstance(dictionary, Array):
            _dictionary = dictionary
        else:
            _dictionary = array(dictionary, memory_pool=memory_pool)

        if not isinstance(_indices, IntegerArray):
            raise ValueError('Indices must be integer type')

        cdef c_bool c_ordered = ordered

        c_type.reset(new CDictionaryType(_indices.type.sp_type,
                                         _dictionary.sp_array.get().type(),
                                         c_ordered))

        if safe:
            with nogil:
                c_result = GetResultValue(
                    CDictionaryArray.FromArrays(c_type, _indices.sp_array,
                                                _dictionary.sp_array))
        else:
            c_result.reset(new CDictionaryArray(c_type, _indices.sp_array,
                                                _dictionary.sp_array))

        cdef Array result = pyarrow_wrap_array(c_result)
        result.validate()
        return result


cdef class StructArray(Array):
    """
    Concrete class for Arrow arrays of a struct data type.
    """

    def field(self, index):
        """
        Retrieves the child array belonging to field.

        Parameters
        ----------
        index : Union[int, str]
            Index / position or name of the field.

        Returns
        -------
        result : Array
        """
        cdef:
            CStructArray* arr = <CStructArray*> self.ap
            shared_ptr[CArray] child

        if isinstance(index, (bytes, str)):
            child = arr.GetFieldByName(tobytes(index))
            if child == nullptr:
                raise KeyError(index)
        elif isinstance(index, int):
            child = arr.field(
                <int>_normalize_index(index, self.ap.num_fields()))
        else:
            raise TypeError('Expected integer or string index')

        return pyarrow_wrap_array(child)

    def _flattened_field(self, index, MemoryPool memory_pool=None):
        """
        Retrieves the child array belonging to field,
        accounting for the parent array null bitmap.

        Parameters
        ----------
        index : Union[int, str]
            Index / position or name of the field.
        memory_pool : MemoryPool, default None
            For memory allocations, if required, otherwise use default pool.

        Returns
        -------
        result : Array
        """
        cdef:
            CStructArray* arr = <CStructArray*> self.ap
            shared_ptr[CArray] child
            CMemoryPool* pool = maybe_unbox_memory_pool(memory_pool)

        if isinstance(index, (bytes, str)):
            int_index = self.type.get_field_index(index)
            if int_index < 0:
                raise KeyError(index)
        elif isinstance(index, int):
            int_index = _normalize_index(index, self.ap.num_fields())
        else:
            raise TypeError('Expected integer or string index')

        child = GetResultValue(arr.GetFlattenedField(int_index, pool))
        return pyarrow_wrap_array(child)

    def flatten(self, MemoryPool memory_pool=None):
        """
        Return one individual array for each field in the struct.

        Parameters
        ----------
        memory_pool : MemoryPool, default None
            For memory allocations, if required, otherwise use default pool.

        Returns
        -------
        result : List[Array]
        """
        cdef:
            vector[shared_ptr[CArray]] arrays
            CMemoryPool* pool = maybe_unbox_memory_pool(memory_pool)
            CStructArray* sarr = <CStructArray*> self.ap

        with nogil:
            arrays = GetResultValue(sarr.Flatten(pool))

        return [pyarrow_wrap_array(arr) for arr in arrays]

    @staticmethod
    def from_arrays(arrays, names=None, fields=None, mask=None,
                    memory_pool=None, type=None):
        """
        Construct StructArray from collection of arrays representing
        each field in the struct.

        Either field names, field instances or a struct type must be passed.

        Parameters
        ----------
        arrays : sequence of Array
        names : List[str] (optional)
            Field names for each struct child.
        fields : List[Field] (optional)
            Field instances for each struct child.
        mask : pyarrow.Array[bool] (optional)
            Indicate which values are null (True) or not null (False).
        memory_pool : MemoryPool (optional)
            For memory allocations, if required, otherwise uses default pool.
        type : pyarrow.StructType (optional)
            Struct type for name and type of each child.

        Returns
        -------
        result : StructArray
        """
        cdef:
            shared_ptr[CArray] c_array
            shared_ptr[CBuffer] c_mask
            vector[shared_ptr[CArray]] c_arrays
            vector[c_string] c_names
            vector[shared_ptr[CField]] c_fields
            CResult[shared_ptr[CArray]] c_result
            ssize_t num_arrays
            ssize_t length
            ssize_t i
            Field py_field
            DataType struct_type

        if fields is not None and type is not None:
            raise ValueError('Must pass either fields or type, not both')

        if type is not None:
            fields = []
            for field in type:
                fields.append(field)

        if names is None and fields is None:
            raise ValueError('Must pass either names or fields')
        if names is not None and fields is not None:
            raise ValueError('Must pass either names or fields, not both')

        c_mask = c_mask_inverted_from_obj(mask, memory_pool)

        arrays = [asarray(x) for x in arrays]
        for arr in arrays:
            c_array = pyarrow_unwrap_array(arr)
            if c_array == nullptr:
                raise TypeError(f"Expected Array, got {arr.__class__}")
            c_arrays.push_back(c_array)
        if names is not None:
            for name in names:
                c_names.push_back(tobytes(name))
        else:
            for item in fields:
                if isinstance(item, tuple):
                    py_field = field(*item)
                else:
                    py_field = item
                c_fields.push_back(py_field.sp_field)

        if (c_arrays.size() == 0 and c_names.size() == 0 and
                c_fields.size() == 0):
            # The C++ side doesn't allow this
            if mask is None:
                return array([], struct([]))
            else:
                return array([{}] * len(mask), struct([]), mask=mask)

        if names is not None:
            # XXX Cannot pass "nullptr" for a shared_ptr<T> argument:
            # https://github.com/cython/cython/issues/3020
            c_result = CStructArray.MakeFromFieldNames(
                c_arrays, c_names, c_mask, -1, 0)
        else:
            c_result = CStructArray.MakeFromFields(
                c_arrays, c_fields, c_mask, -1, 0)
        cdef Array result = pyarrow_wrap_array(GetResultValue(c_result))
        result.validate()
        return result

    def sort(self, order="ascending", null_placement="at_end", by=None, **kwargs):
        """
        Sort the StructArray

        Parameters
        ----------
        order : str, default "ascending"
            Which order to sort values in.
            Accepted values are "ascending", "descending".
        null_placement : str, default "at_end"
            Whether nulls and NaNs are placed at the start or at the end.
            Accepted values are "at_end", "at_start".
        by : str or None, default None
            If to sort the array by one of its fields
            or by the whole array.
        **kwargs : dict, optional
            Additional sorting options.
            As allowed by :class:`SortOptions`

        Returns
        -------
        result : StructArray
        """
        if by is not None:
            tosort, sort_keys = self._flattened_field(by), [("", order)]
        else:
            tosort, sort_keys = self, [(field.name, order) for field in self.type]
        indices = _pc().sort_indices(
<<<<<<< HEAD
            tosort,
            options=_pc().SortOptions(sort_keys=[("", order, null_placement)], **kwargs)
=======
            tosort, options=_pc().SortOptions(sort_keys=sort_keys, **kwargs)
>>>>>>> ac00bc8d
        )
        return self.take(indices)


cdef class RunEndEncodedArray(Array):
    """
    Concrete class for Arrow run-end encoded arrays.
    """

    @staticmethod
    def _from_arrays(type, allow_none_for_type, logical_length, run_ends, values, logical_offset):
        cdef:
            int64_t _logical_length
            Array _run_ends
            Array _values
            int64_t _logical_offset
            shared_ptr[CDataType] c_type
            shared_ptr[CRunEndEncodedArray] ree_array

        _logical_length = <int64_t>logical_length
        _logical_offset = <int64_t>logical_offset

        type = ensure_type(type, allow_none=allow_none_for_type)
        if type is not None:
            _run_ends = asarray(run_ends, type=type.run_end_type)
            _values = asarray(values, type=type.value_type)
            c_type = pyarrow_unwrap_data_type(type)
            with nogil:
                ree_array = GetResultValue(CRunEndEncodedArray.Make(
                    c_type, _logical_length, _run_ends.sp_array, _values.sp_array, _logical_offset))
        else:
            _run_ends = asarray(run_ends)
            _values = asarray(values)
            with nogil:
                ree_array = GetResultValue(CRunEndEncodedArray.MakeFromArrays(
                    _logical_length, _run_ends.sp_array, _values.sp_array, _logical_offset))
        cdef Array result = pyarrow_wrap_array(<shared_ptr[CArray]>ree_array)
        result.validate(full=True)
        return result

    @staticmethod
    def from_arrays(run_ends, values, type=None):
        """
        Construct RunEndEncodedArray from run_ends and values arrays.

        Parameters
        ----------
        run_ends : Array (int16, int32, or int64 type)
            The run_ends array.
        values : Array (any type)
            The values array.
        type : pyarrow.DataType, optional
            The run_end_encoded(run_end_type, value_type) array type.

        Returns
        -------
        RunEndEncodedArray
        """
        logical_length = scalar(run_ends[-1]).as_py() if len(run_ends) > 0 else 0
        return RunEndEncodedArray._from_arrays(type, True, logical_length,
                                               run_ends, values, 0)

    @staticmethod
    def from_buffers(DataType type, length, buffers, null_count=-1, offset=0,
                     children=None):
        """
        Construct a RunEndEncodedArray from all the parameters that make up an
        Array.

        RunEndEncodedArrays do not have buffers, only children arrays, but this
        implementation is needed to satisfy the Array interface.

        Parameters
        ----------
        type : DataType
            The run_end_encoded(run_end_type, value_type) type.
        length : int
            The logical length of the run-end encoded array. Expected to match
            the last value of the run_ends array (children[0]) minus the offset.
        buffers : List[Buffer]
            Empty List or [None].
        null_count : int, default -1
            The number of null entries in the array. Run-end encoded arrays
            are specified to not have valid bits and null_count always equals 0.
        offset : int, default 0
            The array's logical offset (in values, not in bytes) from the
            start of each buffer.
        children : List[Array]
            Nested type children containing the run_ends and values arrays.

        Returns
        -------
        RunEndEncodedArray
        """
        children = children or []

        if type.num_fields != len(children):
            raise ValueError("RunEndEncodedType's expected number of children "
                             f"({type.num_fields}) did not match the passed number "
                             f"({len(children)})")

        # buffers are validated as if we needed to pass them to C++, but
        # _make_from_arrays will take care of filling in the expected
        # buffers array containing a single NULL buffer on the C++ side
        if len(buffers) == 0:
            buffers = [None]
        if buffers[0] is not None:
            raise ValueError("RunEndEncodedType expects None as validity "
                             "bitmap, buffers[0] is not None")
        if type.num_buffers != len(buffers):
            raise ValueError("RunEndEncodedType's expected number of buffers "
                             f"({type.num_buffers}) did not match the passed number "
                             f"({len(buffers)}).")

        # null_count is also validated as if we needed it
        if null_count != -1 and null_count != 0:
            raise ValueError("RunEndEncodedType's expected null_count (0) "
                             f"did not match passed number ({null_count})")

        return RunEndEncodedArray._from_arrays(type, False, length, children[0],
                                               children[1], offset)

    @property
    def run_ends(self):
        """
        An array holding the logical indexes of each run-end.

        The physical offset to the array is applied.
        """
        cdef CRunEndEncodedArray* ree_array = <CRunEndEncodedArray*>(self.ap)
        return pyarrow_wrap_array(ree_array.run_ends())

    @property
    def values(self):
        """
        An array holding the values of each run.

        The physical offset to the array is applied.
        """
        cdef CRunEndEncodedArray* ree_array = <CRunEndEncodedArray*>(self.ap)
        return pyarrow_wrap_array(ree_array.values())

    def find_physical_offset(self):
        """
        Find the physical offset of this REE array.

        This is the offset of the run that contains the value of the first
        logical element of this array considering its offset.

        This function uses binary-search, so it has a O(log N) cost.
        """
        cdef CRunEndEncodedArray* ree_array = <CRunEndEncodedArray*>(self.ap)
        return ree_array.FindPhysicalOffset()

    def find_physical_length(self):
        """
        Find the physical length of this REE array.

        The physical length of an REE is the number of physical values (and
        run-ends) necessary to represent the logical range of values from offset
        to length.

        This function uses binary-search, so it has a O(log N) cost.
        """
        cdef CRunEndEncodedArray* ree_array = <CRunEndEncodedArray*>(self.ap)
        return ree_array.FindPhysicalLength()


cdef class ExtensionArray(Array):
    """
    Concrete class for Arrow extension arrays.
    """

    @property
    def storage(self):
        cdef:
            CExtensionArray* ext_array = <CExtensionArray*>(self.ap)

        return pyarrow_wrap_array(ext_array.storage())

    @staticmethod
    def from_storage(BaseExtensionType typ, Array storage):
        """
        Construct ExtensionArray from type and storage array.

        Parameters
        ----------
        typ : DataType
            The extension type for the result array.
        storage : Array
            The underlying storage for the result array.

        Returns
        -------
        ext_array : ExtensionArray
        """
        cdef:
            shared_ptr[CExtensionArray] ext_array

        if storage.type != typ.storage_type:
            raise TypeError(f"Incompatible storage type {storage.type} "
                            f"for extension type {typ}")

        ext_array = make_shared[CExtensionArray](typ.sp_type, storage.sp_array)
        cdef Array result = pyarrow_wrap_array(<shared_ptr[CArray]> ext_array)
        result.validate()
        return result


class JsonArray(ExtensionArray):
    """
    Concrete class for Arrow arrays of JSON data type.

    This does not guarantee that the JSON data actually
    is valid JSON.

    Examples
    --------
    Define the extension type for JSON array

    >>> import pyarrow as pa
    >>> json_type = pa.json_(pa.large_utf8())

    Create an extension array

    >>> arr = [None, '{ "id":30, "values":["a", "b"] }']
    >>> storage = pa.array(arr, pa.large_utf8())
    >>> pa.ExtensionArray.from_storage(json_type, storage)
    <pyarrow.lib.JsonArray object at ...>
    [
      null,
      "{ "id":30, "values":["a", "b"] }"
    ]
    """


class UuidArray(ExtensionArray):
    """
    Concrete class for Arrow arrays of UUID data type.
    """


cdef class FixedShapeTensorArray(ExtensionArray):
    """
    Concrete class for fixed shape tensor extension arrays.

    Examples
    --------
    Define the extension type for tensor array

    >>> import pyarrow as pa
    >>> tensor_type = pa.fixed_shape_tensor(pa.int32(), [2, 2])

    Create an extension array

    >>> arr = [[1, 2, 3, 4], [10, 20, 30, 40], [100, 200, 300, 400]]
    >>> storage = pa.array(arr, pa.list_(pa.int32(), 4))
    >>> pa.ExtensionArray.from_storage(tensor_type, storage)
    <pyarrow.lib.FixedShapeTensorArray object at ...>
    [
      [
        1,
        2,
        3,
        4
      ],
      [
        10,
        20,
        30,
        40
      ],
      [
        100,
        200,
        300,
        400
      ]
    ]
    """

    def to_numpy_ndarray(self):
        """
        Convert fixed shape tensor extension array to a multi-dimensional numpy.ndarray.

        The resulting ndarray will have (ndim + 1) dimensions.
        The size of the first dimension will be the length of the fixed shape tensor array
        and the rest of the dimensions will match the permuted shape of the fixed
        shape tensor.

        The conversion is zero-copy.

        Returns
        -------
        numpy.ndarray
            Ndarray representing tensors in the fixed shape tensor array concatenated
            along the first dimension.
        """

        return self.to_tensor().to_numpy()

    def to_tensor(self):
        """
        Convert fixed shape tensor extension array to a pyarrow.Tensor.

        The resulting Tensor will have (ndim + 1) dimensions.
        The size of the first dimension will be the length of the fixed shape tensor array
        and the rest of the dimensions will match the permuted shape of the fixed
        shape tensor.

        The conversion is zero-copy.

        Returns
        -------
        pyarrow.Tensor
            Tensor representing tensors in the fixed shape tensor array concatenated
            along the first dimension.
        """

        cdef:
            CFixedShapeTensorArray* ext_array = <CFixedShapeTensorArray*>(self.ap)
            CResult[shared_ptr[CTensor]] ctensor
        with nogil:
            ctensor = ext_array.ToTensor()
        return pyarrow_wrap_tensor(GetResultValue(ctensor))

    @staticmethod
    def from_numpy_ndarray(obj, dim_names=None):
        """
        Convert numpy tensors (ndarrays) to a fixed shape tensor extension array.
        The first dimension of ndarray will become the length of the fixed
        shape tensor array.
        If input array data is not contiguous a copy will be made.

        Parameters
        ----------
        obj : numpy.ndarray
        dim_names : tuple or list of strings, default None
            Explicit names to tensor dimensions.

        Examples
        --------
        >>> import pyarrow as pa
        >>> import numpy as np
        >>> arr = np.array(
        ...         [[[1, 2, 3], [4, 5, 6]], [[1, 2, 3], [4, 5, 6]]],
        ...         dtype=np.float32)
        >>> pa.FixedShapeTensorArray.from_numpy_ndarray(arr)
        <pyarrow.lib.FixedShapeTensorArray object at ...>
        [
          [
            1,
            2,
            3,
            4,
            5,
            6
          ],
          [
            1,
            2,
            3,
            4,
            5,
            6
          ]
        ]
        """

        if len(obj.shape) < 2:
            raise ValueError(
                "Cannot convert 1D array or scalar to fixed shape tensor array")
        if np.prod(obj.shape) == 0:
            raise ValueError("Expected a non-empty ndarray")
        if dim_names is not None:
            if not isinstance(dim_names, Sequence):
                raise TypeError("dim_names must be a tuple or list")
            if len(dim_names) != len(obj.shape[1:]):
                raise ValueError(
                    (f"The length of dim_names ({len(dim_names)}) does not match"
                     f"the number of tensor dimensions ({len(obj.shape[1:])})."
                     )
                )
            if not all(isinstance(name, str) for name in dim_names):
                raise TypeError("Each element of dim_names must be a string")

        permutation = (-np.array(obj.strides)).argsort(kind='stable')
        if permutation[0] != 0:
            raise ValueError('First stride needs to be largest to ensure that '
                             'individual tensor data is contiguous in memory.')

        arrow_type = from_numpy_dtype(obj.dtype)
        shape = np.take(obj.shape, permutation)
        values = np.ravel(obj, order="K")

        return ExtensionArray.from_storage(
            fixed_shape_tensor(arrow_type, shape[1:],
                               dim_names=dim_names,
                               permutation=permutation[1:] - 1),
            FixedSizeListArray.from_arrays(values, shape[1:].prod())
        )


cdef class OpaqueArray(ExtensionArray):
    """
    Concrete class for opaque extension arrays.

    Examples
    --------
    Define the extension type for an opaque array

    >>> import pyarrow as pa
    >>> opaque_type = pa.opaque(
    ...     pa.binary(),
    ...     type_name="geometry",
    ...     vendor_name="postgis",
    ... )

    Create an extension array

    >>> arr = [None, b"data"]
    >>> storage = pa.array(arr, pa.binary())
    >>> pa.ExtensionArray.from_storage(opaque_type, storage)
    <pyarrow.lib.OpaqueArray object at ...>
    [
      null,
      64617461
    ]
    """


cdef class Bool8Array(ExtensionArray):
    """
    Concrete class for bool8 extension arrays.

    Examples
    --------
    Define the extension type for an bool8 array

    >>> import pyarrow as pa
    >>> bool8_type = pa.bool8()

    Create an extension array

    >>> arr = [-1, 0, 1, 2, None]
    >>> storage = pa.array(arr, pa.int8())
    >>> pa.ExtensionArray.from_storage(bool8_type, storage)
    <pyarrow.lib.Bool8Array object at ...>
    [
      -1,
      0,
      1,
      2,
      null
    ]
    """

    def to_numpy(self, zero_copy_only=True, writable=False):
        """
        Return a NumPy bool view or copy of this array.

        By default, tries to return a view of this array. This is only
        supported for arrays without any nulls.

        Parameters
        ----------
        zero_copy_only : bool, default True
            If True, an exception will be raised if the conversion to a numpy
            array would require copying the underlying data (e.g. in presence
            of nulls).
        writable : bool, default False
            For numpy arrays created with zero copy (view on the Arrow data),
            the resulting array is not writable (Arrow data is immutable).
            By setting this to True, a copy of the array is made to ensure
            it is writable.

        Returns
        -------
        array : numpy.ndarray
        """
        if not writable:
            try:
                return self.storage.to_numpy().view(np.bool_)
            except ArrowInvalid as e:
                if zero_copy_only:
                    raise e

        return _pc().not_equal(self.storage, 0).to_numpy(zero_copy_only=zero_copy_only, writable=writable)

    @staticmethod
    def from_storage(Int8Array storage):
        """
        Construct Bool8Array from Int8Array storage.

        Parameters
        ----------
        storage : Int8Array
            The underlying storage for the result array.

        Returns
        -------
        bool8_array : Bool8Array
        """
        return ExtensionArray.from_storage(bool8(), storage)

    @staticmethod
    def from_numpy(obj):
        """
        Convert numpy array to a bool8 extension array without making a copy.
        The input array must be 1-dimensional, with either bool_ or int8 dtype.

        Parameters
        ----------
        obj : numpy.ndarray

        Returns
        -------
        bool8_array : Bool8Array

        Examples
        --------
        >>> import pyarrow as pa
        >>> import numpy as np
        >>> arr = np.array([True, False, True], dtype=np.bool_)
        >>> pa.Bool8Array.from_numpy(arr)
        <pyarrow.lib.Bool8Array object at ...>
        [
          1,
          0,
          1
        ]
        """

        if obj.ndim != 1:
            raise ValueError(f"Cannot convert {obj.ndim}-D array to bool8 array")

        if obj.dtype not in [np.bool_, np.int8]:
            raise TypeError(f"Array dtype {obj.dtype} incompatible with bool8 storage")

        storage_arr = array(obj.view(np.int8), type=int8())
        return Bool8Array.from_storage(storage_arr)


cdef dict _array_classes = {
    _Type_NA: NullArray,
    _Type_BOOL: BooleanArray,
    _Type_UINT8: UInt8Array,
    _Type_UINT16: UInt16Array,
    _Type_UINT32: UInt32Array,
    _Type_UINT64: UInt64Array,
    _Type_INT8: Int8Array,
    _Type_INT16: Int16Array,
    _Type_INT32: Int32Array,
    _Type_INT64: Int64Array,
    _Type_DATE32: Date32Array,
    _Type_DATE64: Date64Array,
    _Type_TIMESTAMP: TimestampArray,
    _Type_TIME32: Time32Array,
    _Type_TIME64: Time64Array,
    _Type_DURATION: DurationArray,
    _Type_INTERVAL_MONTH_DAY_NANO: MonthDayNanoIntervalArray,
    _Type_HALF_FLOAT: HalfFloatArray,
    _Type_FLOAT: FloatArray,
    _Type_DOUBLE: DoubleArray,
    _Type_LIST: ListArray,
    _Type_LARGE_LIST: LargeListArray,
    _Type_LIST_VIEW: ListViewArray,
    _Type_LARGE_LIST_VIEW: LargeListViewArray,
    _Type_MAP: MapArray,
    _Type_FIXED_SIZE_LIST: FixedSizeListArray,
    _Type_SPARSE_UNION: UnionArray,
    _Type_DENSE_UNION: UnionArray,
    _Type_BINARY: BinaryArray,
    _Type_STRING: StringArray,
    _Type_LARGE_BINARY: LargeBinaryArray,
    _Type_LARGE_STRING: LargeStringArray,
    _Type_BINARY_VIEW: BinaryViewArray,
    _Type_STRING_VIEW: StringViewArray,
    _Type_DICTIONARY: DictionaryArray,
    _Type_FIXED_SIZE_BINARY: FixedSizeBinaryArray,
    _Type_DECIMAL32: Decimal32Array,
    _Type_DECIMAL64: Decimal64Array,
    _Type_DECIMAL128: Decimal128Array,
    _Type_DECIMAL256: Decimal256Array,
    _Type_STRUCT: StructArray,
    _Type_RUN_END_ENCODED: RunEndEncodedArray,
    _Type_EXTENSION: ExtensionArray,
}


cdef inline shared_ptr[CBuffer] c_mask_inverted_from_obj(object mask, MemoryPool pool) except *:
    """
    Convert mask array obj to c_mask while also inverting to signify 1 for valid and 0 for null
    """
    cdef shared_ptr[CBuffer] c_mask
    if mask is None:
        c_mask = shared_ptr[CBuffer]()
    elif isinstance(mask, Array):
        if mask.type.id != Type_BOOL:
            raise TypeError('Mask must be a pyarrow.Array of type boolean')
        if mask.null_count != 0:
            raise ValueError('Mask must not contain nulls')
        inverted_mask = _pc().invert(mask, memory_pool=pool)
        c_mask = pyarrow_unwrap_buffer(inverted_mask.buffers()[1])
    else:
        raise TypeError('Mask must be a pyarrow.Array of type boolean')
    return c_mask


cdef object get_array_class_from_type(
        const shared_ptr[CDataType]& sp_data_type):
    cdef CDataType* data_type = sp_data_type.get()
    if data_type == NULL:
        raise ValueError('Array data type was NULL')

    if data_type.id() == _Type_EXTENSION:
        py_ext_data_type = pyarrow_wrap_data_type(sp_data_type)
        return py_ext_data_type.__arrow_ext_class__()
    else:
        return _array_classes[data_type.id()]


cdef object get_values(object obj, bint* is_series):
    if pandas_api.is_series(obj) or pandas_api.is_index(obj):
        result = pandas_api.get_values(obj)
        is_series[0] = True
    elif isinstance(obj, np.ndarray):
        result = obj
        is_series[0] = False
    else:
        result = pandas_api.series(obj, copy=False).values
        is_series[0] = False

    return result


def concat_arrays(arrays, MemoryPool memory_pool=None):
    """
    Concatenate the given arrays.

    The contents of the input arrays are copied into the returned array.

    Raises
    ------
    ArrowInvalid
        If not all of the arrays have the same type.

    Parameters
    ----------
    arrays : iterable of pyarrow.Array
        Arrays to concatenate, must be identically typed.
    memory_pool : MemoryPool, default None
        For memory allocations. If None, the default pool is used.

    Examples
    --------
    >>> import pyarrow as pa
    >>> arr1 = pa.array([2, 4, 5, 100])
    >>> arr2 = pa.array([2, 4])
    >>> pa.concat_arrays([arr1, arr2])
    <pyarrow.lib.Int64Array object at ...>
    [
      2,
      4,
      5,
      100,
      2,
      4
    ]

    """
    cdef:
        vector[shared_ptr[CArray]] c_arrays
        shared_ptr[CArray] c_concatenated
        CMemoryPool* pool = maybe_unbox_memory_pool(memory_pool)

    for array in arrays:
        if not isinstance(array, Array):
            raise TypeError("Iterable should contain Array objects, "
                            f"got {type(array)} instead")
        c_arrays.push_back(pyarrow_unwrap_array(array))

    with nogil:
        c_concatenated = GetResultValue(Concatenate(c_arrays, pool))

    return pyarrow_wrap_array(c_concatenated)


def _empty_array(DataType type):
    """
    Create empty array of the given type.
    """
    if type.id == Type_DICTIONARY:
        arr = DictionaryArray.from_arrays(
            _empty_array(type.index_type), _empty_array(type.value_type),
            ordered=type.ordered)
    else:
        arr = array([], type=type)
    return arr<|MERGE_RESOLUTION|>--- conflicted
+++ resolved
@@ -1694,7 +1694,7 @@
         self._assert_cpu()
         indices = _pc().sort_indices(
             self,
-            options=_pc().SortOptions(sort_keys=[("", order, null_placement)], **kwargs)
+            options=_pc().SortOptions(sort_keys=[("", order)], **kwargs)
         )
         return self.take(indices)
 
@@ -4324,14 +4324,9 @@
         if by is not None:
             tosort, sort_keys = self._flattened_field(by), [("", order)]
         else:
-            tosort, sort_keys = self, [(field.name, order) for field in self.type]
+            tosort, sort_keys = self, [(field.name, order, null_placement) for field in self.type]
         indices = _pc().sort_indices(
-<<<<<<< HEAD
-            tosort,
-            options=_pc().SortOptions(sort_keys=[("", order, null_placement)], **kwargs)
-=======
             tosort, options=_pc().SortOptions(sort_keys=sort_keys, **kwargs)
->>>>>>> ac00bc8d
         )
         return self.take(indices)
 
