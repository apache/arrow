--- conflicted
+++ resolved
@@ -2939,7 +2939,9 @@
     CResult[shared_ptr[CRecordBatchReader]] ImportRecordBatchReader(
         ArrowArrayStream*)
 
-<<<<<<< HEAD
+    CStatus ExportChunkedArray(shared_ptr[CChunkedArray], ArrowArrayStream*)
+    CResult[shared_ptr[CChunkedArray]] ImportChunkedArray(ArrowArrayStream*)
+
     CStatus ExportDeviceArray(const CArray&, shared_ptr[CSyncEvent],
                               ArrowDeviceArray* out, ArrowSchema*)
     CResult[shared_ptr[CArray]] ImportDeviceArray(
@@ -2953,11 +2955,8 @@
         ArrowDeviceArray*, shared_ptr[CSchema])
     CResult[shared_ptr[CRecordBatch]] ImportDeviceRecordBatch(
         ArrowDeviceArray*, ArrowSchema*)
-=======
-    CStatus ExportChunkedArray(shared_ptr[CChunkedArray], ArrowArrayStream*)
-    CResult[shared_ptr[CChunkedArray]] ImportChunkedArray(ArrowArrayStream*)
-
->>>>>>> 91bf1c9c
+
+
 
 cdef extern from "arrow/util/byte_size.h" namespace "arrow::util" nogil:
     CResult[int64_t] ReferencedBufferSize(const CArray& array_data)
