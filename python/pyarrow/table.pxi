--- conflicted
+++ resolved
@@ -1589,7 +1589,6 @@
         ...           {'n_legs': 4, 'animals': 'Dog'}]
         >>> pa.RecordBatch.from_pylist(pylist)
         pyarrow.RecordBatch
-<<<<<<< HEAD
         n_legs: int64
         animals: string
         >>> pa.RecordBatch.from_pylist(pylist).to_pandas()
@@ -1605,16 +1604,6 @@
         animals: string
         -- schema metadata --
         n_legs: 'Number of legs per animal'
-=======
-        int: int64
-        str: string
-        >>> pa.RecordBatch.from_pylist(pylist)[0]
-        <pyarrow.lib.Int64Array object at ...>
-        [
-          1,
-          2
-        ]
->>>>>>> b8299436
         """
 
         return _from_pylist(cls=RecordBatch,
@@ -3456,16 +3445,9 @@
         Examples
         --------
         >>> import pyarrow as pa
-<<<<<<< HEAD
-        >>> df = pd.DataFrame({
-        ...     'int': [1, 2],
-        ...     'str': ['a', 'b']
-        ... })
-=======
         >>> import pandas as pd
         >>> df = pd.DataFrame({'n_legs': [2, 4, 5, 100],
         ...                    'animals': ["Flamingo", "Horse", "Brittle stars", "Centipede"]})
->>>>>>> b8299436
         >>> pa.Table.from_pandas(df)
         pyarrow.Table
         n_legs: int64
