# Licensed to the Apache Software Foundation (ASF) under one
# or more contributor license agreements.  See the NOTICE file
# distributed with this work for additional information
# regarding copyright ownership.  The ASF licenses this file
# to you under the Apache License, Version 2.0 (the
# "License"); you may not use this file except in compliance
# with the License.  You may obtain a copy of the License at
#
#   http://www.apache.org/licenses/LICENSE-2.0
#
# Unless required by applicable law or agreed to in writing,
# software distributed under the License is distributed on an
# "AS IS" BASIS, WITHOUT WARRANTIES OR CONDITIONS OF ANY
# KIND, either express or implied.  See the License for the
# specific language governing permissions and limitations
# under the License.

from cpython.pycapsule cimport PyCapsule_CheckExact, PyCapsule_GetPointer, PyCapsule_New

import warnings
from cython import sizeof

cdef class ChunkedArray(_PandasConvertible):
    """
    An array-like composed from a (possibly empty) collection of pyarrow.Arrays

    Warnings
    --------
    Do not call this class's constructor directly.

    Examples
    --------
    To construct a ChunkedArray object use :func:`pyarrow.chunked_array`:

    >>> import pyarrow as pa
    >>> pa.chunked_array([], type=pa.int8())
    <pyarrow.lib.ChunkedArray object at ...>
    [
    ...
    ]

    >>> pa.chunked_array([[2, 2, 4], [4, 5, 100]])
    <pyarrow.lib.ChunkedArray object at ...>
    [
      [
        2,
        2,
        4
      ],
      [
        4,
        5,
        100
      ]
    ]
    >>> isinstance(pa.chunked_array([[2, 2, 4], [4, 5, 100]]), pa.ChunkedArray)
    True
    """

    def __cinit__(self):
        self.chunked_array = NULL

    def __init__(self):
        raise TypeError("Do not call ChunkedArray's constructor directly, use "
                        "`chunked_array` function instead.")

    cdef void init(self, const shared_ptr[CChunkedArray]& chunked_array):
        self.sp_chunked_array = chunked_array
        self.chunked_array = chunked_array.get()

    def __reduce__(self):
        return chunked_array, (self.chunks, self.type)

    @property
    def data(self):
        import warnings
        warnings.warn("Calling .data on ChunkedArray is provided for "
                      "compatibility after Column was removed, simply drop "
                      "this attribute", FutureWarning)
        return self

    @property
    def type(self):
        """
        Return data type of a ChunkedArray.

        Examples
        --------
        >>> import pyarrow as pa
        >>> n_legs = pa.chunked_array([[2, 2, 4], [4, 5, 100]])
        >>> n_legs.type
        DataType(int64)
        """
        return pyarrow_wrap_data_type(self.sp_chunked_array.get().type())

    def length(self):
        """
        Return length of a ChunkedArray.

        Examples
        --------
        >>> import pyarrow as pa
        >>> n_legs = pa.chunked_array([[2, 2, 4], [4, 5, 100]])
        >>> n_legs.length()
        6
        """
        return self.chunked_array.length()

    def __len__(self):
        return self.length()

    def __repr__(self):
        type_format = object.__repr__(self)
        return '{0}\n{1}'.format(type_format, str(self))

    def to_string(self, *, int indent=0, int window=5, int container_window=2,
                  c_bool skip_new_lines=False):
        """
        Render a "pretty-printed" string representation of the ChunkedArray

        Parameters
        ----------
        indent : int
            How much to indent right the content of the array,
            by default ``0``.
        window : int
            How many items to preview within each chunk at the begin and end
            of the chunk when the chunk is bigger than the window.
            The other elements will be ellipsed.
        container_window : int
            How many chunks to preview at the begin and end
            of the array when the array is bigger than the window.
            The other elements will be ellipsed.
            This setting also applies to list columns.
        skip_new_lines : bool
            If the array should be rendered as a single line of text
            or if each element should be on its own line.

        Examples
        --------
        >>> import pyarrow as pa
        >>> n_legs = pa.chunked_array([[2, 2, 4], [4, 5, 100]])
        >>> n_legs.to_string(skip_new_lines=True)
        '[[2,2,4],[4,5,100]]'
        """
        cdef:
            c_string result
            PrettyPrintOptions options

        with nogil:
            options = PrettyPrintOptions(indent, window)
            options.skip_new_lines = skip_new_lines
            options.container_window = container_window
            check_status(
                PrettyPrint(
                    deref(self.chunked_array),
                    options,
                    &result
                )
            )

        return frombytes(result, safe=True)

    def format(self, **kwargs):
        """
        DEPRECATED, use pyarrow.ChunkedArray.to_string

        Parameters
        ----------
        **kwargs : dict

        Returns
        -------
        str
        """
        import warnings
        warnings.warn('ChunkedArray.format is deprecated, '
                      'use ChunkedArray.to_string')
        return self.to_string(**kwargs)

    def __str__(self):
        return self.to_string()

    def validate(self, *, full=False):
        """
        Perform validation checks.  An exception is raised if validation fails.

        By default only cheap validation checks are run.  Pass `full=True`
        for thorough validation checks (potentially O(n)).

        Parameters
        ----------
        full : bool, default False
            If True, run expensive checks, otherwise cheap checks only.

        Raises
        ------
        ArrowInvalid
        """
        if full:
            with nogil:
                check_status(self.sp_chunked_array.get().ValidateFull())
        else:
            with nogil:
                check_status(self.sp_chunked_array.get().Validate())

    @property
    def null_count(self):
        """
        Number of null entries

        Returns
        -------
        int

        Examples
        --------
        >>> import pyarrow as pa
        >>> n_legs = pa.chunked_array([[2, 2, 4], [4, None, 100]])
        >>> n_legs.null_count
        1
        """
        return self.chunked_array.null_count()

    @property
    def nbytes(self):
        """
        Total number of bytes consumed by the elements of the chunked array.

        In other words, the sum of bytes from all buffer ranges referenced.

        Unlike `get_total_buffer_size` this method will account for array
        offsets.

        If buffers are shared between arrays then the shared
        portion will only be counted multiple times.

        The dictionary of dictionary arrays will always be counted in their
        entirety even if the array only references a portion of the dictionary.

        Examples
        --------
        >>> import pyarrow as pa
        >>> n_legs = pa.chunked_array([[2, 2, 4], [4, None, 100]])
        >>> n_legs.nbytes
        49
        """
        cdef:
            CResult[int64_t] c_res_buffer

        with nogil:
            c_res_buffer = ReferencedBufferSize(deref(self.chunked_array))
            size = GetResultValue(c_res_buffer)
        return size

    def get_total_buffer_size(self):
        """
        The sum of bytes in each buffer referenced by the chunked array.

        An array may only reference a portion of a buffer.
        This method will overestimate in this case and return the
        byte size of the entire buffer.

        If a buffer is referenced multiple times then it will
        only be counted once.

        Examples
        --------
        >>> import pyarrow as pa
        >>> n_legs = pa.chunked_array([[2, 2, 4], [4, None, 100]])
        >>> n_legs.get_total_buffer_size()
        49
        """
        cdef:
            int64_t total_buffer_size

        total_buffer_size = TotalBufferSize(deref(self.chunked_array))
        return total_buffer_size

    def __sizeof__(self):
        return super(ChunkedArray, self).__sizeof__() + self.nbytes

    def __iter__(self):
        for chunk in self.iterchunks():
            for item in chunk:
                yield item

    def __getitem__(self, key):
        """
        Slice or return value at given index

        Parameters
        ----------
        key : integer or slice
            Slices with step not equal to 1 (or None) will produce a copy
            rather than a zero-copy view

        Returns
        -------
        value : Scalar (index) or ChunkedArray (slice)
        """

        if isinstance(key, slice):
            return _normalize_slice(self, key)

        return self.getitem(_normalize_index(key, self.chunked_array.length()))

    cdef getitem(self, int64_t i):
        return Scalar.wrap(GetResultValue(self.chunked_array.GetScalar(i)))

    def is_null(self, *, nan_is_null=False):
        """
        Return boolean array indicating the null values.

        Parameters
        ----------
        nan_is_null : bool (optional, default False)
            Whether floating-point NaN values should also be considered null.

        Returns
        -------
        array : boolean Array or ChunkedArray

        Examples
        --------
        >>> import pyarrow as pa
        >>> n_legs = pa.chunked_array([[2, 2, 4], [4, None, 100]])
        >>> n_legs.is_null()
        <pyarrow.lib.ChunkedArray object at ...>
        [
          [
            false,
            false,
            false,
            false,
            true,
            false
          ]
        ]
        """
        options = _pc().NullOptions(nan_is_null=nan_is_null)
        return _pc().call_function('is_null', [self], options)

    def is_nan(self):
        """
        Return boolean array indicating the NaN values.

        Examples
        --------
        >>> import pyarrow as pa
        >>> import numpy as np
        >>> arr = pa.chunked_array([[2, np.nan, 4], [4, None, 100]])
        >>> arr.is_nan()
        <pyarrow.lib.ChunkedArray object at ...>
        [
          [
            false,
            true,
            false,
            false,
            null,
            false
          ]
        ]
        """
        return _pc().is_nan(self)

    def is_valid(self):
        """
        Return boolean array indicating the non-null values.

        Examples
        --------
        >>> import pyarrow as pa
        >>> n_legs = pa.chunked_array([[2, 2, 4], [4, None, 100]])
        >>> n_legs.is_valid()
        <pyarrow.lib.ChunkedArray object at ...>
        [
          [
            true,
            true,
            true
          ],
          [
            true,
            false,
            true
          ]
        ]
        """
        return _pc().is_valid(self)

    def __eq__(self, other):
        try:
            return self.equals(other)
        except TypeError:
            return NotImplemented

    def fill_null(self, fill_value):
        """
        Replace each null element in values with fill_value.

        See :func:`pyarrow.compute.fill_null` for full usage.

        Parameters
        ----------
        fill_value : any
            The replacement value for null entries.

        Returns
        -------
        result : Array or ChunkedArray
            A new array with nulls replaced by the given value.

        Examples
        --------
        >>> import pyarrow as pa
        >>> fill_value = pa.scalar(5, type=pa.int8())
        >>> n_legs = pa.chunked_array([[2, 2, 4], [4, None, 100]])
        >>> n_legs.fill_null(fill_value)
        <pyarrow.lib.ChunkedArray object at ...>
        [
          [
            2,
            2,
            4,
            4,
            5,
            100
          ]
        ]
        """
        return _pc().fill_null(self, fill_value)

    def equals(self, ChunkedArray other):
        """
        Return whether the contents of two chunked arrays are equal.

        Parameters
        ----------
        other : pyarrow.ChunkedArray
            Chunked array to compare against.

        Returns
        -------
        are_equal : bool

        Examples
        --------
        >>> import pyarrow as pa
        >>> n_legs = pa.chunked_array([[2, 2, 4], [4, 5, 100]])
        >>> animals = pa.chunked_array((
        ...             ["Flamingo", "Parrot", "Dog"],
        ...             ["Horse", "Brittle stars", "Centipede"]
        ...             ))
        >>> n_legs.equals(n_legs)
        True
        >>> n_legs.equals(animals)
        False
        """
        if other is None:
            return False

        cdef:
            CChunkedArray* this_arr = self.chunked_array
            CChunkedArray* other_arr = other.chunked_array
            c_bool result

        with nogil:
            result = this_arr.Equals(deref(other_arr))

        return result

    def _to_pandas(self, options, types_mapper=None, **kwargs):
        return _array_like_to_pandas(self, options, types_mapper=types_mapper)

    def to_numpy(self, zero_copy_only=False):
        """
        Return a NumPy copy of this array (experimental).

        Parameters
        ----------
        zero_copy_only : bool, default False
            Introduced for signature consistence with pyarrow.Array.to_numpy.
            This must be False here since NumPy arrays' buffer must be contiguous.

        Returns
        -------
        array : numpy.ndarray

        Examples
        --------
        >>> import pyarrow as pa
        >>> n_legs = pa.chunked_array([[2, 2, 4], [4, 5, 100]])
        >>> n_legs.to_numpy()
        array([  2,   2,   4,   4,   5, 100])
        """
        if zero_copy_only:
            raise ValueError(
                "zero_copy_only must be False for pyarrow.ChunkedArray.to_numpy"
            )
        cdef:
            PyObject* out
            PandasOptions c_options
            object values

        c_options.to_numpy = True

        with nogil:
            check_status(
                ConvertChunkedArrayToPandas(
                    c_options,
                    self.sp_chunked_array,
                    self,
                    &out
                )
            )

        # wrap_array_output uses pandas to convert to Categorical, here
        # always convert to numpy array
        values = PyObject_to_object(out)

        if isinstance(values, dict):
            values = np.take(values['dictionary'], values['indices'])

        return values

    def __array__(self, dtype=None):
        values = self.to_numpy()
        if dtype is None:
            return values
        return values.astype(dtype)

    def cast(self, object target_type=None, safe=None, options=None):
        """
        Cast array values to another data type

        See :func:`pyarrow.compute.cast` for usage.

        Parameters
        ----------
        target_type : DataType, None
            Type to cast array to.
        safe : boolean, default True
            Whether to check for conversion errors such as overflow.
        options : CastOptions, default None
            Additional checks pass by CastOptions

        Returns
        -------
        cast : Array or ChunkedArray

        Examples
        --------
        >>> import pyarrow as pa
        >>> n_legs = pa.chunked_array([[2, 2, 4], [4, 5, 100]])
        >>> n_legs.type
        DataType(int64)

        Change the data type of an array:

        >>> n_legs_seconds = n_legs.cast(pa.duration('s'))
        >>> n_legs_seconds.type
        DurationType(duration[s])
        """
        return _pc().cast(self, target_type, safe=safe, options=options)

    def dictionary_encode(self, null_encoding='mask'):
        """
        Compute dictionary-encoded representation of array.

        See :func:`pyarrow.compute.dictionary_encode` for full usage.

        Parameters
        ----------
        null_encoding : str, default "mask"
            How to handle null entries.

        Returns
        -------
        encoded : ChunkedArray
            A dictionary-encoded version of this array.

        Examples
        --------
        >>> import pyarrow as pa
        >>> animals = pa.chunked_array((
        ...             ["Flamingo", "Parrot", "Dog"],
        ...             ["Horse", "Brittle stars", "Centipede"]
        ...             ))
        >>> animals.dictionary_encode()
        <pyarrow.lib.ChunkedArray object at ...>
        [
        ...
          -- dictionary:
            [
              "Flamingo",
              "Parrot",
              "Dog",
              "Horse",
              "Brittle stars",
              "Centipede"
            ]
          -- indices:
            [
              0,
              1,
              2
            ],
        ...
          -- dictionary:
            [
              "Flamingo",
              "Parrot",
              "Dog",
              "Horse",
              "Brittle stars",
              "Centipede"
            ]
          -- indices:
            [
              3,
              4,
              5
            ]
        ]
        """
        options = _pc().DictionaryEncodeOptions(null_encoding)
        return _pc().call_function('dictionary_encode', [self], options)

    def flatten(self, MemoryPool memory_pool=None):
        """
        Flatten this ChunkedArray.  If it has a struct type, the column is
        flattened into one array per struct field.

        Parameters
        ----------
        memory_pool : MemoryPool, default None
            For memory allocations, if required, otherwise use default pool

        Returns
        -------
        result : list of ChunkedArray

        Examples
        --------
        >>> import pyarrow as pa
        >>> n_legs = pa.chunked_array([[2, 2, 4], [4, 5, 100]])
        >>> c_arr = pa.chunked_array(n_legs.value_counts())
        >>> c_arr
        <pyarrow.lib.ChunkedArray object at ...>
        [
          -- is_valid: all not null
          -- child 0 type: int64
            [
              2,
              4,
              5,
              100
            ]
          -- child 1 type: int64
            [
              2,
              2,
              1,
              1
            ]
        ]
        >>> c_arr.flatten()
        [<pyarrow.lib.ChunkedArray object at ...>
        [
          [
            2,
            4,
            5,
            100
          ]
        ], <pyarrow.lib.ChunkedArray object at ...>
        [
          [
            2,
            2,
            1,
            1
          ]
        ]]
        >>> c_arr.type
        StructType(struct<values: int64, counts: int64>)
        >>> n_legs.type
        DataType(int64)
        """
        cdef:
            vector[shared_ptr[CChunkedArray]] flattened
            CMemoryPool* pool = maybe_unbox_memory_pool(memory_pool)

        with nogil:
            flattened = GetResultValue(self.chunked_array.Flatten(pool))

        return [pyarrow_wrap_chunked_array(col) for col in flattened]

    def combine_chunks(self, MemoryPool memory_pool=None):
        """
        Flatten this ChunkedArray into a single non-chunked array.

        Parameters
        ----------
        memory_pool : MemoryPool, default None
            For memory allocations, if required, otherwise use default pool

        Returns
        -------
        result : Array

        Examples
        --------
        >>> import pyarrow as pa
        >>> n_legs = pa.chunked_array([[2, 2, 4], [4, 5, 100]])
        >>> n_legs
        <pyarrow.lib.ChunkedArray object at ...>
        [
          [
            2,
            2,
            4
          ],
          [
            4,
            5,
            100
          ]
        ]
        >>> n_legs.combine_chunks()
        <pyarrow.lib.Int64Array object at ...>
        [
          2,
          2,
          4,
          4,
          5,
          100
        ]
        """
        if self.num_chunks == 0:
            return array([], type=self.type)
        else:
            return concat_arrays(self.chunks)

    def unique(self):
        """
        Compute distinct elements in array

        Returns
        -------
        pyarrow.Array

        Examples
        --------
        >>> import pyarrow as pa
        >>> n_legs = pa.chunked_array([[2, 2, 4], [4, 5, 100]])
        >>> n_legs
        <pyarrow.lib.ChunkedArray object at ...>
        [
          [
            2,
            2,
            4
          ],
          [
            4,
            5,
            100
          ]
        ]
        >>> n_legs.unique()
        <pyarrow.lib.Int64Array object at ...>
        [
          2,
          4,
          5,
          100
        ]
        """
        return _pc().call_function('unique', [self])

    def value_counts(self):
        """
        Compute counts of unique elements in array.

        Returns
        -------
        An array of  <input type "Values", int64_t "Counts"> structs

        Examples
        --------
        >>> import pyarrow as pa
        >>> n_legs = pa.chunked_array([[2, 2, 4], [4, 5, 100]])
        >>> n_legs
        <pyarrow.lib.ChunkedArray object at ...>
        [
          [
            2,
            2,
            4
          ],
          [
            4,
            5,
            100
          ]
        ]
        >>> n_legs.value_counts()
        <pyarrow.lib.StructArray object at ...>
        -- is_valid: all not null
        -- child 0 type: int64
          [
            2,
            4,
            5,
            100
          ]
        -- child 1 type: int64
          [
            2,
            2,
            1,
            1
          ]
        """
        return _pc().call_function('value_counts', [self])

    def slice(self, offset=0, length=None):
        """
        Compute zero-copy slice of this ChunkedArray

        Parameters
        ----------
        offset : int, default 0
            Offset from start of array to slice
        length : int, default None
            Length of slice (default is until end of batch starting from
            offset)

        Returns
        -------
        sliced : ChunkedArray

        Examples
        --------
        >>> import pyarrow as pa
        >>> n_legs = pa.chunked_array([[2, 2, 4], [4, 5, 100]])
        >>> n_legs
        <pyarrow.lib.ChunkedArray object at ...>
        [
          [
            2,
            2,
            4
          ],
          [
            4,
            5,
            100
          ]
        ]
        >>> n_legs.slice(2,2)
        <pyarrow.lib.ChunkedArray object at ...>
        [
          [
            4
          ],
          [
            4
          ]
        ]
        """
        cdef shared_ptr[CChunkedArray] result

        if offset < 0:
            raise IndexError('Offset must be non-negative')

        offset = min(len(self), offset)
        if length is None:
            result = self.chunked_array.Slice(offset)
        else:
            result = self.chunked_array.Slice(offset, length)

        return pyarrow_wrap_chunked_array(result)

    def filter(self, mask, object null_selection_behavior="drop"):
        """
        Select values from the chunked array.

        See :func:`pyarrow.compute.filter` for full usage.

        Parameters
        ----------
        mask : Array or array-like
            The boolean mask to filter the chunked array with.
        null_selection_behavior : str, default "drop"
            How nulls in the mask should be handled.

        Returns
        -------
        filtered : Array or ChunkedArray
            An array of the same type, with only the elements selected by
            the boolean mask.

        Examples
        --------
        >>> import pyarrow as pa
        >>> n_legs = pa.chunked_array([[2, 2, 4], [4, 5, 100]])
        >>> n_legs
        <pyarrow.lib.ChunkedArray object at ...>
        [
          [
            2,
            2,
            4
          ],
          [
            4,
            5,
            100
          ]
        ]
        >>> mask = pa.array([True, False, None, True, False, True])
        >>> n_legs.filter(mask)
        <pyarrow.lib.ChunkedArray object at ...>
        [
          [
            2
          ],
          [
            4,
            100
          ]
        ]
        >>> n_legs.filter(mask, null_selection_behavior="emit_null")
        <pyarrow.lib.ChunkedArray object at ...>
        [
          [
            2,
            null
          ],
          [
            4,
            100
          ]
        ]
        """
        return _pc().filter(self, mask, null_selection_behavior)

    def index(self, value, start=None, end=None, *, memory_pool=None):
        """
        Find the first index of a value.

        See :func:`pyarrow.compute.index` for full usage.

        Parameters
        ----------
        value : Scalar or object
            The value to look for in the array.
        start : int, optional
            The start index where to look for `value`.
        end : int, optional
            The end index where to look for `value`.
        memory_pool : MemoryPool, optional
            A memory pool for potential memory allocations.

        Returns
        -------
        index : Int64Scalar
            The index of the value in the array (-1 if not found).

        Examples
        --------
        >>> import pyarrow as pa
        >>> n_legs = pa.chunked_array([[2, 2, 4], [4, 5, 100]])
        >>> n_legs
        <pyarrow.lib.ChunkedArray object at ...>
        [
          [
            2,
            2,
            4
          ],
          [
            4,
            5,
            100
          ]
        ]
        >>> n_legs.index(4)
        <pyarrow.Int64Scalar: 2>
        >>> n_legs.index(4, start=3)
        <pyarrow.Int64Scalar: 3>
        """
        return _pc().index(self, value, start, end, memory_pool=memory_pool)

    def take(self, object indices):
        """
        Select values from the chunked array.

        See :func:`pyarrow.compute.take` for full usage.

        Parameters
        ----------
        indices : Array or array-like
            The indices in the array whose values will be returned.

        Returns
        -------
        taken : Array or ChunkedArray
            An array with the same datatype, containing the taken values.

        Examples
        --------
        >>> import pyarrow as pa
        >>> n_legs = pa.chunked_array([[2, 2, 4], [4, 5, 100]])
        >>> n_legs
        <pyarrow.lib.ChunkedArray object at ...>
        [
          [
            2,
            2,
            4
          ],
          [
            4,
            5,
            100
          ]
        ]
        >>> n_legs.take([1,4,5])
        <pyarrow.lib.ChunkedArray object at ...>
        [
          [
            2,
            5,
            100
          ]
        ]
        """
        return _pc().take(self, indices)

    def drop_null(self):
        """
        Remove missing values from a chunked array.
        See :func:`pyarrow.compute.drop_null` for full description.

        Examples
        --------
        >>> import pyarrow as pa
        >>> n_legs = pa.chunked_array([[2, 2, None], [4, 5, 100]])
        >>> n_legs
        <pyarrow.lib.ChunkedArray object at ...>
        [
          [
            2,
            2,
            null
          ],
          [
            4,
            5,
            100
          ]
        ]
        >>> n_legs.drop_null()
        <pyarrow.lib.ChunkedArray object at ...>
        [
          [
            2,
            2
          ],
          [
            4,
            5,
            100
          ]
        ]
        """
        return _pc().drop_null(self)

    def sort(self, order="ascending", **kwargs):
        """
        Sort the ChunkedArray

        Parameters
        ----------
        order : str, default "ascending"
            Which order to sort values in.
            Accepted values are "ascending", "descending".
        **kwargs : dict, optional
            Additional sorting options.
            As allowed by :class:`SortOptions`

        Returns
        -------
        result : ChunkedArray
        """
        indices = _pc().sort_indices(
            self,
            options=_pc().SortOptions(sort_keys=[("", order)], **kwargs)
        )
        return self.take(indices)

    def unify_dictionaries(self, MemoryPool memory_pool=None):
        """
        Unify dictionaries across all chunks.

        This method returns an equivalent chunked array, but where all
        chunks share the same dictionary values.  Dictionary indices are
        transposed accordingly.

        If there are no dictionaries in the chunked array, it is returned
        unchanged.

        Parameters
        ----------
        memory_pool : MemoryPool, default None
            For memory allocations, if required, otherwise use default pool

        Returns
        -------
        result : ChunkedArray

        Examples
        --------
        >>> import pyarrow as pa
        >>> arr_1 = pa.array(["Flamingo", "Parrot", "Dog"]).dictionary_encode()
        >>> arr_2 = pa.array(["Horse", "Brittle stars", "Centipede"]).dictionary_encode()
        >>> c_arr = pa.chunked_array([arr_1, arr_2])
        >>> c_arr
        <pyarrow.lib.ChunkedArray object at ...>
        [
        ...
          -- dictionary:
            [
              "Flamingo",
              "Parrot",
              "Dog"
            ]
          -- indices:
            [
              0,
              1,
              2
            ],
        ...
          -- dictionary:
            [
              "Horse",
              "Brittle stars",
              "Centipede"
            ]
          -- indices:
            [
              0,
              1,
              2
            ]
        ]
        >>> c_arr.unify_dictionaries()
        <pyarrow.lib.ChunkedArray object at ...>
        [
        ...
          -- dictionary:
            [
              "Flamingo",
              "Parrot",
              "Dog",
              "Horse",
              "Brittle stars",
              "Centipede"
            ]
          -- indices:
            [
              0,
              1,
              2
            ],
        ...
          -- dictionary:
            [
              "Flamingo",
              "Parrot",
              "Dog",
              "Horse",
              "Brittle stars",
              "Centipede"
            ]
          -- indices:
            [
              3,
              4,
              5
            ]
        ]
        """
        cdef:
            CMemoryPool* pool = maybe_unbox_memory_pool(memory_pool)
            shared_ptr[CChunkedArray] c_result

        with nogil:
            c_result = GetResultValue(CDictionaryUnifier.UnifyChunkedArray(
                self.sp_chunked_array, pool))

        return pyarrow_wrap_chunked_array(c_result)

    @property
    def num_chunks(self):
        """
        Number of underlying chunks.

        Returns
        -------
        int

        Examples
        --------
        >>> import pyarrow as pa
        >>> n_legs = pa.chunked_array([[2, 2, None], [4, 5, 100]])
        >>> n_legs.num_chunks
        2
        """
        return self.chunked_array.num_chunks()

    def chunk(self, i):
        """
        Select a chunk by its index.

        Parameters
        ----------
        i : int

        Returns
        -------
        pyarrow.Array

        Examples
        --------
        >>> import pyarrow as pa
        >>> n_legs = pa.chunked_array([[2, 2, None], [4, 5, 100]])
        >>> n_legs.chunk(1)
        <pyarrow.lib.Int64Array object at ...>
        [
          4,
          5,
          100
        ]
        """
        if i >= self.num_chunks or i < 0:
            raise IndexError('Chunk index out of range.')

        return pyarrow_wrap_array(self.chunked_array.chunk(i))

    @property
    def chunks(self):
        """
        Convert to a list of single-chunked arrays.

        Examples
        --------
        >>> import pyarrow as pa
        >>> n_legs = pa.chunked_array([[2, 2, None], [4, 5, 100]])
        >>> n_legs
        <pyarrow.lib.ChunkedArray object at ...>
        [
          [
            2,
            2,
            null
          ],
          [
            4,
            5,
            100
          ]
        ]
        >>> n_legs.chunks
        [<pyarrow.lib.Int64Array object at ...>
        [
          2,
          2,
          null
        ], <pyarrow.lib.Int64Array object at ...>
        [
          4,
          5,
          100
        ]]
        """
        return list(self.iterchunks())

    def iterchunks(self):
        """
        Convert to an iterator of ChunkArrays.

        Examples
        --------
        >>> import pyarrow as pa
        >>> n_legs = pa.chunked_array([[2, 2, 4], [4, None, 100]])
        >>> for i in n_legs.iterchunks():
        ...     print(i.null_count)
        ...
        0
        1

        """
        for i in range(self.num_chunks):
            yield self.chunk(i)

    def to_pylist(self):
        """
        Convert to a list of native Python objects.

        Examples
        --------
        >>> import pyarrow as pa
        >>> n_legs = pa.chunked_array([[2, 2, 4], [4, None, 100]])
        >>> n_legs.to_pylist()
        [2, 2, 4, 4, None, 100]
        """
        result = []
        for i in range(self.num_chunks):
            result += self.chunk(i).to_pylist()
        return result

    def __arrow_c_stream__(self, requested_schema=None):
        """
        Export to a C ArrowArrayStream PyCapsule.

        Parameters
        ----------
        requested_schema : PyCapsule, default None
            The schema to which the stream should be casted, passed as a
            PyCapsule containing a C ArrowSchema representation of the
            requested schema.

        Returns
        -------
        PyCapsule
            A capsule containing a C ArrowArrayStream struct.
        """
        cdef:
            ArrowArrayStream* c_stream = NULL

        if requested_schema is not None:
            out_type = DataType._import_from_c_capsule(requested_schema)
            if self.type != out_type:
                raise NotImplementedError("Casting to requested_schema")

        stream_capsule = alloc_c_stream(&c_stream)

        with nogil:
            check_status(ExportChunkedArray(self.sp_chunked_array, c_stream))

        return stream_capsule

    @staticmethod
    def _import_from_c_capsule(stream):
        """
        Import ChunkedArray from a C ArrowArrayStream PyCapsule.

        Parameters
        ----------
        stream: PyCapsule
            A capsule containing a C ArrowArrayStream PyCapsule.

        Returns
        -------
        ChunkedArray
        """
        cdef:
            ArrowArrayStream* c_stream
            shared_ptr[CChunkedArray] c_chunked_array
            ChunkedArray self

        c_stream = <ArrowArrayStream*>PyCapsule_GetPointer(
            stream, 'arrow_array_stream'
        )

        with nogil:
            c_chunked_array = GetResultValue(ImportChunkedArray(c_stream))

        self = ChunkedArray.__new__(ChunkedArray)
        self.init(c_chunked_array)
        return self


def chunked_array(arrays, type=None):
    """
    Construct chunked array from list of array-like objects

    Parameters
    ----------
    arrays : Array, list of Array, or array-like
        Must all be the same data type. Can be empty only if type also passed.
    type : DataType or string coercible to DataType

    Returns
    -------
    ChunkedArray

    Examples
    --------
    >>> import pyarrow as pa
    >>> pa.chunked_array([], type=pa.int8())
    <pyarrow.lib.ChunkedArray object at ...>
    [
    ...
    ]

    >>> pa.chunked_array([[2, 2, 4], [4, 5, 100]])
    <pyarrow.lib.ChunkedArray object at ...>
    [
      [
        2,
        2,
        4
      ],
      [
        4,
        5,
        100
      ]
    ]
    """
    cdef:
        Array arr
        vector[shared_ptr[CArray]] c_arrays
        shared_ptr[CChunkedArray] c_result
        shared_ptr[CDataType] c_type

    type = ensure_type(type, allow_none=True)

    if isinstance(arrays, Array):
        arrays = [arrays]

    for x in arrays:
        arr = x if isinstance(x, Array) else array(x, type=type)

        if type is None:
            # it allows more flexible chunked array construction from to coerce
            # subsequent arrays to the firstly inferred array type
            # it also spares the inference overhead after the first chunk
            type = arr.type

        c_arrays.push_back(arr.sp_array)

    c_type = pyarrow_unwrap_data_type(type)
    with nogil:
        c_result = GetResultValue(CChunkedArray.Make(c_arrays, c_type))
    return pyarrow_wrap_chunked_array(c_result)


cdef _schema_from_arrays(arrays, names, metadata, shared_ptr[CSchema]* schema):
    cdef:
        Py_ssize_t K = len(arrays)
        c_string c_name
        shared_ptr[CDataType] c_type
        shared_ptr[const CKeyValueMetadata] c_meta
        vector[shared_ptr[CField]] c_fields

    if metadata is not None:
        c_meta = KeyValueMetadata(metadata).unwrap()

    if K == 0:
        if names is None or len(names) == 0:
            schema.reset(new CSchema(c_fields, c_meta))
            return arrays
        else:
            raise ValueError('Length of names ({}) does not match '
                             'length of arrays ({})'.format(len(names), K))

    c_fields.resize(K)

    if names is None:
        raise ValueError('Must pass names or schema when constructing '
                         'Table or RecordBatch.')

    if len(names) != K:
        raise ValueError('Length of names ({}) does not match '
                         'length of arrays ({})'.format(len(names), K))

    converted_arrays = []
    for i in range(K):
        val = arrays[i]
        if not isinstance(val, (Array, ChunkedArray)):
            val = array(val)

        c_type = (<DataType> val.type).sp_type

        if names[i] is None:
            c_name = b'None'
        else:
            c_name = tobytes(names[i])
        c_fields[i].reset(new CField(c_name, c_type, True))
        converted_arrays.append(val)

    schema.reset(new CSchema(c_fields, c_meta))
    return converted_arrays


cdef _sanitize_arrays(arrays, names, schema, metadata,
                      shared_ptr[CSchema]* c_schema):
    cdef Schema cy_schema
    if schema is None:
        converted_arrays = _schema_from_arrays(arrays, names, metadata,
                                               c_schema)
    else:
        if names is not None:
            raise ValueError('Cannot pass both schema and names')
        if metadata is not None:
            raise ValueError('Cannot pass both schema and metadata')
        cy_schema = schema

        if len(schema) != len(arrays):
            raise ValueError('Schema and number of arrays unequal')

        c_schema[0] = cy_schema.sp_schema
        converted_arrays = []
        for i, item in enumerate(arrays):
            item = asarray(item, type=schema[i].type)
            converted_arrays.append(item)
    return converted_arrays

cdef class _Tabular(_PandasConvertible):
    """Internal: An interface for common operations on tabular objects."""

    def __init__(self):
        raise TypeError(f"Do not call {self.__class__.__name__}'s constructor directly, use "
                        f"one of the `{self.__class__.__name__}.from_*` functions instead.")

    def __array__(self, dtype=None):
        column_arrays = [
            np.asarray(self.column(i), dtype=dtype) for i in range(self.num_columns)
        ]
        if column_arrays:
            arr = np.stack(column_arrays, axis=1)
        else:
            arr = np.empty((self.num_rows, 0), dtype=dtype)
        return arr

    def __dataframe__(self, nan_as_null: bool = False, allow_copy: bool = True):
        """
        Return the dataframe interchange object implementing the interchange protocol.

        Parameters
        ----------
        nan_as_null : bool, default False
            Whether to tell the DataFrame to overwrite null values in the data
            with ``NaN`` (or ``NaT``).
        allow_copy : bool, default True
            Whether to allow memory copying when exporting. If set to False
            it would cause non-zero-copy exports to fail.

        Returns
        -------
        DataFrame interchange object
            The object which consuming library can use to ingress the dataframe.

        Notes
        -----
        Details on the interchange protocol:
        https://data-apis.org/dataframe-protocol/latest/index.html
        `nan_as_null` currently has no effect; once support for nullable extension
        dtypes is added, this value should be propagated to columns.
        """

        from pyarrow.interchange.dataframe import _PyArrowDataFrame

        return _PyArrowDataFrame(self, nan_as_null, allow_copy)

    def __eq__(self, other):
        try:
            return self.equals(other)
        except TypeError:
            return NotImplemented

    def __getitem__(self, key):
        """
        Slice or return column at given index or column name

        Parameters
        ----------
        key : integer, str, or slice
            Slices with step not equal to 1 (or None) will produce a copy
            rather than a zero-copy view

        Returns
        -------
        Array (from RecordBatch) or ChunkedArray (from Table) for column input.
        RecordBatch or Table for slice input.
        """
        if isinstance(key, slice):
            return _normalize_slice(self, key)

        return self.column(key)

    def __len__(self):
        return self.num_rows

    def __repr__(self):
        if not self._is_initialized():
            raise ValueError("This object's internal pointer is NULL, do not "
                             "use any methods or attributes on this object")
        return self.to_string(preview_cols=10)

    def _column(self, int i):
        raise NotImplementedError

    def _ensure_integer_index(self, i):
        """
        Ensure integer index (convert string column name to integer if needed).
        """
        if isinstance(i, (bytes, str)):
            field_indices = self.schema.get_all_field_indices(i)

            if len(field_indices) == 0:
                raise KeyError("Field \"{}\" does not exist in schema"
                               .format(i))
            elif len(field_indices) > 1:
                raise KeyError("Field \"{}\" exists {} times in schema"
                               .format(i, len(field_indices)))
            else:
                return field_indices[0]
        elif isinstance(i, int):
            return i
        else:
            raise TypeError("Index must either be string or integer")

    def _is_initialized(self):
        raise NotImplementedError

    def column(self, i):
        """
        Select single column from Table or RecordBatch.

        Parameters
        ----------
        i : int or string
            The index or name of the column to retrieve.

        Returns
        -------
        column : Array (for RecordBatch) or ChunkedArray (for Table)

        Examples
        --------
        Table (works similarly for RecordBatch)

        >>> import pyarrow as pa
        >>> import pandas as pd
        >>> df = pd.DataFrame({'n_legs': [2, 4, 5, 100],
        ...                    'animals': ["Flamingo", "Horse", "Brittle stars", "Centipede"]})
        >>> table = pa.Table.from_pandas(df)

        Select a column by numeric index:

        >>> table.column(0)
        <pyarrow.lib.ChunkedArray object at ...>
        [
          [
            2,
            4,
            5,
            100
          ]
        ]

        Select a column by its name:

        >>> table.column("animals")
        <pyarrow.lib.ChunkedArray object at ...>
        [
          [
            "Flamingo",
            "Horse",
            "Brittle stars",
            "Centipede"
          ]
        ]
        """
        return self._column(self._ensure_integer_index(i))

    @property
    def column_names(self):
        """
        Names of the Table or RecordBatch columns.

        Returns
        -------
        list of str

        Examples
        --------
        Table (works similarly for RecordBatch)

        >>> import pyarrow as pa
        >>> table = pa.Table.from_arrays([[2, 4, 5, 100],
        ...                               ["Flamingo", "Horse", "Brittle stars", "Centipede"]],
        ...                               names=['n_legs', 'animals'])
        >>> table.column_names
        ['n_legs', 'animals']
        """
        return [self.field(i).name for i in range(self.num_columns)]

    @property
    def columns(self):
        """
        List of all columns in numerical order.

        Returns
        -------
        columns : list of Array (for RecordBatch) or list of ChunkedArray (for Table)

        Examples
        --------
        Table (works similarly for RecordBatch)

        >>> import pyarrow as pa
        >>> import pandas as pd
        >>> df = pd.DataFrame({'n_legs': [None, 4, 5, None],
        ...                    'animals': ["Flamingo", "Horse", None, "Centipede"]})
        >>> table = pa.Table.from_pandas(df)
        >>> table.columns
        [<pyarrow.lib.ChunkedArray object at ...>
        [
          [
            null,
            4,
            5,
            null
          ]
        ], <pyarrow.lib.ChunkedArray object at ...>
        [
          [
            "Flamingo",
            "Horse",
            null,
            "Centipede"
          ]
        ]]
        """
        return [self._column(i) for i in range(self.num_columns)]

    def drop_null(self):
        """
        Remove rows that contain missing values from a Table or RecordBatch.

        See :func:`pyarrow.compute.drop_null` for full usage.

        Returns
        -------
        Table or RecordBatch
            A tabular object with the same schema, with rows containing
            no missing values.

        Examples
        --------
        Table (works similarly for RecordBatch)

        >>> import pyarrow as pa
        >>> import pandas as pd
        >>> df = pd.DataFrame({'year': [None, 2022, 2019, 2021],
        ...                   'n_legs': [2, 4, 5, 100],
        ...                   'animals': ["Flamingo", "Horse", None, "Centipede"]})
        >>> table = pa.Table.from_pandas(df)
        >>> table.drop_null()
        pyarrow.Table
        year: double
        n_legs: int64
        animals: string
        ----
        year: [[2022,2021]]
        n_legs: [[4,100]]
        animals: [["Horse","Centipede"]]
        """
        return _pc().drop_null(self)

    def field(self, i):
        """
        Select a schema field by its column name or numeric index.

        Parameters
        ----------
        i : int or string
            The index or name of the field to retrieve.

        Returns
        -------
        Field

        Examples
        --------
        Table (works similarly for RecordBatch)

        >>> import pyarrow as pa
        >>> import pandas as pd
        >>> df = pd.DataFrame({'n_legs': [2, 4, 5, 100],
        ...                    'animals': ["Flamingo", "Horse", "Brittle stars", "Centipede"]})
        >>> table = pa.Table.from_pandas(df)
        >>> table.field(0)
        pyarrow.Field<n_legs: int64>
        >>> table.field(1)
        pyarrow.Field<animals: string>
        """
        return self.schema.field(i)

    @classmethod
    def from_pydict(cls, mapping, schema=None, metadata=None):
        """
        Construct a Table or RecordBatch from Arrow arrays or columns.

        Parameters
        ----------
        mapping : dict or Mapping
            A mapping of strings to Arrays or Python lists.
        schema : Schema, default None
            If not passed, will be inferred from the Mapping values.
        metadata : dict or Mapping, default None
            Optional metadata for the schema (if inferred).

        Returns
        -------
        Table or RecordBatch

        Examples
        --------
        Table (works similarly for RecordBatch)

        >>> import pyarrow as pa
        >>> n_legs = pa.array([2, 4, 5, 100])
        >>> animals = pa.array(["Flamingo", "Horse", "Brittle stars", "Centipede"])
        >>> pydict = {'n_legs': n_legs, 'animals': animals}

        Construct a Table from a dictionary of arrays:

        >>> pa.Table.from_pydict(pydict)
        pyarrow.Table
        n_legs: int64
        animals: string
        ----
        n_legs: [[2,4,5,100]]
        animals: [["Flamingo","Horse","Brittle stars","Centipede"]]
        >>> pa.Table.from_pydict(pydict).schema
        n_legs: int64
        animals: string

        Construct a Table from a dictionary of arrays with metadata:

        >>> my_metadata={"n_legs": "Number of legs per animal"}
        >>> pa.Table.from_pydict(pydict, metadata=my_metadata).schema
        n_legs: int64
        animals: string
        -- schema metadata --
        n_legs: 'Number of legs per animal'

        Construct a Table from a dictionary of arrays with pyarrow schema:

        >>> my_schema = pa.schema([
        ...     pa.field('n_legs', pa.int64()),
        ...     pa.field('animals', pa.string())],
        ...     metadata={"n_legs": "Number of legs per animal"})
        >>> pa.Table.from_pydict(pydict, schema=my_schema).schema
        n_legs: int64
        animals: string
        -- schema metadata --
        n_legs: 'Number of legs per animal'
        """

        return _from_pydict(cls=cls,
                            mapping=mapping,
                            schema=schema,
                            metadata=metadata)

    @classmethod
    def from_pylist(cls, mapping, schema=None, metadata=None):
        """
        Construct a Table or RecordBatch from list of rows / dictionaries.

        Parameters
        ----------
        mapping : list of dicts of rows
            A mapping of strings to row values.
        schema : Schema, default None
            If not passed, will be inferred from the first row of the
            mapping values.
        metadata : dict or Mapping, default None
            Optional metadata for the schema (if inferred).

        Returns
        -------
        Table or RecordBatch

        Examples
        --------
        Table (works similarly for RecordBatch)

        >>> import pyarrow as pa
        >>> pylist = [{'n_legs': 2, 'animals': 'Flamingo'},
        ...           {'n_legs': 4, 'animals': 'Dog'}]

        Construct a Table from a list of rows:

        >>> pa.Table.from_pylist(pylist)
        pyarrow.Table
        n_legs: int64
        animals: string
        ----
        n_legs: [[2,4]]
        animals: [["Flamingo","Dog"]]

        Construct a Table from a list of rows with metadata:

        >>> my_metadata={"n_legs": "Number of legs per animal"}
        >>> pa.Table.from_pylist(pylist, metadata=my_metadata).schema
        n_legs: int64
        animals: string
        -- schema metadata --
        n_legs: 'Number of legs per animal'

        Construct a Table from a list of rows with pyarrow schema:

        >>> my_schema = pa.schema([
        ...     pa.field('n_legs', pa.int64()),
        ...     pa.field('animals', pa.string())],
        ...     metadata={"n_legs": "Number of legs per animal"})
        >>> pa.Table.from_pylist(pylist, schema=my_schema).schema
        n_legs: int64
        animals: string
        -- schema metadata --
        n_legs: 'Number of legs per animal'
        """

        return _from_pylist(cls=cls,
                            mapping=mapping,
                            schema=schema,
                            metadata=metadata)

    def itercolumns(self):
        """
        Iterator over all columns in their numerical order.

        Yields
        ------
        Array (for RecordBatch) or ChunkedArray (for Table)

        Examples
        --------
        Table (works similarly for RecordBatch)

        >>> import pyarrow as pa
        >>> import pandas as pd
        >>> df = pd.DataFrame({'n_legs': [None, 4, 5, None],
        ...                    'animals': ["Flamingo", "Horse", None, "Centipede"]})
        >>> table = pa.Table.from_pandas(df)
        >>> for i in table.itercolumns():
        ...     print(i.null_count)
        ...
        2
        1
        """
        for i in range(self.num_columns):
            yield self._column(i)

    @property
    def num_columns(self):
        raise NotImplementedError

    @property
    def num_rows(self):
        raise NotImplementedError

    @property
    def schema(self):
        raise NotImplementedError

    def sort_by(self, sorting, **kwargs):
        """
        Sort the Table or RecordBatch by one or multiple columns.

        Parameters
        ----------
        sorting : str or list[tuple(name, order)]
            Name of the column to use to sort (ascending), or
            a list of multiple sorting conditions where
            each entry is a tuple with column name
            and sorting order ("ascending" or "descending")
        **kwargs : dict, optional
            Additional sorting options.
            As allowed by :class:`SortOptions`

        Returns
        -------
        Table or RecordBatch
            A new tabular object sorted according to the sort keys.

        Examples
        --------
        Table (works similarly for RecordBatch)

        >>> import pandas as pd
        >>> import pyarrow as pa
        >>> df = pd.DataFrame({'year': [2020, 2022, 2021, 2022, 2019, 2021],
        ...                    'n_legs': [2, 2, 4, 4, 5, 100],
        ...                    'animal': ["Flamingo", "Parrot", "Dog", "Horse",
        ...                    "Brittle stars", "Centipede"]})
        >>> table = pa.Table.from_pandas(df)
        >>> table.sort_by('animal')
        pyarrow.Table
        year: int64
        n_legs: int64
        animal: string
        ----
        year: [[2019,2021,2021,2020,2022,2022]]
        n_legs: [[5,100,4,2,4,2]]
        animal: [["Brittle stars","Centipede","Dog","Flamingo","Horse","Parrot"]]
        """
        if isinstance(sorting, str):
            sorting = [(sorting, "ascending")]

        indices = _pc().sort_indices(
            self,
            options=_pc().SortOptions(sort_keys=sorting, **kwargs)
        )
        return self.take(indices)

    def take(self, object indices):
        """
        Select rows from a Table or RecordBatch.

        See :func:`pyarrow.compute.take` for full usage.

        Parameters
        ----------
        indices : Array or array-like
            The indices in the tabular object whose rows will be returned.

        Returns
        -------
        Table or RecordBatch
            A tabular object with the same schema, containing the taken rows.

        Examples
        --------
        Table (works similarly for RecordBatch)

        >>> import pyarrow as pa
        >>> import pandas as pd
        >>> df = pd.DataFrame({'year': [2020, 2022, 2019, 2021],
        ...                    'n_legs': [2, 4, 5, 100],
        ...                    'animals': ["Flamingo", "Horse", "Brittle stars", "Centipede"]})
        >>> table = pa.Table.from_pandas(df)
        >>> table.take([1,3])
        pyarrow.Table
        year: int64
        n_legs: int64
        animals: string
        ----
        year: [[2022,2021]]
        n_legs: [[4,100]]
        animals: [["Horse","Centipede"]]
        """
        return _pc().take(self, indices)

    def to_pydict(self):
        """
        Convert the Table or RecordBatch to a dict or OrderedDict.

        Returns
        -------
        dict

        Examples
        --------
        Table (works similarly for RecordBatch)

        >>> import pyarrow as pa
        >>> n_legs = pa.array([2, 2, 4, 4, 5, 100])
        >>> animals = pa.array(["Flamingo", "Parrot", "Dog", "Horse", "Brittle stars", "Centipede"])
        >>> table = pa.Table.from_arrays([n_legs, animals], names=["n_legs", "animals"])
        >>> table.to_pydict()
        {'n_legs': [2, 2, 4, 4, 5, 100], 'animals': ['Flamingo', 'Parrot', ..., 'Centipede']}
        """
        entries = []
        for i in range(self.num_columns):
            name = self.field(i).name
            column = self[i].to_pylist()
            entries.append((name, column))
        return ordered_dict(entries)

    def to_pylist(self):
        """
        Convert the Table or RecordBatch to a list of rows / dictionaries.

        Returns
        -------
        list

        Examples
        --------
        Table (works similarly for RecordBatch)

        >>> import pyarrow as pa
        >>> data = [[2, 4, 5, 100],
        ...         ["Flamingo", "Horse", "Brittle stars", "Centipede"]]
        >>> table = pa.table(data, names=["n_legs", "animals"])
        >>> table.to_pylist()
        [{'n_legs': 2, 'animals': 'Flamingo'}, {'n_legs': 4, 'animals': 'Horse'}, ...
        """
        pydict = self.to_pydict()
        names = self.schema.names
        pylist = [{column: pydict[column][row] for column in names}
                  for row in range(self.num_rows)]
        return pylist

    def to_string(self, *, show_metadata=False, preview_cols=0):
        """
        Return human-readable string representation of Table or RecordBatch.

        Parameters
        ----------
        show_metadata : bool, default False
            Display Field-level and Schema-level KeyValueMetadata.
        preview_cols : int, default 0
            Display values of the columns for the first N columns.

        Returns
        -------
        str
        """
        # Use less verbose schema output.
        schema_as_string = self.schema.to_string(
            show_field_metadata=show_metadata,
            show_schema_metadata=show_metadata
        )
        title = 'pyarrow.{}\n{}'.format(type(self).__name__, schema_as_string)
        pieces = [title]
        if preview_cols:
            pieces.append('----')
            for i in range(min(self.num_columns, preview_cols)):
                pieces.append('{}: {}'.format(
                    self.field(i).name,
                    self.column(i).to_string(indent=0, skip_new_lines=True)
                ))
            if preview_cols < self.num_columns:
                pieces.append('...')
        return '\n'.join(pieces)

    def remove_column(self, int i):
        raise NotImplementedError

    def drop_columns(self, columns):
        """
        Drop one or more columns and return a new Table or RecordBatch.

        Parameters
        ----------
        columns : str or list[str]
            Field name(s) referencing existing column(s).

        Raises
        ------
        KeyError
            If any of the passed column names do not exist.

        Returns
        -------
        Table or RecordBatch
            A tabular object without the column(s).

        Examples
        --------
        Table (works similarly for RecordBatch)

        >>> import pyarrow as pa
        >>> import pandas as pd
        >>> df = pd.DataFrame({'n_legs': [2, 4, 5, 100],
        ...                    'animals': ["Flamingo", "Horse", "Brittle stars", "Centipede"]})
        >>> table = pa.Table.from_pandas(df)

        Drop one column:

        >>> table.drop_columns("animals")
        pyarrow.Table
        n_legs: int64
        ----
        n_legs: [[2,4,5,100]]

        Drop one or more columns:

        >>> table.drop_columns(["n_legs", "animals"])
        pyarrow.Table
        ...
        ----
        """
        if isinstance(columns, str):
            columns = [columns]

        indices = []
        for col in columns:
            idx = self.schema.get_field_index(col)
            if idx == -1:
                raise KeyError("Column {!r} not found".format(col))
            indices.append(idx)

        indices.sort()
        indices.reverse()

        res = self
        for idx in indices:
            res = res.remove_column(idx)

        return res

    def append_column(self, field_, column):
        """
        Append column at end of columns.

        Parameters
        ----------
        field_ : str or Field
            If a string is passed then the type is deduced from the column
            data.
        column : Array or value coercible to array
            Column data.

        Returns
        -------
        Table or RecordBatch
            New table or record batch with the passed column added.

        Examples
        --------
        >>> import pyarrow as pa
        >>> import pandas as pd
        >>> df = pd.DataFrame({'n_legs': [2, 4, 5, 100],
        ...                    'animals': ["Flamingo", "Horse", "Brittle stars", "Centipede"]})
        >>> table = pa.Table.from_pandas(df)

        Append column at the end:

        >>> year = [2021, 2022, 2019, 2021]
        >>> table.append_column('year', [year])
        pyarrow.Table
        n_legs: int64
        animals: string
        year: int64
        ----
        n_legs: [[2,4,5,100]]
        animals: [["Flamingo","Horse","Brittle stars","Centipede"]]
        year: [[2021,2022,2019,2021]]
        """
        return self.add_column(self.num_columns, field_, column)


cdef class RecordBatch(_Tabular):
    """
    Batch of rows of columns of equal length

    Warnings
    --------
    Do not call this class's constructor directly, use one of the
    ``RecordBatch.from_*`` functions instead.

    Examples
    --------
    >>> import pyarrow as pa
    >>> n_legs = pa.array([2, 2, 4, 4, 5, 100])
    >>> animals = pa.array(["Flamingo", "Parrot", "Dog", "Horse", "Brittle stars", "Centipede"])
    >>> names = ["n_legs", "animals"]

    Constructing a RecordBatch from arrays:

    >>> pa.RecordBatch.from_arrays([n_legs, animals], names=names)
    pyarrow.RecordBatch
    n_legs: int64
    animals: string
    ----
    n_legs: [2,2,4,4,5,100]
    animals: ["Flamingo","Parrot","Dog","Horse","Brittle stars","Centipede"]
    >>> pa.RecordBatch.from_arrays([n_legs, animals], names=names).to_pandas()
       n_legs        animals
    0       2       Flamingo
    1       2         Parrot
    2       4            Dog
    3       4          Horse
    4       5  Brittle stars
    5     100      Centipede

    Constructing a RecordBatch from pandas DataFrame:

    >>> import pandas as pd
    >>> df = pd.DataFrame({'year': [2020, 2022, 2021, 2022],
    ...                    'month': [3, 5, 7, 9],
    ...                    'day': [1, 5, 9, 13],
    ...                    'n_legs': [2, 4, 5, 100],
    ...                    'animals': ["Flamingo", "Horse", "Brittle stars", "Centipede"]})
    >>> pa.RecordBatch.from_pandas(df)
    pyarrow.RecordBatch
    year: int64
    month: int64
    day: int64
    n_legs: int64
    animals: string
    ----
    year: [2020,2022,2021,2022]
    month: [3,5,7,9]
    day: [1,5,9,13]
    n_legs: [2,4,5,100]
    animals: ["Flamingo","Horse","Brittle stars","Centipede"]
    >>> pa.RecordBatch.from_pandas(df).to_pandas()
       year  month  day  n_legs        animals
    0  2020      3    1       2       Flamingo
    1  2022      5    5       4          Horse
    2  2021      7    9       5  Brittle stars
    3  2022      9   13     100      Centipede

    Constructing a RecordBatch from pylist:

    >>> pylist = [{'n_legs': 2, 'animals': 'Flamingo'},
    ...           {'n_legs': 4, 'animals': 'Dog'}]
    >>> pa.RecordBatch.from_pylist(pylist).to_pandas()
       n_legs   animals
    0       2  Flamingo
    1       4       Dog

    You can also construct a RecordBatch using :func:`pyarrow.record_batch`:

    >>> pa.record_batch([n_legs, animals], names=names).to_pandas()
       n_legs        animals
    0       2       Flamingo
    1       2         Parrot
    2       4            Dog
    3       4          Horse
    4       5  Brittle stars
    5     100      Centipede

    >>> pa.record_batch(df)
    pyarrow.RecordBatch
    year: int64
    month: int64
    day: int64
    n_legs: int64
    animals: string
    ----
    year: [2020,2022,2021,2022]
    month: [3,5,7,9]
    day: [1,5,9,13]
    n_legs: [2,4,5,100]
    animals: ["Flamingo","Horse","Brittle stars","Centipede"]
    """

    def __cinit__(self):
        self.batch = NULL
        self._schema = None

    cdef void init(self, const shared_ptr[CRecordBatch]& batch):
        self.sp_batch = batch
        self.batch = batch.get()

    def _is_initialized(self):
        return self.batch != NULL

    def __reduce__(self):
        return _reconstruct_record_batch, (self.columns, self.schema)

    def validate(self, *, full=False):
        """
        Perform validation checks.  An exception is raised if validation fails.

        By default only cheap validation checks are run.  Pass `full=True`
        for thorough validation checks (potentially O(n)).

        Parameters
        ----------
        full : bool, default False
            If True, run expensive checks, otherwise cheap checks only.

        Raises
        ------
        ArrowInvalid
        """
        if full:
            with nogil:
                check_status(self.batch.ValidateFull())
        else:
            with nogil:
                check_status(self.batch.Validate())

    def replace_schema_metadata(self, metadata=None):
        """
        Create shallow copy of record batch by replacing schema
        key-value metadata with the indicated new metadata (which may be None,
        which deletes any existing metadata

        Parameters
        ----------
        metadata : dict, default None

        Returns
        -------
        shallow_copy : RecordBatch

        Examples
        --------
        >>> import pyarrow as pa
        >>> n_legs = pa.array([2, 2, 4, 4, 5, 100])

        Constructing a RecordBatch with schema and metadata:

        >>> my_schema = pa.schema([
        ...     pa.field('n_legs', pa.int64())],
        ...     metadata={"n_legs": "Number of legs per animal"})
        >>> batch = pa.RecordBatch.from_arrays([n_legs], schema=my_schema)
        >>> batch.schema
        n_legs: int64
        -- schema metadata --
        n_legs: 'Number of legs per animal'

        Shallow copy of a RecordBatch with deleted schema metadata:

        >>> batch.replace_schema_metadata().schema
        n_legs: int64
        """
        cdef:
            shared_ptr[const CKeyValueMetadata] c_meta
            shared_ptr[CRecordBatch] c_batch

        metadata = ensure_metadata(metadata, allow_none=True)
        c_meta = pyarrow_unwrap_metadata(metadata)
        with nogil:
            c_batch = self.batch.ReplaceSchemaMetadata(c_meta)

        return pyarrow_wrap_batch(c_batch)

    @property
    def num_columns(self):
        """
        Number of columns

        Returns
        -------
        int

        Examples
        --------
        >>> import pyarrow as pa
        >>> n_legs = pa.array([2, 2, 4, 4, 5, 100])
        >>> animals = pa.array(["Flamingo", "Parrot", "Dog", "Horse", "Brittle stars", "Centipede"])
        >>> batch = pa.RecordBatch.from_arrays([n_legs, animals],
        ...                                     names=["n_legs", "animals"])
        >>> batch.num_columns
        2
        """
        return self.batch.num_columns()

    @property
    def num_rows(self):
        """
        Number of rows

        Due to the definition of a RecordBatch, all columns have the same
        number of rows.

        Returns
        -------
        int

        Examples
        --------
        >>> import pyarrow as pa
        >>> n_legs = pa.array([2, 2, 4, 4, 5, 100])
        >>> animals = pa.array(["Flamingo", "Parrot", "Dog", "Horse", "Brittle stars", "Centipede"])
        >>> batch = pa.RecordBatch.from_arrays([n_legs, animals],
        ...                                     names=["n_legs", "animals"])
        >>> batch.num_rows
        6
        """
        return self.batch.num_rows()

    @property
    def schema(self):
        """
        Schema of the RecordBatch and its columns

        Returns
        -------
        pyarrow.Schema

        Examples
        --------
        >>> import pyarrow as pa
        >>> n_legs = pa.array([2, 2, 4, 4, 5, 100])
        >>> animals = pa.array(["Flamingo", "Parrot", "Dog", "Horse", "Brittle stars", "Centipede"])
        >>> batch = pa.RecordBatch.from_arrays([n_legs, animals],
        ...                                     names=["n_legs", "animals"])
        >>> batch.schema
        n_legs: int64
        animals: string
        """
        if self._schema is None:
            self._schema = pyarrow_wrap_schema(self.batch.schema())

        return self._schema

    def _column(self, int i):
        """
        Select single column from record batch by its numeric index.

        Parameters
        ----------
        i : int
            The index of the column to retrieve.

        Returns
        -------
        column : pyarrow.Array
        """
        cdef int index = <int> _normalize_index(i, self.num_columns)
        cdef Array result = pyarrow_wrap_array(self.batch.column(index))
        result._name = self.schema[index].name
        return result

    @property
    def nbytes(self):
        """
        Total number of bytes consumed by the elements of the record batch.

        In other words, the sum of bytes from all buffer ranges referenced.

        Unlike `get_total_buffer_size` this method will account for array
        offsets.

        If buffers are shared between arrays then the shared
        portion will only be counted multiple times.

        The dictionary of dictionary arrays will always be counted in their
        entirety even if the array only references a portion of the dictionary.

        Examples
        --------
        >>> import pyarrow as pa
        >>> n_legs = pa.array([2, 2, 4, 4, 5, 100])
        >>> animals = pa.array(["Flamingo", "Parrot", "Dog", "Horse", "Brittle stars", "Centipede"])
        >>> batch = pa.RecordBatch.from_arrays([n_legs, animals],
        ...                                     names=["n_legs", "animals"])
        >>> batch.nbytes
        116
        """
        cdef:
            CResult[int64_t] c_res_buffer

        with nogil:
            c_res_buffer = ReferencedBufferSize(deref(self.batch))
            size = GetResultValue(c_res_buffer)
        return size

    def get_total_buffer_size(self):
        """
        The sum of bytes in each buffer referenced by the record batch

        An array may only reference a portion of a buffer.
        This method will overestimate in this case and return the
        byte size of the entire buffer.

        If a buffer is referenced multiple times then it will
        only be counted once.

        Examples
        --------
        >>> import pyarrow as pa
        >>> n_legs = pa.array([2, 2, 4, 4, 5, 100])
        >>> animals = pa.array(["Flamingo", "Parrot", "Dog", "Horse", "Brittle stars", "Centipede"])
        >>> batch = pa.RecordBatch.from_arrays([n_legs, animals],
        ...                                     names=["n_legs", "animals"])
        >>> batch.get_total_buffer_size()
        120
        """
        cdef:
            int64_t total_buffer_size

        total_buffer_size = TotalBufferSize(deref(self.batch))
        return total_buffer_size

    def __sizeof__(self):
        return super(RecordBatch, self).__sizeof__() + self.nbytes

    def add_column(self, int i, field_, column):
        """
        Add column to RecordBatch at position i.

        A new record batch is returned with the column added, the original record batch
        object is left unchanged.

        Parameters
        ----------
        i : int
            Index to place the column at.
        field_ : str or Field
            If a string is passed then the type is deduced from the column
            data.
        column : Array or value coercible to array
            Column data.

        Returns
        -------
        RecordBatch
            New record batch with the passed column added.

        Examples
        --------
        >>> import pyarrow as pa
        >>> import pandas as pd
        >>> df = pd.DataFrame({'n_legs': [2, 4, 5, 100],
        ...                    'animals': ["Flamingo", "Horse", "Brittle stars", "Centipede"]})
        >>> batch = pa.RecordBatch.from_pandas(df)

        Add column:

        >>> year = [2021, 2022, 2019, 2021]
        >>> batch.add_column(0,"year", year)
        pyarrow.RecordBatch
        year: int64
        n_legs: int64
        animals: string
        ----
        year: [2021,2022,2019,2021]
        n_legs: [2,4,5,100]
        animals: ["Flamingo","Horse","Brittle stars","Centipede"]

        Original record batch is left unchanged:

        >>> batch
        pyarrow.RecordBatch
        n_legs: int64
        animals: string
        ----
        n_legs: [2,4,5,100]
        animals: ["Flamingo","Horse","Brittle stars","Centipede"]
        """
        cdef:
            shared_ptr[CRecordBatch] c_batch
            Field c_field
            Array c_arr

        if isinstance(column, Array):
            c_arr = column
        else:
            c_arr = array(column)

        if isinstance(field_, Field):
            c_field = field_
        else:
            c_field = field(field_, c_arr.type)

        with nogil:
            c_batch = GetResultValue(self.batch.AddColumn(
                i, c_field.sp_field, c_arr.sp_array))

        return pyarrow_wrap_batch(c_batch)

    def remove_column(self, int i):
        """
        Create new RecordBatch with the indicated column removed.

        Parameters
        ----------
        i : int
            Index of column to remove.

        Returns
        -------
        Table
            New record batch without the column.

        Examples
        --------
        >>> import pyarrow as pa
        >>> import pandas as pd
        >>> df = pd.DataFrame({'n_legs': [2, 4, 5, 100],
        ...                    'animals': ["Flamingo", "Horse", "Brittle stars", "Centipede"]})
        >>> batch = pa.RecordBatch.from_pandas(df)
        >>> batch.remove_column(1)
        pyarrow.RecordBatch
        n_legs: int64
        ----
        n_legs: [2,4,5,100]
        """
        cdef shared_ptr[CRecordBatch] c_batch

        with nogil:
            c_batch = GetResultValue(self.batch.RemoveColumn(i))

        return pyarrow_wrap_batch(c_batch)

    def set_column(self, int i, field_, column):
        """
        Replace column in RecordBatch at position.

        Parameters
        ----------
        i : int
            Index to place the column at.
        field_ : str or Field
            If a string is passed then the type is deduced from the column
            data.
        column : Array or value coercible to array
            Column data.

        Returns
        -------
        RecordBatch
            New record batch with the passed column set.

        Examples
        --------
        >>> import pyarrow as pa
        >>> import pandas as pd
        >>> df = pd.DataFrame({'n_legs': [2, 4, 5, 100],
        ...                    'animals': ["Flamingo", "Horse", "Brittle stars", "Centipede"]})
        >>> batch = pa.RecordBatch.from_pandas(df)

        Replace a column:

        >>> year = [2021, 2022, 2019, 2021]
        >>> batch.set_column(1,'year', year)
        pyarrow.RecordBatch
        n_legs: int64
        year: int64
        ----
        n_legs: [2,4,5,100]
        year: [2021,2022,2019,2021]
        """
        cdef:
            shared_ptr[CRecordBatch] c_batch
            Field c_field
            Array c_arr

        if isinstance(column, Array):
            c_arr = column
        else:
            c_arr = array(column)

        if isinstance(field_, Field):
            c_field = field_
        else:
            c_field = field(field_, c_arr.type)

        with nogil:
            c_batch = GetResultValue(self.batch.SetColumn(
                i, c_field.sp_field, c_arr.sp_array))

        return pyarrow_wrap_batch(c_batch)

    def rename_columns(self, names):
        """
        Create new record batch with columns renamed to provided names.

        Parameters
        ----------
        names : list of str
            List of new column names.

        Returns
        -------
        RecordBatch

        Examples
        --------
        >>> import pyarrow as pa
        >>> import pandas as pd
        >>> df = pd.DataFrame({'n_legs': [2, 4, 5, 100],
        ...                    'animals': ["Flamingo", "Horse", "Brittle stars", "Centipede"]})
        >>> batch = pa.RecordBatch.from_pandas(df)
        >>> new_names = ["n", "name"]
        >>> batch.rename_columns(new_names)
        pyarrow.RecordBatch
        n: int64
        name: string
        ----
        n: [2,4,5,100]
        name: ["Flamingo","Horse","Brittle stars","Centipede"]
        """
        cdef:
            shared_ptr[CRecordBatch] c_batch
            vector[c_string] c_names

        for name in names:
            c_names.push_back(tobytes(name))

        with nogil:
            c_batch = GetResultValue(self.batch.RenameColumns(move(c_names)))

        return pyarrow_wrap_batch(c_batch)

    def serialize(self, memory_pool=None):
        """
        Write RecordBatch to Buffer as encapsulated IPC message, which does not
        include a Schema.

        To reconstruct a RecordBatch from the encapsulated IPC message Buffer
        returned by this function, a Schema must be passed separately. See
        Examples.

        Parameters
        ----------
        memory_pool : MemoryPool, default None
            Uses default memory pool if not specified

        Returns
        -------
        serialized : Buffer

        Examples
        --------
        >>> import pyarrow as pa
        >>> n_legs = pa.array([2, 2, 4, 4, 5, 100])
        >>> animals = pa.array(["Flamingo", "Parrot", "Dog", "Horse", "Brittle stars", "Centipede"])
        >>> batch = pa.RecordBatch.from_arrays([n_legs, animals],
        ...                                     names=["n_legs", "animals"])
        >>> buf = batch.serialize()
        >>> buf
        <pyarrow.Buffer address=0x... size=... is_cpu=True is_mutable=True>

        Reconstruct RecordBatch from IPC message Buffer and original Schema

        >>> pa.ipc.read_record_batch(buf, batch.schema)
        pyarrow.RecordBatch
        n_legs: int64
        animals: string
        ----
        n_legs: [2,2,4,4,5,100]
        animals: ["Flamingo","Parrot","Dog","Horse","Brittle stars","Centipede"]
        """
        cdef shared_ptr[CBuffer] buffer
        cdef CIpcWriteOptions options = CIpcWriteOptions.Defaults()
        options.memory_pool = maybe_unbox_memory_pool(memory_pool)

        with nogil:
            buffer = GetResultValue(
                SerializeRecordBatch(deref(self.batch), options))
        return pyarrow_wrap_buffer(buffer)

    def slice(self, offset=0, length=None):
        """
        Compute zero-copy slice of this RecordBatch

        Parameters
        ----------
        offset : int, default 0
            Offset from start of record batch to slice
        length : int, default None
            Length of slice (default is until end of batch starting from
            offset)

        Returns
        -------
        sliced : RecordBatch

        Examples
        --------
        >>> import pyarrow as pa
        >>> n_legs = pa.array([2, 2, 4, 4, 5, 100])
        >>> animals = pa.array(["Flamingo", "Parrot", "Dog", "Horse", "Brittle stars", "Centipede"])
        >>> batch = pa.RecordBatch.from_arrays([n_legs, animals],
        ...                                     names=["n_legs", "animals"])
        >>> batch.to_pandas()
           n_legs        animals
        0       2       Flamingo
        1       2         Parrot
        2       4            Dog
        3       4          Horse
        4       5  Brittle stars
        5     100      Centipede
        >>> batch.slice(offset=3).to_pandas()
           n_legs        animals
        0       4          Horse
        1       5  Brittle stars
        2     100      Centipede
        >>> batch.slice(length=2).to_pandas()
           n_legs   animals
        0       2  Flamingo
        1       2    Parrot
        >>> batch.slice(offset=3, length=1).to_pandas()
           n_legs animals
        0       4   Horse
        """
        cdef shared_ptr[CRecordBatch] result

        if offset < 0:
            raise IndexError('Offset must be non-negative')

        offset = min(len(self), offset)
        if length is None:
            result = self.batch.Slice(offset)
        else:
            result = self.batch.Slice(offset, length)

        return pyarrow_wrap_batch(result)

    def filter(self, mask, object null_selection_behavior="drop"):
        """
        Select rows from the record batch.

        See :func:`pyarrow.compute.filter` for full usage.

        Parameters
        ----------
        mask : Array or array-like
            The boolean mask to filter the record batch with.
        null_selection_behavior : str, default "drop"
            How nulls in the mask should be handled.

        Returns
        -------
        filtered : RecordBatch
            A record batch of the same schema, with only the rows selected
            by the boolean mask.

        Examples
        --------
        >>> import pyarrow as pa
        >>> n_legs = pa.array([2, 2, 4, 4, 5, 100])
        >>> animals = pa.array(["Flamingo", "Parrot", "Dog", "Horse", "Brittle stars", "Centipede"])
        >>> batch = pa.RecordBatch.from_arrays([n_legs, animals],
        ...                                     names=["n_legs", "animals"])
        >>> batch.to_pandas()
           n_legs        animals
        0       2       Flamingo
        1       2         Parrot
        2       4            Dog
        3       4          Horse
        4       5  Brittle stars
        5     100      Centipede

        Define a mask and select rows:

        >>> mask=[True, True, False, True, False, None]
        >>> batch.filter(mask).to_pandas()
           n_legs   animals
        0       2  Flamingo
        1       2    Parrot
        2       4     Horse
        >>> batch.filter(mask, null_selection_behavior='emit_null').to_pandas()
           n_legs   animals
        0     2.0  Flamingo
        1     2.0    Parrot
        2     4.0     Horse
        3     NaN      None
        """
        return _pc().filter(self, mask, null_selection_behavior)

    def equals(self, object other, bint check_metadata=False):
        """
        Check if contents of two record batches are equal.

        Parameters
        ----------
        other : pyarrow.RecordBatch
            RecordBatch to compare against.
        check_metadata : bool, default False
            Whether schema metadata equality should be checked as well.

        Returns
        -------
        are_equal : bool

        Examples
        --------
        >>> import pyarrow as pa
        >>> n_legs = pa.array([2, 2, 4, 4, 5, 100])
        >>> animals = pa.array(["Flamingo", "Parrot", "Dog", "Horse", "Brittle stars", "Centipede"])
        >>> batch = pa.RecordBatch.from_arrays([n_legs, animals],
        ...                                     names=["n_legs", "animals"])
        >>> batch_0 = pa.record_batch([])
        >>> batch_1 = pa.RecordBatch.from_arrays([n_legs, animals],
        ...                                       names=["n_legs", "animals"],
        ...                                       metadata={"n_legs": "Number of legs per animal"})
        >>> batch.equals(batch)
        True
        >>> batch.equals(batch_0)
        False
        >>> batch.equals(batch_1)
        True
        >>> batch.equals(batch_1, check_metadata=True)
        False
        """
        cdef:
            CRecordBatch* this_batch = self.batch
            shared_ptr[CRecordBatch] other_batch = pyarrow_unwrap_batch(other)
            c_bool result

        if not other_batch:
            return False

        with nogil:
            result = this_batch.Equals(deref(other_batch), check_metadata)

        return result

    def select(self, object columns):
        """
        Select columns of the RecordBatch.

        Returns a new RecordBatch with the specified columns, and metadata
        preserved.

        Parameters
        ----------
        columns : list-like
            The column names or integer indices to select.

        Returns
        -------
        RecordBatch

        Examples
        --------
        >>> import pyarrow as pa
        >>> n_legs = pa.array([2, 2, 4, 4, 5, 100])
        >>> animals = pa.array(["Flamingo", "Parrot", "Dog", "Horse", "Brittle stars", "Centipede"])
        >>> batch = pa.record_batch([n_legs, animals],
        ...                          names=["n_legs", "animals"])

        Select columns my indices:

        >>> batch.select([1])
        pyarrow.RecordBatch
        animals: string
        ----
        animals: ["Flamingo","Parrot","Dog","Horse","Brittle stars","Centipede"]

        Select columns by names:

        >>> batch.select(["n_legs"])
        pyarrow.RecordBatch
        n_legs: int64
        ----
        n_legs: [2,2,4,4,5,100]
        """
        cdef:
            shared_ptr[CRecordBatch] c_batch
            vector[int] c_indices

        for idx in columns:
            idx = self._ensure_integer_index(idx)
            idx = _normalize_index(idx, self.num_columns)
            c_indices.push_back(<int> idx)

        with nogil:
            c_batch = GetResultValue(self.batch.SelectColumns(move(c_indices)))

        return pyarrow_wrap_batch(c_batch)

    def cast(self, Schema target_schema, safe=None, options=None):
        """
        Cast record batch values to another schema.

        Parameters
        ----------
        target_schema : Schema
            Schema to cast to, the names and order of fields must match.
        safe : bool, default True
            Check for overflows or other unsafe conversions.
        options : CastOptions, default None
            Additional checks pass by CastOptions

        Returns
        -------
        RecordBatch

        Examples
        --------
        >>> import pyarrow as pa
        >>> import pandas as pd
        >>> df = pd.DataFrame({'n_legs': [2, 4, 5, 100],
        ...                    'animals': ["Flamingo", "Horse", "Brittle stars", "Centipede"]})
        >>> batch = pa.RecordBatch.from_pandas(df)
        >>> batch.schema
        n_legs: int64
        animals: string
        -- schema metadata --
        pandas: '{"index_columns": [{"kind": "range", "name": null, "start": 0, ...

        Define new schema and cast batch values:

        >>> my_schema = pa.schema([
        ...     pa.field('n_legs', pa.duration('s')),
        ...     pa.field('animals', pa.string())]
        ...     )
        >>> batch.cast(target_schema=my_schema)
        pyarrow.RecordBatch
        n_legs: duration[s]
        animals: string
        ----
        n_legs: [2,4,5,100]
        animals: ["Flamingo","Horse","Brittle stars","Centipede"]
        """
        cdef:
            Array column, casted
            Field field
            list newcols = []

        if self.schema.names != target_schema.names:
            raise ValueError("Target schema's field names are not matching "
                             "the record batch's field names: {!r}, {!r}"
                             .format(self.schema.names, target_schema.names))

        for column, field in zip(self.itercolumns(), target_schema):
            if not field.nullable and column.null_count > 0:
                raise ValueError("Casting field {!r} with null values to non-nullable"
                                 .format(field.name))
            casted = column.cast(field.type, safe=safe, options=options)
            newcols.append(casted)

        return RecordBatch.from_arrays(newcols, schema=target_schema)

    def _to_pandas(self, options, **kwargs):
        return Table.from_batches([self])._to_pandas(options, **kwargs)

    @classmethod
    def from_pandas(cls, df, Schema schema=None, preserve_index=None,
                    nthreads=None, columns=None):
        """
        Convert pandas.DataFrame to an Arrow RecordBatch

        Parameters
        ----------
        df : pandas.DataFrame
        schema : pyarrow.Schema, optional
            The expected schema of the RecordBatch. This can be used to
            indicate the type of columns if we cannot infer it automatically.
            If passed, the output will have exactly this schema. Columns
            specified in the schema that are not found in the DataFrame columns
            or its index will raise an error. Additional columns or index
            levels in the DataFrame which are not specified in the schema will
            be ignored.
        preserve_index : bool, optional
            Whether to store the index as an additional column in the resulting
            ``RecordBatch``. The default of None will store the index as a
            column, except for RangeIndex which is stored as metadata only. Use
            ``preserve_index=True`` to force it to be stored as a column.
        nthreads : int, default None
            If greater than 1, convert columns to Arrow in parallel using
            indicated number of threads. By default, this follows
            :func:`pyarrow.cpu_count` (may use up to system CPU count threads).
        columns : list, optional
           List of column to be converted. If None, use all columns.

        Returns
        -------
        pyarrow.RecordBatch


        Examples
        --------
        >>> import pandas as pd
        >>> df = pd.DataFrame({'year': [2020, 2022, 2021, 2022],
        ...                    'month': [3, 5, 7, 9],
        ...                    'day': [1, 5, 9, 13],
        ...                    'n_legs': [2, 4, 5, 100],
        ...                    'animals': ["Flamingo", "Horse", "Brittle stars", "Centipede"]})

        Convert pandas DataFrame to RecordBatch:

        >>> import pyarrow as pa
        >>> pa.RecordBatch.from_pandas(df)
        pyarrow.RecordBatch
        year: int64
        month: int64
        day: int64
        n_legs: int64
        animals: string
        ----
        year: [2020,2022,2021,2022]
        month: [3,5,7,9]
        day: [1,5,9,13]
        n_legs: [2,4,5,100]
        animals: ["Flamingo","Horse","Brittle stars","Centipede"]

        Convert pandas DataFrame to RecordBatch using schema:

        >>> my_schema = pa.schema([
        ...     pa.field('n_legs', pa.int64()),
        ...     pa.field('animals', pa.string())],
        ...     metadata={"n_legs": "Number of legs per animal"})
        >>> pa.RecordBatch.from_pandas(df, schema=my_schema)
        pyarrow.RecordBatch
        n_legs: int64
        animals: string
        ----
        n_legs: [2,4,5,100]
        animals: ["Flamingo","Horse","Brittle stars","Centipede"]

        Convert pandas DataFrame to RecordBatch specifying columns:

        >>> pa.RecordBatch.from_pandas(df, columns=["n_legs"])
        pyarrow.RecordBatch
        n_legs: int64
        ----
        n_legs: [2,4,5,100]
        """
        from pyarrow.pandas_compat import dataframe_to_arrays
        arrays, schema, n_rows = dataframe_to_arrays(
            df, schema, preserve_index, nthreads=nthreads, columns=columns
        )

        # If df is empty but row index is not, create empty RecordBatch with rows >0
        cdef vector[shared_ptr[CArray]] c_arrays
        if n_rows:
            return pyarrow_wrap_batch(CRecordBatch.Make((<Schema> schema).sp_schema,
                                                        n_rows, c_arrays))
        else:
            return cls.from_arrays(arrays, schema=schema)

    @staticmethod
    def from_arrays(list arrays, names=None, schema=None, metadata=None):
        """
        Construct a RecordBatch from multiple pyarrow.Arrays

        Parameters
        ----------
        arrays : list of pyarrow.Array
            One for each field in RecordBatch
        names : list of str, optional
            Names for the batch fields. If not passed, schema must be passed
        schema : Schema, default None
            Schema for the created batch. If not passed, names must be passed
        metadata : dict or Mapping, default None
            Optional metadata for the schema (if inferred).

        Returns
        -------
        pyarrow.RecordBatch

        Examples
        --------
        >>> import pyarrow as pa
        >>> n_legs = pa.array([2, 2, 4, 4, 5, 100])
        >>> animals = pa.array(["Flamingo", "Parrot", "Dog", "Horse", "Brittle stars", "Centipede"])
        >>> names = ["n_legs", "animals"]

        Construct a RecordBatch from pyarrow Arrays using names:

        >>> pa.RecordBatch.from_arrays([n_legs, animals], names=names)
        pyarrow.RecordBatch
        n_legs: int64
        animals: string
        ----
        n_legs: [2,2,4,4,5,100]
        animals: ["Flamingo","Parrot","Dog","Horse","Brittle stars","Centipede"]
        >>> pa.RecordBatch.from_arrays([n_legs, animals], names=names).to_pandas()
           n_legs        animals
        0       2       Flamingo
        1       2         Parrot
        2       4            Dog
        3       4          Horse
        4       5  Brittle stars
        5     100      Centipede

        Construct a RecordBatch from pyarrow Arrays using schema:

        >>> my_schema = pa.schema([
        ...     pa.field('n_legs', pa.int64()),
        ...     pa.field('animals', pa.string())],
        ...     metadata={"n_legs": "Number of legs per animal"})
        >>> pa.RecordBatch.from_arrays([n_legs, animals], schema=my_schema).to_pandas()
           n_legs        animals
        0       2       Flamingo
        1       2         Parrot
        2       4            Dog
        3       4          Horse
        4       5  Brittle stars
        5     100      Centipede
        >>> pa.RecordBatch.from_arrays([n_legs, animals], schema=my_schema).schema
        n_legs: int64
        animals: string
        -- schema metadata --
        n_legs: 'Number of legs per animal'
        """
        cdef:
            Array arr
            shared_ptr[CSchema] c_schema
            vector[shared_ptr[CArray]] c_arrays
            int64_t num_rows

        if len(arrays) > 0:
            num_rows = len(arrays[0])
        else:
            num_rows = 0

        if isinstance(names, Schema):
            import warnings
            warnings.warn("Schema passed to names= option, please "
                          "pass schema= explicitly. "
                          "Will raise exception in future", FutureWarning)
            schema = names
            names = None

        converted_arrays = _sanitize_arrays(arrays, names, schema, metadata,
                                            &c_schema)

        c_arrays.reserve(len(arrays))
        for arr in converted_arrays:
            if len(arr) != num_rows:
                raise ValueError('Arrays were not all the same length: '
                                 '{0} vs {1}'.format(len(arr), num_rows))
            c_arrays.push_back(arr.sp_array)

        result = pyarrow_wrap_batch(CRecordBatch.Make(c_schema, num_rows,
                                                      c_arrays))
        result.validate()
        return result

    @staticmethod
    def from_struct_array(StructArray struct_array):
        """
        Construct a RecordBatch from a StructArray.

        Each field in the StructArray will become a column in the resulting
        ``RecordBatch``.

        Parameters
        ----------
        struct_array : StructArray
            Array to construct the record batch from.

        Returns
        -------
        pyarrow.RecordBatch

        Examples
        --------
        >>> import pyarrow as pa
        >>> struct = pa.array([{'n_legs': 2, 'animals': 'Parrot'},
        ...                    {'year': 2022, 'n_legs': 4}])
        >>> pa.RecordBatch.from_struct_array(struct).to_pandas()
          animals  n_legs    year
        0  Parrot       2     NaN
        1    None       4  2022.0
        """
        cdef:
            shared_ptr[CRecordBatch] c_record_batch
        with nogil:
            c_record_batch = GetResultValue(
                CRecordBatch.FromStructArray(struct_array.sp_array))
        return pyarrow_wrap_batch(c_record_batch)

    def to_struct_array(self):
        """
        Convert to a struct array.
        """
        cdef:
            shared_ptr[CRecordBatch] c_record_batch
            shared_ptr[CArray] c_array

        c_record_batch = pyarrow_unwrap_batch(self)
        with nogil:
            c_array = GetResultValue(
                <CResult[shared_ptr[CArray]]>deref(c_record_batch).ToStructArray())
        return pyarrow_wrap_array(c_array)

    def to_tensor(self):
        """
        Convert to a :class:`~pyarrow.Tensor`.
        """
        cdef:
            shared_ptr[CRecordBatch] c_record_batch
            shared_ptr[CTensor] c_tensor

        c_record_batch = pyarrow_unwrap_batch(self)
        with nogil:
            c_tensor = GetResultValue(
                <CResult[shared_ptr[CTensor]]>deref(c_record_batch).ToTensor())
        return pyarrow_wrap_tensor(c_tensor)

    def _export_to_c(self, out_ptr, out_schema_ptr=0):
        """
        Export to a C ArrowArray struct, given its pointer.

        If a C ArrowSchema struct pointer is also given, the record batch
        schema is exported to it at the same time.

        Parameters
        ----------
        out_ptr: int
            The raw pointer to a C ArrowArray struct.
        out_schema_ptr: int (optional)
            The raw pointer to a C ArrowSchema struct.

        Be careful: if you don't pass the ArrowArray struct to a consumer,
        array memory will leak.  This is a low-level function intended for
        expert users.
        """
        cdef:
            void* c_ptr = _as_c_pointer(out_ptr)
            void* c_schema_ptr = _as_c_pointer(out_schema_ptr,
                                               allow_null=True)
        with nogil:
            check_status(ExportRecordBatch(deref(self.sp_batch),
                                           <ArrowArray*> c_ptr,
                                           <ArrowSchema*> c_schema_ptr))

    @staticmethod
    def _import_from_c(in_ptr, schema):
        """
        Import RecordBatch from a C ArrowArray struct, given its pointer
        and the imported schema.

        Parameters
        ----------
        in_ptr: int
            The raw pointer to a C ArrowArray struct.
        type: Schema or int
            Either a Schema object, or the raw pointer to a C ArrowSchema
            struct.

        This is a low-level function intended for expert users.
        """
        cdef:
            void* c_ptr = _as_c_pointer(in_ptr)
            void* c_schema_ptr
            shared_ptr[CRecordBatch] c_batch

        c_schema = pyarrow_unwrap_schema(schema)
        if c_schema == nullptr:
            # Not a Schema object, perhaps a raw ArrowSchema pointer
            c_schema_ptr = _as_c_pointer(schema, allow_null=True)
            with nogil:
                c_batch = GetResultValue(ImportRecordBatch(
                    <ArrowArray*> c_ptr, <ArrowSchema*> c_schema_ptr))
        else:
            with nogil:
                c_batch = GetResultValue(ImportRecordBatch(
                    <ArrowArray*> c_ptr, c_schema))
        return pyarrow_wrap_batch(c_batch)

    def __arrow_c_array__(self, requested_schema=None):
        """
        Get a pair of PyCapsules containing a C ArrowArray representation of the object.

        Parameters
        ----------
        requested_schema : PyCapsule | None
            A PyCapsule containing a C ArrowSchema representation of a requested
            schema. PyArrow will attempt to cast the batch to this schema.
            If None, the schema will be returned as-is, with a schema matching the
            one returned by :meth:`__arrow_c_schema__()`.

        Returns
        -------
        Tuple[PyCapsule, PyCapsule]
            A pair of PyCapsules containing a C ArrowSchema and ArrowArray,
            respectively.
        """
        cdef:
            ArrowArray* c_array
            ArrowSchema* c_schema

        if requested_schema is not None:
            target_schema = Schema._import_from_c_capsule(requested_schema)

            if target_schema != self.schema:
                try:
                    # We don't expose .cast() on RecordBatch, only on Table.
                    casted_batch = Table.from_batches([self]).cast(
                        target_schema, safe=True).to_batches()[0]
                    inner_batch = pyarrow_unwrap_batch(casted_batch)
                except ArrowInvalid as e:
                    raise ValueError(
                        f"Could not cast {self.schema} to requested schema {target_schema}: {e}"
                    )
            else:
                inner_batch = self.sp_batch
        else:
            inner_batch = self.sp_batch

        schema_capsule = alloc_c_schema(&c_schema)
        array_capsule = alloc_c_array(&c_array)

        with nogil:
            check_status(ExportRecordBatch(deref(inner_batch), c_array, c_schema))

        return schema_capsule, array_capsule

    def __arrow_c_stream__(self, requested_schema=None):
        """
        Export the batch as an Arrow C stream PyCapsule.

        Parameters
        ----------
        requested_schema : PyCapsule, default None
            The schema to which the stream should be casted, passed as a
            PyCapsule containing a C ArrowSchema representation of the
            requested schema.
            Currently, this is not supported and will raise a
            NotImplementedError if the schema doesn't match the current schema.

        Returns
        -------
        PyCapsule
        """
        return Table.from_batches([self]).__arrow_c_stream__(requested_schema)

    @staticmethod
    def _import_from_c_capsule(schema_capsule, array_capsule):
        """
        Import RecordBatch from a pair of PyCapsules containing a C ArrowArray
        and ArrowSchema, respectively.

        Parameters
        ----------
        schema_capsule : PyCapsule
            A PyCapsule containing a C ArrowSchema representation of the schema.
        array_capsule : PyCapsule
            A PyCapsule containing a C ArrowArray representation of the array.

        Returns
        -------
        pyarrow.RecordBatch
        """
        cdef:
            ArrowSchema* c_schema
            ArrowArray* c_array
            shared_ptr[CRecordBatch] c_batch

        c_schema = <ArrowSchema*> PyCapsule_GetPointer(schema_capsule, 'arrow_schema')
        c_array = <ArrowArray*> PyCapsule_GetPointer(array_capsule, 'arrow_array')

        with nogil:
            c_batch = GetResultValue(ImportRecordBatch(c_array, c_schema))

        return pyarrow_wrap_batch(c_batch)

    def _export_to_c_device(self, out_ptr, out_schema_ptr=0):
        """
        Export to a C ArrowDeviceArray struct, given its pointer.

        If a C ArrowSchema struct pointer is also given, the record batch
        schema is exported to it at the same time.

        Parameters
        ----------
        out_ptr: int
            The raw pointer to a C ArrowDeviceArray struct.
        out_schema_ptr: int (optional)
            The raw pointer to a C ArrowSchema struct.

        Be careful: if you don't pass the ArrowDeviceArray struct to a consumer,
        array memory will leak.  This is a low-level function intended for
        expert users.
        """
        cdef:
            void* c_ptr = _as_c_pointer(out_ptr)
            void* c_schema_ptr = _as_c_pointer(out_schema_ptr,
                                               allow_null=True)
        with nogil:
            check_status(ExportDeviceRecordBatch(
                deref(self.sp_batch), <shared_ptr[CSyncEvent]>NULL,
                <ArrowDeviceArray*> c_ptr, <ArrowSchema*> c_schema_ptr)
            )

    @staticmethod
    def _import_from_c_device(in_ptr, schema):
        """
        Import RecordBatch from a C ArrowDeviceArray struct, given its pointer
        and the imported schema.

        Parameters
        ----------
        in_ptr: int
            The raw pointer to a C ArrowDeviceArray struct.
        type: Schema or int
            Either a Schema object, or the raw pointer to a C ArrowSchema
            struct.

        This is a low-level function intended for expert users.
        """
        cdef:
            void* c_ptr = _as_c_pointer(in_ptr)
            void* c_schema_ptr
            shared_ptr[CRecordBatch] c_batch

        c_schema = pyarrow_unwrap_schema(schema)
        if c_schema == nullptr:
            # Not a Schema object, perhaps a raw ArrowSchema pointer
            c_schema_ptr = _as_c_pointer(schema, allow_null=True)
            with nogil:
                c_batch = GetResultValue(ImportDeviceRecordBatch(
                    <ArrowDeviceArray*> c_ptr, <ArrowSchema*> c_schema_ptr))
        else:
            with nogil:
                c_batch = GetResultValue(ImportDeviceRecordBatch(
                    <ArrowDeviceArray*> c_ptr, c_schema))
        return pyarrow_wrap_batch(c_batch)


def _reconstruct_record_batch(columns, schema):
    """
    Internal: reconstruct RecordBatch from pickled components.
    """
    return RecordBatch.from_arrays(columns, schema=schema)


def table_to_blocks(options, Table table, categories, extension_columns):
    cdef:
        PyObject* result_obj
        shared_ptr[CTable] c_table
        CMemoryPool* pool
        PandasOptions c_options = _convert_pandas_options(options)

    if categories is not None:
        c_options.categorical_columns = {tobytes(cat) for cat in categories}
    if extension_columns is not None:
        c_options.extension_columns = {tobytes(col)
                                       for col in extension_columns}

    if pandas_api.is_v1():
        # ARROW-3789: Coerce date/timestamp types to datetime64[ns]
        c_options.coerce_temporal_nanoseconds = True

    if c_options.self_destruct:
        # Move the shared_ptr, table is now unsafe to use further
        c_table = move(table.sp_table)
        table.table = NULL
    else:
        c_table = table.sp_table

    with nogil:
        check_status(
            libarrow_python.ConvertTableToPandas(c_options, move(c_table),
                                                 &result_obj)
        )

    return PyObject_to_object(result_obj)


cdef class Table(_Tabular):
    """
    A collection of top-level named, equal length Arrow arrays.

    Warnings
    --------
    Do not call this class's constructor directly, use one of the ``from_*``
    methods instead.

    Examples
    --------
    >>> import pyarrow as pa
    >>> n_legs = pa.array([2, 4, 5, 100])
    >>> animals = pa.array(["Flamingo", "Horse", "Brittle stars", "Centipede"])
    >>> names = ["n_legs", "animals"]

    Construct a Table from arrays:

    >>> pa.Table.from_arrays([n_legs, animals], names=names)
    pyarrow.Table
    n_legs: int64
    animals: string
    ----
    n_legs: [[2,4,5,100]]
    animals: [["Flamingo","Horse","Brittle stars","Centipede"]]

    Construct a Table from a RecordBatch:

    >>> batch = pa.record_batch([n_legs, animals], names=names)
    >>> pa.Table.from_batches([batch])
    pyarrow.Table
    n_legs: int64
    animals: string
    ----
    n_legs: [[2,4,5,100]]
    animals: [["Flamingo","Horse","Brittle stars","Centipede"]]

    Construct a Table from pandas DataFrame:

    >>> import pandas as pd
    >>> df = pd.DataFrame({'year': [2020, 2022, 2019, 2021],
    ...                    'n_legs': [2, 4, 5, 100],
    ...                    'animals': ["Flamingo", "Horse", "Brittle stars", "Centipede"]})
    >>> pa.Table.from_pandas(df)
    pyarrow.Table
    year: int64
    n_legs: int64
    animals: string
    ----
    year: [[2020,2022,2019,2021]]
    n_legs: [[2,4,5,100]]
    animals: [["Flamingo","Horse","Brittle stars","Centipede"]]

    Construct a Table from a dictionary of arrays:

    >>> pydict = {'n_legs': n_legs, 'animals': animals}
    >>> pa.Table.from_pydict(pydict)
    pyarrow.Table
    n_legs: int64
    animals: string
    ----
    n_legs: [[2,4,5,100]]
    animals: [["Flamingo","Horse","Brittle stars","Centipede"]]
    >>> pa.Table.from_pydict(pydict).schema
    n_legs: int64
    animals: string

    Construct a Table from a dictionary of arrays with metadata:

    >>> my_metadata={"n_legs": "Number of legs per animal"}
    >>> pa.Table.from_pydict(pydict, metadata=my_metadata).schema
    n_legs: int64
    animals: string
    -- schema metadata --
    n_legs: 'Number of legs per animal'

    Construct a Table from a list of rows:

    >>> pylist = [{'n_legs': 2, 'animals': 'Flamingo'}, {'year': 2021, 'animals': 'Centipede'}]
    >>> pa.Table.from_pylist(pylist)
    pyarrow.Table
    n_legs: int64
    animals: string
    ----
    n_legs: [[2,null]]
    animals: [["Flamingo","Centipede"]]

    Construct a Table from a list of rows with pyarrow schema:

    >>> my_schema = pa.schema([
    ...     pa.field('year', pa.int64()),
    ...     pa.field('n_legs', pa.int64()),
    ...     pa.field('animals', pa.string())],
    ...     metadata={"year": "Year of entry"})
    >>> pa.Table.from_pylist(pylist, schema=my_schema).schema
    year: int64
    n_legs: int64
    animals: string
    -- schema metadata --
    year: 'Year of entry'

    Construct a Table with :func:`pyarrow.table`:

    >>> pa.table([n_legs, animals], names=names)
    pyarrow.Table
    n_legs: int64
    animals: string
    ----
    n_legs: [[2,4,5,100]]
    animals: [["Flamingo","Horse","Brittle stars","Centipede"]]
    """

    def __cinit__(self):
        self.table = NULL

    cdef void init(self, const shared_ptr[CTable]& table):
        self.sp_table = table
        self.table = table.get()

    def _is_initialized(self):
        return self.table != NULL

    def validate(self, *, full=False):
        """
        Perform validation checks.  An exception is raised if validation fails.

        By default only cheap validation checks are run.  Pass `full=True`
        for thorough validation checks (potentially O(n)).

        Parameters
        ----------
        full : bool, default False
            If True, run expensive checks, otherwise cheap checks only.

        Raises
        ------
        ArrowInvalid
        """
        if full:
            with nogil:
                check_status(self.table.ValidateFull())
        else:
            with nogil:
                check_status(self.table.Validate())

    def __reduce__(self):
        # Reduce the columns as ChunkedArrays to avoid serializing schema
        # data twice
        columns = [col for col in self.columns]
        return _reconstruct_table, (columns, self.schema)

    def slice(self, offset=0, length=None):
        """
        Compute zero-copy slice of this Table.

        Parameters
        ----------
        offset : int, default 0
            Offset from start of table to slice.
        length : int, default None
            Length of slice (default is until end of table starting from
            offset).

        Returns
        -------
        Table

        Examples
        --------
        >>> import pyarrow as pa
        >>> import pandas as pd
        >>> df = pd.DataFrame({'year': [2020, 2022, 2019, 2021],
        ...                    'n_legs': [2, 4, 5, 100],
        ...                    'animals': ["Flamingo", "Horse", "Brittle stars", "Centipede"]})
        >>> table = pa.Table.from_pandas(df)
        >>> table.slice(length=3)
        pyarrow.Table
        year: int64
        n_legs: int64
        animals: string
        ----
        year: [[2020,2022,2019]]
        n_legs: [[2,4,5]]
        animals: [["Flamingo","Horse","Brittle stars"]]
        >>> table.slice(offset=2)
        pyarrow.Table
        year: int64
        n_legs: int64
        animals: string
        ----
        year: [[2019,2021]]
        n_legs: [[5,100]]
        animals: [["Brittle stars","Centipede"]]
        >>> table.slice(offset=2, length=1)
        pyarrow.Table
        year: int64
        n_legs: int64
        animals: string
        ----
        year: [[2019]]
        n_legs: [[5]]
        animals: [["Brittle stars"]]
        """
        cdef shared_ptr[CTable] result

        if offset < 0:
            raise IndexError('Offset must be non-negative')

        offset = min(len(self), offset)
        if length is None:
            result = self.table.Slice(offset)
        else:
            result = self.table.Slice(offset, length)

        return pyarrow_wrap_table(result)

    def filter(self, mask, object null_selection_behavior="drop"):
        """
        Select rows from the table.

        The Table can be filtered based on a mask, which will be passed to
        :func:`pyarrow.compute.filter` to perform the filtering, or it can
        be filtered through a boolean :class:`.Expression`

        Parameters
        ----------
        mask : Array or array-like or .Expression
            The boolean mask or the :class:`.Expression` to filter the table with.
        null_selection_behavior : str, default "drop"
            How nulls in the mask should be handled, does nothing if
            an :class:`.Expression` is used.

        Returns
        -------
        filtered : Table
            A table of the same schema, with only the rows selected
            by applied filtering

        Examples
        --------
        >>> import pyarrow as pa
        >>> import pandas as pd
        >>> df = pd.DataFrame({'year': [2020, 2022, 2019, 2021],
        ...                    'n_legs': [2, 4, 5, 100],
        ...                    'animals': ["Flamingo", "Horse", "Brittle stars", "Centipede"]})
        >>> table = pa.Table.from_pandas(df)

        Define an expression and select rows:

        >>> import pyarrow.compute as pc
        >>> expr = pc.field("year") <= 2020
        >>> table.filter(expr)
        pyarrow.Table
        year: int64
        n_legs: int64
        animals: string
        ----
        year: [[2020,2019]]
        n_legs: [[2,5]]
        animals: [["Flamingo","Brittle stars"]]

        Define a mask and select rows:

        >>> mask=[True, True, False, None]
        >>> table.filter(mask)
        pyarrow.Table
        year: int64
        n_legs: int64
        animals: string
        ----
        year: [[2020,2022]]
        n_legs: [[2,4]]
        animals: [["Flamingo","Horse"]]
        >>> table.filter(mask, null_selection_behavior='emit_null')
        pyarrow.Table
        year: int64
        n_legs: int64
        animals: string
        ----
        year: [[2020,2022,null]]
        n_legs: [[2,4,null]]
        animals: [["Flamingo","Horse",null]]
        """
        if isinstance(mask, _pc().Expression):
            return _pac()._filter_table(self, mask)
        else:
            return _pc().filter(self, mask, null_selection_behavior)

    def select(self, object columns):
        """
        Select columns of the Table.

        Returns a new Table with the specified columns, and metadata
        preserved.

        Parameters
        ----------
        columns : list-like
            The column names or integer indices to select.

        Returns
        -------
        Table

        Examples
        --------
        >>> import pyarrow as pa
        >>> import pandas as pd
        >>> df = pd.DataFrame({'year': [2020, 2022, 2019, 2021],
        ...                    'n_legs': [2, 4, 5, 100],
        ...                    'animals': ["Flamingo", "Horse", "Brittle stars", "Centipede"]})
        >>> table = pa.Table.from_pandas(df)
        >>> table.select([0,1])
        pyarrow.Table
        year: int64
        n_legs: int64
        ----
        year: [[2020,2022,2019,2021]]
        n_legs: [[2,4,5,100]]
        >>> table.select(["year"])
        pyarrow.Table
        year: int64
        ----
        year: [[2020,2022,2019,2021]]
        """
        cdef:
            shared_ptr[CTable] c_table
            vector[int] c_indices

        for idx in columns:
            idx = self._ensure_integer_index(idx)
            idx = _normalize_index(idx, self.num_columns)
            c_indices.push_back(<int> idx)

        with nogil:
            c_table = GetResultValue(self.table.SelectColumns(move(c_indices)))

        return pyarrow_wrap_table(c_table)

    def replace_schema_metadata(self, metadata=None):
        """
        Create shallow copy of table by replacing schema
        key-value metadata with the indicated new metadata (which may be None),
        which deletes any existing metadata.

        Parameters
        ----------
        metadata : dict, default None

        Returns
        -------
        Table

        Examples
        --------
        >>> import pyarrow as pa
        >>> import pandas as pd
        >>> df = pd.DataFrame({'year': [2020, 2022, 2019, 2021],
        ...                    'n_legs': [2, 4, 5, 100],
        ...                    'animals': ["Flamingo", "Horse", "Brittle stars", "Centipede"]})
        >>> table = pa.Table.from_pandas(df)

        Constructing a Table with pyarrow schema and metadata:

        >>> my_schema = pa.schema([
        ...     pa.field('n_legs', pa.int64()),
        ...     pa.field('animals', pa.string())],
        ...     metadata={"n_legs": "Number of legs per animal"})
        >>> table= pa.table(df, my_schema)
        >>> table.schema
        n_legs: int64
        animals: string
        -- schema metadata --
        n_legs: 'Number of legs per animal'
        pandas: ...

        Create a shallow copy of a Table with deleted schema metadata:

        >>> table.replace_schema_metadata().schema
        n_legs: int64
        animals: string

        Create a shallow copy of a Table with new schema metadata:

        >>> metadata={"animals": "Which animal"}
        >>> table.replace_schema_metadata(metadata = metadata).schema
        n_legs: int64
        animals: string
        -- schema metadata --
        animals: 'Which animal'
        """
        cdef:
            shared_ptr[const CKeyValueMetadata] c_meta
            shared_ptr[CTable] c_table

        metadata = ensure_metadata(metadata, allow_none=True)
        c_meta = pyarrow_unwrap_metadata(metadata)
        with nogil:
            c_table = self.table.ReplaceSchemaMetadata(c_meta)

        return pyarrow_wrap_table(c_table)

    def flatten(self, MemoryPool memory_pool=None):
        """
        Flatten this Table.

        Each column with a struct type is flattened
        into one column per struct field.  Other columns are left unchanged.

        Parameters
        ----------
        memory_pool : MemoryPool, default None
            For memory allocations, if required, otherwise use default pool

        Returns
        -------
        Table

        Examples
        --------
        >>> import pyarrow as pa
        >>> struct = pa.array([{'n_legs': 2, 'animals': 'Parrot'},
        ...                    {'year': 2022, 'n_legs': 4}])
        >>> month = pa.array([4, 6])
        >>> table = pa.Table.from_arrays([struct,month],
        ...                              names = ["a", "month"])
        >>> table
        pyarrow.Table
        a: struct<animals: string, n_legs: int64, year: int64>
          child 0, animals: string
          child 1, n_legs: int64
          child 2, year: int64
        month: int64
        ----
        a: [
          -- is_valid: all not null
          -- child 0 type: string
        ["Parrot",null]
          -- child 1 type: int64
        [2,4]
          -- child 2 type: int64
        [null,2022]]
        month: [[4,6]]

        Flatten the columns with struct field:

        >>> table.flatten()
        pyarrow.Table
        a.animals: string
        a.n_legs: int64
        a.year: int64
        month: int64
        ----
        a.animals: [["Parrot",null]]
        a.n_legs: [[2,4]]
        a.year: [[null,2022]]
        month: [[4,6]]
        """
        cdef:
            shared_ptr[CTable] flattened
            CMemoryPool* pool = maybe_unbox_memory_pool(memory_pool)

        with nogil:
            flattened = GetResultValue(self.table.Flatten(pool))

        return pyarrow_wrap_table(flattened)

    def combine_chunks(self, MemoryPool memory_pool=None):
        """
        Make a new table by combining the chunks this table has.

        All the underlying chunks in the ChunkedArray of each column are
        concatenated into zero or one chunk.

        Parameters
        ----------
        memory_pool : MemoryPool, default None
            For memory allocations, if required, otherwise use default pool.

        Returns
        -------
        Table

        Examples
        --------
        >>> import pyarrow as pa
        >>> n_legs = pa.chunked_array([[2, 2, 4], [4, 5, 100]])
        >>> animals = pa.chunked_array([["Flamingo", "Parrot", "Dog"], ["Horse", "Brittle stars", "Centipede"]])
        >>> names = ["n_legs", "animals"]
        >>> table = pa.table([n_legs, animals], names=names)
        >>> table
        pyarrow.Table
        n_legs: int64
        animals: string
        ----
        n_legs: [[2,2,4],[4,5,100]]
        animals: [["Flamingo","Parrot","Dog"],["Horse","Brittle stars","Centipede"]]
        >>> table.combine_chunks()
        pyarrow.Table
        n_legs: int64
        animals: string
        ----
        n_legs: [[2,2,4,4,5,100]]
        animals: [["Flamingo","Parrot","Dog","Horse","Brittle stars","Centipede"]]
        """
        cdef:
            shared_ptr[CTable] combined
            CMemoryPool* pool = maybe_unbox_memory_pool(memory_pool)

        with nogil:
            combined = GetResultValue(self.table.CombineChunks(pool))

        return pyarrow_wrap_table(combined)

    def unify_dictionaries(self, MemoryPool memory_pool=None):
        """
        Unify dictionaries across all chunks.

        This method returns an equivalent table, but where all chunks of
        each column share the same dictionary values.  Dictionary indices
        are transposed accordingly.

        Columns without dictionaries are returned unchanged.

        Parameters
        ----------
        memory_pool : MemoryPool, default None
            For memory allocations, if required, otherwise use default pool

        Returns
        -------
        Table

        Examples
        --------
        >>> import pyarrow as pa
        >>> arr_1 = pa.array(["Flamingo", "Parrot", "Dog"]).dictionary_encode()
        >>> arr_2 = pa.array(["Horse", "Brittle stars", "Centipede"]).dictionary_encode()
        >>> c_arr = pa.chunked_array([arr_1, arr_2])
        >>> table = pa.table([c_arr], names=["animals"])
        >>> table
        pyarrow.Table
        animals: dictionary<values=string, indices=int32, ordered=0>
        ----
        animals: [  -- dictionary:
        ["Flamingo","Parrot","Dog"]  -- indices:
        [0,1,2],  -- dictionary:
        ["Horse","Brittle stars","Centipede"]  -- indices:
        [0,1,2]]

        Unify dictionaries across both chunks:

        >>> table.unify_dictionaries()
        pyarrow.Table
        animals: dictionary<values=string, indices=int32, ordered=0>
        ----
        animals: [  -- dictionary:
        ["Flamingo","Parrot","Dog","Horse","Brittle stars","Centipede"]  -- indices:
        [0,1,2],  -- dictionary:
        ["Flamingo","Parrot","Dog","Horse","Brittle stars","Centipede"]  -- indices:
        [3,4,5]]
        """
        cdef:
            CMemoryPool* pool = maybe_unbox_memory_pool(memory_pool)
            shared_ptr[CTable] c_result

        with nogil:
            c_result = GetResultValue(CDictionaryUnifier.UnifyTable(
                deref(self.table), pool))

        return pyarrow_wrap_table(c_result)

    def equals(self, Table other, bint check_metadata=False):
        """
        Check if contents of two tables are equal.

        Parameters
        ----------
        other : pyarrow.Table
            Table to compare against.
        check_metadata : bool, default False
            Whether schema metadata equality should be checked as well.

        Returns
        -------
        bool

        Examples
        --------
        >>> import pyarrow as pa
        >>> n_legs = pa.array([2, 2, 4, 4, 5, 100])
        >>> animals = pa.array(["Flamingo", "Parrot", "Dog", "Horse", "Brittle stars", "Centipede"])
        >>> names=["n_legs", "animals"]
        >>> table = pa.Table.from_arrays([n_legs, animals], names=names)
        >>> table_0 = pa.Table.from_arrays([])
        >>> table_1 = pa.Table.from_arrays([n_legs, animals],
        ...                                 names=names,
        ...                                 metadata={"n_legs": "Number of legs per animal"})
        >>> table.equals(table)
        True
        >>> table.equals(table_0)
        False
        >>> table.equals(table_1)
        True
        >>> table.equals(table_1, check_metadata=True)
        False
        """
        if other is None:
            return False

        cdef:
            CTable* this_table = self.table
            CTable* other_table = other.table
            c_bool result

        with nogil:
            result = this_table.Equals(deref(other_table), check_metadata)

        return result

    def cast(self, Schema target_schema, safe=None, options=None):
        """
        Cast table values to another schema.

        Parameters
        ----------
        target_schema : Schema
            Schema to cast to, the names and order of fields must match.
        safe : bool, default True
            Check for overflows or other unsafe conversions.
        options : CastOptions, default None
            Additional checks pass by CastOptions

        Returns
        -------
        Table

        Examples
        --------
        >>> import pyarrow as pa
        >>> import pandas as pd
        >>> df = pd.DataFrame({'n_legs': [2, 4, 5, 100],
        ...                    'animals': ["Flamingo", "Horse", "Brittle stars", "Centipede"]})
        >>> table = pa.Table.from_pandas(df)
        >>> table.schema
        n_legs: int64
        animals: string
        -- schema metadata --
        pandas: '{"index_columns": [{"kind": "range", "name": null, "start": 0, ...

        Define new schema and cast table values:

        >>> my_schema = pa.schema([
        ...     pa.field('n_legs', pa.duration('s')),
        ...     pa.field('animals', pa.string())]
        ...     )
        >>> table.cast(target_schema=my_schema)
        pyarrow.Table
        n_legs: duration[s]
        animals: string
        ----
        n_legs: [[2,4,5,100]]
        animals: [["Flamingo","Horse","Brittle stars","Centipede"]]
        """
        cdef:
            ChunkedArray column, casted
            Field field
            list newcols = []

        if self.schema.names != target_schema.names:
            raise ValueError("Target schema's field names are not matching "
                             "the table's field names: {!r}, {!r}"
                             .format(self.schema.names, target_schema.names))

        for column, field in zip(self.itercolumns(), target_schema):
            if not field.nullable and column.null_count > 0:
                raise ValueError("Casting field {!r} with null values to non-nullable"
                                 .format(field.name))
            casted = column.cast(field.type, safe=safe, options=options)
            newcols.append(casted)

        return Table.from_arrays(newcols, schema=target_schema)

    @classmethod
    def from_pandas(cls, df, Schema schema=None, preserve_index=None,
                    nthreads=None, columns=None, bint safe=True):
        """
        Convert pandas.DataFrame to an Arrow Table.

        The column types in the resulting Arrow Table are inferred from the
        dtypes of the pandas.Series in the DataFrame. In the case of non-object
        Series, the NumPy dtype is translated to its Arrow equivalent. In the
        case of `object`, we need to guess the datatype by looking at the
        Python objects in this Series.

        Be aware that Series of the `object` dtype don't carry enough
        information to always lead to a meaningful Arrow type. In the case that
        we cannot infer a type, e.g. because the DataFrame is of length 0 or
        the Series only contains None/nan objects, the type is set to
        null. This behavior can be avoided by constructing an explicit schema
        and passing it to this function.

        Parameters
        ----------
        df : pandas.DataFrame
        schema : pyarrow.Schema, optional
            The expected schema of the Arrow Table. This can be used to
            indicate the type of columns if we cannot infer it automatically.
            If passed, the output will have exactly this schema. Columns
            specified in the schema that are not found in the DataFrame columns
            or its index will raise an error. Additional columns or index
            levels in the DataFrame which are not specified in the schema will
            be ignored.
        preserve_index : bool, optional
            Whether to store the index as an additional column in the resulting
            ``Table``. The default of None will store the index as a column,
            except for RangeIndex which is stored as metadata only. Use
            ``preserve_index=True`` to force it to be stored as a column.
        nthreads : int, default None
            If greater than 1, convert columns to Arrow in parallel using
            indicated number of threads. By default, this follows
            :func:`pyarrow.cpu_count` (may use up to system CPU count threads).
        columns : list, optional
           List of column to be converted. If None, use all columns.
        safe : bool, default True
           Check for overflows or other unsafe conversions.

        Returns
        -------
        Table

        Examples
        --------
        >>> import pyarrow as pa
        >>> import pandas as pd
        >>> df = pd.DataFrame({'n_legs': [2, 4, 5, 100],
        ...                    'animals': ["Flamingo", "Horse", "Brittle stars", "Centipede"]})
        >>> pa.Table.from_pandas(df)
        pyarrow.Table
        n_legs: int64
        animals: string
        ----
        n_legs: [[2,4,5,100]]
        animals: [["Flamingo","Horse","Brittle stars","Centipede"]]
        """
        from pyarrow.pandas_compat import dataframe_to_arrays
        arrays, schema, n_rows = dataframe_to_arrays(
            df,
            schema=schema,
            preserve_index=preserve_index,
            nthreads=nthreads,
            columns=columns,
            safe=safe
        )

        # If df is empty but row index is not, create empty Table with rows >0
        cdef vector[shared_ptr[CChunkedArray]] c_arrays
        if n_rows:
            return pyarrow_wrap_table(
                CTable.MakeWithRows((<Schema> schema).sp_schema, c_arrays, n_rows))
        else:
            return cls.from_arrays(arrays, schema=schema)

    @staticmethod
    def from_arrays(arrays, names=None, schema=None, metadata=None):
        """
        Construct a Table from Arrow arrays.

        Parameters
        ----------
        arrays : list of pyarrow.Array or pyarrow.ChunkedArray
            Equal-length arrays that should form the table.
        names : list of str, optional
            Names for the table columns. If not passed, schema must be passed.
        schema : Schema, default None
            Schema for the created table. If not passed, names must be passed.
        metadata : dict or Mapping, default None
            Optional metadata for the schema (if inferred).

        Returns
        -------
        Table

        Examples
        --------
        >>> import pyarrow as pa
        >>> n_legs = pa.array([2, 4, 5, 100])
        >>> animals = pa.array(["Flamingo", "Horse", "Brittle stars", "Centipede"])
        >>> names = ["n_legs", "animals"]

        Construct a Table from arrays:

        >>> pa.Table.from_arrays([n_legs, animals], names=names)
        pyarrow.Table
        n_legs: int64
        animals: string
        ----
        n_legs: [[2,4,5,100]]
        animals: [["Flamingo","Horse","Brittle stars","Centipede"]]

        Construct a Table from arrays with metadata:

        >>> my_metadata={"n_legs": "Number of legs per animal"}
        >>> pa.Table.from_arrays([n_legs, animals],
        ...                       names=names,
        ...                       metadata=my_metadata)
        pyarrow.Table
        n_legs: int64
        animals: string
        ----
        n_legs: [[2,4,5,100]]
        animals: [["Flamingo","Horse","Brittle stars","Centipede"]]
        >>> pa.Table.from_arrays([n_legs, animals],
        ...                       names=names,
        ...                       metadata=my_metadata).schema
        n_legs: int64
        animals: string
        -- schema metadata --
        n_legs: 'Number of legs per animal'

        Construct a Table from arrays with pyarrow schema:

        >>> my_schema = pa.schema([
        ...     pa.field('n_legs', pa.int64()),
        ...     pa.field('animals', pa.string())],
        ...     metadata={"animals": "Name of the animal species"})
        >>> pa.Table.from_arrays([n_legs, animals],
        ...                       schema=my_schema)
        pyarrow.Table
        n_legs: int64
        animals: string
        ----
        n_legs: [[2,4,5,100]]
        animals: [["Flamingo","Horse","Brittle stars","Centipede"]]
        >>> pa.Table.from_arrays([n_legs, animals],
        ...                       schema=my_schema).schema
        n_legs: int64
        animals: string
        -- schema metadata --
        animals: 'Name of the animal species'
        """
        cdef:
            vector[shared_ptr[CChunkedArray]] columns
            shared_ptr[CSchema] c_schema
            int i, K = <int> len(arrays)

        converted_arrays = _sanitize_arrays(arrays, names, schema, metadata,
                                            &c_schema)

        columns.reserve(K)
        for item in converted_arrays:
            if isinstance(item, Array):
                columns.push_back(
                    make_shared[CChunkedArray](
                        (<Array> item).sp_array
                    )
                )
            elif isinstance(item, ChunkedArray):
                columns.push_back((<ChunkedArray> item).sp_chunked_array)
            else:
                raise TypeError(type(item))

        result = pyarrow_wrap_table(CTable.Make(c_schema, columns))
        result.validate()
        return result

    @staticmethod
    def from_struct_array(struct_array):
        """
        Construct a Table from a StructArray.

        Each field in the StructArray will become a column in the resulting
        ``Table``.

        Parameters
        ----------
        struct_array : StructArray or ChunkedArray
            Array to construct the table from.

        Returns
        -------
        pyarrow.Table

        Examples
        --------
        >>> import pyarrow as pa
        >>> struct = pa.array([{'n_legs': 2, 'animals': 'Parrot'},
        ...                    {'year': 2022, 'n_legs': 4}])
        >>> pa.Table.from_struct_array(struct).to_pandas()
          animals  n_legs    year
        0  Parrot       2     NaN
        1    None       4  2022.0
        """
        if isinstance(struct_array, Array):
            return Table.from_batches([RecordBatch.from_struct_array(struct_array)])
        else:
            return Table.from_batches([
                RecordBatch.from_struct_array(chunk)
                for chunk in struct_array.chunks
            ])

    def to_struct_array(self, max_chunksize=None):
        """
        Convert to a chunked array of struct type.

        Parameters
        ----------
        max_chunksize : int, default None
            Maximum number of rows for ChunkedArray chunks. Individual chunks
            may be smaller depending on the chunk layout of individual columns.

        Returns
        -------
        ChunkedArray
        """
        return chunked_array([
            batch.to_struct_array()
            for batch in self.to_batches(max_chunksize=max_chunksize)
        ])

    @staticmethod
    def from_batches(batches, Schema schema=None):
        """
        Construct a Table from a sequence or iterator of Arrow RecordBatches.

        Parameters
        ----------
        batches : sequence or iterator of RecordBatch
            Sequence of RecordBatch to be converted, all schemas must be equal.
        schema : Schema, default None
            If not passed, will be inferred from the first RecordBatch.

        Returns
        -------
        Table

        Examples
        --------
        >>> import pyarrow as pa
        >>> n_legs = pa.array([2, 4, 5, 100])
        >>> animals = pa.array(["Flamingo", "Horse", "Brittle stars", "Centipede"])
        >>> names = ["n_legs", "animals"]
        >>> batch = pa.record_batch([n_legs, animals], names=names)
        >>> batch.to_pandas()
           n_legs        animals
        0       2       Flamingo
        1       4          Horse
        2       5  Brittle stars
        3     100      Centipede

        Construct a Table from a RecordBatch:

        >>> pa.Table.from_batches([batch])
        pyarrow.Table
        n_legs: int64
        animals: string
        ----
        n_legs: [[2,4,5,100]]
        animals: [["Flamingo","Horse","Brittle stars","Centipede"]]

        Construct a Table from a sequence of RecordBatches:

        >>> pa.Table.from_batches([batch, batch])
        pyarrow.Table
        n_legs: int64
        animals: string
        ----
        n_legs: [[2,4,5,100],[2,4,5,100]]
        animals: [["Flamingo","Horse","Brittle stars","Centipede"],["Flamingo","Horse","Brittle stars","Centipede"]]
        """
        cdef:
            vector[shared_ptr[CRecordBatch]] c_batches
            shared_ptr[CTable] c_table
            shared_ptr[CSchema] c_schema
            RecordBatch batch

        for batch in batches:
            c_batches.push_back(batch.sp_batch)

        if schema is None:
            if c_batches.size() == 0:
                raise ValueError('Must pass schema, or at least '
                                 'one RecordBatch')
            c_schema = c_batches[0].get().schema()
        else:
            c_schema = schema.sp_schema

        with nogil:
            c_table = GetResultValue(
                CTable.FromRecordBatches(c_schema, move(c_batches)))

        return pyarrow_wrap_table(c_table)

    def to_batches(self, max_chunksize=None):
        """
        Convert Table to a list of RecordBatch objects.

        Note that this method is zero-copy, it merely exposes the same data
        under a different API.

        Parameters
        ----------
        max_chunksize : int, default None
            Maximum number of rows for each RecordBatch chunk. Individual chunks
            may be smaller depending on the chunk layout of individual columns.

        Returns
        -------
        list[RecordBatch]

        Examples
        --------
        >>> import pyarrow as pa
        >>> import pandas as pd
        >>> df = pd.DataFrame({'n_legs': [2, 4, 5, 100],
        ...                    'animals': ["Flamingo", "Horse", "Brittle stars", "Centipede"]})
        >>> table = pa.Table.from_pandas(df)

        Convert a Table to a RecordBatch:

        >>> table.to_batches()[0].to_pandas()
           n_legs        animals
        0       2       Flamingo
        1       4          Horse
        2       5  Brittle stars
        3     100      Centipede

        Convert a Table to a list of RecordBatches:

        >>> table.to_batches(max_chunksize=2)[0].to_pandas()
           n_legs   animals
        0       2  Flamingo
        1       4     Horse
        >>> table.to_batches(max_chunksize=2)[1].to_pandas()
           n_legs        animals
        0       5  Brittle stars
        1     100      Centipede
        """
        cdef:
            unique_ptr[TableBatchReader] reader
            int64_t c_max_chunksize
            list result = []
            shared_ptr[CRecordBatch] batch

        reader.reset(new TableBatchReader(deref(self.table)))

        if max_chunksize is not None:
            if not max_chunksize > 0:
                raise ValueError("'max_chunksize' should be strictly positive")
            c_max_chunksize = max_chunksize
            reader.get().set_chunksize(c_max_chunksize)

        while True:
            with nogil:
                check_status(reader.get().ReadNext(&batch))

            if batch.get() == NULL:
                break

            result.append(pyarrow_wrap_batch(batch))

        return result

    def to_reader(self, max_chunksize=None):
        """
        Convert the Table to a RecordBatchReader.

        Note that this method is zero-copy, it merely exposes the same data
        under a different API.

        Parameters
        ----------
        max_chunksize : int, default None
            Maximum number of rows for each RecordBatch chunk. Individual chunks
            may be smaller depending on the chunk layout of individual columns.

        Returns
        -------
        RecordBatchReader

        Examples
        --------
        >>> import pyarrow as pa
        >>> import pandas as pd
        >>> df = pd.DataFrame({'n_legs': [2, 4, 5, 100],
        ...                    'animals': ["Flamingo", "Horse", "Brittle stars", "Centipede"]})
        >>> table = pa.Table.from_pandas(df)

        Convert a Table to a RecordBatchReader:

        >>> table.to_reader()
        <pyarrow.lib.RecordBatchReader object at ...>

        >>> reader = table.to_reader()
        >>> reader.schema
        n_legs: int64
        animals: string
        -- schema metadata --
        pandas: '{"index_columns": [{"kind": "range", "name": null, "start": 0, ...
        >>> reader.read_all()
        pyarrow.Table
        n_legs: int64
        animals: string
        ----
        n_legs: [[2,4,5,100]]
        animals: [["Flamingo","Horse","Brittle stars","Centipede"]]
        """
        cdef:
            shared_ptr[CRecordBatchReader] c_reader
            RecordBatchReader reader
            shared_ptr[TableBatchReader] t_reader
        t_reader = make_shared[TableBatchReader](self.sp_table)

        if max_chunksize is not None:
            t_reader.get().set_chunksize(max_chunksize)

        c_reader = dynamic_pointer_cast[CRecordBatchReader, TableBatchReader](
            t_reader)
        reader = RecordBatchReader.__new__(RecordBatchReader)
        reader.reader = c_reader
        return reader

    def _to_pandas(self, options, categories=None, ignore_metadata=False,
                   types_mapper=None):
        from pyarrow.pandas_compat import table_to_dataframe
        df = table_to_dataframe(
            options, self, categories,
            ignore_metadata=ignore_metadata,
            types_mapper=types_mapper)
        return df

    @property
    def schema(self):
        """
        Schema of the table and its columns.

        Returns
        -------
        Schema

        Examples
        --------
        >>> import pyarrow as pa
        >>> import pandas as pd
        >>> df = pd.DataFrame({'n_legs': [2, 4, 5, 100],
        ...                    'animals': ["Flamingo", "Horse", "Brittle stars", "Centipede"]})
        >>> table = pa.Table.from_pandas(df)
        >>> table.schema
        n_legs: int64
        animals: string
        -- schema metadata --
        pandas: '{"index_columns": [{"kind": "range", "name": null, "start": 0, "' ...
        """
        return pyarrow_wrap_schema(self.table.schema())

    def _column(self, int i):
        """
        Select a column by its numeric index.

        Parameters
        ----------
        i : int
            The index of the column to retrieve.

        Returns
        -------
        ChunkedArray
        """
        cdef int index = <int> _normalize_index(i, self.num_columns)
        cdef ChunkedArray result = pyarrow_wrap_chunked_array(
            self.table.column(index))
        result._name = self.schema[index].name
        return result

    @property
    def num_columns(self):
        """
        Number of columns in this table.

        Returns
        -------
        int

        Examples
        --------
        >>> import pyarrow as pa
        >>> import pandas as pd
        >>> df = pd.DataFrame({'n_legs': [None, 4, 5, None],
        ...                    'animals': ["Flamingo", "Horse", None, "Centipede"]})
        >>> table = pa.Table.from_pandas(df)
        >>> table.num_columns
        2
        """
        return self.table.num_columns()

    @property
    def num_rows(self):
        """
        Number of rows in this table.

        Due to the definition of a table, all columns have the same number of
        rows.

        Returns
        -------
        int

        Examples
        --------
        >>> import pyarrow as pa
        >>> import pandas as pd
        >>> df = pd.DataFrame({'n_legs': [None, 4, 5, None],
        ...                    'animals': ["Flamingo", "Horse", None, "Centipede"]})
        >>> table = pa.Table.from_pandas(df)
        >>> table.num_rows
        4
        """
        return self.table.num_rows()

    @property
    def shape(self):
        """
        Dimensions of the table: (#rows, #columns).

        Returns
        -------
        (int, int)
            Number of rows and number of columns.

        Examples
        --------
        >>> import pyarrow as pa
        >>> import pandas as pd
        >>> df = pd.DataFrame({'n_legs': [None, 4, 5, None],
        ...                    'animals': ["Flamingo", "Horse", None, "Centipede"]})
        >>> table = pa.Table.from_pandas(df)
        >>> table.shape
        (4, 2)
        """
        return (self.num_rows, self.num_columns)

    @property
    def nbytes(self):
        """
        Total number of bytes consumed by the elements of the table.

        In other words, the sum of bytes from all buffer ranges referenced.

        Unlike `get_total_buffer_size` this method will account for array
        offsets.

        If buffers are shared between arrays then the shared
        portion will only be counted multiple times.

        The dictionary of dictionary arrays will always be counted in their
        entirety even if the array only references a portion of the dictionary.

        Examples
        --------
        >>> import pyarrow as pa
        >>> import pandas as pd
        >>> df = pd.DataFrame({'n_legs': [None, 4, 5, None],
        ...                    'animals': ["Flamingo", "Horse", None, "Centipede"]})
        >>> table = pa.Table.from_pandas(df)
        >>> table.nbytes
        72
        """
        cdef:
            CResult[int64_t] c_res_buffer

        with nogil:
            c_res_buffer = ReferencedBufferSize(deref(self.table))
            size = GetResultValue(c_res_buffer)
        return size

    def get_total_buffer_size(self):
        """
        The sum of bytes in each buffer referenced by the table.

        An array may only reference a portion of a buffer.
        This method will overestimate in this case and return the
        byte size of the entire buffer.

        If a buffer is referenced multiple times then it will
        only be counted once.

        Examples
        --------
        >>> import pyarrow as pa
        >>> import pandas as pd
        >>> df = pd.DataFrame({'n_legs': [None, 4, 5, None],
        ...                    'animals': ["Flamingo", "Horse", None, "Centipede"]})
        >>> table = pa.Table.from_pandas(df)
        >>> table.get_total_buffer_size()
        76
        """
        cdef:
            int64_t total_buffer_size

        total_buffer_size = TotalBufferSize(deref(self.table))
        return total_buffer_size

    def __sizeof__(self):
        return super(Table, self).__sizeof__() + self.nbytes

    def add_column(self, int i, field_, column):
        """
        Add column to Table at position.

        A new table is returned with the column added, the original table
        object is left unchanged.

        Parameters
        ----------
        i : int
            Index to place the column at.
        field_ : str or Field
            If a string is passed then the type is deduced from the column
            data.
        column : Array, list of Array, or values coercible to arrays
            Column data.

        Returns
        -------
        Table
            New table with the passed column added.

        Examples
        --------
        >>> import pyarrow as pa
        >>> import pandas as pd
        >>> df = pd.DataFrame({'n_legs': [2, 4, 5, 100],
        ...                    'animals': ["Flamingo", "Horse", "Brittle stars", "Centipede"]})
        >>> table = pa.Table.from_pandas(df)

        Add column:

        >>> year = [2021, 2022, 2019, 2021]
        >>> table.add_column(0,"year", [year])
        pyarrow.Table
        year: int64
        n_legs: int64
        animals: string
        ----
        year: [[2021,2022,2019,2021]]
        n_legs: [[2,4,5,100]]
        animals: [["Flamingo","Horse","Brittle stars","Centipede"]]

        Original table is left unchanged:

        >>> table
        pyarrow.Table
        n_legs: int64
        animals: string
        ----
        n_legs: [[2,4,5,100]]
        animals: [["Flamingo","Horse","Brittle stars","Centipede"]]
        """
        cdef:
            shared_ptr[CTable] c_table
            Field c_field
            ChunkedArray c_arr

        if isinstance(column, ChunkedArray):
            c_arr = column
        else:
            c_arr = chunked_array(column)

        if isinstance(field_, Field):
            c_field = field_
        else:
            c_field = field(field_, c_arr.type)

        with nogil:
            c_table = GetResultValue(self.table.AddColumn(
                i, c_field.sp_field, c_arr.sp_chunked_array))

        return pyarrow_wrap_table(c_table)

    def remove_column(self, int i):
        """
        Create new Table with the indicated column removed.

        Parameters
        ----------
        i : int
            Index of column to remove.

        Returns
        -------
        Table
            New table without the column.

        Examples
        --------
        >>> import pyarrow as pa
        >>> import pandas as pd
        >>> df = pd.DataFrame({'n_legs': [2, 4, 5, 100],
        ...                    'animals': ["Flamingo", "Horse", "Brittle stars", "Centipede"]})
        >>> table = pa.Table.from_pandas(df)
        >>> table.remove_column(1)
        pyarrow.Table
        n_legs: int64
        ----
        n_legs: [[2,4,5,100]]
        """
        cdef shared_ptr[CTable] c_table

        with nogil:
            c_table = GetResultValue(self.table.RemoveColumn(i))

        return pyarrow_wrap_table(c_table)

    def set_column(self, int i, field_, column):
        """
        Replace column in Table at position.

        Parameters
        ----------
        i : int
            Index to place the column at.
        field_ : str or Field
            If a string is passed then the type is deduced from the column
            data.
        column : Array, list of Array, or values coercible to arrays
            Column data.

        Returns
        -------
        Table
            New table with the passed column set.

        Examples
        --------
        >>> import pyarrow as pa
        >>> import pandas as pd
        >>> df = pd.DataFrame({'n_legs': [2, 4, 5, 100],
        ...                    'animals': ["Flamingo", "Horse", "Brittle stars", "Centipede"]})
        >>> table = pa.Table.from_pandas(df)

        Replace a column:

        >>> year = [2021, 2022, 2019, 2021]
        >>> table.set_column(1,'year', [year])
        pyarrow.Table
        n_legs: int64
        year: int64
        ----
        n_legs: [[2,4,5,100]]
        year: [[2021,2022,2019,2021]]
        """
        cdef:
            shared_ptr[CTable] c_table
            Field c_field
            ChunkedArray c_arr

        if isinstance(column, ChunkedArray):
            c_arr = column
        else:
            c_arr = chunked_array(column)

        if isinstance(field_, Field):
            c_field = field_
        else:
            c_field = field(field_, c_arr.type)

        with nogil:
            c_table = GetResultValue(self.table.SetColumn(
                i, c_field.sp_field, c_arr.sp_chunked_array))

        return pyarrow_wrap_table(c_table)

    def rename_columns(self, names):
        """
        Create new table with columns renamed to provided names.

        Parameters
        ----------
        names : list of str
            List of new column names.

        Returns
        -------
        Table

        Examples
        --------
        >>> import pyarrow as pa
        >>> import pandas as pd
        >>> df = pd.DataFrame({'n_legs': [2, 4, 5, 100],
        ...                    'animals': ["Flamingo", "Horse", "Brittle stars", "Centipede"]})
        >>> table = pa.Table.from_pandas(df)
        >>> new_names = ["n", "name"]
        >>> table.rename_columns(new_names)
        pyarrow.Table
        n: int64
        name: string
        ----
        n: [[2,4,5,100]]
        name: [["Flamingo","Horse","Brittle stars","Centipede"]]
        """
        cdef:
            shared_ptr[CTable] c_table
            vector[c_string] c_names

        for name in names:
            c_names.push_back(tobytes(name))

        with nogil:
            c_table = GetResultValue(self.table.RenameColumns(move(c_names)))

        return pyarrow_wrap_table(c_table)

    def drop(self, columns):
        """
        Drop one or more columns and return a new table.

        Alias of Table.drop_columns, but kept for backwards compatibility.

        Parameters
        ----------
        columns : str or list[str]
            Field name(s) referencing existing column(s).

        Returns
        -------
        Table
            New table without the column(s).
        """
        return self.drop_columns(columns)

    def group_by(self, keys, use_threads=True):
        """
        Declare a grouping over the columns of the table.

        Resulting grouping can then be used to perform aggregations
        with a subsequent ``aggregate()`` method.

        Parameters
        ----------
        keys : str or list[str]
            Name of the columns that should be used as the grouping key.
        use_threads : bool, default True
            Whether to use multithreading or not. When set to True (the
            default), no stable ordering of the output is guaranteed.

        Returns
        -------
        TableGroupBy

        See Also
        --------
        TableGroupBy.aggregate

        Examples
        --------
        >>> import pandas as pd
        >>> import pyarrow as pa
        >>> df = pd.DataFrame({'year': [2020, 2022, 2021, 2022, 2019, 2021],
        ...                    'n_legs': [2, 2, 4, 4, 5, 100],
        ...                    'animal': ["Flamingo", "Parrot", "Dog", "Horse",
        ...                    "Brittle stars", "Centipede"]})
        >>> table = pa.Table.from_pandas(df)
        >>> table.group_by('year').aggregate([('n_legs', 'sum')])
        pyarrow.Table
        year: int64
        n_legs_sum: int64
        ----
        year: [[2020,2022,2021,2019]]
        n_legs_sum: [[2,6,104,5]]
        """
        return TableGroupBy(self, keys, use_threads=use_threads)

    def join(self, right_table, keys, right_keys=None, join_type="left outer",
             left_suffix=None, right_suffix=None, coalesce_keys=True,
             use_threads=True):
        """
        Perform a join between this table and another one.

        Result of the join will be a new Table, where further
        operations can be applied.

        Parameters
        ----------
        right_table : Table
            The table to join to the current one, acting as the right table
            in the join operation.
        keys : str or list[str]
            The columns from current table that should be used as keys
            of the join operation left side.
        right_keys : str or list[str], default None
            The columns from the right_table that should be used as keys
            on the join operation right side.
            When ``None`` use the same key names as the left table.
        join_type : str, default "left outer"
            The kind of join that should be performed, one of
            ("left semi", "right semi", "left anti", "right anti",
            "inner", "left outer", "right outer", "full outer")
        left_suffix : str, default None
            Which suffix to add to left column names. This prevents confusion
            when the columns in left and right tables have colliding names.
        right_suffix : str, default None
            Which suffix to add to the right column names. This prevents confusion
            when the columns in left and right tables have colliding names.
        coalesce_keys : bool, default True
            If the duplicated keys should be omitted from one of the sides
            in the join result.
        use_threads : bool, default True
            Whether to use multithreading or not.

        Returns
        -------
        Table

        Examples
        --------
        >>> import pandas as pd
        >>> import pyarrow as pa
        >>> df1 = pd.DataFrame({'id': [1, 2, 3],
        ...                     'year': [2020, 2022, 2019]})
        >>> df2 = pd.DataFrame({'id': [3, 4],
        ...                     'n_legs': [5, 100],
        ...                     'animal': ["Brittle stars", "Centipede"]})
        >>> t1 = pa.Table.from_pandas(df1)
        >>> t2 = pa.Table.from_pandas(df2)

        Left outer join:

        >>> t1.join(t2, 'id').combine_chunks().sort_by('year')
        pyarrow.Table
        id: int64
        year: int64
        n_legs: int64
        animal: string
        ----
        id: [[3,1,2]]
        year: [[2019,2020,2022]]
        n_legs: [[5,null,null]]
        animal: [["Brittle stars",null,null]]

        Full outer join:

        >>> t1.join(t2, 'id', join_type="full outer").combine_chunks().sort_by('year')
        pyarrow.Table
        id: int64
        year: int64
        n_legs: int64
        animal: string
        ----
        id: [[3,1,2,4]]
        year: [[2019,2020,2022,null]]
        n_legs: [[5,null,null,100]]
        animal: [["Brittle stars",null,null,"Centipede"]]

        Right outer join:

        >>> t1.join(t2, 'id', join_type="right outer").combine_chunks().sort_by('year')
        pyarrow.Table
        year: int64
        id: int64
        n_legs: int64
        animal: string
        ----
        year: [[2019,null]]
        id: [[3,4]]
        n_legs: [[5,100]]
        animal: [["Brittle stars","Centipede"]]

        Right anti join

        >>> t1.join(t2, 'id', join_type="right anti")
        pyarrow.Table
        id: int64
        n_legs: int64
        animal: string
        ----
        id: [[4]]
        n_legs: [[100]]
        animal: [["Centipede"]]
        """
        if right_keys is None:
            right_keys = keys
        return _pac()._perform_join(
            join_type, self, keys, right_table, right_keys,
            left_suffix=left_suffix, right_suffix=right_suffix,
            use_threads=use_threads, coalesce_keys=coalesce_keys,
            output_type=Table
        )

    def __arrow_c_stream__(self, requested_schema=None):
        """
        Export the table as an Arrow C stream PyCapsule.

        Parameters
        ----------
        requested_schema : PyCapsule, default None
            The schema to which the stream should be casted, passed as a
            PyCapsule containing a C ArrowSchema representation of the
            requested schema.
            Currently, this is not supported and will raise a
            NotImplementedError if the schema doesn't match the current schema.

        Returns
        -------
        PyCapsule
        """
        return self.to_reader().__arrow_c_stream__(requested_schema)


def _reconstruct_table(arrays, schema):
    """
    Internal: reconstruct pa.Table from pickled components.
    """
    return Table.from_arrays(arrays, schema=schema)


def record_batch(data, names=None, schema=None, metadata=None):
    """
    Create a pyarrow.RecordBatch from another Python data structure or sequence
    of arrays.

    Parameters
    ----------
    data : dict, list, pandas.DataFrame, Arrow-compatible table
        A mapping of strings to Arrays or Python lists, a list of Arrays,
        a pandas DataFame, or any tabular object implementing the
        Arrow PyCapsule Protocol (has an ``__arrow_c_array__`` method).
    names : list, default None
        Column names if list of arrays passed as data. Mutually exclusive with
        'schema' argument.
    schema : Schema, default None
        The expected schema of the RecordBatch. If not passed, will be inferred
        from the data. Mutually exclusive with 'names' argument.
    metadata : dict or Mapping, default None
        Optional metadata for the schema (if schema not passed).

    Returns
    -------
    RecordBatch

    See Also
    --------
    RecordBatch.from_arrays, RecordBatch.from_pandas, table

    Examples
    --------
    >>> import pyarrow as pa
    >>> n_legs = pa.array([2, 2, 4, 4, 5, 100])
    >>> animals = pa.array(["Flamingo", "Parrot", "Dog", "Horse", "Brittle stars", "Centipede"])
    >>> names = ["n_legs", "animals"]

    Construct a RecordBatch from a python dictionary:

    >>> pa.record_batch({"n_legs": n_legs, "animals": animals})
    pyarrow.RecordBatch
    n_legs: int64
    animals: string
    ----
    n_legs: [2,2,4,4,5,100]
    animals: ["Flamingo","Parrot","Dog","Horse","Brittle stars","Centipede"]
    >>> pa.record_batch({"n_legs": n_legs, "animals": animals}).to_pandas()
       n_legs        animals
    0       2       Flamingo
    1       2         Parrot
    2       4            Dog
    3       4          Horse
    4       5  Brittle stars
    5     100      Centipede

    Creating a RecordBatch from a list of arrays with names:

    >>> pa.record_batch([n_legs, animals], names=names)
    pyarrow.RecordBatch
    n_legs: int64
    animals: string
    ----
    n_legs: [2,2,4,4,5,100]
    animals: ["Flamingo","Parrot","Dog","Horse","Brittle stars","Centipede"]

    Creating a RecordBatch from a list of arrays with names and metadata:

    >>> my_metadata={"n_legs": "How many legs does an animal have?"}
    >>> pa.record_batch([n_legs, animals],
    ...                  names=names,
    ...                  metadata = my_metadata)
    pyarrow.RecordBatch
    n_legs: int64
    animals: string
    ----
    n_legs: [2,2,4,4,5,100]
    animals: ["Flamingo","Parrot","Dog","Horse","Brittle stars","Centipede"]
    >>> pa.record_batch([n_legs, animals],
    ...                  names=names,
    ...                  metadata = my_metadata).schema
    n_legs: int64
    animals: string
    -- schema metadata --
    n_legs: 'How many legs does an animal have?'

    Creating a RecordBatch from a pandas DataFrame:

    >>> import pandas as pd
    >>> df = pd.DataFrame({'year': [2020, 2022, 2021, 2022],
    ...                    'month': [3, 5, 7, 9],
    ...                    'day': [1, 5, 9, 13],
    ...                    'n_legs': [2, 4, 5, 100],
    ...                    'animals': ["Flamingo", "Horse", "Brittle stars", "Centipede"]})
    >>> pa.record_batch(df)
    pyarrow.RecordBatch
    year: int64
    month: int64
    day: int64
    n_legs: int64
    animals: string
    ----
    year: [2020,2022,2021,2022]
    month: [3,5,7,9]
    day: [1,5,9,13]
    n_legs: [2,4,5,100]
    animals: ["Flamingo","Horse","Brittle stars","Centipede"]

    >>> pa.record_batch(df).to_pandas()
       year  month  day  n_legs        animals
    0  2020      3    1       2       Flamingo
    1  2022      5    5       4          Horse
    2  2021      7    9       5  Brittle stars
    3  2022      9   13     100      Centipede

    Creating a RecordBatch from a pandas DataFrame with schema:

    >>> my_schema = pa.schema([
    ...     pa.field('n_legs', pa.int64()),
    ...     pa.field('animals', pa.string())],
    ...     metadata={"n_legs": "Number of legs per animal"})
    >>> pa.record_batch(df, my_schema).schema
    n_legs: int64
    animals: string
    -- schema metadata --
    n_legs: 'Number of legs per animal'
    pandas: ...
    >>> pa.record_batch(df, my_schema).to_pandas()
       n_legs        animals
    0       2       Flamingo
    1       4          Horse
    2       5  Brittle stars
    3     100      Centipede
    """
    # accept schema as first argument for backwards compatibility / usability
    if isinstance(names, Schema) and schema is None:
        schema = names
        names = None

    if isinstance(data, (list, tuple)):
        return RecordBatch.from_arrays(data, names=names, schema=schema,
                                       metadata=metadata)
<<<<<<< HEAD

=======
>>>>>>> 0402e306
    elif isinstance(data, dict):
        if names is not None:
            raise ValueError(
                "The 'names' argument is not valid when passing a dictionary")
        return RecordBatch.from_pydict(data, schema=schema, metadata=metadata)
<<<<<<< HEAD

=======
>>>>>>> 0402e306
    elif hasattr(data, "__arrow_c_array__"):
        if schema is not None:
            requested_schema = schema.__arrow_c_schema__()
        else:
            requested_schema = None
        schema_capsule, array_capsule = data.__arrow_c_array__(requested_schema)
        batch = RecordBatch._import_from_c_capsule(schema_capsule, array_capsule)
        if schema is not None and batch.schema != schema:
            # __arrow_c_array__ coerces schema with best effort, so we might
            # need to cast it if the producer wasn't able to cast to exact schema.
            batch = batch.cast(schema)
        return batch

    elif _pandas_api.is_data_frame(data):
        return RecordBatch.from_pandas(data, schema=schema)

    else:
        raise TypeError("Expected pandas DataFrame or list of arrays")


def table(data, names=None, schema=None, metadata=None, nthreads=None):
    """
    Create a pyarrow.Table from a Python data structure or sequence of arrays.

    Parameters
    ----------
    data : dict, list, pandas.DataFrame, Arrow-compatible table
        A mapping of strings to Arrays or Python lists, a list of arrays or
        chunked arrays, a pandas DataFame, or any tabular object implementing
        the Arrow PyCapsule Protocol (has an ``__arrow_c_array__`` or
        ``__arrow_c_stream__`` method).
    names : list, default None
        Column names if list of arrays passed as data. Mutually exclusive with
        'schema' argument.
    schema : Schema, default None
        The expected schema of the Arrow Table. If not passed, will be inferred
        from the data. Mutually exclusive with 'names' argument.
        If passed, the output will have exactly this schema (raising an error
        when columns are not found in the data and ignoring additional data not
        specified in the schema, when data is a dict or DataFrame).
    metadata : dict or Mapping, default None
        Optional metadata for the schema (if schema not passed).
    nthreads : int, default None
        For pandas.DataFrame inputs: if greater than 1, convert columns to
        Arrow in parallel using indicated number of threads. By default,
        this follows :func:`pyarrow.cpu_count` (may use up to system CPU count
        threads).

    Returns
    -------
    Table

    See Also
    --------
    Table.from_arrays, Table.from_pandas, Table.from_pydict

    Examples
    --------
    >>> import pyarrow as pa
    >>> n_legs = pa.array([2, 4, 5, 100])
    >>> animals = pa.array(["Flamingo", "Horse", "Brittle stars", "Centipede"])
    >>> names = ["n_legs", "animals"]

    Construct a Table from a python dictionary:

    >>> pa.table({"n_legs": n_legs, "animals": animals})
    pyarrow.Table
    n_legs: int64
    animals: string
    ----
    n_legs: [[2,4,5,100]]
    animals: [["Flamingo","Horse","Brittle stars","Centipede"]]

    Construct a Table from arrays:

    >>> pa.table([n_legs, animals], names=names)
    pyarrow.Table
    n_legs: int64
    animals: string
    ----
    n_legs: [[2,4,5,100]]
    animals: [["Flamingo","Horse","Brittle stars","Centipede"]]

    Construct a Table from arrays with metadata:

    >>> my_metadata={"n_legs": "Number of legs per animal"}
    >>> pa.table([n_legs, animals], names=names, metadata = my_metadata).schema
    n_legs: int64
    animals: string
    -- schema metadata --
    n_legs: 'Number of legs per animal'

    Construct a Table from pandas DataFrame:

    >>> import pandas as pd
    >>> df = pd.DataFrame({'year': [2020, 2022, 2019, 2021],
    ...                    'n_legs': [2, 4, 5, 100],
    ...                    'animals': ["Flamingo", "Horse", "Brittle stars", "Centipede"]})
    >>> pa.table(df)
    pyarrow.Table
    year: int64
    n_legs: int64
    animals: string
    ----
    year: [[2020,2022,2019,2021]]
    n_legs: [[2,4,5,100]]
    animals: [["Flamingo","Horse","Brittle stars","Centipede"]]

    Construct a Table from pandas DataFrame with pyarrow schema:

    >>> my_schema = pa.schema([
    ...     pa.field('n_legs', pa.int64()),
    ...     pa.field('animals', pa.string())],
    ...     metadata={"n_legs": "Number of legs per animal"})
    >>> pa.table(df, my_schema).schema
    n_legs: int64
    animals: string
    -- schema metadata --
    n_legs: 'Number of legs per animal'
    pandas: '{"index_columns": [], "column_indexes": [{"name": null, ...

    Construct a Table from chunked arrays:

    >>> n_legs = pa.chunked_array([[2, 2, 4], [4, 5, 100]])
    >>> animals = pa.chunked_array([["Flamingo", "Parrot", "Dog"], ["Horse", "Brittle stars", "Centipede"]])
    >>> table = pa.table([n_legs, animals], names=names)
    >>> table
    pyarrow.Table
    n_legs: int64
    animals: string
    ----
    n_legs: [[2,2,4],[4,5,100]]
    animals: [["Flamingo","Parrot","Dog"],["Horse","Brittle stars","Centipede"]]
    """
    # accept schema as first argument for backwards compatibility / usability
    if isinstance(names, Schema) and schema is None:
        schema = names
        names = None

    if isinstance(data, (list, tuple)):
        return Table.from_arrays(data, names=names, schema=schema,
                                 metadata=metadata)
    elif isinstance(data, dict):
        if names is not None:
            raise ValueError(
                "The 'names' argument is not valid when passing a dictionary")
        return Table.from_pydict(data, schema=schema, metadata=metadata)
    elif _pandas_api.is_data_frame(data):
        if names is not None or metadata is not None:
            raise ValueError(
                "The 'names' and 'metadata' arguments are not valid when "
                "passing a pandas DataFrame")
        return Table.from_pandas(data, schema=schema, nthreads=nthreads)
    elif hasattr(data, "__arrow_c_stream__"):
        if names is not None or metadata is not None:
            raise ValueError(
                "The 'names' and 'metadata' arguments are not valid when "
                "using Arrow PyCapsule Interface")
        if schema is not None:
            requested = schema.__arrow_c_schema__()
        else:
            requested = None
        capsule = data.__arrow_c_stream__(requested)
        reader = RecordBatchReader._import_from_c_capsule(capsule)
        table = reader.read_all()
        if schema is not None and table.schema != schema:
            # __arrow_c_array__ coerces schema with best effort, so we might
            # need to cast it if the producer wasn't able to cast to exact schema.
            table = table.cast(schema)
        return table
    elif hasattr(data, "__arrow_c_array__"):
        if names is not None or metadata is not None:
            raise ValueError(
                "The 'names' and 'metadata' arguments are not valid when "
                "using Arrow PyCapsule Interface")
        batch = record_batch(data, schema)
        return Table.from_batches([batch])
    else:
        raise TypeError(
            "Expected pandas DataFrame, python dictionary or list of arrays")


def concat_tables(tables, MemoryPool memory_pool=None, str promote_options="none", **kwargs):
    """
    Concatenate pyarrow.Table objects.

    If promote_options="none", a zero-copy concatenation will be performed. The schemas
    of all the Tables must be the same (except the metadata), otherwise an
    exception will be raised. The result Table will share the metadata with the
    first table.

    If promote_options="default", any null type arrays will be casted to the type of other
    arrays in the column of the same name. If a table is missing a particular
    field, null values of the appropriate type will be generated to take the
    place of the missing field. The new schema will share the metadata with the
    first table. Each field in the new schema will share the metadata with the
    first table which has the field defined. Note that type promotions may
    involve additional allocations on the given ``memory_pool``.

    If promote_options="permissive", the behavior of default plus types will be promoted
    to the common denominator that fits all the fields.

    Parameters
    ----------
    tables : iterable of pyarrow.Table objects
        Pyarrow tables to concatenate into a single Table.
    memory_pool : MemoryPool, default None
        For memory allocations, if required, otherwise use default pool.
    promote_options : str, default none
        Accepts strings "none", "default" and "permissive".
    **kwargs : dict, optional

    Examples
    --------
    >>> import pyarrow as pa
    >>> t1 = pa.table([
    ...     pa.array([2, 4, 5, 100]),
    ...     pa.array(["Flamingo", "Horse", "Brittle stars", "Centipede"])
    ...     ], names=['n_legs', 'animals'])
    >>> t2 = pa.table([
    ...     pa.array([2, 4]),
    ...     pa.array(["Parrot", "Dog"])
    ...     ], names=['n_legs', 'animals'])
    >>> pa.concat_tables([t1,t2])
    pyarrow.Table
    n_legs: int64
    animals: string
    ----
    n_legs: [[2,4,5,100],[2,4]]
    animals: [["Flamingo","Horse","Brittle stars","Centipede"],["Parrot","Dog"]]

    """
    cdef:
        vector[shared_ptr[CTable]] c_tables
        shared_ptr[CTable] c_result_table
        CMemoryPool* pool = maybe_unbox_memory_pool(memory_pool)
        Table table
        CConcatenateTablesOptions options = (
            CConcatenateTablesOptions.Defaults())

    if "promote" in kwargs:
        warnings.warn(
            "promote has been superseded by promote_options='default'.",
            FutureWarning, stacklevel=2)
        if kwargs['promote'] is True:
            promote_options = "default"

    for table in tables:
        c_tables.push_back(table.sp_table)

    if promote_options == "permissive":
        options.field_merge_options = CField.CMergeOptions.Permissive()
    elif promote_options in {"default", "none"}:
        options.field_merge_options = CField.CMergeOptions.Defaults()
    else:
        raise ValueError(f"Invalid promote options: {promote_options}")

    with nogil:
        options.unify_schemas = promote_options != "none"
        c_result_table = GetResultValue(
            ConcatenateTables(c_tables, options, pool))

    return pyarrow_wrap_table(c_result_table)


def _from_pydict(cls, mapping, schema, metadata):
    """
    Construct a Table/RecordBatch from Arrow arrays or columns.

    Parameters
    ----------
    cls : Class Table/RecordBatch
    mapping : dict or Mapping
        A mapping of strings to Arrays or Python lists.
    schema : Schema, default None
        If not passed, will be inferred from the Mapping values.
    metadata : dict or Mapping, default None
        Optional metadata for the schema (if inferred).

    Returns
    -------
    Table/RecordBatch
    """

    arrays = []
    if schema is None:
        names = []
        for k, v in mapping.items():
            names.append(k)
            arrays.append(asarray(v))
        return cls.from_arrays(arrays, names, metadata=metadata)
    elif isinstance(schema, Schema):
        for field in schema:
            try:
                v = mapping[field.name]
            except KeyError:
                try:
                    v = mapping[tobytes(field.name)]
                except KeyError:
                    present = mapping.keys()
                    missing = [n for n in schema.names if n not in present]
                    raise KeyError(
                        "The passed mapping doesn't contain the "
                        "following field(s) of the schema: {}".
                        format(', '.join(missing))
                    )
            arrays.append(asarray(v, type=field.type))
        # Will raise if metadata is not None
        return cls.from_arrays(arrays, schema=schema, metadata=metadata)
    else:
        raise TypeError('Schema must be an instance of pyarrow.Schema')


def _from_pylist(cls, mapping, schema, metadata):
    """
    Construct a Table/RecordBatch from list of rows / dictionaries.

    Parameters
    ----------
    cls : Class Table/RecordBatch
    mapping : list of dicts of rows
        A mapping of strings to row values.
    schema : Schema, default None
        If not passed, will be inferred from the first row of the
        mapping values.
    metadata : dict or Mapping, default None
        Optional metadata for the schema (if inferred).

    Returns
    -------
    Table/RecordBatch
    """

    arrays = []
    if schema is None:
        names = []
        if mapping:
            names = list(mapping[0].keys())
        for n in names:
            v = [row[n] if n in row else None for row in mapping]
            arrays.append(v)
        return cls.from_arrays(arrays, names, metadata=metadata)
    else:
        if isinstance(schema, Schema):
            for n in schema.names:
                v = [row[n] if n in row else None for row in mapping]
                arrays.append(v)
            # Will raise if metadata is not None
            return cls.from_arrays(arrays, schema=schema, metadata=metadata)
        else:
            raise TypeError('Schema must be an instance of pyarrow.Schema')


class TableGroupBy:
    """
    A grouping of columns in a table on which to perform aggregations.

    Parameters
    ----------
    table : pyarrow.Table
        Input table to execute the aggregation on.
    keys : str or list[str]
        Name of the grouped columns.
    use_threads : bool, default True
        Whether to use multithreading or not. When set to True (the default),
        no stable ordering of the output is guaranteed.

    Examples
    --------
    >>> import pyarrow as pa
    >>> t = pa.table([
    ...       pa.array(["a", "a", "b", "b", "c"]),
    ...       pa.array([1, 2, 3, 4, 5]),
    ... ], names=["keys", "values"])

    Grouping of columns:

    >>> pa.TableGroupBy(t,"keys")
    <pyarrow.lib.TableGroupBy object at ...>

    Perform aggregations:

    >>> pa.TableGroupBy(t,"keys").aggregate([("values", "sum")])
    pyarrow.Table
    keys: string
    values_sum: int64
    ----
    keys: [["a","b","c"]]
    values_sum: [[3,7,5]]
    """

    def __init__(self, table, keys, use_threads=True):
        if isinstance(keys, str):
            keys = [keys]

        self._table = table
        self.keys = keys
        self._use_threads = use_threads

    def aggregate(self, aggregations):
        """
        Perform an aggregation over the grouped columns of the table.

        Parameters
        ----------
        aggregations : list[tuple(str, str)] or \
list[tuple(str, str, FunctionOptions)]
            List of tuples, where each tuple is one aggregation specification
            and consists of: aggregation column name followed
            by function name and optionally aggregation function option.
            Pass empty list to get a single row for each group.
            The column name can be a string, an empty list or a list of
            column names, for unary, nullary and n-ary aggregation functions
            respectively.

            For the list of function names and respective aggregation
            function options see :ref:`py-grouped-aggrs`.

        Returns
        -------
        Table
            Results of the aggregation functions.

        Examples
        --------
        >>> import pyarrow as pa
        >>> t = pa.table([
        ...       pa.array(["a", "a", "b", "b", "c"]),
        ...       pa.array([1, 2, 3, 4, 5]),
        ... ], names=["keys", "values"])

        Sum the column "values" over the grouped column "keys":

        >>> t.group_by("keys").aggregate([("values", "sum")])
        pyarrow.Table
        keys: string
        values_sum: int64
        ----
        keys: [["a","b","c"]]
        values_sum: [[3,7,5]]

        Count the rows over the grouped column "keys":

        >>> t.group_by("keys").aggregate([([], "count_all")])
        pyarrow.Table
        keys: string
        count_all: int64
        ----
        keys: [["a","b","c"]]
        count_all: [[2,2,1]]

        Do multiple aggregations:

        >>> t.group_by("keys").aggregate([
        ...    ("values", "sum"),
        ...    ("keys", "count")
        ... ])
        pyarrow.Table
        keys: string
        values_sum: int64
        keys_count: int64
        ----
        keys: [["a","b","c"]]
        values_sum: [[3,7,5]]
        keys_count: [[2,2,1]]

        Count the number of non-null values for column "values"
        over the grouped column "keys":

        >>> import pyarrow.compute as pc
        >>> t.group_by(["keys"]).aggregate([
        ...    ("values", "count", pc.CountOptions(mode="only_valid"))
        ... ])
        pyarrow.Table
        keys: string
        values_count: int64
        ----
        keys: [["a","b","c"]]
        values_count: [[2,2,1]]

        Get a single row for each group in column "keys":

        >>> t.group_by("keys").aggregate([])
        pyarrow.Table
        keys: string
        ----
        keys: [["a","b","c"]]
        """
        group_by_aggrs = []
        for aggr in aggregations:
            # Set opt to None if not specified
            if len(aggr) == 2:
                target, func = aggr
                opt = None
            else:
                target, func, opt = aggr
            # Ensure target is a list
            if not isinstance(target, (list, tuple)):
                target = [target]
            # Ensure aggregate function is hash_ if needed
            if len(self.keys) > 0 and not func.startswith("hash_"):
                func = "hash_" + func
            if len(self.keys) == 0 and func.startswith("hash_"):
                func = func[5:]
            # Determine output field name
            func_nohash = func if not func.startswith("hash_") else func[5:]
            if len(target) == 0:
                aggr_name = func_nohash
            else:
                aggr_name = "_".join(target) + "_" + func_nohash
            group_by_aggrs.append((target, func, opt, aggr_name))

        return _pac()._group_by(
            self._table, group_by_aggrs, self.keys, use_threads=self._use_threads
        )<|MERGE_RESOLUTION|>--- conflicted
+++ resolved
@@ -5494,19 +5494,11 @@
     if isinstance(data, (list, tuple)):
         return RecordBatch.from_arrays(data, names=names, schema=schema,
                                        metadata=metadata)
-<<<<<<< HEAD
-
-=======
->>>>>>> 0402e306
     elif isinstance(data, dict):
         if names is not None:
             raise ValueError(
                 "The 'names' argument is not valid when passing a dictionary")
         return RecordBatch.from_pydict(data, schema=schema, metadata=metadata)
-<<<<<<< HEAD
-
-=======
->>>>>>> 0402e306
     elif hasattr(data, "__arrow_c_array__"):
         if schema is not None:
             requested_schema = schema.__arrow_c_schema__()
