# Licensed to the Apache Software Foundation (ASF) under one
# or more contributor license agreements.  See the NOTICE file
# distributed with this work for additional information
# regarding copyright ownership.  The ASF licenses this file
# to you under the Apache License, Version 2.0 (the
# "License"); you may not use this file except in compliance
# with the License.  You may obtain a copy of the License at
#
#   http://www.apache.org/licenses/LICENSE-2.0
#
# Unless required by applicable law or agreed to in writing,
# software distributed under the License is distributed on an
# "AS IS" BASIS, WITHOUT WARRANTIES OR CONDITIONS OF ANY
# KIND, either express or implied.  See the License for the
# specific language governing permissions and limitations
# under the License.

from cpython.pycapsule cimport PyCapsule_CheckExact, PyCapsule_GetPointer, PyCapsule_New

import warnings
from cython import sizeof

cdef class ChunkedArray(_PandasConvertible):
    """
    An array-like composed from a (possibly empty) collection of pyarrow.Arrays

    Warnings
    --------
    Do not call this class's constructor directly.

    Examples
    --------
    To construct a ChunkedArray object use :func:`pyarrow.chunked_array`:

    >>> import pyarrow as pa
    >>> pa.chunked_array([], type=pa.int8())
    <pyarrow.lib.ChunkedArray object at ...>
    [
    ...
    ]

    >>> pa.chunked_array([[2, 2, 4], [4, 5, 100]])
    <pyarrow.lib.ChunkedArray object at ...>
    [
      [
        2,
        2,
        4
      ],
      [
        4,
        5,
        100
      ]
    ]
    >>> isinstance(pa.chunked_array([[2, 2, 4], [4, 5, 100]]), pa.ChunkedArray)
    True
    """

    def __cinit__(self):
        self.chunked_array = NULL

    def __init__(self):
        raise TypeError("Do not call ChunkedArray's constructor directly, use "
                        "`chunked_array` function instead.")

    cdef void init(self, const shared_ptr[CChunkedArray]& chunked_array):
        self.sp_chunked_array = chunked_array
        self.chunked_array = chunked_array.get()

    def __reduce__(self):
        return chunked_array, (self.chunks, self.type)

    @property
    def data(self):
        import warnings
        warnings.warn("Calling .data on ChunkedArray is provided for "
                      "compatibility after Column was removed, simply drop "
                      "this attribute", FutureWarning)
        return self

    @property
    def type(self):
        """
        Return data type of a ChunkedArray.

        Examples
        --------
        >>> import pyarrow as pa
        >>> n_legs = pa.chunked_array([[2, 2, 4], [4, 5, 100]])
        >>> n_legs.type
        DataType(int64)
        """
        return pyarrow_wrap_data_type(self.sp_chunked_array.get().type())

    def length(self):
        """
        Return length of a ChunkedArray.

        Examples
        --------
        >>> import pyarrow as pa
        >>> n_legs = pa.chunked_array([[2, 2, 4], [4, 5, 100]])
        >>> n_legs.length()
        6
        """
        return self.chunked_array.length()

    def __len__(self):
        return self.length()

    def __repr__(self):
        type_format = object.__repr__(self)
        return '{0}\n{1}'.format(type_format, str(self))

    def to_string(self, *, int indent=0, int window=5, int container_window=2,
                  c_bool skip_new_lines=False):
        """
        Render a "pretty-printed" string representation of the ChunkedArray

        Parameters
        ----------
        indent : int
            How much to indent right the content of the array,
            by default ``0``.
        window : int
            How many items to preview within each chunk at the begin and end
            of the chunk when the chunk is bigger than the window.
            The other elements will be ellipsed.
        container_window : int
            How many chunks to preview at the begin and end
            of the array when the array is bigger than the window.
            The other elements will be ellipsed.
            This setting also applies to list columns.
        skip_new_lines : bool
            If the array should be rendered as a single line of text
            or if each element should be on its own line.

        Examples
        --------
        >>> import pyarrow as pa
        >>> n_legs = pa.chunked_array([[2, 2, 4], [4, 5, 100]])
        >>> n_legs.to_string(skip_new_lines=True)
        '[[2,2,4],[4,5,100]]'
        """
        cdef:
            c_string result
            PrettyPrintOptions options

        with nogil:
            options = PrettyPrintOptions(indent, window)
            options.skip_new_lines = skip_new_lines
            options.container_window = container_window
            check_status(
                PrettyPrint(
                    deref(self.chunked_array),
                    options,
                    &result
                )
            )

        return frombytes(result, safe=True)

    def format(self, **kwargs):
        """
        DEPRECATED, use pyarrow.ChunkedArray.to_string

        Parameters
        ----------
        **kwargs : dict

        Returns
        -------
        str
        """
        import warnings
        warnings.warn('ChunkedArray.format is deprecated, '
                      'use ChunkedArray.to_string')
        return self.to_string(**kwargs)

    def __str__(self):
        return self.to_string()

    def validate(self, *, full=False):
        """
        Perform validation checks.  An exception is raised if validation fails.

        By default only cheap validation checks are run.  Pass `full=True`
        for thorough validation checks (potentially O(n)).

        Parameters
        ----------
        full : bool, default False
            If True, run expensive checks, otherwise cheap checks only.

        Raises
        ------
        ArrowInvalid
        """
        if full:
            with nogil:
                check_status(self.sp_chunked_array.get().ValidateFull())
        else:
            with nogil:
                check_status(self.sp_chunked_array.get().Validate())

    @property
    def null_count(self):
        """
        Number of null entries

        Returns
        -------
        int

        Examples
        --------
        >>> import pyarrow as pa
        >>> n_legs = pa.chunked_array([[2, 2, 4], [4, None, 100]])
        >>> n_legs.null_count
        1
        """
        return self.chunked_array.null_count()

    @property
    def nbytes(self):
        """
        Total number of bytes consumed by the elements of the chunked array.

        In other words, the sum of bytes from all buffer ranges referenced.

        Unlike `get_total_buffer_size` this method will account for array
        offsets.

        If buffers are shared between arrays then the shared
        portion will only be counted multiple times.

        The dictionary of dictionary arrays will always be counted in their
        entirety even if the array only references a portion of the dictionary.

        Examples
        --------
        >>> import pyarrow as pa
        >>> n_legs = pa.chunked_array([[2, 2, 4], [4, None, 100]])
        >>> n_legs.nbytes
        49
        """
        cdef:
            CResult[int64_t] c_res_buffer

        c_res_buffer = ReferencedBufferSize(deref(self.chunked_array))
        size = GetResultValue(c_res_buffer)
        return size

    def get_total_buffer_size(self):
        """
        The sum of bytes in each buffer referenced by the chunked array.

        An array may only reference a portion of a buffer.
        This method will overestimate in this case and return the
        byte size of the entire buffer.

        If a buffer is referenced multiple times then it will
        only be counted once.

        Examples
        --------
        >>> import pyarrow as pa
        >>> n_legs = pa.chunked_array([[2, 2, 4], [4, None, 100]])
        >>> n_legs.get_total_buffer_size()
        49
        """
        cdef:
            int64_t total_buffer_size

        total_buffer_size = TotalBufferSize(deref(self.chunked_array))
        return total_buffer_size

    def __sizeof__(self):
        return super(ChunkedArray, self).__sizeof__() + self.nbytes

    def __iter__(self):
        for chunk in self.iterchunks():
            for item in chunk:
                yield item

    def __getitem__(self, key):
        """
        Slice or return value at given index

        Parameters
        ----------
        key : integer or slice
            Slices with step not equal to 1 (or None) will produce a copy
            rather than a zero-copy view

        Returns
        -------
        value : Scalar (index) or ChunkedArray (slice)
        """

        if isinstance(key, slice):
            return _normalize_slice(self, key)

        return self.getitem(_normalize_index(key, self.chunked_array.length()))

    cdef getitem(self, int64_t i):
        return Scalar.wrap(GetResultValue(self.chunked_array.GetScalar(i)))

    def is_null(self, *, nan_is_null=False):
        """
        Return boolean array indicating the null values.

        Parameters
        ----------
        nan_is_null : bool (optional, default False)
            Whether floating-point NaN values should also be considered null.

        Returns
        -------
        array : boolean Array or ChunkedArray

        Examples
        --------
        >>> import pyarrow as pa
        >>> n_legs = pa.chunked_array([[2, 2, 4], [4, None, 100]])
        >>> n_legs.is_null()
        <pyarrow.lib.ChunkedArray object at ...>
        [
          [
            false,
            false,
            false,
            false,
            true,
            false
          ]
        ]
        """
        options = _pc().NullOptions(nan_is_null=nan_is_null)
        return _pc().call_function('is_null', [self], options)

    def is_nan(self):
        """
        Return boolean array indicating the NaN values.

        Examples
        --------
        >>> import pyarrow as pa
        >>> import numpy as np
        >>> arr = pa.chunked_array([[2, np.nan, 4], [4, None, 100]])
        >>> arr.is_nan()
        <pyarrow.lib.ChunkedArray object at ...>
        [
          [
            false,
            true,
            false,
            false,
            null,
            false
          ]
        ]
        """
        return _pc().is_nan(self)

    def is_valid(self):
        """
        Return boolean array indicating the non-null values.

        Examples
        --------
        >>> import pyarrow as pa
        >>> n_legs = pa.chunked_array([[2, 2, 4], [4, None, 100]])
        >>> n_legs.is_valid()
        <pyarrow.lib.ChunkedArray object at ...>
        [
          [
            true,
            true,
            true
          ],
          [
            true,
            false,
            true
          ]
        ]
        """
        return _pc().is_valid(self)

    def __eq__(self, other):
        try:
            return self.equals(other)
        except TypeError:
            return NotImplemented

    def fill_null(self, fill_value):
        """
        Replace each null element in values with fill_value.

        See :func:`pyarrow.compute.fill_null` for full usage.

        Parameters
        ----------
        fill_value : any
            The replacement value for null entries.

        Returns
        -------
        result : Array or ChunkedArray
            A new array with nulls replaced by the given value.

        Examples
        --------
        >>> import pyarrow as pa
        >>> fill_value = pa.scalar(5, type=pa.int8())
        >>> n_legs = pa.chunked_array([[2, 2, 4], [4, None, 100]])
        >>> n_legs.fill_null(fill_value)
        <pyarrow.lib.ChunkedArray object at ...>
        [
          [
            2,
            2,
            4,
            4,
            5,
            100
          ]
        ]
        """
        return _pc().fill_null(self, fill_value)

    def equals(self, ChunkedArray other):
        """
        Return whether the contents of two chunked arrays are equal.

        Parameters
        ----------
        other : pyarrow.ChunkedArray
            Chunked array to compare against.

        Returns
        -------
        are_equal : bool

        Examples
        --------
        >>> import pyarrow as pa
        >>> n_legs = pa.chunked_array([[2, 2, 4], [4, 5, 100]])
        >>> animals = pa.chunked_array((
        ...             ["Flamingo", "Parot", "Dog"],
        ...             ["Horse", "Brittle stars", "Centipede"]
        ...             ))
        >>> n_legs.equals(n_legs)
        True
        >>> n_legs.equals(animals)
        False
        """
        if other is None:
            return False

        cdef:
            CChunkedArray* this_arr = self.chunked_array
            CChunkedArray* other_arr = other.chunked_array
            c_bool result

        with nogil:
            result = this_arr.Equals(deref(other_arr))

        return result

    def _to_pandas(self, options, types_mapper=None, **kwargs):
        return _array_like_to_pandas(self, options, types_mapper=types_mapper)

    def to_numpy(self, zero_copy_only=False):
        """
        Return a NumPy copy of this array (experimental).

        Parameters
        ----------
        zero_copy_only : bool, default False
            Introduced for signature consistence with pyarrow.Array.to_numpy.
            This must be False here since NumPy arrays' buffer must be contiguous.

        Returns
        -------
        array : numpy.ndarray

        Examples
        --------
        >>> import pyarrow as pa
        >>> n_legs = pa.chunked_array([[2, 2, 4], [4, 5, 100]])
        >>> n_legs.to_numpy()
        array([  2,   2,   4,   4,   5, 100])
        """
        if zero_copy_only:
            raise ValueError(
                "zero_copy_only must be False for pyarrow.ChunkedArray.to_numpy"
            )
        cdef:
            PyObject* out
            PandasOptions c_options
            object values

        c_options.to_numpy = True

        with nogil:
            check_status(
                ConvertChunkedArrayToPandas(
                    c_options,
                    self.sp_chunked_array,
                    self,
                    &out
                )
            )

        # wrap_array_output uses pandas to convert to Categorical, here
        # always convert to numpy array
        values = PyObject_to_object(out)

        if isinstance(values, dict):
            values = np.take(values['dictionary'], values['indices'])

        return values

    def __array__(self, dtype=None):
        values = self.to_numpy()
        if dtype is None:
            return values
        return values.astype(dtype)

    def cast(self, object target_type=None, safe=None, options=None):
        """
        Cast array values to another data type

        See :func:`pyarrow.compute.cast` for usage.

        Parameters
        ----------
        target_type : DataType, None
            Type to cast array to.
        safe : boolean, default True
            Whether to check for conversion errors such as overflow.
        options : CastOptions, default None
            Additional checks pass by CastOptions

        Returns
        -------
        cast : Array or ChunkedArray

        Examples
        --------
        >>> import pyarrow as pa
        >>> n_legs = pa.chunked_array([[2, 2, 4], [4, 5, 100]])
        >>> n_legs.type
        DataType(int64)

        Change the data type of an array:

        >>> n_legs_seconds = n_legs.cast(pa.duration('s'))
        >>> n_legs_seconds.type
        DurationType(duration[s])
        """
        return _pc().cast(self, target_type, safe=safe, options=options)

    def dictionary_encode(self, null_encoding='mask'):
        """
        Compute dictionary-encoded representation of array.

        See :func:`pyarrow.compute.dictionary_encode` for full usage.

        Parameters
        ----------
        null_encoding : str, default "mask"
            How to handle null entries.

        Returns
        -------
        encoded : ChunkedArray
            A dictionary-encoded version of this array.

        Examples
        --------
        >>> import pyarrow as pa
        >>> animals = pa.chunked_array((
        ...             ["Flamingo", "Parot", "Dog"],
        ...             ["Horse", "Brittle stars", "Centipede"]
        ...             ))
        >>> animals.dictionary_encode()
        <pyarrow.lib.ChunkedArray object at ...>
        [
        ...
          -- dictionary:
            [
              "Flamingo",
              "Parot",
              "Dog",
              "Horse",
              "Brittle stars",
              "Centipede"
            ]
          -- indices:
            [
              0,
              1,
              2
            ],
        ...
          -- dictionary:
            [
              "Flamingo",
              "Parot",
              "Dog",
              "Horse",
              "Brittle stars",
              "Centipede"
            ]
          -- indices:
            [
              3,
              4,
              5
            ]
        ]
        """
        options = _pc().DictionaryEncodeOptions(null_encoding)
        return _pc().call_function('dictionary_encode', [self], options)

    def flatten(self, MemoryPool memory_pool=None):
        """
        Flatten this ChunkedArray.  If it has a struct type, the column is
        flattened into one array per struct field.

        Parameters
        ----------
        memory_pool : MemoryPool, default None
            For memory allocations, if required, otherwise use default pool

        Returns
        -------
        result : list of ChunkedArray

        Examples
        --------
        >>> import pyarrow as pa
        >>> n_legs = pa.chunked_array([[2, 2, 4], [4, 5, 100]])
        >>> c_arr = pa.chunked_array(n_legs.value_counts())
        >>> c_arr
        <pyarrow.lib.ChunkedArray object at ...>
        [
          -- is_valid: all not null
          -- child 0 type: int64
            [
              2,
              4,
              5,
              100
            ]
          -- child 1 type: int64
            [
              2,
              2,
              1,
              1
            ]
        ]
        >>> c_arr.flatten()
        [<pyarrow.lib.ChunkedArray object at ...>
        [
          [
            2,
            4,
            5,
            100
          ]
        ], <pyarrow.lib.ChunkedArray object at ...>
        [
          [
            2,
            2,
            1,
            1
          ]
        ]]
        >>> c_arr.type
        StructType(struct<values: int64, counts: int64>)
        >>> n_legs.type
        DataType(int64)
        """
        cdef:
            vector[shared_ptr[CChunkedArray]] flattened
            CMemoryPool* pool = maybe_unbox_memory_pool(memory_pool)

        with nogil:
            flattened = GetResultValue(self.chunked_array.Flatten(pool))

        return [pyarrow_wrap_chunked_array(col) for col in flattened]

    def combine_chunks(self, MemoryPool memory_pool=None):
        """
        Flatten this ChunkedArray into a single non-chunked array.

        Parameters
        ----------
        memory_pool : MemoryPool, default None
            For memory allocations, if required, otherwise use default pool

        Returns
        -------
        result : Array

        Examples
        --------
        >>> import pyarrow as pa
        >>> n_legs = pa.chunked_array([[2, 2, 4], [4, 5, 100]])
        >>> n_legs
        <pyarrow.lib.ChunkedArray object at ...>
        [
          [
            2,
            2,
            4
          ],
          [
            4,
            5,
            100
          ]
        ]
        >>> n_legs.combine_chunks()
        <pyarrow.lib.Int64Array object at ...>
        [
          2,
          2,
          4,
          4,
          5,
          100
        ]
        """
        if self.num_chunks == 0:
            return array([], type=self.type)
        else:
            return concat_arrays(self.chunks)

    def unique(self):
        """
        Compute distinct elements in array

        Returns
        -------
        pyarrow.Array

        Examples
        --------
        >>> import pyarrow as pa
        >>> n_legs = pa.chunked_array([[2, 2, 4], [4, 5, 100]])
        >>> n_legs
        <pyarrow.lib.ChunkedArray object at ...>
        [
          [
            2,
            2,
            4
          ],
          [
            4,
            5,
            100
          ]
        ]
        >>> n_legs.unique()
        <pyarrow.lib.Int64Array object at ...>
        [
          2,
          4,
          5,
          100
        ]
        """
        return _pc().call_function('unique', [self])

    def value_counts(self):
        """
        Compute counts of unique elements in array.

        Returns
        -------
        An array of  <input type "Values", int64_t "Counts"> structs

        Examples
        --------
        >>> import pyarrow as pa
        >>> n_legs = pa.chunked_array([[2, 2, 4], [4, 5, 100]])
        >>> n_legs
        <pyarrow.lib.ChunkedArray object at ...>
        [
          [
            2,
            2,
            4
          ],
          [
            4,
            5,
            100
          ]
        ]
        >>> n_legs.value_counts()
        <pyarrow.lib.StructArray object at ...>
        -- is_valid: all not null
        -- child 0 type: int64
          [
            2,
            4,
            5,
            100
          ]
        -- child 1 type: int64
          [
            2,
            2,
            1,
            1
          ]
        """
        return _pc().call_function('value_counts', [self])

    def slice(self, offset=0, length=None):
        """
        Compute zero-copy slice of this ChunkedArray

        Parameters
        ----------
        offset : int, default 0
            Offset from start of array to slice
        length : int, default None
            Length of slice (default is until end of batch starting from
            offset)

        Returns
        -------
        sliced : ChunkedArray

        Examples
        --------
        >>> import pyarrow as pa
        >>> n_legs = pa.chunked_array([[2, 2, 4], [4, 5, 100]])
        >>> n_legs
        <pyarrow.lib.ChunkedArray object at ...>
        [
          [
            2,
            2,
            4
          ],
          [
            4,
            5,
            100
          ]
        ]
        >>> n_legs.slice(2,2)
        <pyarrow.lib.ChunkedArray object at ...>
        [
          [
            4
          ],
          [
            4
          ]
        ]
        """
        cdef shared_ptr[CChunkedArray] result

        if offset < 0:
            raise IndexError('Offset must be non-negative')

        offset = min(len(self), offset)
        if length is None:
            result = self.chunked_array.Slice(offset)
        else:
            result = self.chunked_array.Slice(offset, length)

        return pyarrow_wrap_chunked_array(result)

    def filter(self, mask, object null_selection_behavior="drop"):
        """
        Select values from the chunked array.

        See :func:`pyarrow.compute.filter` for full usage.

        Parameters
        ----------
        mask : Array or array-like
            The boolean mask to filter the chunked array with.
        null_selection_behavior : str, default "drop"
            How nulls in the mask should be handled.

        Returns
        -------
        filtered : Array or ChunkedArray
            An array of the same type, with only the elements selected by
            the boolean mask.

        Examples
        --------
        >>> import pyarrow as pa
        >>> n_legs = pa.chunked_array([[2, 2, 4], [4, 5, 100]])
        >>> n_legs
        <pyarrow.lib.ChunkedArray object at ...>
        [
          [
            2,
            2,
            4
          ],
          [
            4,
            5,
            100
          ]
        ]
        >>> mask = pa.array([True, False, None, True, False, True])
        >>> n_legs.filter(mask)
        <pyarrow.lib.ChunkedArray object at ...>
        [
          [
            2
          ],
          [
            4,
            100
          ]
        ]
        >>> n_legs.filter(mask, null_selection_behavior="emit_null")
        <pyarrow.lib.ChunkedArray object at ...>
        [
          [
            2,
            null
          ],
          [
            4,
            100
          ]
        ]
        """
        return _pc().filter(self, mask, null_selection_behavior)

    def index(self, value, start=None, end=None, *, memory_pool=None):
        """
        Find the first index of a value.

        See :func:`pyarrow.compute.index` for full usage.

        Parameters
        ----------
        value : Scalar or object
            The value to look for in the array.
        start : int, optional
            The start index where to look for `value`.
        end : int, optional
            The end index where to look for `value`.
        memory_pool : MemoryPool, optional
            A memory pool for potential memory allocations.

        Returns
        -------
        index : Int64Scalar
            The index of the value in the array (-1 if not found).

        Examples
        --------
        >>> import pyarrow as pa
        >>> n_legs = pa.chunked_array([[2, 2, 4], [4, 5, 100]])
        >>> n_legs
        <pyarrow.lib.ChunkedArray object at ...>
        [
          [
            2,
            2,
            4
          ],
          [
            4,
            5,
            100
          ]
        ]
        >>> n_legs.index(4)
        <pyarrow.Int64Scalar: 2>
        >>> n_legs.index(4, start=3)
        <pyarrow.Int64Scalar: 3>
        """
        return _pc().index(self, value, start, end, memory_pool=memory_pool)

    def take(self, object indices):
        """
        Select values from the chunked array.

        See :func:`pyarrow.compute.take` for full usage.

        Parameters
        ----------
        indices : Array or array-like
            The indices in the array whose values will be returned.

        Returns
        -------
        taken : Array or ChunkedArray
            An array with the same datatype, containing the taken values.

        Examples
        --------
        >>> import pyarrow as pa
        >>> n_legs = pa.chunked_array([[2, 2, 4], [4, 5, 100]])
        >>> n_legs
        <pyarrow.lib.ChunkedArray object at ...>
        [
          [
            2,
            2,
            4
          ],
          [
            4,
            5,
            100
          ]
        ]
        >>> n_legs.take([1,4,5])
        <pyarrow.lib.ChunkedArray object at ...>
        [
          [
            2,
            5,
            100
          ]
        ]
        """
        return _pc().take(self, indices)

    def drop_null(self):
        """
        Remove missing values from a chunked array.
        See :func:`pyarrow.compute.drop_null` for full description.

        Examples
        --------
        >>> import pyarrow as pa
        >>> n_legs = pa.chunked_array([[2, 2, None], [4, 5, 100]])
        >>> n_legs
        <pyarrow.lib.ChunkedArray object at ...>
        [
          [
            2,
            2,
            null
          ],
          [
            4,
            5,
            100
          ]
        ]
        >>> n_legs.drop_null()
        <pyarrow.lib.ChunkedArray object at ...>
        [
          [
            2,
            2
          ],
          [
            4,
            5,
            100
          ]
        ]
        """
        return _pc().drop_null(self)

    def sort(self, order="ascending", **kwargs):
        """
        Sort the ChunkedArray

        Parameters
        ----------
        order : str, default "ascending"
            Which order to sort values in.
            Accepted values are "ascending", "descending".
        **kwargs : dict, optional
            Additional sorting options.
            As allowed by :class:`SortOptions`

        Returns
        -------
        result : ChunkedArray
        """
        indices = _pc().sort_indices(
            self,
            options=_pc().SortOptions(sort_keys=[("", order)], **kwargs)
        )
        return self.take(indices)

    def unify_dictionaries(self, MemoryPool memory_pool=None):
        """
        Unify dictionaries across all chunks.

        This method returns an equivalent chunked array, but where all
        chunks share the same dictionary values.  Dictionary indices are
        transposed accordingly.

        If there are no dictionaries in the chunked array, it is returned
        unchanged.

        Parameters
        ----------
        memory_pool : MemoryPool, default None
            For memory allocations, if required, otherwise use default pool

        Returns
        -------
        result : ChunkedArray

        Examples
        --------
        >>> import pyarrow as pa
        >>> arr_1 = pa.array(["Flamingo", "Parot", "Dog"]).dictionary_encode()
        >>> arr_2 = pa.array(["Horse", "Brittle stars", "Centipede"]).dictionary_encode()
        >>> c_arr = pa.chunked_array([arr_1, arr_2])
        >>> c_arr
        <pyarrow.lib.ChunkedArray object at ...>
        [
        ...
          -- dictionary:
            [
              "Flamingo",
              "Parot",
              "Dog"
            ]
          -- indices:
            [
              0,
              1,
              2
            ],
        ...
          -- dictionary:
            [
              "Horse",
              "Brittle stars",
              "Centipede"
            ]
          -- indices:
            [
              0,
              1,
              2
            ]
        ]
        >>> c_arr.unify_dictionaries()
        <pyarrow.lib.ChunkedArray object at ...>
        [
        ...
          -- dictionary:
            [
              "Flamingo",
              "Parot",
              "Dog",
              "Horse",
              "Brittle stars",
              "Centipede"
            ]
          -- indices:
            [
              0,
              1,
              2
            ],
        ...
          -- dictionary:
            [
              "Flamingo",
              "Parot",
              "Dog",
              "Horse",
              "Brittle stars",
              "Centipede"
            ]
          -- indices:
            [
              3,
              4,
              5
            ]
        ]
        """
        cdef:
            CMemoryPool* pool = maybe_unbox_memory_pool(memory_pool)
            shared_ptr[CChunkedArray] c_result

        with nogil:
            c_result = GetResultValue(CDictionaryUnifier.UnifyChunkedArray(
                self.sp_chunked_array, pool))

        return pyarrow_wrap_chunked_array(c_result)

    @property
    def num_chunks(self):
        """
        Number of underlying chunks.

        Returns
        -------
        int

        Examples
        --------
        >>> import pyarrow as pa
        >>> n_legs = pa.chunked_array([[2, 2, None], [4, 5, 100]])
        >>> n_legs.num_chunks
        2
        """
        return self.chunked_array.num_chunks()

    def chunk(self, i):
        """
        Select a chunk by its index.

        Parameters
        ----------
        i : int

        Returns
        -------
        pyarrow.Array

        Examples
        --------
        >>> import pyarrow as pa
        >>> n_legs = pa.chunked_array([[2, 2, None], [4, 5, 100]])
        >>> n_legs.chunk(1)
        <pyarrow.lib.Int64Array object at ...>
        [
          4,
          5,
          100
        ]
        """
        if i >= self.num_chunks or i < 0:
            raise IndexError('Chunk index out of range.')

        return pyarrow_wrap_array(self.chunked_array.chunk(i))

    @property
    def chunks(self):
        """
        Convert to a list of single-chunked arrays.

        Examples
        --------
        >>> import pyarrow as pa
        >>> n_legs = pa.chunked_array([[2, 2, None], [4, 5, 100]])
        >>> n_legs
        <pyarrow.lib.ChunkedArray object at ...>
        [
          [
            2,
            2,
            null
          ],
          [
            4,
            5,
            100
          ]
        ]
        >>> n_legs.chunks
        [<pyarrow.lib.Int64Array object at ...>
        [
          2,
          2,
          null
        ], <pyarrow.lib.Int64Array object at ...>
        [
          4,
          5,
          100
        ]]
        """
        return list(self.iterchunks())

    def iterchunks(self):
        """
        Convert to an iterator of ChunkArrays.

        Examples
        --------
        >>> import pyarrow as pa
        >>> n_legs = pa.chunked_array([[2, 2, 4], [4, None, 100]])
        >>> for i in n_legs.iterchunks():
        ...     print(i.null_count)
        ...
        0
        1

        """
        for i in range(self.num_chunks):
            yield self.chunk(i)

    def to_pylist(self):
        """
        Convert to a list of native Python objects.

        Examples
        --------
        >>> import pyarrow as pa
        >>> n_legs = pa.chunked_array([[2, 2, 4], [4, None, 100]])
        >>> n_legs.to_pylist()
        [2, 2, 4, 4, None, 100]
        """
        result = []
        for i in range(self.num_chunks):
            result += self.chunk(i).to_pylist()
        return result


def chunked_array(arrays, type=None):
    """
    Construct chunked array from list of array-like objects

    Parameters
    ----------
    arrays : Array, list of Array, or array-like
        Must all be the same data type. Can be empty only if type also passed.
    type : DataType or string coercible to DataType

    Returns
    -------
    ChunkedArray

    Examples
    --------
    >>> import pyarrow as pa
    >>> pa.chunked_array([], type=pa.int8())
    <pyarrow.lib.ChunkedArray object at ...>
    [
    ...
    ]

    >>> pa.chunked_array([[2, 2, 4], [4, 5, 100]])
    <pyarrow.lib.ChunkedArray object at ...>
    [
      [
        2,
        2,
        4
      ],
      [
        4,
        5,
        100
      ]
    ]
    """
    cdef:
        Array arr
        vector[shared_ptr[CArray]] c_arrays
        shared_ptr[CChunkedArray] c_result
        shared_ptr[CDataType] c_type

    type = ensure_type(type, allow_none=True)

    if isinstance(arrays, Array):
        arrays = [arrays]

    for x in arrays:
        arr = x if isinstance(x, Array) else array(x, type=type)

        if type is None:
            # it allows more flexible chunked array construction from to coerce
            # subsequent arrays to the firstly inferred array type
            # it also spares the inference overhead after the first chunk
            type = arr.type

        c_arrays.push_back(arr.sp_array)

    c_type = pyarrow_unwrap_data_type(type)
    with nogil:
        c_result = GetResultValue(CChunkedArray.Make(c_arrays, c_type))
    return pyarrow_wrap_chunked_array(c_result)


cdef _schema_from_arrays(arrays, names, metadata, shared_ptr[CSchema]* schema):
    cdef:
        Py_ssize_t K = len(arrays)
        c_string c_name
        shared_ptr[CDataType] c_type
        shared_ptr[const CKeyValueMetadata] c_meta
        vector[shared_ptr[CField]] c_fields

    if metadata is not None:
        c_meta = KeyValueMetadata(metadata).unwrap()

    if K == 0:
        if names is None or len(names) == 0:
            schema.reset(new CSchema(c_fields, c_meta))
            return arrays
        else:
            raise ValueError('Length of names ({}) does not match '
                             'length of arrays ({})'.format(len(names), K))

    c_fields.resize(K)

    if names is None:
        raise ValueError('Must pass names or schema when constructing '
                         'Table or RecordBatch.')

    if len(names) != K:
        raise ValueError('Length of names ({}) does not match '
                         'length of arrays ({})'.format(len(names), K))

    converted_arrays = []
    for i in range(K):
        val = arrays[i]
        if not isinstance(val, (Array, ChunkedArray)):
            val = array(val)

        c_type = (<DataType> val.type).sp_type

        if names[i] is None:
            c_name = b'None'
        else:
            c_name = tobytes(names[i])
        c_fields[i].reset(new CField(c_name, c_type, True))
        converted_arrays.append(val)

    schema.reset(new CSchema(c_fields, c_meta))
    return converted_arrays


cdef _sanitize_arrays(arrays, names, schema, metadata,
                      shared_ptr[CSchema]* c_schema):
    cdef Schema cy_schema
    if schema is None:
        converted_arrays = _schema_from_arrays(arrays, names, metadata,
                                               c_schema)
    else:
        if names is not None:
            raise ValueError('Cannot pass both schema and names')
        if metadata is not None:
            raise ValueError('Cannot pass both schema and metadata')
        cy_schema = schema

        if len(schema) != len(arrays):
            raise ValueError('Schema and number of arrays unequal')

        c_schema[0] = cy_schema.sp_schema
        converted_arrays = []
        for i, item in enumerate(arrays):
            item = asarray(item, type=schema[i].type)
            converted_arrays.append(item)
    return converted_arrays

cdef class _Tabular(_PandasConvertible):
    """Internal: An interface for common operations on tabular objects."""

    def __init__(self):
        raise TypeError(f"Do not call {self.__class__.__name__}'s constructor directly, use "
                        f"one of the `{self.__class__.__name__}.from_*` functions instead.")

    def __array__(self, dtype=None):
        column_arrays = [
            np.asarray(self.column(i), dtype=dtype) for i in range(self.num_columns)
        ]
        if column_arrays:
            arr = np.stack(column_arrays, axis=1)
        else:
            arr = np.empty((self.num_rows, 0), dtype=dtype)
        return arr

    def __dataframe__(self, nan_as_null: bool = False, allow_copy: bool = True):
        """
        Return the dataframe interchange object implementing the interchange protocol.

        Parameters
        ----------
        nan_as_null : bool, default False
            Whether to tell the DataFrame to overwrite null values in the data
            with ``NaN`` (or ``NaT``).
        allow_copy : bool, default True
            Whether to allow memory copying when exporting. If set to False
            it would cause non-zero-copy exports to fail.

        Returns
        -------
        DataFrame interchange object
            The object which consuming library can use to ingress the dataframe.

        Notes
        -----
        Details on the interchange protocol:
        https://data-apis.org/dataframe-protocol/latest/index.html
        `nan_as_null` currently has no effect; once support for nullable extension
        dtypes is added, this value should be propagated to columns.
        """

        from pyarrow.interchange.dataframe import _PyArrowDataFrame

        return _PyArrowDataFrame(self, nan_as_null, allow_copy)

    def __eq__(self, other):
        try:
            return self.equals(other)
        except TypeError:
            return NotImplemented

    def __getitem__(self, key):
        """
        Slice or return column at given index or column name

        Parameters
        ----------
        key : integer, str, or slice
            Slices with step not equal to 1 (or None) will produce a copy
            rather than a zero-copy view

        Returns
        -------
        Array (from RecordBatch) or ChunkedArray (from Table) for column input.
        RecordBatch or Table for slice input.
        """
        if isinstance(key, slice):
            return _normalize_slice(self, key)

        return self.column(key)

    def __len__(self):
        return self.num_rows

    def __repr__(self):
        if not self._is_initialized():
            raise ValueError("This object's internal pointer is NULL, do not "
                             "use any methods or attributes on this object")
        return self.to_string(preview_cols=10)

    def _column(self, int i):
        raise NotImplementedError

    def _ensure_integer_index(self, i):
        """
        Ensure integer index (convert string column name to integer if needed).
        """
        if isinstance(i, (bytes, str)):
            field_indices = self.schema.get_all_field_indices(i)

            if len(field_indices) == 0:
                raise KeyError("Field \"{}\" does not exist in schema"
                               .format(i))
            elif len(field_indices) > 1:
                raise KeyError("Field \"{}\" exists {} times in schema"
                               .format(i, len(field_indices)))
            else:
                return field_indices[0]
        elif isinstance(i, int):
            return i
        else:
            raise TypeError("Index must either be string or integer")

    def _is_initialized(self):
        raise NotImplementedError

    def column(self, i):
        """
        Select single column from Table or RecordBatch.

        Parameters
        ----------
        i : int or string
            The index or name of the column to retrieve.

        Returns
        -------
        column : Array (for RecordBatch) or ChunkedArray (for Table)

        Examples
        --------
        Table (works similarly for RecordBatch)

        >>> import pyarrow as pa
        >>> import pandas as pd
        >>> df = pd.DataFrame({'n_legs': [2, 4, 5, 100],
        ...                    'animals': ["Flamingo", "Horse", "Brittle stars", "Centipede"]})
        >>> table = pa.Table.from_pandas(df)

        Select a column by numeric index:

        >>> table.column(0)
        <pyarrow.lib.ChunkedArray object at ...>
        [
          [
            2,
            4,
            5,
            100
          ]
        ]

        Select a column by its name:

        >>> table.column("animals")
        <pyarrow.lib.ChunkedArray object at ...>
        [
          [
            "Flamingo",
            "Horse",
            "Brittle stars",
            "Centipede"
          ]
        ]
        """
        return self._column(self._ensure_integer_index(i))

    @property
    def column_names(self):
        """
        Names of the Table or RecordBatch columns.

        Returns
        -------
        list of str

        Examples
        --------
        Table (works similarly for RecordBatch)

        >>> import pyarrow as pa
        >>> table = pa.Table.from_arrays([[2, 4, 5, 100],
        ...                               ["Flamingo", "Horse", "Brittle stars", "Centipede"]],
        ...                               names=['n_legs', 'animals'])
        >>> table.column_names
        ['n_legs', 'animals']
        """
        return [self.field(i).name for i in range(self.num_columns)]

    @property
    def columns(self):
        """
        List of all columns in numerical order.

        Returns
        -------
        columns : list of Array (for RecordBatch) or list of ChunkedArray (for Table)

        Examples
        --------
        Table (works similarly for RecordBatch)

        >>> import pyarrow as pa
        >>> import pandas as pd
        >>> df = pd.DataFrame({'n_legs': [None, 4, 5, None],
        ...                    'animals': ["Flamingo", "Horse", None, "Centipede"]})
        >>> table = pa.Table.from_pandas(df)
        >>> table.columns
        [<pyarrow.lib.ChunkedArray object at ...>
        [
          [
            null,
            4,
            5,
            null
          ]
        ], <pyarrow.lib.ChunkedArray object at ...>
        [
          [
            "Flamingo",
            "Horse",
            null,
            "Centipede"
          ]
        ]]
        """
        return [self._column(i) for i in range(self.num_columns)]

    def drop_null(self):
        """
        Remove rows that contain missing values from a Table or RecordBatch.

        See :func:`pyarrow.compute.drop_null` for full usage.

        Returns
        -------
        Table or RecordBatch
            A tabular object with the same schema, with rows containing
            no missing values.

        Examples
        --------
        Table (works similarly for RecordBatch)

        >>> import pyarrow as pa
        >>> import pandas as pd
        >>> df = pd.DataFrame({'year': [None, 2022, 2019, 2021],
        ...                   'n_legs': [2, 4, 5, 100],
        ...                   'animals': ["Flamingo", "Horse", None, "Centipede"]})
        >>> table = pa.Table.from_pandas(df)
        >>> table.drop_null()
        pyarrow.Table
        year: double
        n_legs: int64
        animals: string
        ----
        year: [[2022,2021]]
        n_legs: [[4,100]]
        animals: [["Horse","Centipede"]]
        """
        return _pc().drop_null(self)

    def field(self, i):
        """
        Select a schema field by its column name or numeric index.

        Parameters
        ----------
        i : int or string
            The index or name of the field to retrieve.

        Returns
        -------
        Field

        Examples
        --------
        Table (works similarly for RecordBatch)

        >>> import pyarrow as pa
        >>> import pandas as pd
        >>> df = pd.DataFrame({'n_legs': [2, 4, 5, 100],
        ...                    'animals': ["Flamingo", "Horse", "Brittle stars", "Centipede"]})
        >>> table = pa.Table.from_pandas(df)
        >>> table.field(0)
        pyarrow.Field<n_legs: int64>
        >>> table.field(1)
        pyarrow.Field<animals: string>
        """
        return self.schema.field(i)

    @classmethod
    def from_pydict(cls, mapping, schema=None, metadata=None):
        """
        Construct a Table or RecordBatch from Arrow arrays or columns.

        Parameters
        ----------
        mapping : dict or Mapping
            A mapping of strings to Arrays or Python lists.
        schema : Schema, default None
            If not passed, will be inferred from the Mapping values.
        metadata : dict or Mapping, default None
            Optional metadata for the schema (if inferred).

        Returns
        -------
        Table or RecordBatch

        Examples
        --------
        Table (works similarly for RecordBatch)

        >>> import pyarrow as pa
        >>> n_legs = pa.array([2, 4, 5, 100])
        >>> animals = pa.array(["Flamingo", "Horse", "Brittle stars", "Centipede"])
        >>> pydict = {'n_legs': n_legs, 'animals': animals}

        Construct a Table from a dictionary of arrays:

        >>> pa.Table.from_pydict(pydict)
        pyarrow.Table
        n_legs: int64
        animals: string
        ----
        n_legs: [[2,4,5,100]]
        animals: [["Flamingo","Horse","Brittle stars","Centipede"]]
        >>> pa.Table.from_pydict(pydict).schema
        n_legs: int64
        animals: string

        Construct a Table from a dictionary of arrays with metadata:

        >>> my_metadata={"n_legs": "Number of legs per animal"}
        >>> pa.Table.from_pydict(pydict, metadata=my_metadata).schema
        n_legs: int64
        animals: string
        -- schema metadata --
        n_legs: 'Number of legs per animal'

        Construct a Table from a dictionary of arrays with pyarrow schema:

        >>> my_schema = pa.schema([
        ...     pa.field('n_legs', pa.int64()),
        ...     pa.field('animals', pa.string())],
        ...     metadata={"n_legs": "Number of legs per animal"})
        >>> pa.Table.from_pydict(pydict, schema=my_schema).schema
        n_legs: int64
        animals: string
        -- schema metadata --
        n_legs: 'Number of legs per animal'
        """

        return _from_pydict(cls=cls,
                            mapping=mapping,
                            schema=schema,
                            metadata=metadata)

    @classmethod
    def from_pylist(cls, mapping, schema=None, metadata=None):
        """
        Construct a Table or RecordBatch from list of rows / dictionaries.

        Parameters
        ----------
        mapping : list of dicts of rows
            A mapping of strings to row values.
        schema : Schema, default None
            If not passed, will be inferred from the first row of the
            mapping values.
        metadata : dict or Mapping, default None
            Optional metadata for the schema (if inferred).

        Returns
        -------
        Table or RecordBatch

        Examples
        --------
        Table (works similarly for RecordBatch)

        >>> import pyarrow as pa
        >>> pylist = [{'n_legs': 2, 'animals': 'Flamingo'},
        ...           {'n_legs': 4, 'animals': 'Dog'}]

        Construct a Table from a list of rows:

        >>> pa.Table.from_pylist(pylist)
        pyarrow.Table
        n_legs: int64
        animals: string
        ----
        n_legs: [[2,4]]
        animals: [["Flamingo","Dog"]]

        Construct a Table from a list of rows with metadata:

        >>> my_metadata={"n_legs": "Number of legs per animal"}
        >>> pa.Table.from_pylist(pylist, metadata=my_metadata).schema
        n_legs: int64
        animals: string
        -- schema metadata --
        n_legs: 'Number of legs per animal'

        Construct a Table from a list of rows with pyarrow schema:

        >>> my_schema = pa.schema([
        ...     pa.field('n_legs', pa.int64()),
        ...     pa.field('animals', pa.string())],
        ...     metadata={"n_legs": "Number of legs per animal"})
        >>> pa.Table.from_pylist(pylist, schema=my_schema).schema
        n_legs: int64
        animals: string
        -- schema metadata --
        n_legs: 'Number of legs per animal'
        """

        return _from_pylist(cls=cls,
                            mapping=mapping,
                            schema=schema,
                            metadata=metadata)

    def itercolumns(self):
        """
        Iterator over all columns in their numerical order.

        Yields
        ------
        Array (for RecordBatch) or ChunkedArray (for Table)

        Examples
        --------
        Table (works similarly for RecordBatch)

        >>> import pyarrow as pa
        >>> import pandas as pd
        >>> df = pd.DataFrame({'n_legs': [None, 4, 5, None],
        ...                    'animals': ["Flamingo", "Horse", None, "Centipede"]})
        >>> table = pa.Table.from_pandas(df)
        >>> for i in table.itercolumns():
        ...     print(i.null_count)
        ...
        2
        1
        """
        for i in range(self.num_columns):
            yield self._column(i)

    @property
    def num_columns(self):
        raise NotImplementedError

    @property
    def num_rows(self):
        raise NotImplementedError

    @property
    def schema(self):
        raise NotImplementedError

    def sort_by(self, sorting, **kwargs):
        """
        Sort the Table or RecordBatch by one or multiple columns.

        Parameters
        ----------
        sorting : str or list[tuple(name, order)]
            Name of the column to use to sort (ascending), or
            a list of multiple sorting conditions where
            each entry is a tuple with column name
            and sorting order ("ascending" or "descending")
        **kwargs : dict, optional
            Additional sorting options.
            As allowed by :class:`SortOptions`

        Returns
        -------
        Table or RecordBatch
            A new tabular object sorted according to the sort keys.

        Examples
        --------
        Table (works similarly for RecordBatch)

        >>> import pandas as pd
        >>> import pyarrow as pa
        >>> df = pd.DataFrame({'year': [2020, 2022, 2021, 2022, 2019, 2021],
        ...                    'n_legs': [2, 2, 4, 4, 5, 100],
        ...                    'animal': ["Flamingo", "Parrot", "Dog", "Horse",
        ...                    "Brittle stars", "Centipede"]})
        >>> table = pa.Table.from_pandas(df)
        >>> table.sort_by('animal')
        pyarrow.Table
        year: int64
        n_legs: int64
        animal: string
        ----
        year: [[2019,2021,2021,2020,2022,2022]]
        n_legs: [[5,100,4,2,4,2]]
        animal: [["Brittle stars","Centipede","Dog","Flamingo","Horse","Parrot"]]
        """
        if isinstance(sorting, str):
            sorting = [(sorting, "ascending")]

        indices = _pc().sort_indices(
            self,
            options=_pc().SortOptions(sort_keys=sorting, **kwargs)
        )
        return self.take(indices)

    def take(self, object indices):
        """
        Select rows from a Table or RecordBatch.

        See :func:`pyarrow.compute.take` for full usage.

        Parameters
        ----------
        indices : Array or array-like
            The indices in the tabular object whose rows will be returned.

        Returns
        -------
        Table or RecordBatch
            A tabular object with the same schema, containing the taken rows.

        Examples
        --------
        Table (works similarly for RecordBatch)

        >>> import pyarrow as pa
        >>> import pandas as pd
        >>> df = pd.DataFrame({'year': [2020, 2022, 2019, 2021],
        ...                    'n_legs': [2, 4, 5, 100],
        ...                    'animals': ["Flamingo", "Horse", "Brittle stars", "Centipede"]})
        >>> table = pa.Table.from_pandas(df)
        >>> table.take([1,3])
        pyarrow.Table
        year: int64
        n_legs: int64
        animals: string
        ----
        year: [[2022,2021]]
        n_legs: [[4,100]]
        animals: [["Horse","Centipede"]]
        """
        return _pc().take(self, indices)

    def to_pydict(self):
        """
        Convert the Table or RecordBatch to a dict or OrderedDict.

        Returns
        -------
        dict

        Examples
        --------
        Table (works similarly for RecordBatch)

        >>> import pyarrow as pa
        >>> n_legs = pa.array([2, 2, 4, 4, 5, 100])
        >>> animals = pa.array(["Flamingo", "Parrot", "Dog", "Horse", "Brittle stars", "Centipede"])
        >>> table = pa.Table.from_arrays([n_legs, animals], names=["n_legs", "animals"])
        >>> table.to_pydict()
        {'n_legs': [2, 2, 4, 4, 5, 100], 'animals': ['Flamingo', 'Parrot', ..., 'Centipede']}
        """
        entries = []
        for i in range(self.num_columns):
            name = self.field(i).name
            column = self[i].to_pylist()
            entries.append((name, column))
        return ordered_dict(entries)

    def to_pylist(self):
        """
        Convert the Table or RecordBatch to a list of rows / dictionaries.

        Returns
        -------
        list

        Examples
        --------
        Table (works similarly for RecordBatch)

        >>> import pyarrow as pa
        >>> data = [[2, 4, 5, 100],
        ...         ["Flamingo", "Horse", "Brittle stars", "Centipede"]]
        >>> table = pa.table(data, names=["n_legs", "animals"])
        >>> table.to_pylist()
        [{'n_legs': 2, 'animals': 'Flamingo'}, {'n_legs': 4, 'animals': 'Horse'}, ...
        """
        pydict = self.to_pydict()
        names = self.schema.names
        pylist = [{column: pydict[column][row] for column in names}
                  for row in range(self.num_rows)]
        return pylist

    def to_string(self, *, show_metadata=False, preview_cols=0):
        """
        Return human-readable string representation of Table or RecordBatch.

        Parameters
        ----------
        show_metadata : bool, default False
            Display Field-level and Schema-level KeyValueMetadata.
        preview_cols : int, default 0
            Display values of the columns for the first N columns.

        Returns
        -------
        str
        """
        # Use less verbose schema output.
        schema_as_string = self.schema.to_string(
            show_field_metadata=show_metadata,
            show_schema_metadata=show_metadata
        )
        title = 'pyarrow.{}\n{}'.format(type(self).__name__, schema_as_string)
        pieces = [title]
        if preview_cols:
            pieces.append('----')
            for i in range(min(self.num_columns, preview_cols)):
                pieces.append('{}: {}'.format(
                    self.field(i).name,
                    self.column(i).to_string(indent=0, skip_new_lines=True)
                ))
            if preview_cols < self.num_columns:
                pieces.append('...')
        return '\n'.join(pieces)


cdef class RecordBatch(_Tabular):
    """
    Batch of rows of columns of equal length

    Warnings
    --------
    Do not call this class's constructor directly, use one of the
    ``RecordBatch.from_*`` functions instead.

    Examples
    --------
    >>> import pyarrow as pa
    >>> n_legs = pa.array([2, 2, 4, 4, 5, 100])
    >>> animals = pa.array(["Flamingo", "Parrot", "Dog", "Horse", "Brittle stars", "Centipede"])
    >>> names = ["n_legs", "animals"]

    Constructing a RecordBatch from arrays:

    >>> pa.RecordBatch.from_arrays([n_legs, animals], names=names)
    pyarrow.RecordBatch
    n_legs: int64
    animals: string
    ----
    n_legs: [2,2,4,4,5,100]
    animals: ["Flamingo","Parrot","Dog","Horse","Brittle stars","Centipede"]
    >>> pa.RecordBatch.from_arrays([n_legs, animals], names=names).to_pandas()
       n_legs        animals
    0       2       Flamingo
    1       2         Parrot
    2       4            Dog
    3       4          Horse
    4       5  Brittle stars
    5     100      Centipede

    Constructing a RecordBatch from pandas DataFrame:

    >>> import pandas as pd
    >>> df = pd.DataFrame({'year': [2020, 2022, 2021, 2022],
    ...                    'month': [3, 5, 7, 9],
    ...                    'day': [1, 5, 9, 13],
    ...                    'n_legs': [2, 4, 5, 100],
    ...                    'animals': ["Flamingo", "Horse", "Brittle stars", "Centipede"]})
    >>> pa.RecordBatch.from_pandas(df)
    pyarrow.RecordBatch
    year: int64
    month: int64
    day: int64
    n_legs: int64
    animals: string
    ----
    year: [2020,2022,2021,2022]
    month: [3,5,7,9]
    day: [1,5,9,13]
    n_legs: [2,4,5,100]
    animals: ["Flamingo","Horse","Brittle stars","Centipede"]
    >>> pa.RecordBatch.from_pandas(df).to_pandas()
       year  month  day  n_legs        animals
    0  2020      3    1       2       Flamingo
    1  2022      5    5       4          Horse
    2  2021      7    9       5  Brittle stars
    3  2022      9   13     100      Centipede

    Constructing a RecordBatch from pylist:

    >>> pylist = [{'n_legs': 2, 'animals': 'Flamingo'},
    ...           {'n_legs': 4, 'animals': 'Dog'}]
    >>> pa.RecordBatch.from_pylist(pylist).to_pandas()
       n_legs   animals
    0       2  Flamingo
    1       4       Dog

    You can also construct a RecordBatch using :func:`pyarrow.record_batch`:

    >>> pa.record_batch([n_legs, animals], names=names).to_pandas()
       n_legs        animals
    0       2       Flamingo
    1       2         Parrot
    2       4            Dog
    3       4          Horse
    4       5  Brittle stars
    5     100      Centipede

    >>> pa.record_batch(df)
    pyarrow.RecordBatch
    year: int64
    month: int64
    day: int64
    n_legs: int64
    animals: string
    ----
    year: [2020,2022,2021,2022]
    month: [3,5,7,9]
    day: [1,5,9,13]
    n_legs: [2,4,5,100]
    animals: ["Flamingo","Horse","Brittle stars","Centipede"]
    """

    def __cinit__(self):
        self.batch = NULL
        self._schema = None

    cdef void init(self, const shared_ptr[CRecordBatch]& batch):
        self.sp_batch = batch
        self.batch = batch.get()

    def _is_initialized(self):
        return self.batch != NULL

    def __reduce__(self):
        return _reconstruct_record_batch, (self.columns, self.schema)

    def validate(self, *, full=False):
        """
        Perform validation checks.  An exception is raised if validation fails.

        By default only cheap validation checks are run.  Pass `full=True`
        for thorough validation checks (potentially O(n)).

        Parameters
        ----------
        full : bool, default False
            If True, run expensive checks, otherwise cheap checks only.

        Raises
        ------
        ArrowInvalid
        """
        if full:
            with nogil:
                check_status(self.batch.ValidateFull())
        else:
            with nogil:
                check_status(self.batch.Validate())

    def replace_schema_metadata(self, metadata=None):
        """
        Create shallow copy of record batch by replacing schema
        key-value metadata with the indicated new metadata (which may be None,
        which deletes any existing metadata

        Parameters
        ----------
        metadata : dict, default None

        Returns
        -------
        shallow_copy : RecordBatch

        Examples
        --------
        >>> import pyarrow as pa
        >>> n_legs = pa.array([2, 2, 4, 4, 5, 100])

        Constructing a RecordBatch with schema and metadata:

        >>> my_schema = pa.schema([
        ...     pa.field('n_legs', pa.int64())],
        ...     metadata={"n_legs": "Number of legs per animal"})
        >>> batch = pa.RecordBatch.from_arrays([n_legs], schema=my_schema)
        >>> batch.schema
        n_legs: int64
        -- schema metadata --
        n_legs: 'Number of legs per animal'

        Shallow copy of a RecordBatch with deleted schema metadata:

        >>> batch.replace_schema_metadata().schema
        n_legs: int64
        """
        cdef:
            shared_ptr[const CKeyValueMetadata] c_meta
            shared_ptr[CRecordBatch] c_batch

        metadata = ensure_metadata(metadata, allow_none=True)
        c_meta = pyarrow_unwrap_metadata(metadata)
        with nogil:
            c_batch = self.batch.ReplaceSchemaMetadata(c_meta)

        return pyarrow_wrap_batch(c_batch)

    @property
    def num_columns(self):
        """
        Number of columns

        Returns
        -------
        int

        Examples
        --------
        >>> import pyarrow as pa
        >>> n_legs = pa.array([2, 2, 4, 4, 5, 100])
        >>> animals = pa.array(["Flamingo", "Parrot", "Dog", "Horse", "Brittle stars", "Centipede"])
        >>> batch = pa.RecordBatch.from_arrays([n_legs, animals],
        ...                                     names=["n_legs", "animals"])
        >>> batch.num_columns
        2
        """
        return self.batch.num_columns()

    @property
    def num_rows(self):
        """
        Number of rows

        Due to the definition of a RecordBatch, all columns have the same
        number of rows.

        Returns
        -------
        int

        Examples
        --------
        >>> import pyarrow as pa
        >>> n_legs = pa.array([2, 2, 4, 4, 5, 100])
        >>> animals = pa.array(["Flamingo", "Parrot", "Dog", "Horse", "Brittle stars", "Centipede"])
        >>> batch = pa.RecordBatch.from_arrays([n_legs, animals],
        ...                                     names=["n_legs", "animals"])
        >>> batch.num_rows
        6
        """
        return self.batch.num_rows()

    @property
    def schema(self):
        """
        Schema of the RecordBatch and its columns

        Returns
        -------
        pyarrow.Schema

        Examples
        --------
        >>> import pyarrow as pa
        >>> n_legs = pa.array([2, 2, 4, 4, 5, 100])
        >>> animals = pa.array(["Flamingo", "Parrot", "Dog", "Horse", "Brittle stars", "Centipede"])
        >>> batch = pa.RecordBatch.from_arrays([n_legs, animals],
        ...                                     names=["n_legs", "animals"])
        >>> batch.schema
        n_legs: int64
        animals: string
        """
        if self._schema is None:
            self._schema = pyarrow_wrap_schema(self.batch.schema())

        return self._schema

    def _column(self, int i):
        """
        Select single column from record batch by its numeric index.

        Parameters
        ----------
        i : int
            The index of the column to retrieve.

        Returns
        -------
        column : pyarrow.Array
        """
        cdef int index = <int> _normalize_index(i, self.num_columns)
        cdef Array result = pyarrow_wrap_array(self.batch.column(index))
        result._name = self.schema[index].name
        return result

    @property
    def nbytes(self):
        """
        Total number of bytes consumed by the elements of the record batch.

        In other words, the sum of bytes from all buffer ranges referenced.

        Unlike `get_total_buffer_size` this method will account for array
        offsets.

        If buffers are shared between arrays then the shared
        portion will only be counted multiple times.

        The dictionary of dictionary arrays will always be counted in their
        entirety even if the array only references a portion of the dictionary.

        Examples
        --------
        >>> import pyarrow as pa
        >>> n_legs = pa.array([2, 2, 4, 4, 5, 100])
        >>> animals = pa.array(["Flamingo", "Parrot", "Dog", "Horse", "Brittle stars", "Centipede"])
        >>> batch = pa.RecordBatch.from_arrays([n_legs, animals],
        ...                                     names=["n_legs", "animals"])
        >>> batch.nbytes
        116
        """
        cdef:
            CResult[int64_t] c_res_buffer

        c_res_buffer = ReferencedBufferSize(deref(self.batch))
        size = GetResultValue(c_res_buffer)
        return size

    def get_total_buffer_size(self):
        """
        The sum of bytes in each buffer referenced by the record batch

        An array may only reference a portion of a buffer.
        This method will overestimate in this case and return the
        byte size of the entire buffer.

        If a buffer is referenced multiple times then it will
        only be counted once.

        Examples
        --------
        >>> import pyarrow as pa
        >>> n_legs = pa.array([2, 2, 4, 4, 5, 100])
        >>> animals = pa.array(["Flamingo", "Parrot", "Dog", "Horse", "Brittle stars", "Centipede"])
        >>> batch = pa.RecordBatch.from_arrays([n_legs, animals],
        ...                                     names=["n_legs", "animals"])
        >>> batch.get_total_buffer_size()
        120
        """
        cdef:
            int64_t total_buffer_size

        total_buffer_size = TotalBufferSize(deref(self.batch))
        return total_buffer_size

    def __sizeof__(self):
        return super(RecordBatch, self).__sizeof__() + self.nbytes

    def serialize(self, memory_pool=None):
        """
        Write RecordBatch to Buffer as encapsulated IPC message, which does not
        include a Schema.

        To reconstruct a RecordBatch from the encapsulated IPC message Buffer
        returned by this function, a Schema must be passed separately. See
        Examples.

        Parameters
        ----------
        memory_pool : MemoryPool, default None
            Uses default memory pool if not specified

        Returns
        -------
        serialized : Buffer

        Examples
        --------
        >>> import pyarrow as pa
        >>> n_legs = pa.array([2, 2, 4, 4, 5, 100])
        >>> animals = pa.array(["Flamingo", "Parrot", "Dog", "Horse", "Brittle stars", "Centipede"])
        >>> batch = pa.RecordBatch.from_arrays([n_legs, animals],
        ...                                     names=["n_legs", "animals"])
        >>> buf = batch.serialize()
        >>> buf
        <pyarrow.Buffer address=0x... size=... is_cpu=True is_mutable=True>

        Reconstruct RecordBatch from IPC message Buffer and original Schema

        >>> pa.ipc.read_record_batch(buf, batch.schema)
        pyarrow.RecordBatch
        n_legs: int64
        animals: string
        ----
        n_legs: [2,2,4,4,5,100]
        animals: ["Flamingo","Parrot","Dog","Horse","Brittle stars","Centipede"]
        """
        cdef shared_ptr[CBuffer] buffer
        cdef CIpcWriteOptions options = CIpcWriteOptions.Defaults()
        options.memory_pool = maybe_unbox_memory_pool(memory_pool)

        with nogil:
            buffer = GetResultValue(
                SerializeRecordBatch(deref(self.batch), options))
        return pyarrow_wrap_buffer(buffer)

    def slice(self, offset=0, length=None):
        """
        Compute zero-copy slice of this RecordBatch

        Parameters
        ----------
        offset : int, default 0
            Offset from start of record batch to slice
        length : int, default None
            Length of slice (default is until end of batch starting from
            offset)

        Returns
        -------
        sliced : RecordBatch

        Examples
        --------
        >>> import pyarrow as pa
        >>> n_legs = pa.array([2, 2, 4, 4, 5, 100])
        >>> animals = pa.array(["Flamingo", "Parrot", "Dog", "Horse", "Brittle stars", "Centipede"])
        >>> batch = pa.RecordBatch.from_arrays([n_legs, animals],
        ...                                     names=["n_legs", "animals"])
        >>> batch.to_pandas()
           n_legs        animals
        0       2       Flamingo
        1       2         Parrot
        2       4            Dog
        3       4          Horse
        4       5  Brittle stars
        5     100      Centipede
        >>> batch.slice(offset=3).to_pandas()
           n_legs        animals
        0       4          Horse
        1       5  Brittle stars
        2     100      Centipede
        >>> batch.slice(length=2).to_pandas()
           n_legs   animals
        0       2  Flamingo
        1       2    Parrot
        >>> batch.slice(offset=3, length=1).to_pandas()
           n_legs animals
        0       4   Horse
        """
        cdef shared_ptr[CRecordBatch] result

        if offset < 0:
            raise IndexError('Offset must be non-negative')

        offset = min(len(self), offset)
        if length is None:
            result = self.batch.Slice(offset)
        else:
            result = self.batch.Slice(offset, length)

        return pyarrow_wrap_batch(result)

    def filter(self, mask, object null_selection_behavior="drop"):
        """
        Select rows from the record batch.

        See :func:`pyarrow.compute.filter` for full usage.

        Parameters
        ----------
        mask : Array or array-like
            The boolean mask to filter the record batch with.
        null_selection_behavior : str, default "drop"
            How nulls in the mask should be handled.

        Returns
        -------
        filtered : RecordBatch
            A record batch of the same schema, with only the rows selected
            by the boolean mask.

        Examples
        --------
        >>> import pyarrow as pa
        >>> n_legs = pa.array([2, 2, 4, 4, 5, 100])
        >>> animals = pa.array(["Flamingo", "Parrot", "Dog", "Horse", "Brittle stars", "Centipede"])
        >>> batch = pa.RecordBatch.from_arrays([n_legs, animals],
        ...                                     names=["n_legs", "animals"])
        >>> batch.to_pandas()
           n_legs        animals
        0       2       Flamingo
        1       2         Parrot
        2       4            Dog
        3       4          Horse
        4       5  Brittle stars
        5     100      Centipede

        Define a mask and select rows:

        >>> mask=[True, True, False, True, False, None]
        >>> batch.filter(mask).to_pandas()
           n_legs   animals
        0       2  Flamingo
        1       2    Parrot
        2       4     Horse
        >>> batch.filter(mask, null_selection_behavior='emit_null').to_pandas()
           n_legs   animals
        0     2.0  Flamingo
        1     2.0    Parrot
        2     4.0     Horse
        3     NaN      None
        """
        return _pc().filter(self, mask, null_selection_behavior)

    def equals(self, object other, bint check_metadata=False):
        """
        Check if contents of two record batches are equal.

        Parameters
        ----------
        other : pyarrow.RecordBatch
            RecordBatch to compare against.
        check_metadata : bool, default False
            Whether schema metadata equality should be checked as well.

        Returns
        -------
        are_equal : bool

        Examples
        --------
        >>> import pyarrow as pa
        >>> n_legs = pa.array([2, 2, 4, 4, 5, 100])
        >>> animals = pa.array(["Flamingo", "Parrot", "Dog", "Horse", "Brittle stars", "Centipede"])
        >>> batch = pa.RecordBatch.from_arrays([n_legs, animals],
        ...                                     names=["n_legs", "animals"])
        >>> batch_0 = pa.record_batch([])
        >>> batch_1 = pa.RecordBatch.from_arrays([n_legs, animals],
        ...                                       names=["n_legs", "animals"],
        ...                                       metadata={"n_legs": "Number of legs per animal"})
        >>> batch.equals(batch)
        True
        >>> batch.equals(batch_0)
        False
        >>> batch.equals(batch_1)
        True
        >>> batch.equals(batch_1, check_metadata=True)
        False
        """
        cdef:
            CRecordBatch* this_batch = self.batch
            shared_ptr[CRecordBatch] other_batch = pyarrow_unwrap_batch(other)
            c_bool result

        if not other_batch:
            return False

        with nogil:
            result = this_batch.Equals(deref(other_batch), check_metadata)

        return result

    def select(self, object columns):
        """
        Select columns of the RecordBatch.

        Returns a new RecordBatch with the specified columns, and metadata
        preserved.

        Parameters
        ----------
        columns : list-like
            The column names or integer indices to select.

        Returns
        -------
        RecordBatch

        Examples
        --------
        >>> import pyarrow as pa
        >>> n_legs = pa.array([2, 2, 4, 4, 5, 100])
        >>> animals = pa.array(["Flamingo", "Parrot", "Dog", "Horse", "Brittle stars", "Centipede"])
        >>> batch = pa.record_batch([n_legs, animals],
        ...                          names=["n_legs", "animals"])

        Select columns my indices:

        >>> batch.select([1])
        pyarrow.RecordBatch
        animals: string
        ----
        animals: ["Flamingo","Parrot","Dog","Horse","Brittle stars","Centipede"]

        Select columns by names:

        >>> batch.select(["n_legs"])
        pyarrow.RecordBatch
        n_legs: int64
        ----
        n_legs: [2,2,4,4,5,100]
        """
        cdef:
            shared_ptr[CRecordBatch] c_batch
            vector[int] c_indices

        for idx in columns:
            idx = self._ensure_integer_index(idx)
            idx = _normalize_index(idx, self.num_columns)
            c_indices.push_back(<int> idx)

        with nogil:
            c_batch = GetResultValue(self.batch.SelectColumns(move(c_indices)))

        return pyarrow_wrap_batch(c_batch)

    def _to_pandas(self, options, **kwargs):
        return Table.from_batches([self])._to_pandas(options, **kwargs)

    @classmethod
    def from_pandas(cls, df, Schema schema=None, preserve_index=None,
                    nthreads=None, columns=None):
        """
        Convert pandas.DataFrame to an Arrow RecordBatch

        Parameters
        ----------
        df : pandas.DataFrame
        schema : pyarrow.Schema, optional
            The expected schema of the RecordBatch. This can be used to
            indicate the type of columns if we cannot infer it automatically.
            If passed, the output will have exactly this schema. Columns
            specified in the schema that are not found in the DataFrame columns
            or its index will raise an error. Additional columns or index
            levels in the DataFrame which are not specified in the schema will
            be ignored.
        preserve_index : bool, optional
            Whether to store the index as an additional column in the resulting
            ``RecordBatch``. The default of None will store the index as a
            column, except for RangeIndex which is stored as metadata only. Use
            ``preserve_index=True`` to force it to be stored as a column.
        nthreads : int, default None
            If greater than 1, convert columns to Arrow in parallel using
            indicated number of threads. By default, this follows
            :func:`pyarrow.cpu_count` (may use up to system CPU count threads).
        columns : list, optional
           List of column to be converted. If None, use all columns.

        Returns
        -------
        pyarrow.RecordBatch


        Examples
        --------
        >>> import pandas as pd
        >>> df = pd.DataFrame({'year': [2020, 2022, 2021, 2022],
        ...                    'month': [3, 5, 7, 9],
        ...                    'day': [1, 5, 9, 13],
        ...                    'n_legs': [2, 4, 5, 100],
        ...                    'animals': ["Flamingo", "Horse", "Brittle stars", "Centipede"]})

        Convert pandas DataFrame to RecordBatch:

        >>> import pyarrow as pa
        >>> pa.RecordBatch.from_pandas(df)
        pyarrow.RecordBatch
        year: int64
        month: int64
        day: int64
        n_legs: int64
        animals: string
        ----
        year: [2020,2022,2021,2022]
        month: [3,5,7,9]
        day: [1,5,9,13]
        n_legs: [2,4,5,100]
        animals: ["Flamingo","Horse","Brittle stars","Centipede"]

        Convert pandas DataFrame to RecordBatch using schema:

        >>> my_schema = pa.schema([
        ...     pa.field('n_legs', pa.int64()),
        ...     pa.field('animals', pa.string())],
        ...     metadata={"n_legs": "Number of legs per animal"})
        >>> pa.RecordBatch.from_pandas(df, schema=my_schema)
        pyarrow.RecordBatch
        n_legs: int64
        animals: string
        ----
        n_legs: [2,4,5,100]
        animals: ["Flamingo","Horse","Brittle stars","Centipede"]

        Convert pandas DataFrame to RecordBatch specifying columns:

        >>> pa.RecordBatch.from_pandas(df, columns=["n_legs"])
        pyarrow.RecordBatch
        n_legs: int64
        ----
        n_legs: [2,4,5,100]
        """
        from pyarrow.pandas_compat import dataframe_to_arrays
        arrays, schema, n_rows = dataframe_to_arrays(
            df, schema, preserve_index, nthreads=nthreads, columns=columns
        )

        # If df is empty but row index is not, create empty RecordBatch with rows >0
        cdef vector[shared_ptr[CArray]] c_arrays
        if n_rows:
            return pyarrow_wrap_batch(CRecordBatch.Make((<Schema> schema).sp_schema,
                                                        n_rows, c_arrays))
        else:
            return cls.from_arrays(arrays, schema=schema)

    @staticmethod
    def from_arrays(list arrays, names=None, schema=None, metadata=None):
        """
        Construct a RecordBatch from multiple pyarrow.Arrays

        Parameters
        ----------
        arrays : list of pyarrow.Array
            One for each field in RecordBatch
        names : list of str, optional
            Names for the batch fields. If not passed, schema must be passed
        schema : Schema, default None
            Schema for the created batch. If not passed, names must be passed
        metadata : dict or Mapping, default None
            Optional metadata for the schema (if inferred).

        Returns
        -------
        pyarrow.RecordBatch

        Examples
        --------
        >>> import pyarrow as pa
        >>> n_legs = pa.array([2, 2, 4, 4, 5, 100])
        >>> animals = pa.array(["Flamingo", "Parrot", "Dog", "Horse", "Brittle stars", "Centipede"])
        >>> names = ["n_legs", "animals"]

        Construct a RecordBartch from pyarrow Arrays using names:

        >>> pa.RecordBatch.from_arrays([n_legs, animals], names=names)
        pyarrow.RecordBatch
        n_legs: int64
        animals: string
        ----
        n_legs: [2,2,4,4,5,100]
        animals: ["Flamingo","Parrot","Dog","Horse","Brittle stars","Centipede"]
        >>> pa.RecordBatch.from_arrays([n_legs, animals], names=names).to_pandas()
           n_legs        animals
        0       2       Flamingo
        1       2         Parrot
        2       4            Dog
        3       4          Horse
        4       5  Brittle stars
        5     100      Centipede

        Construct a RecordBartch from pyarrow Arrays using schema:

        >>> my_schema = pa.schema([
        ...     pa.field('n_legs', pa.int64()),
        ...     pa.field('animals', pa.string())],
        ...     metadata={"n_legs": "Number of legs per animal"})
        >>> pa.RecordBatch.from_arrays([n_legs, animals], schema=my_schema).to_pandas()
           n_legs        animals
        0       2       Flamingo
        1       2         Parrot
        2       4            Dog
        3       4          Horse
        4       5  Brittle stars
        5     100      Centipede
        >>> pa.RecordBatch.from_arrays([n_legs, animals], schema=my_schema).schema
        n_legs: int64
        animals: string
        -- schema metadata --
        n_legs: 'Number of legs per animal'
        """
        cdef:
            Array arr
            shared_ptr[CSchema] c_schema
            vector[shared_ptr[CArray]] c_arrays
            int64_t num_rows

        if len(arrays) > 0:
            num_rows = len(arrays[0])
        else:
            num_rows = 0

        if isinstance(names, Schema):
            import warnings
            warnings.warn("Schema passed to names= option, please "
                          "pass schema= explicitly. "
                          "Will raise exception in future", FutureWarning)
            schema = names
            names = None

        converted_arrays = _sanitize_arrays(arrays, names, schema, metadata,
                                            &c_schema)

        c_arrays.reserve(len(arrays))
        for arr in converted_arrays:
            if len(arr) != num_rows:
                raise ValueError('Arrays were not all the same length: '
                                 '{0} vs {1}'.format(len(arr), num_rows))
            c_arrays.push_back(arr.sp_array)

        result = pyarrow_wrap_batch(CRecordBatch.Make(c_schema, num_rows,
                                                      c_arrays))
        result.validate()
        return result

    @staticmethod
    def from_struct_array(StructArray struct_array):
        """
        Construct a RecordBatch from a StructArray.

        Each field in the StructArray will become a column in the resulting
        ``RecordBatch``.

        Parameters
        ----------
        struct_array : StructArray
            Array to construct the record batch from.

        Returns
        -------
        pyarrow.RecordBatch

        Examples
        --------
        >>> import pyarrow as pa
        >>> struct = pa.array([{'n_legs': 2, 'animals': 'Parrot'},
        ...                    {'year': 2022, 'n_legs': 4}])
        >>> pa.RecordBatch.from_struct_array(struct).to_pandas()
          animals  n_legs    year
        0  Parrot       2     NaN
        1    None       4  2022.0
        """
        cdef:
            shared_ptr[CRecordBatch] c_record_batch
        with nogil:
            c_record_batch = GetResultValue(
                CRecordBatch.FromStructArray(struct_array.sp_array))
        return pyarrow_wrap_batch(c_record_batch)

    def to_struct_array(self):
        """
        Convert to a struct array.
        """
        cdef:
            shared_ptr[CRecordBatch] c_record_batch
            shared_ptr[CArray] c_array

        c_record_batch = pyarrow_unwrap_batch(self)
        with nogil:
            c_array = GetResultValue(
                <CResult[shared_ptr[CArray]]>deref(c_record_batch).ToStructArray())
        return pyarrow_wrap_array(c_array)

    def _export_to_c(self, out_ptr, out_schema_ptr=0):
        """
        Export to a C ArrowArray struct, given its pointer.

        If a C ArrowSchema struct pointer is also given, the record batch
        schema is exported to it at the same time.

        Parameters
        ----------
        out_ptr: int
            The raw pointer to a C ArrowArray struct.
        out_schema_ptr: int (optional)
            The raw pointer to a C ArrowSchema struct.

        Be careful: if you don't pass the ArrowArray struct to a consumer,
        array memory will leak.  This is a low-level function intended for
        expert users.
        """
        cdef:
            void* c_ptr = _as_c_pointer(out_ptr)
            void* c_schema_ptr = _as_c_pointer(out_schema_ptr,
                                               allow_null=True)
        with nogil:
            check_status(ExportRecordBatch(deref(self.sp_batch),
                                           <ArrowArray*> c_ptr,
                                           <ArrowSchema*> c_schema_ptr))

    @staticmethod
    def _import_from_c(in_ptr, schema):
        """
        Import RecordBatch from a C ArrowArray struct, given its pointer
        and the imported schema.

        Parameters
        ----------
        in_ptr: int
            The raw pointer to a C ArrowArray struct.
        type: Schema or int
            Either a Schema object, or the raw pointer to a C ArrowSchema
            struct.

        This is a low-level function intended for expert users.
        """
        cdef:
            void* c_ptr = _as_c_pointer(in_ptr)
            void* c_schema_ptr
            shared_ptr[CRecordBatch] c_batch

        c_schema = pyarrow_unwrap_schema(schema)
        if c_schema == nullptr:
            # Not a Schema object, perhaps a raw ArrowSchema pointer
            c_schema_ptr = _as_c_pointer(schema, allow_null=True)
            with nogil:
                c_batch = GetResultValue(ImportRecordBatch(
                    <ArrowArray*> c_ptr, <ArrowSchema*> c_schema_ptr))
        else:
            with nogil:
                c_batch = GetResultValue(ImportRecordBatch(
                    <ArrowArray*> c_ptr, c_schema))
        return pyarrow_wrap_batch(c_batch)

    def __arrow_c_array__(self, requested_schema=None):
        """
        Get a pair of PyCapsules containing a C ArrowArray representation of the object.

        Parameters
        ----------
        requested_schema : PyCapsule | None
            A PyCapsule containing a C ArrowSchema representation of a requested
            schema. PyArrow will attempt to cast the batch to this schema.
            If None, the schema will be returned as-is, with a schema matching the
            one returned by :meth:`__arrow_c_schema__()`.

        Returns
        -------
        Tuple[PyCapsule, PyCapsule]
            A pair of PyCapsules containing a C ArrowSchema and ArrowArray,
            respectively.
        """
        cdef:
            ArrowArray* c_array
            ArrowSchema* c_schema

        if requested_schema is not None:
            target_schema = Schema._import_from_c_capsule(requested_schema)

            if target_schema != self.schema:
                try:
                    # We don't expose .cast() on RecordBatch, only on Table.
                    casted_batch = Table.from_batches([self]).cast(
                        target_schema, safe=True).to_batches()[0]
                    inner_batch = pyarrow_unwrap_batch(casted_batch)
                except ArrowInvalid as e:
                    raise ValueError(
                        f"Could not cast {self.schema} to requested schema {target_schema}: {e}"
                    )
            else:
                inner_batch = self.sp_batch
        else:
            inner_batch = self.sp_batch

        schema_capsule = alloc_c_schema(&c_schema)
        array_capsule = alloc_c_array(&c_array)

        with nogil:
            check_status(ExportRecordBatch(deref(inner_batch), c_array, c_schema))

        return schema_capsule, array_capsule

    def __arrow_c_stream__(self, requested_schema=None):
        """
        Export the batch as an Arrow C stream PyCapsule.

        Parameters
        ----------
        requested_schema : pyarrow.lib.Schema, default None
            A schema to attempt to cast the streamed data to. This is currently
            unsupported and will raise an error.

        Returns
        -------
        PyCapsule
        """
        return Table.from_batches([self]).__arrow_c_stream__(requested_schema)

    @staticmethod
    def _import_from_c_capsule(schema_capsule, array_capsule):
        """
        Import RecordBatch from a pair of PyCapsules containing a C ArrowArray
        and ArrowSchema, respectively.

        Parameters
        ----------
        schema_capsule : PyCapsule
            A PyCapsule containing a C ArrowSchema representation of the schema.
        array_capsule : PyCapsule
            A PyCapsule containing a C ArrowArray representation of the array.

        Returns
        -------
        pyarrow.RecordBatch
        """
        cdef:
            ArrowSchema* c_schema
            ArrowArray* c_array
            shared_ptr[CRecordBatch] c_batch

        c_schema = <ArrowSchema*> PyCapsule_GetPointer(schema_capsule, 'arrow_schema')
        c_array = <ArrowArray*> PyCapsule_GetPointer(array_capsule, 'arrow_array')

        with nogil:
            c_batch = GetResultValue(ImportRecordBatch(c_array, c_schema))

        return pyarrow_wrap_batch(c_batch)


def _reconstruct_record_batch(columns, schema):
    """
    Internal: reconstruct RecordBatch from pickled components.
    """
    return RecordBatch.from_arrays(columns, schema=schema)


def table_to_blocks(options, Table table, categories, extension_columns):
    cdef:
        PyObject* result_obj
        shared_ptr[CTable] c_table
        CMemoryPool* pool
        PandasOptions c_options = _convert_pandas_options(options)

    if categories is not None:
        c_options.categorical_columns = {tobytes(cat) for cat in categories}
    if extension_columns is not None:
        c_options.extension_columns = {tobytes(col)
                                       for col in extension_columns}

    if pandas_api.is_v1():
        # ARROW-3789: Coerce date/timestamp types to datetime64[ns]
        c_options.coerce_temporal_nanoseconds = True

    if c_options.self_destruct:
        # Move the shared_ptr, table is now unsafe to use further
        c_table = move(table.sp_table)
        table.table = NULL
    else:
        c_table = table.sp_table

    with nogil:
        check_status(
            libarrow_python.ConvertTableToPandas(c_options, move(c_table),
                                                 &result_obj)
        )

    return PyObject_to_object(result_obj)


cdef class Table(_Tabular):
    """
    A collection of top-level named, equal length Arrow arrays.

    Warnings
    --------
    Do not call this class's constructor directly, use one of the ``from_*``
    methods instead.

    Examples
    --------
    >>> import pyarrow as pa
    >>> n_legs = pa.array([2, 4, 5, 100])
    >>> animals = pa.array(["Flamingo", "Horse", "Brittle stars", "Centipede"])
    >>> names = ["n_legs", "animals"]

    Construct a Table from arrays:

    >>> pa.Table.from_arrays([n_legs, animals], names=names)
    pyarrow.Table
    n_legs: int64
    animals: string
    ----
    n_legs: [[2,4,5,100]]
    animals: [["Flamingo","Horse","Brittle stars","Centipede"]]

    Construct a Table from a RecordBatch:

    >>> batch = pa.record_batch([n_legs, animals], names=names)
    >>> pa.Table.from_batches([batch])
    pyarrow.Table
    n_legs: int64
    animals: string
    ----
    n_legs: [[2,4,5,100]]
    animals: [["Flamingo","Horse","Brittle stars","Centipede"]]

    Construct a Table from pandas DataFrame:

    >>> import pandas as pd
    >>> df = pd.DataFrame({'year': [2020, 2022, 2019, 2021],
    ...                    'n_legs': [2, 4, 5, 100],
    ...                    'animals': ["Flamingo", "Horse", "Brittle stars", "Centipede"]})
    >>> pa.Table.from_pandas(df)
    pyarrow.Table
    year: int64
    n_legs: int64
    animals: string
    ----
    year: [[2020,2022,2019,2021]]
    n_legs: [[2,4,5,100]]
    animals: [["Flamingo","Horse","Brittle stars","Centipede"]]

    Construct a Table from a dictionary of arrays:

    >>> pydict = {'n_legs': n_legs, 'animals': animals}
    >>> pa.Table.from_pydict(pydict)
    pyarrow.Table
    n_legs: int64
    animals: string
    ----
    n_legs: [[2,4,5,100]]
    animals: [["Flamingo","Horse","Brittle stars","Centipede"]]
    >>> pa.Table.from_pydict(pydict).schema
    n_legs: int64
    animals: string

    Construct a Table from a dictionary of arrays with metadata:

    >>> my_metadata={"n_legs": "Number of legs per animal"}
    >>> pa.Table.from_pydict(pydict, metadata=my_metadata).schema
    n_legs: int64
    animals: string
    -- schema metadata --
    n_legs: 'Number of legs per animal'

    Construct a Table from a list of rows:

    >>> pylist = [{'n_legs': 2, 'animals': 'Flamingo'}, {'year': 2021, 'animals': 'Centipede'}]
    >>> pa.Table.from_pylist(pylist)
    pyarrow.Table
    n_legs: int64
    animals: string
    ----
    n_legs: [[2,null]]
    animals: [["Flamingo","Centipede"]]

    Construct a Table from a list of rows with pyarrow schema:

    >>> my_schema = pa.schema([
    ...     pa.field('year', pa.int64()),
    ...     pa.field('n_legs', pa.int64()),
    ...     pa.field('animals', pa.string())],
    ...     metadata={"year": "Year of entry"})
    >>> pa.Table.from_pylist(pylist, schema=my_schema).schema
    year: int64
    n_legs: int64
    animals: string
    -- schema metadata --
    year: 'Year of entry'

    Construct a Table with :func:`pyarrow.table`:

    >>> pa.table([n_legs, animals], names=names)
    pyarrow.Table
    n_legs: int64
    animals: string
    ----
    n_legs: [[2,4,5,100]]
    animals: [["Flamingo","Horse","Brittle stars","Centipede"]]
    """

    def __cinit__(self):
        self.table = NULL

    cdef void init(self, const shared_ptr[CTable]& table):
        self.sp_table = table
        self.table = table.get()

    def _is_initialized(self):
        return self.table != NULL

    def validate(self, *, full=False):
        """
        Perform validation checks.  An exception is raised if validation fails.

        By default only cheap validation checks are run.  Pass `full=True`
        for thorough validation checks (potentially O(n)).

        Parameters
        ----------
        full : bool, default False
            If True, run expensive checks, otherwise cheap checks only.

        Raises
        ------
        ArrowInvalid
        """
        if full:
            with nogil:
                check_status(self.table.ValidateFull())
        else:
            with nogil:
                check_status(self.table.Validate())

    def __reduce__(self):
        # Reduce the columns as ChunkedArrays to avoid serializing schema
        # data twice
        columns = [col for col in self.columns]
        return _reconstruct_table, (columns, self.schema)

    def slice(self, offset=0, length=None):
        """
        Compute zero-copy slice of this Table.

        Parameters
        ----------
        offset : int, default 0
            Offset from start of table to slice.
        length : int, default None
            Length of slice (default is until end of table starting from
            offset).

        Returns
        -------
        Table

        Examples
        --------
        >>> import pyarrow as pa
        >>> import pandas as pd
        >>> df = pd.DataFrame({'year': [2020, 2022, 2019, 2021],
        ...                    'n_legs': [2, 4, 5, 100],
        ...                    'animals': ["Flamingo", "Horse", "Brittle stars", "Centipede"]})
        >>> table = pa.Table.from_pandas(df)
        >>> table.slice(length=3)
        pyarrow.Table
        year: int64
        n_legs: int64
        animals: string
        ----
        year: [[2020,2022,2019]]
        n_legs: [[2,4,5]]
        animals: [["Flamingo","Horse","Brittle stars"]]
        >>> table.slice(offset=2)
        pyarrow.Table
        year: int64
        n_legs: int64
        animals: string
        ----
        year: [[2019,2021]]
        n_legs: [[5,100]]
        animals: [["Brittle stars","Centipede"]]
        >>> table.slice(offset=2, length=1)
        pyarrow.Table
        year: int64
        n_legs: int64
        animals: string
        ----
        year: [[2019]]
        n_legs: [[5]]
        animals: [["Brittle stars"]]
        """
        cdef shared_ptr[CTable] result

        if offset < 0:
            raise IndexError('Offset must be non-negative')

        offset = min(len(self), offset)
        if length is None:
            result = self.table.Slice(offset)
        else:
            result = self.table.Slice(offset, length)

        return pyarrow_wrap_table(result)

    def filter(self, mask, object null_selection_behavior="drop"):
        """
        Select rows from the table.

        The Table can be filtered based on a mask, which will be passed to
        :func:`pyarrow.compute.filter` to perform the filtering, or it can
        be filtered through a boolean :class:`.Expression`

        Parameters
        ----------
        mask : Array or array-like or .Expression
            The boolean mask or the :class:`.Expression` to filter the table with.
        null_selection_behavior : str, default "drop"
            How nulls in the mask should be handled, does nothing if
            an :class:`.Expression` is used.

        Returns
        -------
        filtered : Table
            A table of the same schema, with only the rows selected
            by applied filtering

        Examples
        --------
        >>> import pyarrow as pa
        >>> import pandas as pd
        >>> df = pd.DataFrame({'year': [2020, 2022, 2019, 2021],
        ...                    'n_legs': [2, 4, 5, 100],
        ...                    'animals': ["Flamingo", "Horse", "Brittle stars", "Centipede"]})
        >>> table = pa.Table.from_pandas(df)

        Define an expression and select rows:

        >>> import pyarrow.compute as pc
        >>> expr = pc.field("year") <= 2020
        >>> table.filter(expr)
        pyarrow.Table
        year: int64
        n_legs: int64
        animals: string
        ----
        year: [[2020,2019]]
        n_legs: [[2,5]]
        animals: [["Flamingo","Brittle stars"]]

        Define a mask and select rows:

        >>> mask=[True, True, False, None]
        >>> table.filter(mask)
        pyarrow.Table
        year: int64
        n_legs: int64
        animals: string
        ----
        year: [[2020,2022]]
        n_legs: [[2,4]]
        animals: [["Flamingo","Horse"]]
        >>> table.filter(mask, null_selection_behavior='emit_null')
        pyarrow.Table
        year: int64
        n_legs: int64
        animals: string
        ----
        year: [[2020,2022,null]]
        n_legs: [[2,4,null]]
        animals: [["Flamingo","Horse",null]]
        """
        if isinstance(mask, _pc().Expression):
            return _pac()._filter_table(self, mask)
        else:
            return _pc().filter(self, mask, null_selection_behavior)

    def select(self, object columns):
        """
        Select columns of the Table.

        Returns a new Table with the specified columns, and metadata
        preserved.

        Parameters
        ----------
        columns : list-like
            The column names or integer indices to select.

        Returns
        -------
        Table

        Examples
        --------
        >>> import pyarrow as pa
        >>> import pandas as pd
        >>> df = pd.DataFrame({'year': [2020, 2022, 2019, 2021],
        ...                    'n_legs': [2, 4, 5, 100],
        ...                    'animals': ["Flamingo", "Horse", "Brittle stars", "Centipede"]})
        >>> table = pa.Table.from_pandas(df)
        >>> table.select([0,1])
        pyarrow.Table
        year: int64
        n_legs: int64
        ----
        year: [[2020,2022,2019,2021]]
        n_legs: [[2,4,5,100]]
        >>> table.select(["year"])
        pyarrow.Table
        year: int64
        ----
        year: [[2020,2022,2019,2021]]
        """
        cdef:
            shared_ptr[CTable] c_table
            vector[int] c_indices

        for idx in columns:
            idx = self._ensure_integer_index(idx)
            idx = _normalize_index(idx, self.num_columns)
            c_indices.push_back(<int> idx)

        with nogil:
            c_table = GetResultValue(self.table.SelectColumns(move(c_indices)))

        return pyarrow_wrap_table(c_table)

    def replace_schema_metadata(self, metadata=None):
        """
        Create shallow copy of table by replacing schema
        key-value metadata with the indicated new metadata (which may be None),
        which deletes any existing metadata.

        Parameters
        ----------
        metadata : dict, default None

        Returns
        -------
        Table

        Examples
        --------
        >>> import pyarrow as pa
        >>> import pandas as pd
        >>> df = pd.DataFrame({'year': [2020, 2022, 2019, 2021],
        ...                    'n_legs': [2, 4, 5, 100],
        ...                    'animals': ["Flamingo", "Horse", "Brittle stars", "Centipede"]})
        >>> table = pa.Table.from_pandas(df)

        Constructing a Table with pyarrow schema and metadata:

        >>> my_schema = pa.schema([
        ...     pa.field('n_legs', pa.int64()),
        ...     pa.field('animals', pa.string())],
        ...     metadata={"n_legs": "Number of legs per animal"})
        >>> table= pa.table(df, my_schema)
        >>> table.schema
        n_legs: int64
        animals: string
        -- schema metadata --
        n_legs: 'Number of legs per animal'
        pandas: ...

        Create a shallow copy of a Table with deleted schema metadata:

        >>> table.replace_schema_metadata().schema
        n_legs: int64
        animals: string

        Create a shallow copy of a Table with new schema metadata:

        >>> metadata={"animals": "Which animal"}
        >>> table.replace_schema_metadata(metadata = metadata).schema
        n_legs: int64
        animals: string
        -- schema metadata --
        animals: 'Which animal'
        """
        cdef:
            shared_ptr[const CKeyValueMetadata] c_meta
            shared_ptr[CTable] c_table

        metadata = ensure_metadata(metadata, allow_none=True)
        c_meta = pyarrow_unwrap_metadata(metadata)
        with nogil:
            c_table = self.table.ReplaceSchemaMetadata(c_meta)

        return pyarrow_wrap_table(c_table)

    def flatten(self, MemoryPool memory_pool=None):
        """
        Flatten this Table.

        Each column with a struct type is flattened
        into one column per struct field.  Other columns are left unchanged.

        Parameters
        ----------
        memory_pool : MemoryPool, default None
            For memory allocations, if required, otherwise use default pool

        Returns
        -------
        Table

        Examples
        --------
        >>> import pyarrow as pa
        >>> struct = pa.array([{'n_legs': 2, 'animals': 'Parrot'},
        ...                    {'year': 2022, 'n_legs': 4}])
        >>> month = pa.array([4, 6])
        >>> table = pa.Table.from_arrays([struct,month],
        ...                              names = ["a", "month"])
        >>> table
        pyarrow.Table
        a: struct<animals: string, n_legs: int64, year: int64>
          child 0, animals: string
          child 1, n_legs: int64
          child 2, year: int64
        month: int64
        ----
        a: [
          -- is_valid: all not null
          -- child 0 type: string
        ["Parrot",null]
          -- child 1 type: int64
        [2,4]
          -- child 2 type: int64
        [null,2022]]
        month: [[4,6]]

        Flatten the columns with struct field:

        >>> table.flatten()
        pyarrow.Table
        a.animals: string
        a.n_legs: int64
        a.year: int64
        month: int64
        ----
        a.animals: [["Parrot",null]]
        a.n_legs: [[2,4]]
        a.year: [[null,2022]]
        month: [[4,6]]
        """
        cdef:
            shared_ptr[CTable] flattened
            CMemoryPool* pool = maybe_unbox_memory_pool(memory_pool)

        with nogil:
            flattened = GetResultValue(self.table.Flatten(pool))

        return pyarrow_wrap_table(flattened)

    def combine_chunks(self, MemoryPool memory_pool=None):
        """
        Make a new table by combining the chunks this table has.

        All the underlying chunks in the ChunkedArray of each column are
        concatenated into zero or one chunk.

        Parameters
        ----------
        memory_pool : MemoryPool, default None
            For memory allocations, if required, otherwise use default pool.

        Returns
        -------
        Table

        Examples
        --------
        >>> import pyarrow as pa
        >>> n_legs = pa.chunked_array([[2, 2, 4], [4, 5, 100]])
        >>> animals = pa.chunked_array([["Flamingo", "Parrot", "Dog"], ["Horse", "Brittle stars", "Centipede"]])
        >>> names = ["n_legs", "animals"]
        >>> table = pa.table([n_legs, animals], names=names)
        >>> table
        pyarrow.Table
        n_legs: int64
        animals: string
        ----
        n_legs: [[2,2,4],[4,5,100]]
        animals: [["Flamingo","Parrot","Dog"],["Horse","Brittle stars","Centipede"]]
        >>> table.combine_chunks()
        pyarrow.Table
        n_legs: int64
        animals: string
        ----
        n_legs: [[2,2,4,4,5,100]]
        animals: [["Flamingo","Parrot","Dog","Horse","Brittle stars","Centipede"]]
        """
        cdef:
            shared_ptr[CTable] combined
            CMemoryPool* pool = maybe_unbox_memory_pool(memory_pool)

        with nogil:
            combined = GetResultValue(self.table.CombineChunks(pool))

        return pyarrow_wrap_table(combined)

    def unify_dictionaries(self, MemoryPool memory_pool=None):
        """
        Unify dictionaries across all chunks.

        This method returns an equivalent table, but where all chunks of
        each column share the same dictionary values.  Dictionary indices
        are transposed accordingly.

        Columns without dictionaries are returned unchanged.

        Parameters
        ----------
        memory_pool : MemoryPool, default None
            For memory allocations, if required, otherwise use default pool

        Returns
        -------
        Table

        Examples
        --------
        >>> import pyarrow as pa
        >>> arr_1 = pa.array(["Flamingo", "Parot", "Dog"]).dictionary_encode()
        >>> arr_2 = pa.array(["Horse", "Brittle stars", "Centipede"]).dictionary_encode()
        >>> c_arr = pa.chunked_array([arr_1, arr_2])
        >>> table = pa.table([c_arr], names=["animals"])
        >>> table
        pyarrow.Table
        animals: dictionary<values=string, indices=int32, ordered=0>
        ----
        animals: [  -- dictionary:
        ["Flamingo","Parot","Dog"]  -- indices:
        [0,1,2],  -- dictionary:
        ["Horse","Brittle stars","Centipede"]  -- indices:
        [0,1,2]]

        Unify dictionaries across both chunks:

        >>> table.unify_dictionaries()
        pyarrow.Table
        animals: dictionary<values=string, indices=int32, ordered=0>
        ----
        animals: [  -- dictionary:
        ["Flamingo","Parot","Dog","Horse","Brittle stars","Centipede"]  -- indices:
        [0,1,2],  -- dictionary:
        ["Flamingo","Parot","Dog","Horse","Brittle stars","Centipede"]  -- indices:
        [3,4,5]]
        """
        cdef:
            CMemoryPool* pool = maybe_unbox_memory_pool(memory_pool)
            shared_ptr[CTable] c_result

        with nogil:
            c_result = GetResultValue(CDictionaryUnifier.UnifyTable(
                deref(self.table), pool))

        return pyarrow_wrap_table(c_result)

    def equals(self, Table other, bint check_metadata=False):
        """
        Check if contents of two tables are equal.

        Parameters
        ----------
        other : pyarrow.Table
            Table to compare against.
        check_metadata : bool, default False
            Whether schema metadata equality should be checked as well.

        Returns
        -------
        bool

        Examples
        --------
        >>> import pyarrow as pa
        >>> n_legs = pa.array([2, 2, 4, 4, 5, 100])
        >>> animals = pa.array(["Flamingo", "Parrot", "Dog", "Horse", "Brittle stars", "Centipede"])
        >>> names=["n_legs", "animals"]
        >>> table = pa.Table.from_arrays([n_legs, animals], names=names)
        >>> table_0 = pa.Table.from_arrays([])
        >>> table_1 = pa.Table.from_arrays([n_legs, animals],
        ...                                 names=names,
        ...                                 metadata={"n_legs": "Number of legs per animal"})
        >>> table.equals(table)
        True
        >>> table.equals(table_0)
        False
        >>> table.equals(table_1)
        True
        >>> table.equals(table_1, check_metadata=True)
        False
        """
        if other is None:
            return False

        cdef:
            CTable* this_table = self.table
            CTable* other_table = other.table
            c_bool result

        with nogil:
            result = this_table.Equals(deref(other_table), check_metadata)

        return result

    def cast(self, Schema target_schema, safe=None, options=None):
        """
        Cast table values to another schema.

        Parameters
        ----------
        target_schema : Schema
            Schema to cast to, the names and order of fields must match.
        safe : bool, default True
            Check for overflows or other unsafe conversions.
        options : CastOptions, default None
            Additional checks pass by CastOptions

        Returns
        -------
        Table

        Examples
        --------
        >>> import pyarrow as pa
        >>> import pandas as pd
        >>> df = pd.DataFrame({'n_legs': [2, 4, 5, 100],
        ...                    'animals': ["Flamingo", "Horse", "Brittle stars", "Centipede"]})
        >>> table = pa.Table.from_pandas(df)
        >>> table.schema
        n_legs: int64
        animals: string
        -- schema metadata --
        pandas: '{"index_columns": [{"kind": "range", "name": null, "start": 0, ...

        Define new schema and cast table values:

        >>> my_schema = pa.schema([
        ...     pa.field('n_legs', pa.duration('s')),
        ...     pa.field('animals', pa.string())]
        ...     )
        >>> table.cast(target_schema=my_schema)
        pyarrow.Table
        n_legs: duration[s]
        animals: string
        ----
        n_legs: [[2,4,5,100]]
        animals: [["Flamingo","Horse","Brittle stars","Centipede"]]
        """
        cdef:
            ChunkedArray column, casted
            Field field
            list newcols = []

        if self.schema.names != target_schema.names:
            raise ValueError("Target schema's field names are not matching "
                             "the table's field names: {!r}, {!r}"
                             .format(self.schema.names, target_schema.names))

        for column, field in zip(self.itercolumns(), target_schema):
            if not field.nullable and column.null_count > 0:
                raise ValueError("Casting field {!r} with null values to non-nullable"
                                 .format(field.name))
            casted = column.cast(field.type, safe=safe, options=options)
            newcols.append(casted)

        return Table.from_arrays(newcols, schema=target_schema)

    @classmethod
    def from_pandas(cls, df, Schema schema=None, preserve_index=None,
                    nthreads=None, columns=None, bint safe=True):
        """
        Convert pandas.DataFrame to an Arrow Table.

        The column types in the resulting Arrow Table are inferred from the
        dtypes of the pandas.Series in the DataFrame. In the case of non-object
        Series, the NumPy dtype is translated to its Arrow equivalent. In the
        case of `object`, we need to guess the datatype by looking at the
        Python objects in this Series.

        Be aware that Series of the `object` dtype don't carry enough
        information to always lead to a meaningful Arrow type. In the case that
        we cannot infer a type, e.g. because the DataFrame is of length 0 or
        the Series only contains None/nan objects, the type is set to
        null. This behavior can be avoided by constructing an explicit schema
        and passing it to this function.

        Parameters
        ----------
        df : pandas.DataFrame
        schema : pyarrow.Schema, optional
            The expected schema of the Arrow Table. This can be used to
            indicate the type of columns if we cannot infer it automatically.
            If passed, the output will have exactly this schema. Columns
            specified in the schema that are not found in the DataFrame columns
            or its index will raise an error. Additional columns or index
            levels in the DataFrame which are not specified in the schema will
            be ignored.
        preserve_index : bool, optional
            Whether to store the index as an additional column in the resulting
            ``Table``. The default of None will store the index as a column,
            except for RangeIndex which is stored as metadata only. Use
            ``preserve_index=True`` to force it to be stored as a column.
        nthreads : int, default None
            If greater than 1, convert columns to Arrow in parallel using
            indicated number of threads. By default, this follows
            :func:`pyarrow.cpu_count` (may use up to system CPU count threads).
        columns : list, optional
           List of column to be converted. If None, use all columns.
        safe : bool, default True
           Check for overflows or other unsafe conversions.

        Returns
        -------
        Table

        Examples
        --------
        >>> import pyarrow as pa
        >>> import pandas as pd
        >>> df = pd.DataFrame({'n_legs': [2, 4, 5, 100],
        ...                    'animals': ["Flamingo", "Horse", "Brittle stars", "Centipede"]})
        >>> pa.Table.from_pandas(df)
        pyarrow.Table
        n_legs: int64
        animals: string
        ----
        n_legs: [[2,4,5,100]]
        animals: [["Flamingo","Horse","Brittle stars","Centipede"]]
        """
        from pyarrow.pandas_compat import dataframe_to_arrays
        arrays, schema, n_rows = dataframe_to_arrays(
            df,
            schema=schema,
            preserve_index=preserve_index,
            nthreads=nthreads,
            columns=columns,
            safe=safe
        )

        # If df is empty but row index is not, create empty Table with rows >0
        cdef vector[shared_ptr[CChunkedArray]] c_arrays
        if n_rows:
            return pyarrow_wrap_table(
                CTable.MakeWithRows((<Schema> schema).sp_schema, c_arrays, n_rows))
        else:
            return cls.from_arrays(arrays, schema=schema)

    @staticmethod
    def from_arrays(arrays, names=None, schema=None, metadata=None):
        """
        Construct a Table from Arrow arrays.

        Parameters
        ----------
        arrays : list of pyarrow.Array or pyarrow.ChunkedArray
            Equal-length arrays that should form the table.
        names : list of str, optional
            Names for the table columns. If not passed, schema must be passed.
        schema : Schema, default None
            Schema for the created table. If not passed, names must be passed.
        metadata : dict or Mapping, default None
            Optional metadata for the schema (if inferred).

        Returns
        -------
        Table

        Examples
        --------
        >>> import pyarrow as pa
        >>> n_legs = pa.array([2, 4, 5, 100])
        >>> animals = pa.array(["Flamingo", "Horse", "Brittle stars", "Centipede"])
        >>> names = ["n_legs", "animals"]

        Construct a Table from arrays:

        >>> pa.Table.from_arrays([n_legs, animals], names=names)
        pyarrow.Table
        n_legs: int64
        animals: string
        ----
        n_legs: [[2,4,5,100]]
        animals: [["Flamingo","Horse","Brittle stars","Centipede"]]

        Construct a Table from arrays with metadata:

        >>> my_metadata={"n_legs": "Number of legs per animal"}
        >>> pa.Table.from_arrays([n_legs, animals],
        ...                       names=names,
        ...                       metadata=my_metadata)
        pyarrow.Table
        n_legs: int64
        animals: string
        ----
        n_legs: [[2,4,5,100]]
        animals: [["Flamingo","Horse","Brittle stars","Centipede"]]
        >>> pa.Table.from_arrays([n_legs, animals],
        ...                       names=names,
        ...                       metadata=my_metadata).schema
        n_legs: int64
        animals: string
        -- schema metadata --
        n_legs: 'Number of legs per animal'

        Construct a Table from arrays with pyarrow schema:

        >>> my_schema = pa.schema([
        ...     pa.field('n_legs', pa.int64()),
        ...     pa.field('animals', pa.string())],
        ...     metadata={"animals": "Name of the animal species"})
        >>> pa.Table.from_arrays([n_legs, animals],
        ...                       schema=my_schema)
        pyarrow.Table
        n_legs: int64
        animals: string
        ----
        n_legs: [[2,4,5,100]]
        animals: [["Flamingo","Horse","Brittle stars","Centipede"]]
        >>> pa.Table.from_arrays([n_legs, animals],
        ...                       schema=my_schema).schema
        n_legs: int64
        animals: string
        -- schema metadata --
        animals: 'Name of the animal species'
        """
        cdef:
            vector[shared_ptr[CChunkedArray]] columns
            shared_ptr[CSchema] c_schema
            int i, K = <int> len(arrays)

        converted_arrays = _sanitize_arrays(arrays, names, schema, metadata,
                                            &c_schema)

        columns.reserve(K)
        for item in converted_arrays:
            if isinstance(item, Array):
                columns.push_back(
                    make_shared[CChunkedArray](
                        (<Array> item).sp_array
                    )
                )
            elif isinstance(item, ChunkedArray):
                columns.push_back((<ChunkedArray> item).sp_chunked_array)
            else:
                raise TypeError(type(item))

        result = pyarrow_wrap_table(CTable.Make(c_schema, columns))
        result.validate()
        return result

    @staticmethod
    def from_batches(batches, Schema schema=None):
        """
        Construct a Table from a sequence or iterator of Arrow RecordBatches.

        Parameters
        ----------
        batches : sequence or iterator of RecordBatch
            Sequence of RecordBatch to be converted, all schemas must be equal.
        schema : Schema, default None
            If not passed, will be inferred from the first RecordBatch.

        Returns
        -------
        Table

        Examples
        --------
        >>> import pyarrow as pa
        >>> n_legs = pa.array([2, 4, 5, 100])
        >>> animals = pa.array(["Flamingo", "Horse", "Brittle stars", "Centipede"])
        >>> names = ["n_legs", "animals"]
        >>> batch = pa.record_batch([n_legs, animals], names=names)
        >>> batch.to_pandas()
           n_legs        animals
        0       2       Flamingo
        1       4          Horse
        2       5  Brittle stars
        3     100      Centipede

        Construct a Table from a RecordBatch:

        >>> pa.Table.from_batches([batch])
        pyarrow.Table
        n_legs: int64
        animals: string
        ----
        n_legs: [[2,4,5,100]]
        animals: [["Flamingo","Horse","Brittle stars","Centipede"]]

        Construct a Table from a sequence of RecordBatches:

        >>> pa.Table.from_batches([batch, batch])
        pyarrow.Table
        n_legs: int64
        animals: string
        ----
        n_legs: [[2,4,5,100],[2,4,5,100]]
        animals: [["Flamingo","Horse","Brittle stars","Centipede"],["Flamingo","Horse","Brittle stars","Centipede"]]
        """
        cdef:
            vector[shared_ptr[CRecordBatch]] c_batches
            shared_ptr[CTable] c_table
            shared_ptr[CSchema] c_schema
            RecordBatch batch

        for batch in batches:
            c_batches.push_back(batch.sp_batch)

        if schema is None:
            if c_batches.size() == 0:
                raise ValueError('Must pass schema, or at least '
                                 'one RecordBatch')
            c_schema = c_batches[0].get().schema()
        else:
            c_schema = schema.sp_schema

        with nogil:
            c_table = GetResultValue(
                CTable.FromRecordBatches(c_schema, move(c_batches)))

        return pyarrow_wrap_table(c_table)

    def to_batches(self, max_chunksize=None):
        """
        Convert Table to a list of RecordBatch objects.

        Note that this method is zero-copy, it merely exposes the same data
        under a different API.

        Parameters
        ----------
        max_chunksize : int, default None
            Maximum size for RecordBatch chunks. Individual chunks may be
            smaller depending on the chunk layout of individual columns.

        Returns
        -------
        list[RecordBatch]

        Examples
        --------
        >>> import pyarrow as pa
        >>> import pandas as pd
        >>> df = pd.DataFrame({'n_legs': [2, 4, 5, 100],
        ...                    'animals': ["Flamingo", "Horse", "Brittle stars", "Centipede"]})
        >>> table = pa.Table.from_pandas(df)

        Convert a Table to a RecordBatch:

        >>> table.to_batches()[0].to_pandas()
           n_legs        animals
        0       2       Flamingo
        1       4          Horse
        2       5  Brittle stars
        3     100      Centipede

        Convert a Table to a list of RecordBatches:

        >>> table.to_batches(max_chunksize=2)[0].to_pandas()
           n_legs   animals
        0       2  Flamingo
        1       4     Horse
        >>> table.to_batches(max_chunksize=2)[1].to_pandas()
           n_legs        animals
        0       5  Brittle stars
        1     100      Centipede
        """
        cdef:
            unique_ptr[TableBatchReader] reader
            int64_t c_max_chunksize
            list result = []
            shared_ptr[CRecordBatch] batch

        reader.reset(new TableBatchReader(deref(self.table)))

        if max_chunksize is not None:
            c_max_chunksize = max_chunksize
            reader.get().set_chunksize(c_max_chunksize)

        while True:
            with nogil:
                check_status(reader.get().ReadNext(&batch))

            if batch.get() == NULL:
                break

            result.append(pyarrow_wrap_batch(batch))

        return result

    def to_reader(self, max_chunksize=None):
        """
        Convert the Table to a RecordBatchReader.

        Note that this method is zero-copy, it merely exposes the same data
        under a different API.

        Parameters
        ----------
        max_chunksize : int, default None
            Maximum size for RecordBatch chunks. Individual chunks may be
            smaller depending on the chunk layout of individual columns.

        Returns
        -------
        RecordBatchReader

        Examples
        --------
        >>> import pyarrow as pa
        >>> import pandas as pd
        >>> df = pd.DataFrame({'n_legs': [2, 4, 5, 100],
        ...                    'animals': ["Flamingo", "Horse", "Brittle stars", "Centipede"]})
        >>> table = pa.Table.from_pandas(df)

        Convert a Table to a RecordBatchReader:

        >>> table.to_reader()
        <pyarrow.lib.RecordBatchReader object at ...>

        >>> reader = table.to_reader()
        >>> reader.schema
        n_legs: int64
        animals: string
        -- schema metadata --
        pandas: '{"index_columns": [{"kind": "range", "name": null, "start": 0, ...
        >>> reader.read_all()
        pyarrow.Table
        n_legs: int64
        animals: string
        ----
        n_legs: [[2,4,5,100]]
        animals: [["Flamingo","Horse","Brittle stars","Centipede"]]
        """
        cdef:
            shared_ptr[CRecordBatchReader] c_reader
            RecordBatchReader reader
            shared_ptr[TableBatchReader] t_reader
        t_reader = make_shared[TableBatchReader](self.sp_table)

        if max_chunksize is not None:
            t_reader.get().set_chunksize(max_chunksize)

        c_reader = dynamic_pointer_cast[CRecordBatchReader, TableBatchReader](
            t_reader)
        reader = RecordBatchReader.__new__(RecordBatchReader)
        reader.reader = c_reader
        return reader

    def _to_pandas(self, options, categories=None, ignore_metadata=False,
                   types_mapper=None):
        from pyarrow.pandas_compat import table_to_blockmanager
        mgr = table_to_blockmanager(
            options, self, categories,
            ignore_metadata=ignore_metadata,
            types_mapper=types_mapper)
        return pandas_api.data_frame(mgr)

    @property
    def schema(self):
        """
        Schema of the table and its columns.

        Returns
        -------
        Schema

        Examples
        --------
        >>> import pyarrow as pa
        >>> import pandas as pd
        >>> df = pd.DataFrame({'n_legs': [2, 4, 5, 100],
        ...                    'animals': ["Flamingo", "Horse", "Brittle stars", "Centipede"]})
        >>> table = pa.Table.from_pandas(df)
        >>> table.schema
        n_legs: int64
        animals: string
        -- schema metadata --
        pandas: '{"index_columns": [{"kind": "range", "name": null, "start": 0, "' ...
        """
        return pyarrow_wrap_schema(self.table.schema())

    def _column(self, int i):
        """
        Select a column by its numeric index.

        Parameters
        ----------
        i : int
            The index of the column to retrieve.

        Returns
        -------
        ChunkedArray
        """
        cdef int index = <int> _normalize_index(i, self.num_columns)
        cdef ChunkedArray result = pyarrow_wrap_chunked_array(
            self.table.column(index))
        result._name = self.schema[index].name
        return result

    @property
    def num_columns(self):
        """
        Number of columns in this table.

        Returns
        -------
        int

        Examples
        --------
        >>> import pyarrow as pa
        >>> import pandas as pd
        >>> df = pd.DataFrame({'n_legs': [None, 4, 5, None],
        ...                    'animals': ["Flamingo", "Horse", None, "Centipede"]})
        >>> table = pa.Table.from_pandas(df)
        >>> table.num_columns
        2
        """
        return self.table.num_columns()

    @property
    def num_rows(self):
        """
        Number of rows in this table.

        Due to the definition of a table, all columns have the same number of
        rows.

        Returns
        -------
        int

        Examples
        --------
        >>> import pyarrow as pa
        >>> import pandas as pd
        >>> df = pd.DataFrame({'n_legs': [None, 4, 5, None],
        ...                    'animals': ["Flamingo", "Horse", None, "Centipede"]})
        >>> table = pa.Table.from_pandas(df)
        >>> table.num_rows
        4
        """
        return self.table.num_rows()

    @property
    def shape(self):
        """
        Dimensions of the table: (#rows, #columns).

        Returns
        -------
        (int, int)
            Number of rows and number of columns.

        Examples
        --------
        >>> import pyarrow as pa
        >>> import pandas as pd
        >>> df = pd.DataFrame({'n_legs': [None, 4, 5, None],
        ...                    'animals': ["Flamingo", "Horse", None, "Centipede"]})
        >>> table = pa.Table.from_pandas(df)
        >>> table.shape
        (4, 2)
        """
        return (self.num_rows, self.num_columns)

    @property
    def nbytes(self):
        """
        Total number of bytes consumed by the elements of the table.

        In other words, the sum of bytes from all buffer ranges referenced.

        Unlike `get_total_buffer_size` this method will account for array
        offsets.

        If buffers are shared between arrays then the shared
        portion will only be counted multiple times.

        The dictionary of dictionary arrays will always be counted in their
        entirety even if the array only references a portion of the dictionary.

        Examples
        --------
        >>> import pyarrow as pa
        >>> import pandas as pd
        >>> df = pd.DataFrame({'n_legs': [None, 4, 5, None],
        ...                    'animals': ["Flamingo", "Horse", None, "Centipede"]})
        >>> table = pa.Table.from_pandas(df)
        >>> table.nbytes
        72
        """
        cdef:
            CResult[int64_t] c_res_buffer

        c_res_buffer = ReferencedBufferSize(deref(self.table))
        size = GetResultValue(c_res_buffer)
        return size

    def get_total_buffer_size(self):
        """
        The sum of bytes in each buffer referenced by the table.

        An array may only reference a portion of a buffer.
        This method will overestimate in this case and return the
        byte size of the entire buffer.

        If a buffer is referenced multiple times then it will
        only be counted once.

        Examples
        --------
        >>> import pyarrow as pa
        >>> import pandas as pd
        >>> df = pd.DataFrame({'n_legs': [None, 4, 5, None],
        ...                    'animals': ["Flamingo", "Horse", None, "Centipede"]})
        >>> table = pa.Table.from_pandas(df)
        >>> table.get_total_buffer_size()
        76
        """
        cdef:
            int64_t total_buffer_size

        total_buffer_size = TotalBufferSize(deref(self.table))
        return total_buffer_size

    def __sizeof__(self):
        return super(Table, self).__sizeof__() + self.nbytes

    def add_column(self, int i, field_, column):
        """
        Add column to Table at position.

        A new table is returned with the column added, the original table
        object is left unchanged.

        Parameters
        ----------
        i : int
            Index to place the column at.
        field_ : str or Field
            If a string is passed then the type is deduced from the column
            data.
        column : Array, list of Array, or values coercible to arrays
            Column data.

        Returns
        -------
        Table
            New table with the passed column added.

        Examples
        --------
        >>> import pyarrow as pa
        >>> import pandas as pd
        >>> df = pd.DataFrame({'n_legs': [2, 4, 5, 100],
        ...                    'animals': ["Flamingo", "Horse", "Brittle stars", "Centipede"]})
        >>> table = pa.Table.from_pandas(df)

        Add column:

        >>> year = [2021, 2022, 2019, 2021]
        >>> table.add_column(0,"year", [year])
        pyarrow.Table
        year: int64
        n_legs: int64
        animals: string
        ----
        year: [[2021,2022,2019,2021]]
        n_legs: [[2,4,5,100]]
        animals: [["Flamingo","Horse","Brittle stars","Centipede"]]

        Original table is left unchanged:

        >>> table
        pyarrow.Table
        n_legs: int64
        animals: string
        ----
        n_legs: [[2,4,5,100]]
        animals: [["Flamingo","Horse","Brittle stars","Centipede"]]
        """
        cdef:
            shared_ptr[CTable] c_table
            Field c_field
            ChunkedArray c_arr

        if isinstance(column, ChunkedArray):
            c_arr = column
        else:
            c_arr = chunked_array(column)

        if isinstance(field_, Field):
            c_field = field_
        else:
            c_field = field(field_, c_arr.type)

        with nogil:
            c_table = GetResultValue(self.table.AddColumn(
                i, c_field.sp_field, c_arr.sp_chunked_array))

        return pyarrow_wrap_table(c_table)

    def append_column(self, field_, column):
        """
        Append column at end of columns.

        Parameters
        ----------
        field_ : str or Field
            If a string is passed then the type is deduced from the column
            data.
        column : Array, list of Array, or values coercible to arrays
            Column data.

        Returns
        -------
        Table
            New table with the passed column added.

        Examples
        --------
        >>> import pyarrow as pa
        >>> import pandas as pd
        >>> df = pd.DataFrame({'n_legs': [2, 4, 5, 100],
        ...                    'animals': ["Flamingo", "Horse", "Brittle stars", "Centipede"]})
        >>> table = pa.Table.from_pandas(df)

        Append column at the end:

        >>> year = [2021, 2022, 2019, 2021]
        >>> table.append_column('year', [year])
        pyarrow.Table
        n_legs: int64
        animals: string
        year: int64
        ----
        n_legs: [[2,4,5,100]]
        animals: [["Flamingo","Horse","Brittle stars","Centipede"]]
        year: [[2021,2022,2019,2021]]
        """
        return self.add_column(self.num_columns, field_, column)

    def remove_column(self, int i):
        """
        Create new Table with the indicated column removed.

        Parameters
        ----------
        i : int
            Index of column to remove.

        Returns
        -------
        Table
            New table without the column.

        Examples
        --------
        >>> import pyarrow as pa
        >>> import pandas as pd
        >>> df = pd.DataFrame({'n_legs': [2, 4, 5, 100],
        ...                    'animals': ["Flamingo", "Horse", "Brittle stars", "Centipede"]})
        >>> table = pa.Table.from_pandas(df)
        >>> table.remove_column(1)
        pyarrow.Table
        n_legs: int64
        ----
        n_legs: [[2,4,5,100]]
        """
        cdef shared_ptr[CTable] c_table

        with nogil:
            c_table = GetResultValue(self.table.RemoveColumn(i))

        return pyarrow_wrap_table(c_table)

    def set_column(self, int i, field_, column):
        """
        Replace column in Table at position.

        Parameters
        ----------
        i : int
            Index to place the column at.
        field_ : str or Field
            If a string is passed then the type is deduced from the column
            data.
        column : Array, list of Array, or values coercible to arrays
            Column data.

        Returns
        -------
        Table
            New table with the passed column set.

        Examples
        --------
        >>> import pyarrow as pa
        >>> import pandas as pd
        >>> df = pd.DataFrame({'n_legs': [2, 4, 5, 100],
        ...                    'animals': ["Flamingo", "Horse", "Brittle stars", "Centipede"]})
        >>> table = pa.Table.from_pandas(df)

        Replace a column:

        >>> year = [2021, 2022, 2019, 2021]
        >>> table.set_column(1,'year', [year])
        pyarrow.Table
        n_legs: int64
        year: int64
        ----
        n_legs: [[2,4,5,100]]
        year: [[2021,2022,2019,2021]]
        """
        cdef:
            shared_ptr[CTable] c_table
            Field c_field
            ChunkedArray c_arr

        if isinstance(column, ChunkedArray):
            c_arr = column
        else:
            c_arr = chunked_array(column)

        if isinstance(field_, Field):
            c_field = field_
        else:
            c_field = field(field_, c_arr.type)

        with nogil:
            c_table = GetResultValue(self.table.SetColumn(
                i, c_field.sp_field, c_arr.sp_chunked_array))

        return pyarrow_wrap_table(c_table)

    def rename_columns(self, names):
        """
        Create new table with columns renamed to provided names.

        Parameters
        ----------
        names : list of str
            List of new column names.

        Returns
        -------
        Table

        Examples
        --------
        >>> import pyarrow as pa
        >>> import pandas as pd
        >>> df = pd.DataFrame({'n_legs': [2, 4, 5, 100],
        ...                    'animals': ["Flamingo", "Horse", "Brittle stars", "Centipede"]})
        >>> table = pa.Table.from_pandas(df)
        >>> new_names = ["n", "name"]
        >>> table.rename_columns(new_names)
        pyarrow.Table
        n: int64
        name: string
        ----
        n: [[2,4,5,100]]
        name: [["Flamingo","Horse","Brittle stars","Centipede"]]
        """
        cdef:
            shared_ptr[CTable] c_table
            vector[c_string] c_names

        for name in names:
            c_names.push_back(tobytes(name))

        with nogil:
            c_table = GetResultValue(self.table.RenameColumns(move(c_names)))

        return pyarrow_wrap_table(c_table)

    def drop_columns(self, columns):
        """
        Drop one or more columns and return a new table.

        Parameters
        ----------
        columns : str or list[str]
            Field name(s) referencing existing column(s).

        Raises
        ------
        KeyError
            If any of the passed column names do not exist.

        Returns
        -------
        Table
            New table without the column(s).

        Examples
        --------
        >>> import pyarrow as pa
        >>> import pandas as pd
        >>> df = pd.DataFrame({'n_legs': [2, 4, 5, 100],
        ...                    'animals': ["Flamingo", "Horse", "Brittle stars", "Centipede"]})
        >>> table = pa.Table.from_pandas(df)

        Drop one column:

        >>> table.drop_columns("animals")
        pyarrow.Table
        n_legs: int64
        ----
        n_legs: [[2,4,5,100]]

        Drop one or more columns:

        >>> table.drop_columns(["n_legs", "animals"])
        pyarrow.Table
        ...
        ----
        """
        if isinstance(columns, str):
            columns = [columns]

        indices = []
        for col in columns:
            idx = self.schema.get_field_index(col)
            if idx == -1:
                raise KeyError("Column {!r} not found".format(col))
            indices.append(idx)

        indices.sort()
        indices.reverse()

        table = self
        for idx in indices:
            table = table.remove_column(idx)

        return table

    def drop(self, columns):
        """
        Drop one or more columns and return a new table.

        Alias of Table.drop_columns, but kept for backwards compatibility.

        Parameters
        ----------
        columns : str or list[str]
            Field name(s) referencing existing column(s).

        Returns
        -------
        Table
            New table without the column(s).
        """
        return self.drop_columns(columns)

    def group_by(self, keys, use_threads=True):
        """
        Declare a grouping over the columns of the table.

        Resulting grouping can then be used to perform aggregations
        with a subsequent ``aggregate()`` method.

        Parameters
        ----------
        keys : str or list[str]
            Name of the columns that should be used as the grouping key.
        use_threads : bool, default True
            Whether to use multithreading or not. When set to True (the
            default), no stable ordering of the output is guaranteed.

        Returns
        -------
        TableGroupBy

        See Also
        --------
        TableGroupBy.aggregate

        Examples
        --------
        >>> import pandas as pd
        >>> import pyarrow as pa
        >>> df = pd.DataFrame({'year': [2020, 2022, 2021, 2022, 2019, 2021],
        ...                    'n_legs': [2, 2, 4, 4, 5, 100],
        ...                    'animal': ["Flamingo", "Parrot", "Dog", "Horse",
        ...                    "Brittle stars", "Centipede"]})
        >>> table = pa.Table.from_pandas(df)
        >>> table.group_by('year').aggregate([('n_legs', 'sum')])
        pyarrow.Table
        year: int64
        n_legs_sum: int64
        ----
        year: [[2020,2022,2021,2019]]
        n_legs_sum: [[2,6,104,5]]
        """
        return TableGroupBy(self, keys, use_threads=use_threads)

    def join(self, right_table, keys, right_keys=None, join_type="left outer",
             left_suffix=None, right_suffix=None, coalesce_keys=True,
             use_threads=True):
        """
        Perform a join between this table and another one.

        Result of the join will be a new Table, where further
        operations can be applied.

        Parameters
        ----------
        right_table : Table
            The table to join to the current one, acting as the right table
            in the join operation.
        keys : str or list[str]
            The columns from current table that should be used as keys
            of the join operation left side.
        right_keys : str or list[str], default None
            The columns from the right_table that should be used as keys
            on the join operation right side.
            When ``None`` use the same key names as the left table.
        join_type : str, default "left outer"
            The kind of join that should be performed, one of
            ("left semi", "right semi", "left anti", "right anti",
            "inner", "left outer", "right outer", "full outer")
        left_suffix : str, default None
            Which suffix to add to left column names. This prevents confusion
            when the columns in left and right tables have colliding names.
        right_suffix : str, default None
            Which suffix to add to the right column names. This prevents confusion
            when the columns in left and right tables have colliding names.
        coalesce_keys : bool, default True
            If the duplicated keys should be omitted from one of the sides
            in the join result.
        use_threads : bool, default True
            Whether to use multithreading or not.

        Returns
        -------
        Table

        Examples
        --------
        >>> import pandas as pd
        >>> import pyarrow as pa
        >>> df1 = pd.DataFrame({'id': [1, 2, 3],
        ...                     'year': [2020, 2022, 2019]})
        >>> df2 = pd.DataFrame({'id': [3, 4],
        ...                     'n_legs': [5, 100],
        ...                     'animal': ["Brittle stars", "Centipede"]})
        >>> t1 = pa.Table.from_pandas(df1)
        >>> t2 = pa.Table.from_pandas(df2)

        Left outer join:

        >>> t1.join(t2, 'id').combine_chunks().sort_by('year')
        pyarrow.Table
        id: int64
        year: int64
        n_legs: int64
        animal: string
        ----
        id: [[3,1,2]]
        year: [[2019,2020,2022]]
        n_legs: [[5,null,null]]
        animal: [["Brittle stars",null,null]]

        Full outer join:

        >>> t1.join(t2, 'id', join_type="full outer").combine_chunks().sort_by('year')
        pyarrow.Table
        id: int64
        year: int64
        n_legs: int64
        animal: string
        ----
        id: [[3,1,2,4]]
        year: [[2019,2020,2022,null]]
        n_legs: [[5,null,null,100]]
        animal: [["Brittle stars",null,null,"Centipede"]]

        Right outer join:

        >>> t1.join(t2, 'id', join_type="right outer").combine_chunks().sort_by('year')
        pyarrow.Table
        year: int64
        id: int64
        n_legs: int64
        animal: string
        ----
        year: [[2019,null]]
        id: [[3,4]]
        n_legs: [[5,100]]
        animal: [["Brittle stars","Centipede"]]

        Right anti join

        >>> t1.join(t2, 'id', join_type="right anti")
        pyarrow.Table
        id: int64
        n_legs: int64
        animal: string
        ----
        id: [[4]]
        n_legs: [[100]]
        animal: [["Centipede"]]
        """
        if right_keys is None:
            right_keys = keys
        return _pac()._perform_join(
            join_type, self, keys, right_table, right_keys,
            left_suffix=left_suffix, right_suffix=right_suffix,
            use_threads=use_threads, coalesce_keys=coalesce_keys,
            output_type=Table
        )

<<<<<<< HEAD
    def join_asof(self, right_table, on, by, tolerance, right_on=None, right_by=None):
        """
        Perform an asof join between this table and another one.

        Result of the join will be a new Table, where further
        operations can be applied.

        Parameters
        ----------
        right_table : Table
            The table to join to the current one, acting as the right table
            in the join operation.
        on : str
            The column from current table that should be used as the on key
            of the join operation left side.

            An inexact match is used on the “on” key.i.e., a row is considered a
            match iff left_on - tolerance <= right_on <= left_on.

            The input dataset must be sorted by the “on” key. Must be a single
            field of a common type.

            Currently, the “on” key must be an integer, date, or timestamp type.
        by : str or list[str]
            The columns from current table that should be used as the keys
            of the join operation left side. The join operation is then done
            only for the matches in these columns.
        tolerance : int
            The tolerance for inexact "on" key matching. A right row is considered
            a match with the left row ``right.on - left.on <= tolerance``. The
            ``tolerance`` may be:

            - negative, in which case a past-as-of-join occurs;
            - or positive, in which case a future-as-of-join occurs;
            - or zero, in which case an exact-as-of-join occurs.

            The tolerance is interpreted in the same units as the "on" key.
        right_on : str or list[str], default None
            The columns from the right_table that should be used as the on key
            on the join operation right side.
            When ``None`` use the same key name as the left table.
        right_by : str or list[str], default None
            The columns from the right_table that should be used as keys
            on the join operation right side.
            When ``None`` use the same key names as the left table.

        Returns
        -------
        Table

        Example
        --------
        >>> import pandas as pd
        >>> import pyarrow as pa
        >>> df1 = pd.DataFrame({'id': [1, 2, 3],
        ...                     'year': [2020, 2022, 2019]})
        >>> df2 = pd.DataFrame({'id': [3, 4],
        ...                     'year': [2020, 2021],
        ...                     'n_legs': [5, 100],
        ...                     'animal': ["Brittle stars", "Centipede"]})
        >>> t1 = pa.Table.from_pandas(df1).sort_by('year')
        >>> t2 = pa.Table.from_pandas(df2).sort_by('year')

        >>> t1.join_asof(
        ...     t2, on='year', by='id', tolerance=1
        ... ).combine_chunks().sort_by('year')
        pyarrow.Table
        id: int64
        year: int64
        n_legs: int64
        animal: string
        ----
        id: [[3,1,2]]
        year: [[2019,2020,2022]]
        n_legs: [[5,null,null]]
        animal: [["Brittle stars",null,null]]
        """
        if right_on is None:
            right_on = on
        if right_by is None:
            right_by = by
        return _pac()._perform_join_asof(self, on, by,
                                         right_table, right_on, right_by,
                                         tolerance, output_type=Table)
=======
    def __arrow_c_stream__(self, requested_schema=None):
        """
        Export the table as an Arrow C stream PyCapsule.

        Parameters
        ----------
        requested_schema : pyarrow.lib.Schema, default None
            A schema to attempt to cast the streamed data to. This is currently
            unsupported and will raise an error.

        Returns
        -------
        PyCapsule
        """
        return self.to_reader().__arrow_c_stream__(requested_schema)
>>>>>>> 6f8f34bd


def _reconstruct_table(arrays, schema):
    """
    Internal: reconstruct pa.Table from pickled components.
    """
    return Table.from_arrays(arrays, schema=schema)


def record_batch(data, names=None, schema=None, metadata=None):
    """
    Create a pyarrow.RecordBatch from another Python data structure or sequence
    of arrays.

    Parameters
    ----------
    data : pandas.DataFrame, list, Arrow-compatible table
        A DataFrame, list of arrays or chunked arrays, or a tabular object
        implementing the Arrow PyCapsule Protocol (has an
        ``__arrow_c_array__`` method).
    names : list, default None
        Column names if list of arrays passed as data. Mutually exclusive with
        'schema' argument.
    schema : Schema, default None
        The expected schema of the RecordBatch. If not passed, will be inferred
        from the data. Mutually exclusive with 'names' argument.
    metadata : dict or Mapping, default None
        Optional metadata for the schema (if schema not passed).

    Returns
    -------
    RecordBatch

    See Also
    --------
    RecordBatch.from_arrays, RecordBatch.from_pandas, table

    Examples
    --------
    >>> import pyarrow as pa
    >>> n_legs = pa.array([2, 2, 4, 4, 5, 100])
    >>> animals = pa.array(["Flamingo", "Parrot", "Dog", "Horse", "Brittle stars", "Centipede"])
    >>> names = ["n_legs", "animals"]

    Creating a RecordBatch from a list of arrays with names:

    >>> pa.record_batch([n_legs, animals], names=names)
    pyarrow.RecordBatch
    n_legs: int64
    animals: string
    ----
    n_legs: [2,2,4,4,5,100]
    animals: ["Flamingo","Parrot","Dog","Horse","Brittle stars","Centipede"]
    >>> pa.record_batch([n_legs, animals], names=["n_legs", "animals"]).to_pandas()
       n_legs        animals
    0       2       Flamingo
    1       2         Parrot
    2       4            Dog
    3       4          Horse
    4       5  Brittle stars
    5     100      Centipede

    Creating a RecordBatch from a list of arrays with names and metadata:

    >>> my_metadata={"n_legs": "How many legs does an animal have?"}
    >>> pa.record_batch([n_legs, animals],
    ...                  names=names,
    ...                  metadata = my_metadata)
    pyarrow.RecordBatch
    n_legs: int64
    animals: string
    ----
    n_legs: [2,2,4,4,5,100]
    animals: ["Flamingo","Parrot","Dog","Horse","Brittle stars","Centipede"]
    >>> pa.record_batch([n_legs, animals],
    ...                  names=names,
    ...                  metadata = my_metadata).schema
    n_legs: int64
    animals: string
    -- schema metadata --
    n_legs: 'How many legs does an animal have?'

    Creating a RecordBatch from a pandas DataFrame:

    >>> import pandas as pd
    >>> df = pd.DataFrame({'year': [2020, 2022, 2021, 2022],
    ...                    'month': [3, 5, 7, 9],
    ...                    'day': [1, 5, 9, 13],
    ...                    'n_legs': [2, 4, 5, 100],
    ...                    'animals': ["Flamingo", "Horse", "Brittle stars", "Centipede"]})
    >>> pa.record_batch(df)
    pyarrow.RecordBatch
    year: int64
    month: int64
    day: int64
    n_legs: int64
    animals: string
    ----
    year: [2020,2022,2021,2022]
    month: [3,5,7,9]
    day: [1,5,9,13]
    n_legs: [2,4,5,100]
    animals: ["Flamingo","Horse","Brittle stars","Centipede"]

    >>> pa.record_batch(df).to_pandas()
       year  month  day  n_legs        animals
    0  2020      3    1       2       Flamingo
    1  2022      5    5       4          Horse
    2  2021      7    9       5  Brittle stars
    3  2022      9   13     100      Centipede

    Creating a RecordBatch from a pandas DataFrame with schema:

    >>> my_schema = pa.schema([
    ...     pa.field('n_legs', pa.int64()),
    ...     pa.field('animals', pa.string())],
    ...     metadata={"n_legs": "Number of legs per animal"})
    >>> pa.record_batch(df, my_schema).schema
    n_legs: int64
    animals: string
    -- schema metadata --
    n_legs: 'Number of legs per animal'
    pandas: ...
    >>> pa.record_batch(df, my_schema).to_pandas()
       n_legs        animals
    0       2       Flamingo
    1       4          Horse
    2       5  Brittle stars
    3     100      Centipede
    """
    # accept schema as first argument for backwards compatibility / usability
    if isinstance(names, Schema) and schema is None:
        schema = names
        names = None

    if isinstance(data, (list, tuple)):
        return RecordBatch.from_arrays(data, names=names, schema=schema,
                                       metadata=metadata)
    elif hasattr(data, "__arrow_c_array__"):
        if schema is not None:
            requested_schema = schema.__arrow_c_schema__()
        else:
            requested_schema = None
        schema_capsule, array_capsule = data.__arrow_c_array__(requested_schema)
        batch = RecordBatch._import_from_c_capsule(schema_capsule, array_capsule)
        if schema is not None and batch.schema != schema:
            # __arrow_c_array__ coerces schema with best effort, so we might
            # need to cast it if the producer wasn't able to cast to exact schema.
            batch = Table.from_batches([batch]).cast(schema).to_batches()[0]
        return batch
    elif _pandas_api.is_data_frame(data):
        return RecordBatch.from_pandas(data, schema=schema)
    else:
        raise TypeError("Expected pandas DataFrame or list of arrays")


def table(data, names=None, schema=None, metadata=None, nthreads=None):
    """
    Create a pyarrow.Table from a Python data structure or sequence of arrays.

    Parameters
    ----------
    data : pandas.DataFrame, dict, list
        A DataFrame, mapping of strings to Arrays or Python lists, or list of
        arrays or chunked arrays.
    names : list, default None
        Column names if list of arrays passed as data. Mutually exclusive with
        'schema' argument.
    schema : Schema, default None
        The expected schema of the Arrow Table. If not passed, will be inferred
        from the data. Mutually exclusive with 'names' argument.
        If passed, the output will have exactly this schema (raising an error
        when columns are not found in the data and ignoring additional data not
        specified in the schema, when data is a dict or DataFrame).
    metadata : dict or Mapping, default None
        Optional metadata for the schema (if schema not passed).
    nthreads : int, default None
        For pandas.DataFrame inputs: if greater than 1, convert columns to
        Arrow in parallel using indicated number of threads. By default,
        this follows :func:`pyarrow.cpu_count` (may use up to system CPU count
        threads).

    Returns
    -------
    Table

    See Also
    --------
    Table.from_arrays, Table.from_pandas, Table.from_pydict

    Examples
    --------
    >>> import pyarrow as pa
    >>> n_legs = pa.array([2, 4, 5, 100])
    >>> animals = pa.array(["Flamingo", "Horse", "Brittle stars", "Centipede"])
    >>> names = ["n_legs", "animals"]

    Construct a Table from arrays:

    >>> pa.table([n_legs, animals], names=names)
    pyarrow.Table
    n_legs: int64
    animals: string
    ----
    n_legs: [[2,4,5,100]]
    animals: [["Flamingo","Horse","Brittle stars","Centipede"]]

    Construct a Table from arrays with metadata:

    >>> my_metadata={"n_legs": "Number of legs per animal"}
    >>> pa.table([n_legs, animals], names=names, metadata = my_metadata).schema
    n_legs: int64
    animals: string
    -- schema metadata --
    n_legs: 'Number of legs per animal'

    Construct a Table from pandas DataFrame:

    >>> import pandas as pd
    >>> df = pd.DataFrame({'year': [2020, 2022, 2019, 2021],
    ...                    'n_legs': [2, 4, 5, 100],
    ...                    'animals': ["Flamingo", "Horse", "Brittle stars", "Centipede"]})
    >>> pa.table(df)
    pyarrow.Table
    year: int64
    n_legs: int64
    animals: string
    ----
    year: [[2020,2022,2019,2021]]
    n_legs: [[2,4,5,100]]
    animals: [["Flamingo","Horse","Brittle stars","Centipede"]]

    Construct a Table from pandas DataFrame with pyarrow schema:

    >>> my_schema = pa.schema([
    ...     pa.field('n_legs', pa.int64()),
    ...     pa.field('animals', pa.string())],
    ...     metadata={"n_legs": "Number of legs per animal"})
    >>> pa.table(df, my_schema).schema
    n_legs: int64
    animals: string
    -- schema metadata --
    n_legs: 'Number of legs per animal'
    pandas: '{"index_columns": [], "column_indexes": [{"name": null, ...

    Construct a Table from chunked arrays:

    >>> n_legs = pa.chunked_array([[2, 2, 4], [4, 5, 100]])
    >>> animals = pa.chunked_array([["Flamingo", "Parrot", "Dog"], ["Horse", "Brittle stars", "Centipede"]])
    >>> table = pa.table([n_legs, animals], names=names)
    >>> table
    pyarrow.Table
    n_legs: int64
    animals: string
    ----
    n_legs: [[2,2,4],[4,5,100]]
    animals: [["Flamingo","Parrot","Dog"],["Horse","Brittle stars","Centipede"]]
    """
    # accept schema as first argument for backwards compatibility / usability
    if isinstance(names, Schema) and schema is None:
        schema = names
        names = None

    if isinstance(data, (list, tuple)):
        return Table.from_arrays(data, names=names, schema=schema,
                                 metadata=metadata)
    elif isinstance(data, dict):
        if names is not None:
            raise ValueError(
                "The 'names' argument is not valid when passing a dictionary")
        return Table.from_pydict(data, schema=schema, metadata=metadata)
    elif hasattr(data, "__arrow_c_stream__"):
        if schema is not None:
            requested = schema.__arrow_c_schema__()
        else:
            requested = None
        capsule = data.__arrow_c_stream__(requested)
        reader = RecordBatchReader._import_from_c_capsule(capsule)
        table = reader.read_all()
        if schema is not None and table.schema != schema:
            # __arrow_c_array__ coerces schema with best effort, so we might
            # need to cast it if the producer wasn't able to cast to exact schema.
            table = table.cast(schema)
        return table
    elif hasattr(data, "__arrow_c_array__"):
        batch = record_batch(data, schema)
        return Table.from_batches([batch])
    elif _pandas_api.is_data_frame(data):
        if names is not None or metadata is not None:
            raise ValueError(
                "The 'names' and 'metadata' arguments are not valid when "
                "passing a pandas DataFrame")
        return Table.from_pandas(data, schema=schema, nthreads=nthreads)
    else:
        raise TypeError(
            "Expected pandas DataFrame, python dictionary or list of arrays")


def concat_tables(tables, MemoryPool memory_pool=None, str promote_options="none", **kwargs):
    """
    Concatenate pyarrow.Table objects.

    If promote_options="none", a zero-copy concatenation will be performed. The schemas
    of all the Tables must be the same (except the metadata), otherwise an
    exception will be raised. The result Table will share the metadata with the
    first table.

    If promote_options="default", any null type arrays will be casted to the type of other
    arrays in the column of the same name. If a table is missing a particular
    field, null values of the appropriate type will be generated to take the
    place of the missing field. The new schema will share the metadata with the
    first table. Each field in the new schema will share the metadata with the
    first table which has the field defined. Note that type promotions may
    involve additional allocations on the given ``memory_pool``.

    If promote_options="permissive", the behavior of default plus types will be promoted
    to the common denominator that fits all the fields.

    Parameters
    ----------
    tables : iterable of pyarrow.Table objects
        Pyarrow tables to concatenate into a single Table.
    memory_pool : MemoryPool, default None
        For memory allocations, if required, otherwise use default pool.
    promote_options : str, default none
        Accepts strings "none", "default" and "permissive".
    **kwargs : dict, optional

    Examples
    --------
    >>> import pyarrow as pa
    >>> t1 = pa.table([
    ...     pa.array([2, 4, 5, 100]),
    ...     pa.array(["Flamingo", "Horse", "Brittle stars", "Centipede"])
    ...     ], names=['n_legs', 'animals'])
    >>> t2 = pa.table([
    ...     pa.array([2, 4]),
    ...     pa.array(["Parrot", "Dog"])
    ...     ], names=['n_legs', 'animals'])
    >>> pa.concat_tables([t1,t2])
    pyarrow.Table
    n_legs: int64
    animals: string
    ----
    n_legs: [[2,4,5,100],[2,4]]
    animals: [["Flamingo","Horse","Brittle stars","Centipede"],["Parrot","Dog"]]

    """
    cdef:
        vector[shared_ptr[CTable]] c_tables
        shared_ptr[CTable] c_result_table
        CMemoryPool* pool = maybe_unbox_memory_pool(memory_pool)
        Table table
        CConcatenateTablesOptions options = (
            CConcatenateTablesOptions.Defaults())

    if "promote" in kwargs:
        warnings.warn(
            "promote has been superseded by mode='default'.", FutureWarning, stacklevel=2)
        if kwargs['promote'] is True:
            promote_options = "default"

    for table in tables:
        c_tables.push_back(table.sp_table)

    if promote_options == "permissive":
        options.field_merge_options = CField.CMergeOptions.Permissive()
    elif promote_options in {"default", "none"}:
        options.field_merge_options = CField.CMergeOptions.Defaults()
    else:
        raise ValueError(f"Invalid promote options: {promote_options}")

    with nogil:
        options.unify_schemas = promote_options != "none"
        c_result_table = GetResultValue(
            ConcatenateTables(c_tables, options, pool))

    return pyarrow_wrap_table(c_result_table)


def _from_pydict(cls, mapping, schema, metadata):
    """
    Construct a Table/RecordBatch from Arrow arrays or columns.

    Parameters
    ----------
    cls : Class Table/RecordBatch
    mapping : dict or Mapping
        A mapping of strings to Arrays or Python lists.
    schema : Schema, default None
        If not passed, will be inferred from the Mapping values.
    metadata : dict or Mapping, default None
        Optional metadata for the schema (if inferred).

    Returns
    -------
    Table/RecordBatch
    """

    arrays = []
    if schema is None:
        names = []
        for k, v in mapping.items():
            names.append(k)
            arrays.append(asarray(v))
        return cls.from_arrays(arrays, names, metadata=metadata)
    elif isinstance(schema, Schema):
        for field in schema:
            try:
                v = mapping[field.name]
            except KeyError:
                try:
                    v = mapping[tobytes(field.name)]
                except KeyError:
                    present = mapping.keys()
                    missing = [n for n in schema.names if n not in present]
                    raise KeyError(
                        "The passed mapping doesn't contain the "
                        "following field(s) of the schema: {}".
                        format(', '.join(missing))
                    )
            arrays.append(asarray(v, type=field.type))
        # Will raise if metadata is not None
        return cls.from_arrays(arrays, schema=schema, metadata=metadata)
    else:
        raise TypeError('Schema must be an instance of pyarrow.Schema')


def _from_pylist(cls, mapping, schema, metadata):
    """
    Construct a Table/RecordBatch from list of rows / dictionaries.

    Parameters
    ----------
    cls : Class Table/RecordBatch
    mapping : list of dicts of rows
        A mapping of strings to row values.
    schema : Schema, default None
        If not passed, will be inferred from the first row of the
        mapping values.
    metadata : dict or Mapping, default None
        Optional metadata for the schema (if inferred).

    Returns
    -------
    Table/RecordBatch
    """

    arrays = []
    if schema is None:
        names = []
        if mapping:
            names = list(mapping[0].keys())
        for n in names:
            v = [row[n] if n in row else None for row in mapping]
            arrays.append(v)
        return cls.from_arrays(arrays, names, metadata=metadata)
    else:
        if isinstance(schema, Schema):
            for n in schema.names:
                v = [row[n] if n in row else None for row in mapping]
                arrays.append(v)
            # Will raise if metadata is not None
            return cls.from_arrays(arrays, schema=schema, metadata=metadata)
        else:
            raise TypeError('Schema must be an instance of pyarrow.Schema')


class TableGroupBy:
    """
    A grouping of columns in a table on which to perform aggregations.

    Parameters
    ----------
    table : pyarrow.Table
        Input table to execute the aggregation on.
    keys : str or list[str]
        Name of the grouped columns.
    use_threads : bool, default True
        Whether to use multithreading or not. When set to True (the default),
        no stable ordering of the output is guaranteed.

    Examples
    --------
    >>> import pyarrow as pa
    >>> t = pa.table([
    ...       pa.array(["a", "a", "b", "b", "c"]),
    ...       pa.array([1, 2, 3, 4, 5]),
    ... ], names=["keys", "values"])

    Grouping of columns:

    >>> pa.TableGroupBy(t,"keys")
    <pyarrow.lib.TableGroupBy object at ...>

    Perform aggregations:

    >>> pa.TableGroupBy(t,"keys").aggregate([("values", "sum")])
    pyarrow.Table
    keys: string
    values_sum: int64
    ----
    keys: [["a","b","c"]]
    values_sum: [[3,7,5]]
    """

    def __init__(self, table, keys, use_threads=True):
        if isinstance(keys, str):
            keys = [keys]

        self._table = table
        self.keys = keys
        self._use_threads = use_threads

    def aggregate(self, aggregations):
        """
        Perform an aggregation over the grouped columns of the table.

        Parameters
        ----------
        aggregations : list[tuple(str, str)] or \
list[tuple(str, str, FunctionOptions)]
            List of tuples, where each tuple is one aggregation specification
            and consists of: aggregation column name followed
            by function name and optionally aggregation function option.
            Pass empty list to get a single row for each group.
            The column name can be a string, an empty list or a list of
            column names, for unary, nullary and n-ary aggregation functions
            respectively.

            For the list of function names and respective aggregation
            function options see :ref:`py-grouped-aggrs`.

        Returns
        -------
        Table
            Results of the aggregation functions.

        Examples
        --------
        >>> import pyarrow as pa
        >>> t = pa.table([
        ...       pa.array(["a", "a", "b", "b", "c"]),
        ...       pa.array([1, 2, 3, 4, 5]),
        ... ], names=["keys", "values"])

        Sum the column "values" over the grouped column "keys":

        >>> t.group_by("keys").aggregate([("values", "sum")])
        pyarrow.Table
        keys: string
        values_sum: int64
        ----
        keys: [["a","b","c"]]
        values_sum: [[3,7,5]]

        Count the rows over the grouped column "keys":

        >>> t.group_by("keys").aggregate([([], "count_all")])
        pyarrow.Table
        keys: string
        count_all: int64
        ----
        keys: [["a","b","c"]]
        count_all: [[2,2,1]]

        Do multiple aggregations:

        >>> t.group_by("keys").aggregate([
        ...    ("values", "sum"),
        ...    ("keys", "count")
        ... ])
        pyarrow.Table
        keys: string
        values_sum: int64
        keys_count: int64
        ----
        keys: [["a","b","c"]]
        values_sum: [[3,7,5]]
        keys_count: [[2,2,1]]

        Count the number of non-null values for column "values"
        over the grouped column "keys":

        >>> import pyarrow.compute as pc
        >>> t.group_by(["keys"]).aggregate([
        ...    ("values", "count", pc.CountOptions(mode="only_valid"))
        ... ])
        pyarrow.Table
        keys: string
        values_count: int64
        ----
        keys: [["a","b","c"]]
        values_count: [[2,2,1]]

        Get a single row for each group in column "keys":

        >>> t.group_by("keys").aggregate([])
        pyarrow.Table
        keys: string
        ----
        keys: [["a","b","c"]]
        """
        group_by_aggrs = []
        for aggr in aggregations:
            # Set opt to None if not specified
            if len(aggr) == 2:
                target, func = aggr
                opt = None
            else:
                target, func, opt = aggr
            # Ensure target is a list
            if not isinstance(target, (list, tuple)):
                target = [target]
            # Ensure aggregate function is hash_ if needed
            if len(self.keys) > 0 and not func.startswith("hash_"):
                func = "hash_" + func
            if len(self.keys) == 0 and func.startswith("hash_"):
                func = func[5:]
            # Determine output field name
            func_nohash = func if not func.startswith("hash_") else func[5:]
            if len(target) == 0:
                aggr_name = func_nohash
            else:
                aggr_name = "_".join(target) + "_" + func_nohash
            group_by_aggrs.append((target, func, opt, aggr_name))

        return _pac()._group_by(
            self._table, group_by_aggrs, self.keys, use_threads=self._use_threads
        )<|MERGE_RESOLUTION|>--- conflicted
+++ resolved
@@ -4853,7 +4853,6 @@
             output_type=Table
         )
 
-<<<<<<< HEAD
     def join_asof(self, right_table, on, by, tolerance, right_on=None, right_by=None):
         """
         Perform an asof join between this table and another one.
@@ -4938,7 +4937,6 @@
         return _pac()._perform_join_asof(self, on, by,
                                          right_table, right_on, right_by,
                                          tolerance, output_type=Table)
-=======
     def __arrow_c_stream__(self, requested_schema=None):
         """
         Export the table as an Arrow C stream PyCapsule.
@@ -4954,7 +4952,6 @@
         PyCapsule
         """
         return self.to_reader().__arrow_c_stream__(requested_schema)
->>>>>>> 6f8f34bd
 
 
 def _reconstruct_table(arrays, schema):
