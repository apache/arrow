# Licensed to the Apache Software Foundation (ASF) under one
# or more contributor license agreements.  See the NOTICE file
# distributed with this work for additional information
# regarding copyright ownership.  The ASF licenses this file
# to you under the Apache License, Version 2.0 (the
# "License"); you may not use this file except in compliance
# with the License.  You may obtain a copy of the License at
#
#   http://www.apache.org/licenses/LICENSE-2.0
#
# Unless required by applicable law or agreed to in writing,
# software distributed under the License is distributed on an
# "AS IS" BASIS, WITHOUT WARRANTIES OR CONDITIONS OF ANY
# KIND, either express or implied.  See the License for the
# specific language governing permissions and limitations
# under the License.


from collections import defaultdict
from contextlib import nullcontext
from functools import reduce

import inspect
import json
import os
import re
import operator

import pyarrow as pa

try:
    import pyarrow._parquet as _parquet
except ImportError as exc:
    raise ImportError(
        "The pyarrow installation is not built with support "
        f"for the Parquet file format ({str(exc)})"
    ) from None

from pyarrow._parquet import (ParquetReader, Statistics,  # noqa
                              FileMetaData, RowGroupMetaData,
                              ColumnChunkMetaData,
                              ParquetSchema, ColumnSchema,
                              ParquetLogicalType,
                              FileEncryptionProperties,
                              FileDecryptionProperties,
                              SortingColumn)
from pyarrow.fs import (LocalFileSystem, FileSystem, FileType,
                        _resolve_filesystem_and_path, _ensure_filesystem)
from pyarrow.util import guid, _is_path_like, _stringify_path, _deprecate_api


def _check_contains_null(val):
    if isinstance(val, bytes):
        for byte in val:
            if isinstance(byte, bytes):
                compare_to = chr(0)
            else:
                compare_to = 0
            if byte == compare_to:
                return True
    elif isinstance(val, str):
        return '\x00' in val
    return False


def _check_filters(filters, check_null_strings=True):
    """
    Check if filters are well-formed.
    """
    if filters is not None:
        if len(filters) == 0 or any(len(f) == 0 for f in filters):
            raise ValueError("Malformed filters")
        if isinstance(filters[0][0], str):
            # We have encountered the situation where we have one nesting level
            # too few:
            #   We have [(,,), ..] instead of [[(,,), ..]]
            filters = [filters]
        if check_null_strings:
            for conjunction in filters:
                for col, op, val in conjunction:
                    if (
                        isinstance(val, list) and
                        all(_check_contains_null(v) for v in val) or
                        _check_contains_null(val)
                    ):
                        raise NotImplementedError(
                            "Null-terminated binary strings are not supported "
                            "as filter values."
                        )
    return filters


_DNF_filter_doc = """Predicates are expressed using an ``Expression`` or using
    the disjunctive normal form (DNF), like ``[[('x', '=', 0), ...], ...]``.
    DNF allows arbitrary boolean logical combinations of single column predicates.
    The innermost tuples each describe a single column predicate. The list of inner
    predicates is interpreted as a conjunction (AND), forming a more selective and
    multiple column predicate. Finally, the most outer list combines these filters
    as a disjunction (OR).

    Predicates may also be passed as List[Tuple]. This form is interpreted
    as a single conjunction. To express OR in predicates, one must
    use the (preferred) List[List[Tuple]] notation.

    Each tuple has format: (``key``, ``op``, ``value``) and compares the
    ``key`` with the ``value``.
    The supported ``op`` are:  ``=`` or ``==``, ``!=``, ``<``, ``>``, ``<=``,
    ``>=``, ``in`` and ``not in``. If the ``op`` is ``in`` or ``not in``, the
    ``value`` must be a collection such as a ``list``, a ``set`` or a
    ``tuple``.

    Examples:

    Using the ``Expression`` API:

    .. code-block:: python

        import pyarrow.compute as pc
        pc.field('x') = 0
        pc.field('y').isin(['a', 'b', 'c'])
        ~pc.field('y').isin({'a', 'b'})

    Using the DNF format:

    .. code-block:: python

        ('x', '=', 0)
        ('y', 'in', ['a', 'b', 'c'])
        ('z', 'not in', {'a','b'})

    """


def filters_to_expression(filters):
    """
    Check if filters are well-formed and convert to an ``Expression``.

    Parameters
    ----------
    filters : List[Tuple] or List[List[Tuple]]

    Notes
    -----
    See internal ``pyarrow._DNF_filter_doc`` attribute for more details.

    Examples
    --------

    >>> filters_to_expression([('foo', '==', 'bar')])
    <pyarrow.compute.Expression (foo == "bar")>

    Returns
    -------
    pyarrow.compute.Expression
        An Expression representing the filters
    """
    import pyarrow.dataset as ds

    if isinstance(filters, ds.Expression):
        return filters

    filters = _check_filters(filters, check_null_strings=False)

    def convert_single_predicate(col, op, val):
        field = ds.field(col)

        if op == "=" or op == "==":
            return field == val
        elif op == "!=":
            return field != val
        elif op == '<':
            return field < val
        elif op == '>':
            return field > val
        elif op == '<=':
            return field <= val
        elif op == '>=':
            return field >= val
        elif op == 'in':
            return field.isin(val)
        elif op == 'not in':
            return ~field.isin(val)
        else:
            raise ValueError(
                '"{0}" is not a valid operator in predicates.'.format(
                    (col, op, val)))

    disjunction_members = []

    for conjunction in filters:
        conjunction_members = [
            convert_single_predicate(col, op, val)
            for col, op, val in conjunction
        ]

        disjunction_members.append(reduce(operator.and_, conjunction_members))

    return reduce(operator.or_, disjunction_members)


_filters_to_expression = _deprecate_api(
    "_filters_to_expression", "filters_to_expression",
    filters_to_expression, "10.0.0", DeprecationWarning)


# ----------------------------------------------------------------------
# Reading a single Parquet file


class ParquetFile:
    """
    Reader interface for a single Parquet file.

    Parameters
    ----------
    source : str, pathlib.Path, pyarrow.NativeFile, or file-like object
        Readable source. For passing bytes or buffer-like file containing a
        Parquet file, use pyarrow.BufferReader.
    metadata : FileMetaData, default None
        Use existing metadata object, rather than reading from file.
    common_metadata : FileMetaData, default None
        Will be used in reads for pandas schema metadata if not found in the
        main file's metadata, no other uses at the moment.
    read_dictionary : list
        List of column names to read directly as DictionaryArray.
    memory_map : bool, default False
        If the source is a file path, use a memory map to read file, which can
        improve performance in some environments.
    buffer_size : int, default 0
        If positive, perform read buffering when deserializing individual
        column chunks. Otherwise IO calls are unbuffered.
    pre_buffer : bool, default False
        Coalesce and issue file reads in parallel to improve performance on
        high-latency filesystems (e.g. S3). If True, Arrow will use a
        background I/O thread pool.
    coerce_int96_timestamp_unit : str, default None
        Cast timestamps that are stored in INT96 format to a particular
        resolution (e.g. 'ms'). Setting to None is equivalent to 'ns'
        and therefore INT96 timestamps will be inferred as timestamps
        in nanoseconds.
    decryption_properties : FileDecryptionProperties, default None
        File decryption properties for Parquet Modular Encryption.
    thrift_string_size_limit : int, default None
        If not None, override the maximum total string size allocated
        when decoding Thrift structures. The default limit should be
        sufficient for most Parquet files.
    thrift_container_size_limit : int, default None
        If not None, override the maximum total size of containers allocated
        when decoding Thrift structures. The default limit should be
        sufficient for most Parquet files.
    filesystem : FileSystem, default None
        If nothing passed, will be inferred based on path.
        Path will try to be found in the local on-disk filesystem otherwise
        it will be parsed as an URI to determine the filesystem.
    page_checksum_verification : bool, default False
        If True, verify the checksum for each page read from the file.
    smallest_decimal_enabled : bool, default False
        If True, always convert to the smallest arrow decimal type based
        on precision.

    Examples
    --------

    Generate an example PyArrow Table and write it to Parquet file:

    >>> import pyarrow as pa
    >>> table = pa.table({'n_legs': [2, 2, 4, 4, 5, 100],
    ...                   'animal': ["Flamingo", "Parrot", "Dog", "Horse",
    ...                              "Brittle stars", "Centipede"]})

    >>> import pyarrow.parquet as pq
    >>> pq.write_table(table, 'example.parquet')

    Create a ``ParquetFile`` object from the Parquet file:

    >>> parquet_file = pq.ParquetFile('example.parquet')

    Read the data:

    >>> parquet_file.read()
    pyarrow.Table
    n_legs: int64
    animal: string
    ----
    n_legs: [[2,2,4,4,5,100]]
    animal: [["Flamingo","Parrot","Dog","Horse","Brittle stars","Centipede"]]

    Create a ParquetFile object with "animal" column as DictionaryArray:

    >>> parquet_file = pq.ParquetFile('example.parquet',
    ...                               read_dictionary=["animal"])
    >>> parquet_file.read()
    pyarrow.Table
    n_legs: int64
    animal: dictionary<values=string, indices=int32, ordered=0>
    ----
    n_legs: [[2,2,4,4,5,100]]
    animal: [  -- dictionary:
    ["Flamingo","Parrot",...,"Brittle stars","Centipede"]  -- indices:
    [0,1,2,3,4,5]]
    """

    def __init__(self, source, *, metadata=None, common_metadata=None,
                 read_dictionary=None, memory_map=False, buffer_size=0,
                 pre_buffer=False, coerce_int96_timestamp_unit=None,
                 decryption_properties=None, thrift_string_size_limit=None,
                 thrift_container_size_limit=None, filesystem=None,
                 page_checksum_verification=False, smallest_decimal_enabled=False):

        self._close_source = getattr(source, 'closed', True)

        filesystem, source = _resolve_filesystem_and_path(
            source, filesystem, memory_map=memory_map)
        if filesystem is not None:
            source = filesystem.open_input_file(source)
            self._close_source = True  # We opened it here, ensure we close it.

        self.reader = ParquetReader()
        self.reader.open(
            source, use_memory_map=memory_map,
            buffer_size=buffer_size, pre_buffer=pre_buffer,
            read_dictionary=read_dictionary, metadata=metadata,
            coerce_int96_timestamp_unit=coerce_int96_timestamp_unit,
            decryption_properties=decryption_properties,
            thrift_string_size_limit=thrift_string_size_limit,
            thrift_container_size_limit=thrift_container_size_limit,
            page_checksum_verification=page_checksum_verification,
            smallest_decimal_enabled=smallest_decimal_enabled,
        )
        self.common_metadata = common_metadata
        self._nested_paths_by_prefix = self._build_nested_paths()

    def __enter__(self):
        return self

    def __exit__(self, *args, **kwargs):
        self.close()

    def _build_nested_paths(self):
        paths = self.reader.column_paths

        result = defaultdict(list)

        for i, path in enumerate(paths):
            key = path[0]
            rest = path[1:]
            while True:
                result[key].append(i)

                if not rest:
                    break

                key = '.'.join((key, rest[0]))
                rest = rest[1:]

        return result

    @property
    def metadata(self):
        """
        Return the Parquet metadata.
        """
        return self.reader.metadata

    @property
    def schema(self):
        """
        Return the Parquet schema, unconverted to Arrow types
        """
        return self.metadata.schema

    @property
    def schema_arrow(self):
        """
        Return the inferred Arrow schema, converted from the whole Parquet
        file's schema

        Examples
        --------
        Generate an example Parquet file:

        >>> import pyarrow as pa
        >>> table = pa.table({'n_legs': [2, 2, 4, 4, 5, 100],
        ...                   'animal': ["Flamingo", "Parrot", "Dog", "Horse",
        ...                              "Brittle stars", "Centipede"]})
        >>> import pyarrow.parquet as pq
        >>> pq.write_table(table, 'example.parquet')
        >>> parquet_file = pq.ParquetFile('example.parquet')

        Read the Arrow schema:

        >>> parquet_file.schema_arrow
        n_legs: int64
        animal: string
        """
        return self.reader.schema_arrow

    @property
    def num_row_groups(self):
        """
        Return the number of row groups of the Parquet file.

        Examples
        --------
        >>> import pyarrow as pa
        >>> table = pa.table({'n_legs': [2, 2, 4, 4, 5, 100],
        ...                   'animal': ["Flamingo", "Parrot", "Dog", "Horse",
        ...                              "Brittle stars", "Centipede"]})
        >>> import pyarrow.parquet as pq
        >>> pq.write_table(table, 'example.parquet')
        >>> parquet_file = pq.ParquetFile('example.parquet')

        >>> parquet_file.num_row_groups
        1
        """
        return self.reader.num_row_groups

    def close(self, force: bool = False):
        if self._close_source or force:
            self.reader.close()

    @property
    def closed(self) -> bool:
        return self.reader.closed

    def read_row_group(self, i, columns=None, use_threads=True,
                       use_pandas_metadata=False):
        """
        Read a single row group from a Parquet file.

        Parameters
        ----------
        i : int
            Index of the individual row group that we want to read.
        columns : list
            If not None, only these columns will be read from the row group. A
            column name may be a prefix of a nested field, e.g. 'a' will select
            'a.b', 'a.c', and 'a.d.e'.
        use_threads : bool, default True
            Perform multi-threaded column reads.
        use_pandas_metadata : bool, default False
            If True and file has custom pandas schema metadata, ensure that
            index columns are also loaded.

        Returns
        -------
        pyarrow.table.Table
            Content of the row group as a table (of columns)

        Examples
        --------
        >>> import pyarrow as pa
        >>> table = pa.table({'n_legs': [2, 2, 4, 4, 5, 100],
        ...                   'animal': ["Flamingo", "Parrot", "Dog", "Horse",
        ...                              "Brittle stars", "Centipede"]})
        >>> import pyarrow.parquet as pq
        >>> pq.write_table(table, 'example.parquet')
        >>> parquet_file = pq.ParquetFile('example.parquet')

        >>> parquet_file.read_row_group(0)
        pyarrow.Table
        n_legs: int64
        animal: string
        ----
        n_legs: [[2,2,4,4,5,100]]
        animal: [["Flamingo","Parrot",...,"Brittle stars","Centipede"]]
        """
        column_indices = self._get_column_indices(
            columns, use_pandas_metadata=use_pandas_metadata)
        return self.reader.read_row_group(i, column_indices=column_indices,
                                          use_threads=use_threads)

    def read_row_groups(self, row_groups, columns=None, use_threads=True,
                        use_pandas_metadata=False):
        """
        Read a multiple row groups from a Parquet file.

        Parameters
        ----------
        row_groups : list
            Only these row groups will be read from the file.
        columns : list
            If not None, only these columns will be read from the row group. A
            column name may be a prefix of a nested field, e.g. 'a' will select
            'a.b', 'a.c', and 'a.d.e'.
        use_threads : bool, default True
            Perform multi-threaded column reads.
        use_pandas_metadata : bool, default False
            If True and file has custom pandas schema metadata, ensure that
            index columns are also loaded.

        Returns
        -------
        pyarrow.table.Table
            Content of the row groups as a table (of columns).

        Examples
        --------
        >>> import pyarrow as pa
        >>> table = pa.table({'n_legs': [2, 2, 4, 4, 5, 100],
        ...                   'animal': ["Flamingo", "Parrot", "Dog", "Horse",
        ...                              "Brittle stars", "Centipede"]})
        >>> import pyarrow.parquet as pq
        >>> pq.write_table(table, 'example.parquet')
        >>> parquet_file = pq.ParquetFile('example.parquet')

        >>> parquet_file.read_row_groups([0,0])
        pyarrow.Table
        n_legs: int64
        animal: string
        ----
        n_legs: [[2,2,4,4,5,...,2,4,4,5,100]]
        animal: [["Flamingo","Parrot","Dog",...,"Brittle stars","Centipede"]]
        """
        column_indices = self._get_column_indices(
            columns, use_pandas_metadata=use_pandas_metadata)
        return self.reader.read_row_groups(row_groups,
                                           column_indices=column_indices,
                                           use_threads=use_threads)

    def iter_batches(self, batch_size=65536, row_groups=None, columns=None,
                     use_threads=True, use_pandas_metadata=False):
        """
        Read streaming batches from a Parquet file.

        Parameters
        ----------
        batch_size : int, default 64K
            Maximum number of records to yield per batch. Batches may be
            smaller if there aren't enough rows in the file.
        row_groups : list
            Only these row groups will be read from the file.
        columns : list
            If not None, only these columns will be read from the file. A
            column name may be a prefix of a nested field, e.g. 'a' will select
            'a.b', 'a.c', and 'a.d.e'.
        use_threads : boolean, default True
            Perform multi-threaded column reads.
        use_pandas_metadata : boolean, default False
            If True and file has custom pandas schema metadata, ensure that
            index columns are also loaded.

        Yields
        ------
        pyarrow.RecordBatch
            Contents of each batch as a record batch

        Examples
        --------
        Generate an example Parquet file:

        >>> import pyarrow as pa
        >>> table = pa.table({'n_legs': [2, 2, 4, 4, 5, 100],
        ...                   'animal': ["Flamingo", "Parrot", "Dog", "Horse",
        ...                              "Brittle stars", "Centipede"]})
        >>> import pyarrow.parquet as pq
        >>> pq.write_table(table, 'example.parquet')
        >>> parquet_file = pq.ParquetFile('example.parquet')
        >>> for i in parquet_file.iter_batches():
        ...     print("RecordBatch")
        ...     print(i.to_pandas())
        ...
        RecordBatch
           n_legs         animal
        0       2       Flamingo
        1       2         Parrot
        2       4            Dog
        3       4          Horse
        4       5  Brittle stars
        5     100      Centipede
        """
        if row_groups is None:
            row_groups = range(0, self.metadata.num_row_groups)
        column_indices = self._get_column_indices(
            columns, use_pandas_metadata=use_pandas_metadata)

        batches = self.reader.iter_batches(batch_size,
                                           row_groups=row_groups,
                                           column_indices=column_indices,
                                           use_threads=use_threads)
        return batches

    def read(self, columns=None, use_threads=True, use_pandas_metadata=False):
        """
        Read a Table from Parquet format.

        Parameters
        ----------
        columns : list
            If not None, only these columns will be read from the file. A
            column name may be a prefix of a nested field, e.g. 'a' will select
            'a.b', 'a.c', and 'a.d.e'.
        use_threads : bool, default True
            Perform multi-threaded column reads.
        use_pandas_metadata : bool, default False
            If True and file has custom pandas schema metadata, ensure that
            index columns are also loaded.

        Returns
        -------
        pyarrow.table.Table
            Content of the file as a table (of columns).

        Examples
        --------
        Generate an example Parquet file:

        >>> import pyarrow as pa
        >>> table = pa.table({'n_legs': [2, 2, 4, 4, 5, 100],
        ...                   'animal': ["Flamingo", "Parrot", "Dog", "Horse",
        ...                              "Brittle stars", "Centipede"]})
        >>> import pyarrow.parquet as pq
        >>> pq.write_table(table, 'example.parquet')
        >>> parquet_file = pq.ParquetFile('example.parquet')

        Read a Table:

        >>> parquet_file.read(columns=["animal"])
        pyarrow.Table
        animal: string
        ----
        animal: [["Flamingo","Parrot",...,"Brittle stars","Centipede"]]
        """
        column_indices = self._get_column_indices(
            columns, use_pandas_metadata=use_pandas_metadata)
        return self.reader.read_all(column_indices=column_indices,
                                    use_threads=use_threads)

    def scan_contents(self, columns=None, batch_size=65536):
        """
        Read contents of file for the given columns and batch size.

        Notes
        -----
        This function's primary purpose is benchmarking.
        The scan is executed on a single thread.

        Parameters
        ----------
        columns : list of integers, default None
            Select columns to read, if None scan all columns.
        batch_size : int, default 64K
            Number of rows to read at a time internally.

        Returns
        -------
        num_rows : int
            Number of rows in file

        Examples
        --------
        >>> import pyarrow as pa
        >>> table = pa.table({'n_legs': [2, 2, 4, 4, 5, 100],
        ...                   'animal': ["Flamingo", "Parrot", "Dog", "Horse",
        ...                              "Brittle stars", "Centipede"]})
        >>> import pyarrow.parquet as pq
        >>> pq.write_table(table, 'example.parquet')
        >>> parquet_file = pq.ParquetFile('example.parquet')

        >>> parquet_file.scan_contents()
        6
        """
        column_indices = self._get_column_indices(columns)
        return self.reader.scan_contents(column_indices,
                                         batch_size=batch_size)

    def _get_column_indices(self, column_names, use_pandas_metadata=False):
        if column_names is None:
            return None

        indices = []

        for name in column_names:
            if name in self._nested_paths_by_prefix:
                indices.extend(self._nested_paths_by_prefix[name])

        if use_pandas_metadata:
            file_keyvalues = self.metadata.metadata
            common_keyvalues = (self.common_metadata.metadata
                                if self.common_metadata is not None
                                else None)

            if file_keyvalues and b'pandas' in file_keyvalues:
                index_columns = _get_pandas_index_columns(file_keyvalues)
            elif common_keyvalues and b'pandas' in common_keyvalues:
                index_columns = _get_pandas_index_columns(common_keyvalues)
            else:
                index_columns = []

            if indices is not None and index_columns:
                indices += [self.reader.column_name_idx(descr)
                            for descr in index_columns
                            if not isinstance(descr, dict)]

        return indices


_SPARK_DISALLOWED_CHARS = re.compile('[ ,;{}()\n\t=]')


def _sanitized_spark_field_name(name):
    return _SPARK_DISALLOWED_CHARS.sub('_', name)


def _sanitize_schema(schema, flavor):
    if 'spark' in flavor:
        sanitized_fields = []

        schema_changed = False

        for field in schema:
            name = field.name
            sanitized_name = _sanitized_spark_field_name(name)

            if sanitized_name != name:
                schema_changed = True
                sanitized_field = pa.field(sanitized_name, field.type,
                                           field.nullable, field.metadata)
                sanitized_fields.append(sanitized_field)
            else:
                sanitized_fields.append(field)

        new_schema = pa.schema(sanitized_fields, metadata=schema.metadata)
        return new_schema, schema_changed
    else:
        return schema, False


def _sanitize_table(table, new_schema, flavor):
    # TODO: This will not handle prohibited characters in nested field names
    if 'spark' in flavor:
        column_data = [table[i] for i in range(table.num_columns)]
        return pa.Table.from_arrays(column_data, schema=new_schema)
    else:
        return table


_parquet_writer_arg_docs = """version : {"1.0", "2.4", "2.6"}, default "2.6"
    Determine which Parquet logical types are available for use, whether the
    reduced set from the Parquet 1.x.x format or the expanded logical types
    added in later format versions.
    Files written with version='2.4' or '2.6' may not be readable in all
    Parquet implementations, so version='1.0' is likely the choice that
    maximizes file compatibility.
    UINT32 and some logical types are only available with version '2.4'.
    Nanosecond timestamps are only available with version '2.6'.
    Other features such as compression algorithms or the new serialized
    data page format must be enabled separately (see 'compression' and
    'data_page_version').
use_dictionary : bool or list, default True
    Specify if we should use dictionary encoding in general or only for
    some columns.
    When encoding the column, if the dictionary size is too large, the
    column will fallback to ``PLAIN`` encoding. Specially, ``BOOLEAN`` type
    doesn't support dictionary encoding.
compression : str or dict, default 'snappy'
    Specify the compression codec, either on a general basis or per-column.
    Valid values: {'NONE', 'SNAPPY', 'GZIP', 'BROTLI', 'LZ4', 'ZSTD'}.
write_statistics : bool or list, default True
    Specify if we should write statistics in general (default is True) or only
    for some columns.
use_deprecated_int96_timestamps : bool, default None
    Write timestamps to INT96 Parquet format. Defaults to False unless enabled
    by flavor argument. This take priority over the coerce_timestamps option.
coerce_timestamps : str, default None
    Cast timestamps to a particular resolution. If omitted, defaults are chosen
    depending on `version`. For ``version='1.0'`` and ``version='2.4'``,
    nanoseconds are cast to microseconds ('us'), while for
    ``version='2.6'`` (the default), they are written natively without loss
    of resolution.  Seconds are always cast to milliseconds ('ms') by default,
    as Parquet does not have any temporal type with seconds resolution.
    If the casting results in loss of data, it will raise an exception
    unless ``allow_truncated_timestamps=True`` is given.
    Valid values: {None, 'ms', 'us'}
allow_truncated_timestamps : bool, default False
    Allow loss of data when coercing timestamps to a particular
    resolution. E.g. if microsecond or nanosecond data is lost when coercing to
    'ms', do not raise an exception. Passing ``allow_truncated_timestamp=True``
    will NOT result in the truncation exception being ignored unless
    ``coerce_timestamps`` is not None.
data_page_size : int, default None
    Set a target threshold for the approximate encoded size of data
    pages within a column chunk (in bytes). If None, use the default data page
    size of 1MByte.
flavor : {'spark'}, default None
    Sanitize schema or set other compatibility options to work with
    various target systems.
filesystem : FileSystem, default None
    If nothing passed, will be inferred from `where` if path-like, else
    `where` is already a file-like object so no filesystem is needed.
compression_level : int or dict, default None
    Specify the compression level for a codec, either on a general basis or
    per-column. If None is passed, arrow selects the compression level for
    the compression codec in use. The compression level has a different
    meaning for each codec, so you have to read the documentation of the
    codec you are using.
    An exception is thrown if the compression codec does not allow specifying
    a compression level.
use_byte_stream_split : bool or list, default False
    Specify if the byte_stream_split encoding should be used in general or
    only for some columns. If both dictionary and byte_stream_stream are
    enabled, then dictionary is preferred.
    The byte_stream_split encoding is valid for integer, floating-point
    and fixed-size binary data types (including decimals); it should be
    combined with a compression codec so as to achieve size reduction.
column_encoding : string or dict, default None
    Specify the encoding scheme on a per column basis.
    Can only be used when ``use_dictionary`` is set to False, and
    cannot be used in combination with ``use_byte_stream_split``.
    Currently supported values: {'PLAIN', 'BYTE_STREAM_SPLIT',
    'DELTA_BINARY_PACKED', 'DELTA_LENGTH_BYTE_ARRAY', 'DELTA_BYTE_ARRAY'}.
    Certain encodings are only compatible with certain data types.
    Please refer to the encodings section of `Reading and writing Parquet
    files <https://arrow.apache.org/docs/cpp/parquet.html#encodings>`_.
data_page_version : {"1.0", "2.0"}, default "1.0"
    The serialized Parquet data page format version to write, defaults to
    1.0. This does not impact the file schema logical types and Arrow to
    Parquet type casting behavior; for that use the "version" option.
use_compliant_nested_type : bool, default True
    Whether to write compliant Parquet nested type (lists) as defined
    `here <https://github.com/apache/parquet-format/blob/master/
    LogicalTypes.md#nested-types>`_, defaults to ``True``.
    For ``use_compliant_nested_type=True``, this will write into a list
    with 3-level structure where the middle level, named ``list``,
    is a repeated group with a single field named ``element``::

        <list-repetition> group <name> (LIST) {
            repeated group list {
                  <element-repetition> <element-type> element;
            }
        }

    For ``use_compliant_nested_type=False``, this will also write into a list
    with 3-level structure, where the name of the single field of the middle
    level ``list`` is taken from the element name for nested columns in Arrow,
    which defaults to ``item``::

        <list-repetition> group <name> (LIST) {
            repeated group list {
                <element-repetition> <element-type> item;
            }
        }
encryption_properties : FileEncryptionProperties, default None
    File encryption properties for Parquet Modular Encryption.
    If None, no encryption will be done.
    The encryption properties can be created using:
    ``CryptoFactory.file_encryption_properties()``.
write_batch_size : int, default None
    Number of values to write to a page at a time. If None, use the default of
    1024. ``write_batch_size`` is complementary to ``data_page_size``. If pages
    are exceeding the ``data_page_size`` due to large column values, lowering
    the batch size can help keep page sizes closer to the intended size.
dictionary_pagesize_limit : int, default None
    Specify the dictionary page size limit per row group. If None, use the
    default 1MB.
store_schema : bool, default True
    By default, the Arrow schema is serialized and stored in the Parquet
    file metadata (in the "ARROW:schema" key). When reading the file,
    if this key is available, it will be used to more faithfully recreate
    the original Arrow data. For example, for tz-aware timestamp columns
    it will restore the timezone (Parquet only stores the UTC values without
    timezone), or columns with duration type will be restored from the int64
    Parquet column.
write_page_index : bool, default False
    Whether to write a page index in general for all columns.
    Writing statistics to the page index disables the old method of writing
    statistics to each data page header. The page index makes statistics-based
    filtering more efficient than the page header, as it gathers all the
    statistics for a Parquet file in a single place, avoiding scattered I/O.
    Note that the page index is not yet used on the read size by PyArrow.
write_page_checksum : bool, default False
    Whether to write page checksums in general for all columns.
    Page checksums enable detection of data corruption, which might occur during
    transmission or in the storage.
sorting_columns : Sequence of SortingColumn, default None
    Specify the sort order of the data being written. The writer does not sort
    the data nor does it verify that the data is sorted. The sort order is
    written to the row group metadata, which can then be used by readers.
store_decimal_as_integer : bool, default False
    Allow decimals with 1 <= precision <= 18 to be stored as integers.
    In Parquet, DECIMAL can be stored in any of the following physical types:
    - int32: for 1 <= precision <= 9.
    - int64: for 10 <= precision <= 18.
    - fixed_len_byte_array: precision is limited by the array size.
      Length n can store <= floor(log_10(2^(8*n - 1) - 1)) base-10 digits.
    - binary: precision is unlimited. The minimum number of bytes to store the
      unscaled value is used.

    By default, this is DISABLED and all decimal types annotate fixed_len_byte_array.
    When enabled, the writer will use the following physical types to store decimals:
    - int32: for 1 <= precision <= 9.
    - int64: for 10 <= precision <= 18.
    - fixed_len_byte_array: for precision > 18.

    As a consequence, decimal columns stored in integer types are more compact.
"""

_parquet_writer_example_doc = """\
Generate an example PyArrow Table and RecordBatch:

>>> import pyarrow as pa
>>> table = pa.table({'n_legs': [2, 2, 4, 4, 5, 100],
...                   'animal': ["Flamingo", "Parrot", "Dog", "Horse",
...                              "Brittle stars", "Centipede"]})
>>> batch = pa.record_batch([[2, 2, 4, 4, 5, 100],
...                         ["Flamingo", "Parrot", "Dog", "Horse",
...                          "Brittle stars", "Centipede"]],
...                         names=['n_legs', 'animal'])

create a ParquetWriter object:

>>> import pyarrow.parquet as pq
>>> writer = pq.ParquetWriter('example.parquet', table.schema)

and write the Table into the Parquet file:

>>> writer.write_table(table)
>>> writer.close()

>>> pq.read_table('example.parquet').to_pandas()
   n_legs         animal
0       2       Flamingo
1       2         Parrot
2       4            Dog
3       4          Horse
4       5  Brittle stars
5     100      Centipede

create a ParquetWriter object for the RecordBatch:

>>> writer2 = pq.ParquetWriter('example2.parquet', batch.schema)

and write the RecordBatch into the Parquet file:

>>> writer2.write_batch(batch)
>>> writer2.close()

>>> pq.read_table('example2.parquet').to_pandas()
   n_legs         animal
0       2       Flamingo
1       2         Parrot
2       4            Dog
3       4          Horse
4       5  Brittle stars
5     100      Centipede
"""


class ParquetWriter:

    __doc__ = """
Class for incrementally building a Parquet file for Arrow tables.

Parameters
----------
where : path or file-like object
schema : pyarrow.Schema
{}
writer_engine_version : unused
**options : dict
    If options contains a key `metadata_collector` then the
    corresponding value is assumed to be a list (or any object with
    `.append` method) that will be filled with the file metadata instance
    of the written file.

Examples
--------
{}
""".format(_parquet_writer_arg_docs, _parquet_writer_example_doc)

    def __init__(self, where, schema, filesystem=None,
                 flavor=None,
                 version='2.6',
                 use_dictionary=True,
                 compression='snappy',
                 write_statistics=True,
                 use_deprecated_int96_timestamps=None,
                 compression_level=None,
                 use_byte_stream_split=False,
                 column_encoding=None,
                 writer_engine_version=None,
                 data_page_version='1.0',
                 use_compliant_nested_type=True,
                 encryption_properties=None,
                 write_batch_size=None,
                 dictionary_pagesize_limit=None,
                 store_schema=True,
                 write_page_index=False,
                 write_page_checksum=False,
                 sorting_columns=None,
                 store_decimal_as_integer=False,
                 **options):
        if use_deprecated_int96_timestamps is None:
            # Use int96 timestamps for Spark
            if flavor is not None and 'spark' in flavor:
                use_deprecated_int96_timestamps = True
            else:
                use_deprecated_int96_timestamps = False

        self.flavor = flavor
        if flavor is not None:
            schema, self.schema_changed = _sanitize_schema(schema, flavor)
        else:
            self.schema_changed = False

        self.schema = schema
        self.where = where

        # If we open a file using a filesystem, store file handle so we can be
        # sure to close it when `self.close` is called.
        self.file_handle = None

        filesystem, path = _resolve_filesystem_and_path(where, filesystem)
        if filesystem is not None:
            # ARROW-10480: do not auto-detect compression.  While
            # a filename like foo.parquet.gz is nonconforming, it
            # shouldn't implicitly apply compression.
            sink = self.file_handle = filesystem.open_output_stream(
                path, compression=None)
        else:
            sink = where
        self._metadata_collector = options.pop('metadata_collector', None)
        engine_version = 'V2'
        self.writer = _parquet.ParquetWriter(
            sink, schema,
            version=version,
            compression=compression,
            use_dictionary=use_dictionary,
            write_statistics=write_statistics,
            use_deprecated_int96_timestamps=use_deprecated_int96_timestamps,
            compression_level=compression_level,
            use_byte_stream_split=use_byte_stream_split,
            column_encoding=column_encoding,
            writer_engine_version=engine_version,
            data_page_version=data_page_version,
            use_compliant_nested_type=use_compliant_nested_type,
            encryption_properties=encryption_properties,
            write_batch_size=write_batch_size,
            dictionary_pagesize_limit=dictionary_pagesize_limit,
            store_schema=store_schema,
            write_page_index=write_page_index,
            write_page_checksum=write_page_checksum,
            sorting_columns=sorting_columns,
            store_decimal_as_integer=store_decimal_as_integer,
            **options)
        self.is_open = True

    def __del__(self):
        if getattr(self, 'is_open', False):
            self.close()

    def __enter__(self):
        return self

    def __exit__(self, *args, **kwargs):
        self.close()
        # return false since we want to propagate exceptions
        return False

    def write(self, table_or_batch, row_group_size=None):
        """
        Write RecordBatch or Table to the Parquet file.

        Parameters
        ----------
        table_or_batch : {RecordBatch, Table}
        row_group_size : int, default None
            Maximum number of rows in each written row group. If None,
            the row group size will be the minimum of the input
            table or batch length and 1024 * 1024.
        """
        if isinstance(table_or_batch, pa.RecordBatch):
            self.write_batch(table_or_batch, row_group_size)
        elif isinstance(table_or_batch, pa.Table):
            self.write_table(table_or_batch, row_group_size)
        else:
            raise TypeError(type(table_or_batch))

    def write_batch(self, batch, row_group_size=None):
        """
        Write RecordBatch to the Parquet file.

        Parameters
        ----------
        batch : RecordBatch
        row_group_size : int, default None
            Maximum number of rows in written row group. If None, the
            row group size will be the minimum of the RecordBatch
            size and 1024 * 1024.  If set larger than 64Mi then 64Mi
            will be used instead.
        """
        table = pa.Table.from_batches([batch], batch.schema)
        self.write_table(table, row_group_size)

    def write_table(self, table, row_group_size=None):
        """
        Write Table to the Parquet file.

        Parameters
        ----------
        table : Table
        row_group_size : int, default None
            Maximum number of rows in each written row group. If None,
            the row group size will be the minimum of the Table size
            and 1024 * 1024.  If set larger than 64Mi then 64Mi will
            be used instead.

        """
        if self.schema_changed:
            table = _sanitize_table(table, self.schema, self.flavor)
        assert self.is_open

        if not table.schema.equals(self.schema, check_metadata=False):
            msg = ('Table schema does not match schema used to create file: '
                   '\ntable:\n{!s} vs. \nfile:\n{!s}'
                   .format(table.schema, self.schema))
            raise ValueError(msg)

        self.writer.write_table(table, row_group_size=row_group_size)

    def close(self):
        """
        Close the connection to the Parquet file.
        """
        if self.is_open:
            self.writer.close()
            self.is_open = False
            if self._metadata_collector is not None:
                self._metadata_collector.append(self.writer.metadata)
        if self.file_handle is not None:
            self.file_handle.close()

    def add_key_value_metadata(self, key_value_metadata):
        """
        Add key-value metadata to the file.
        This will overwrite any existing metadata with the same key.

        Parameters
        ----------
        key_value_metadata : dict
            Keys and values must be string-like / coercible to bytes.
        """
        assert self.is_open
        self.writer.add_key_value_metadata(key_value_metadata)


def _get_pandas_index_columns(keyvalues):
    return (json.loads(keyvalues[b'pandas'].decode('utf8'))
            ['index_columns'])


EXCLUDED_PARQUET_PATHS = {'_SUCCESS'}


_read_docstring_common = """\
read_dictionary : list, default None
    List of names or column paths (for nested types) to read directly
    as DictionaryArray. Only supported for BYTE_ARRAY storage. To read
    a flat column as dictionary-encoded pass the column name. For
    nested types, you must pass the full column "path", which could be
    something like level1.level2.list.item. Refer to the Parquet
    file's schema to obtain the paths.
memory_map : bool, default False
    If the source is a file path, use a memory map to read file, which can
    improve performance in some environments.
buffer_size : int, default 0
    If positive, perform read buffering when deserializing individual
    column chunks. Otherwise IO calls are unbuffered.
partitioning : pyarrow.dataset.Partitioning or str or list of str, \
default "hive"
    The partitioning scheme for a partitioned dataset. The default of "hive"
    assumes directory names with key=value pairs like "/year=2009/month=11".
    In addition, a scheme like "/2009/11" is also supported, in which case
    you need to specify the field names or a full schema. See the
    ``pyarrow.dataset.partitioning()`` function for more details."""


_parquet_dataset_example = """\
Generate an example PyArrow Table and write it to a partitioned dataset:

>>> import pyarrow as pa
>>> table = pa.table({'year': [2020, 2022, 2021, 2022, 2019, 2021],
...                   'n_legs': [2, 2, 4, 4, 5, 100],
...                   'animal': ["Flamingo", "Parrot", "Dog", "Horse",
...                              "Brittle stars", "Centipede"]})
>>> import pyarrow.parquet as pq
>>> pq.write_to_dataset(table, root_path='dataset_v2',
...                     partition_cols=['year'])

create a ParquetDataset object from the dataset source:

>>> dataset = pq.ParquetDataset('dataset_v2/')

and read the data:

>>> dataset.read().to_pandas()
   n_legs         animal  year
0       5  Brittle stars  2019
1       2       Flamingo  2020
2       4            Dog  2021
3     100      Centipede  2021
4       2         Parrot  2022
5       4          Horse  2022

create a ParquetDataset object with filter:

>>> dataset = pq.ParquetDataset('dataset_v2/',
...                             filters=[('n_legs','=',4)])
>>> dataset.read().to_pandas()
   n_legs animal  year
0       4    Dog  2021
1       4  Horse  2022
"""


class ParquetDataset:
    __doc__ = """
Encapsulates details of reading a complete Parquet dataset possibly
consisting of multiple files and partitions in subdirectories.

Parameters
----------
path_or_paths : str or List[str]
    A directory name, single file name, or list of file names.
filesystem : FileSystem, default None
    If nothing passed, will be inferred based on path.
    Path will try to be found in the local on-disk filesystem otherwise
    it will be parsed as an URI to determine the filesystem.
schema : pyarrow.parquet.Schema
    Optionally provide the Schema for the Dataset, in which case it will
    not be inferred from the source.
filters : pyarrow.compute.Expression or List[Tuple] or List[List[Tuple]], default None
    Rows which do not match the filter predicate will be removed from scanned
    data. Partition keys embedded in a nested directory structure will be
    exploited to avoid loading files at all if they contain no matching rows.
    Within-file level filtering and different partitioning schemes are supported.

    {1}
{0}
ignore_prefixes : list, optional
    Files matching any of these prefixes will be ignored by the
    discovery process.
    This is matched to the basename of a path.
    By default this is ['.', '_'].
    Note that discovery happens only if a directory is passed as source.
pre_buffer : bool, default True
    Coalesce and issue file reads in parallel to improve performance on
    high-latency filesystems (e.g. S3, GCS). If True, Arrow will use a
    background I/O thread pool. If using a filesystem layer that itself
    performs readahead (e.g. fsspec's S3FS), disable readahead for best
    results. Set to False if you want to prioritize minimal memory usage
    over maximum speed.
coerce_int96_timestamp_unit : str, default None
    Cast timestamps that are stored in INT96 format to a particular resolution
    (e.g. 'ms'). Setting to None is equivalent to 'ns' and therefore INT96
    timestamps will be inferred as timestamps in nanoseconds.
decryption_properties : FileDecryptionProperties or None
    File-level decryption properties.
    The decryption properties can be created using
    ``CryptoFactory.file_decryption_properties()``.
thrift_string_size_limit : int, default None
    If not None, override the maximum total string size allocated
    when decoding Thrift structures. The default limit should be
    sufficient for most Parquet files.
thrift_container_size_limit : int, default None
    If not None, override the maximum total size of containers allocated
    when decoding Thrift structures. The default limit should be
    sufficient for most Parquet files.
page_checksum_verification : bool, default False
    If True, verify the page checksum for each page read from the file.
<<<<<<< HEAD
use_legacy_dataset : bool, optional
    Deprecated and has no effect from PyArrow version 15.0.0.
smallest_decimal_enabled : bool, default False
    If True, always convert to the smallest arrow decimal type based
    on precision.
=======
>>>>>>> 1e6a98b5

Examples
--------
{2}
""".format(_read_docstring_common, _DNF_filter_doc, _parquet_dataset_example)

    def __init__(self, path_or_paths, filesystem=None, schema=None, *, filters=None,
                 read_dictionary=None, memory_map=False, buffer_size=None,
                 partitioning="hive", ignore_prefixes=None, pre_buffer=True,
                 coerce_int96_timestamp_unit=None,
                 decryption_properties=None, thrift_string_size_limit=None,
                 thrift_container_size_limit=None,
<<<<<<< HEAD
                 page_checksum_verification=False,
                 use_legacy_dataset=None,
                 smallest_decimal_enabled=False):

        if use_legacy_dataset is not None:
            warnings.warn(
                "Passing 'use_legacy_dataset' is deprecated as of pyarrow 15.0.0 "
                "and will be removed in a future version.",
                FutureWarning, stacklevel=2)
=======
                 page_checksum_verification=False):
>>>>>>> 1e6a98b5

        import pyarrow.dataset as ds

        # map format arguments
        read_options = {
            "pre_buffer": pre_buffer,
            "coerce_int96_timestamp_unit": coerce_int96_timestamp_unit,
            "thrift_string_size_limit": thrift_string_size_limit,
            "thrift_container_size_limit": thrift_container_size_limit,
            "page_checksum_verification": page_checksum_verification,
            "smallest_decimal_enabled": smallest_decimal_enabled,
        }
        if buffer_size:
            read_options.update(use_buffered_stream=True,
                                buffer_size=buffer_size)
        if read_dictionary is not None:
            read_options.update(dictionary_columns=read_dictionary)

        if decryption_properties is not None:
            read_options.update(decryption_properties=decryption_properties)

        self._filter_expression = None
        if filters is not None:
            self._filter_expression = filters_to_expression(filters)

        # map old filesystems to new one
        if filesystem is not None:
            filesystem = _ensure_filesystem(
                filesystem, use_mmap=memory_map)
        elif filesystem is None and memory_map:
            # if memory_map is specified, assume local file system (string
            # path can in principle be URI for any filesystem)
            filesystem = LocalFileSystem(use_mmap=memory_map)

        # This needs to be checked after _ensure_filesystem, because that
        # handles the case of an fsspec LocalFileSystem
        if (
            hasattr(path_or_paths, "__fspath__") and
            filesystem is not None and
            not isinstance(filesystem, LocalFileSystem)
        ):
            raise TypeError(
                "Path-like objects with __fspath__ must only be used with "
                f"local file systems, not {type(filesystem)}"
            )

        # check for single fragment dataset or dataset directory
        single_file = None
        self._base_dir = None
        if not isinstance(path_or_paths, list):
            if _is_path_like(path_or_paths):
                path_or_paths = _stringify_path(path_or_paths)
                if filesystem is None:
                    # path might be a URI describing the FileSystem as well
                    try:
                        filesystem, path_or_paths = FileSystem.from_uri(
                            path_or_paths)
                    except ValueError:
                        filesystem = LocalFileSystem(use_mmap=memory_map)
                finfo = filesystem.get_file_info(path_or_paths)
                if finfo.type == FileType.Directory:
                    self._base_dir = path_or_paths
            else:
                single_file = path_or_paths

        parquet_format = ds.ParquetFileFormat(**read_options)

        if single_file is not None:
            fragment = parquet_format.make_fragment(single_file, filesystem)

            self._dataset = ds.FileSystemDataset(
                [fragment], schema=schema or fragment.physical_schema,
                format=parquet_format,
                filesystem=fragment.filesystem
            )
            return

        # check partitioning to enable dictionary encoding
        if partitioning == "hive":
            partitioning = ds.HivePartitioning.discover(
                infer_dictionary=True)

        self._dataset = ds.dataset(path_or_paths, filesystem=filesystem,
                                   schema=schema, format=parquet_format,
                                   partitioning=partitioning,
                                   ignore_prefixes=ignore_prefixes)

    def equals(self, other):
        if not isinstance(other, ParquetDataset):
            raise TypeError('`other` must be an instance of ParquetDataset')

        return (self.schema == other.schema and
                self._dataset.format == other._dataset.format and
                self.filesystem == other.filesystem and
                # self.fragments == other.fragments and
                self.files == other.files)

    def __eq__(self, other):
        try:
            return self.equals(other)
        except TypeError:
            return NotImplemented

    @property
    def schema(self):
        """
        Schema of the Dataset.

        Examples
        --------
        Generate an example dataset:

        >>> import pyarrow as pa
        >>> table = pa.table({'year': [2020, 2022, 2021, 2022, 2019, 2021],
        ...                   'n_legs': [2, 2, 4, 4, 5, 100],
        ...                   'animal': ["Flamingo", "Parrot", "Dog", "Horse",
        ...                              "Brittle stars", "Centipede"]})
        >>> import pyarrow.parquet as pq
        >>> pq.write_to_dataset(table, root_path='dataset_v2_schema',
        ...                     partition_cols=['year'])
        >>> dataset = pq.ParquetDataset('dataset_v2_schema/')

        Read the schema:

        >>> dataset.schema
        n_legs: int64
        animal: string
        year: dictionary<values=int32, indices=int32, ordered=0>
        """
        return self._dataset.schema

    def read(self, columns=None, use_threads=True, use_pandas_metadata=False):
        """
        Read (multiple) Parquet files as a single pyarrow.Table.

        Parameters
        ----------
        columns : List[str]
            Names of columns to read from the dataset. The partition fields
            are not automatically included.
        use_threads : bool, default True
            Perform multi-threaded column reads.
        use_pandas_metadata : bool, default False
            If True and file has custom pandas schema metadata, ensure that
            index columns are also loaded.

        Returns
        -------
        pyarrow.Table
            Content of the file as a table (of columns).

        Examples
        --------
        Generate an example dataset:

        >>> import pyarrow as pa
        >>> table = pa.table({'year': [2020, 2022, 2021, 2022, 2019, 2021],
        ...                   'n_legs': [2, 2, 4, 4, 5, 100],
        ...                   'animal': ["Flamingo", "Parrot", "Dog", "Horse",
        ...                              "Brittle stars", "Centipede"]})
        >>> import pyarrow.parquet as pq
        >>> pq.write_to_dataset(table, root_path='dataset_v2_read',
        ...                     partition_cols=['year'])
        >>> dataset = pq.ParquetDataset('dataset_v2_read/')

        Read the dataset:

        >>> dataset.read(columns=["n_legs"])
        pyarrow.Table
        n_legs: int64
        ----
        n_legs: [[5],[2],[4,100],[2,4]]
        """
        # if use_pandas_metadata, we need to include index columns in the
        # column selection, to be able to restore those in the pandas DataFrame
        metadata = self.schema.metadata or {}

        if use_pandas_metadata:
            # if the dataset schema metadata itself doesn't have pandas
            # then try to get this from common file (for backwards compat)
            if b"pandas" not in metadata:
                common_metadata = self._get_common_pandas_metadata()
                if common_metadata:
                    metadata = common_metadata

        if columns is not None and use_pandas_metadata:
            if metadata and b'pandas' in metadata:
                # RangeIndex can be represented as dict instead of column name
                index_columns = [
                    col for col in _get_pandas_index_columns(metadata)
                    if not isinstance(col, dict)
                ]
                columns = (
                    list(columns) + list(set(index_columns) - set(columns))
                )

        table = self._dataset.to_table(
            columns=columns, filter=self._filter_expression,
            use_threads=use_threads
        )

        # if use_pandas_metadata, restore the pandas metadata (which gets
        # lost if doing a specific `columns` selection in to_table)
        if use_pandas_metadata:
            if metadata and b"pandas" in metadata:
                new_metadata = table.schema.metadata or {}
                new_metadata.update({b"pandas": metadata[b"pandas"]})
                table = table.replace_schema_metadata(new_metadata)

        return table

    def _get_common_pandas_metadata(self):

        if not self._base_dir:
            return None

        metadata = None
        for name in ["_common_metadata", "_metadata"]:
            metadata_path = os.path.join(str(self._base_dir), name)
            finfo = self.filesystem.get_file_info(metadata_path)
            if finfo.is_file:
                pq_meta = read_metadata(
                    metadata_path, filesystem=self.filesystem)
                metadata = pq_meta.metadata
                if metadata and b'pandas' in metadata:
                    break

        return metadata

    def read_pandas(self, **kwargs):
        """
        Read dataset including pandas metadata, if any. Other arguments passed
        through to :func:`read`, see docstring for further details.

        Parameters
        ----------
        **kwargs : optional
            Additional options for :func:`read`

        Examples
        --------
        Generate an example parquet file:

        >>> import pyarrow as pa
        >>> import pandas as pd
        >>> df = pd.DataFrame({'year': [2020, 2022, 2021, 2022, 2019, 2021],
        ...                    'n_legs': [2, 2, 4, 4, 5, 100],
        ...                    'animal': ["Flamingo", "Parrot", "Dog", "Horse",
        ...                    "Brittle stars", "Centipede"]})
        >>> table = pa.Table.from_pandas(df)
        >>> import pyarrow.parquet as pq
        >>> pq.write_table(table, 'table_V2.parquet')
        >>> dataset = pq.ParquetDataset('table_V2.parquet')

        Read the dataset with pandas metadata:

        >>> dataset.read_pandas(columns=["n_legs"])
        pyarrow.Table
        n_legs: int64
        ----
        n_legs: [[2,2,4,4,5,100]]

        >>> dataset.read_pandas(columns=["n_legs"]).schema.pandas_metadata
        {'index_columns': [{'kind': 'range', 'name': None, 'start': 0, ...}
        """
        return self.read(use_pandas_metadata=True, **kwargs)

    @property
    def fragments(self):
        """
        A list of the Dataset source fragments or pieces with absolute
        file paths.

        Examples
        --------
        Generate an example dataset:

        >>> import pyarrow as pa
        >>> table = pa.table({'year': [2020, 2022, 2021, 2022, 2019, 2021],
        ...                   'n_legs': [2, 2, 4, 4, 5, 100],
        ...                   'animal': ["Flamingo", "Parrot", "Dog", "Horse",
        ...                              "Brittle stars", "Centipede"]})
        >>> import pyarrow.parquet as pq
        >>> pq.write_to_dataset(table, root_path='dataset_v2_fragments',
        ...                     partition_cols=['year'])
        >>> dataset = pq.ParquetDataset('dataset_v2_fragments/')

        List the fragments:

        >>> dataset.fragments
        [<pyarrow.dataset.ParquetFileFragment path=dataset_v2_fragments/...
        """
        return list(self._dataset.get_fragments())

    @property
    def files(self):
        """
        A list of absolute Parquet file paths in the Dataset source.

        Examples
        --------
        Generate an example dataset:

        >>> import pyarrow as pa
        >>> table = pa.table({'year': [2020, 2022, 2021, 2022, 2019, 2021],
        ...                   'n_legs': [2, 2, 4, 4, 5, 100],
        ...                   'animal': ["Flamingo", "Parrot", "Dog", "Horse",
        ...                              "Brittle stars", "Centipede"]})
        >>> import pyarrow.parquet as pq
        >>> pq.write_to_dataset(table, root_path='dataset_v2_files',
        ...                     partition_cols=['year'])
        >>> dataset = pq.ParquetDataset('dataset_v2_files/')

        List the files:

        >>> dataset.files
        ['dataset_v2_files/year=2019/...-0.parquet', ...
        """
        return self._dataset.files

    @property
    def filesystem(self):
        """
        The filesystem type of the Dataset source.
        """
        return self._dataset.filesystem

    @property
    def partitioning(self):
        """
        The partitioning of the Dataset source, if discovered.
        """
        return self._dataset.partitioning


_read_table_docstring = """
{0}

Parameters
----------
source : str, pyarrow.NativeFile, or file-like object
    If a string passed, can be a single file name or directory name. For
    file-like objects, only read a single file. Use pyarrow.BufferReader to
    read a file contained in a bytes or buffer-like object.
columns : list
    If not None, only these columns will be read from the file. A column
    name may be a prefix of a nested field, e.g. 'a' will select 'a.b',
    'a.c', and 'a.d.e'. If empty, no columns will be read. Note
    that the table will still have the correct num_rows set despite having
    no columns.
use_threads : bool, default True
    Perform multi-threaded column reads.
schema : Schema, optional
    Optionally provide the Schema for the parquet dataset, in which case it
    will not be inferred from the source.
{1}
filesystem : FileSystem, default None
    If nothing passed, will be inferred based on path.
    Path will try to be found in the local on-disk filesystem otherwise
    it will be parsed as an URI to determine the filesystem.
filters : pyarrow.compute.Expression or List[Tuple] or List[List[Tuple]], default None
    Rows which do not match the filter predicate will be removed from scanned
    data. Partition keys embedded in a nested directory structure will be
    exploited to avoid loading files at all if they contain no matching rows.
    Within-file level filtering and different partitioning schemes are supported.

    {3}
ignore_prefixes : list, optional
    Files matching any of these prefixes will be ignored by the
    discovery process.
    This is matched to the basename of a path.
    By default this is ['.', '_'].
    Note that discovery happens only if a directory is passed as source.
pre_buffer : bool, default True
    Coalesce and issue file reads in parallel to improve performance on
    high-latency filesystems (e.g. S3). If True, Arrow will use a
    background I/O thread pool. If using a filesystem layer that itself
    performs readahead (e.g. fsspec's S3FS), disable readahead for best
    results.
coerce_int96_timestamp_unit : str, default None
    Cast timestamps that are stored in INT96 format to a particular
    resolution (e.g. 'ms'). Setting to None is equivalent to 'ns'
    and therefore INT96 timestamps will be inferred as timestamps
    in nanoseconds.
decryption_properties : FileDecryptionProperties or None
    File-level decryption properties.
    The decryption properties can be created using
    ``CryptoFactory.file_decryption_properties()``.
thrift_string_size_limit : int, default None
    If not None, override the maximum total string size allocated
    when decoding Thrift structures. The default limit should be
    sufficient for most Parquet files.
thrift_container_size_limit : int, default None
    If not None, override the maximum total size of containers allocated
    when decoding Thrift structures. The default limit should be
    sufficient for most Parquet files.
page_checksum_verification : bool, default False
    If True, verify the checksum for each page read from the file.
smallest_decimal_enabled : bool, default False
    If True, always convert to the smallest arrow decimal type based
    on precision.

Returns
-------
{2}

{4}
"""

_read_table_example = """\

Examples
--------

Generate an example PyArrow Table and write it to a partitioned dataset:

>>> import pyarrow as pa
>>> table = pa.table({'year': [2020, 2022, 2021, 2022, 2019, 2021],
...                   'n_legs': [2, 2, 4, 4, 5, 100],
...                   'animal': ["Flamingo", "Parrot", "Dog", "Horse",
...                              "Brittle stars", "Centipede"]})
>>> import pyarrow.parquet as pq
>>> pq.write_to_dataset(table, root_path='dataset_name_2',
...                     partition_cols=['year'])

Read the data:

>>> pq.read_table('dataset_name_2').to_pandas()
   n_legs         animal  year
0       5  Brittle stars  2019
1       2       Flamingo  2020
2       4            Dog  2021
3     100      Centipede  2021
4       2         Parrot  2022
5       4          Horse  2022


Read only a subset of columns:

>>> pq.read_table('dataset_name_2', columns=["n_legs", "animal"])
pyarrow.Table
n_legs: int64
animal: string
----
n_legs: [[5],[2],[4,100],[2,4]]
animal: [["Brittle stars"],["Flamingo"],["Dog","Centipede"],["Parrot","Horse"]]

Read a subset of columns and read one column as DictionaryArray:

>>> pq.read_table('dataset_name_2', columns=["n_legs", "animal"],
...               read_dictionary=["animal"])
pyarrow.Table
n_legs: int64
animal: dictionary<values=string, indices=int32, ordered=0>
----
n_legs: [[5],[2],[4,100],[2,4]]
animal: [  -- dictionary:
["Brittle stars"]  -- indices:
[0],  -- dictionary:
["Flamingo"]  -- indices:
[0],  -- dictionary:
["Dog","Centipede"]  -- indices:
[0,1],  -- dictionary:
["Parrot","Horse"]  -- indices:
[0,1]]

Read the table with filter:

>>> pq.read_table('dataset_name_2', columns=["n_legs", "animal"],
...               filters=[('n_legs','<',4)]).to_pandas()
   n_legs    animal
0       2  Flamingo
1       2    Parrot

Read data from a single Parquet file:

>>> pq.write_table(table, 'example.parquet')
>>> pq.read_table('dataset_name_2').to_pandas()
   n_legs         animal  year
0       5  Brittle stars  2019
1       2       Flamingo  2020
2       4            Dog  2021
3     100      Centipede  2021
4       2         Parrot  2022
5       4          Horse  2022
"""


def read_table(source, *, columns=None, use_threads=True,
               schema=None, use_pandas_metadata=False, read_dictionary=None,
               memory_map=False, buffer_size=0, partitioning="hive",
               filesystem=None, filters=None, ignore_prefixes=None,
               pre_buffer=True, coerce_int96_timestamp_unit=None,
               decryption_properties=None, thrift_string_size_limit=None,
               thrift_container_size_limit=None,
               page_checksum_verification=False,
               smallest_decimal_enabled=False):

    try:
        dataset = ParquetDataset(
            source,
            schema=schema,
            filesystem=filesystem,
            partitioning=partitioning,
            memory_map=memory_map,
            read_dictionary=read_dictionary,
            buffer_size=buffer_size,
            filters=filters,
            ignore_prefixes=ignore_prefixes,
            pre_buffer=pre_buffer,
            coerce_int96_timestamp_unit=coerce_int96_timestamp_unit,
            decryption_properties=decryption_properties,
            thrift_string_size_limit=thrift_string_size_limit,
            thrift_container_size_limit=thrift_container_size_limit,
            page_checksum_verification=page_checksum_verification,
            smallest_decimal_enabled=smallest_decimal_enabled,
        )
    except ImportError:
        # fall back on ParquetFile for simple cases when pyarrow.dataset
        # module is not available
        if filters is not None:
            raise ValueError(
                "the 'filters' keyword is not supported when the "
                "pyarrow.dataset module is not available"
            )
        if partitioning != "hive":
            raise ValueError(
                "the 'partitioning' keyword is not supported when the "
                "pyarrow.dataset module is not available"
            )
        if schema is not None:
            raise ValueError(
                "the 'schema' argument is not supported when the "
                "pyarrow.dataset module is not available"
            )
        filesystem, path = _resolve_filesystem_and_path(source, filesystem)
        if filesystem is not None:
            source = filesystem.open_input_file(path)
        # TODO test that source is not a directory or a list
        dataset = ParquetFile(
            source, read_dictionary=read_dictionary,
            memory_map=memory_map, buffer_size=buffer_size,
            pre_buffer=pre_buffer,
            coerce_int96_timestamp_unit=coerce_int96_timestamp_unit,
            decryption_properties=decryption_properties,
            thrift_string_size_limit=thrift_string_size_limit,
            thrift_container_size_limit=thrift_container_size_limit,
            page_checksum_verification=page_checksum_verification,
            smallest_decimal_enabled=smallest_decimal_enabled,
        )

    return dataset.read(columns=columns, use_threads=use_threads,
                        use_pandas_metadata=use_pandas_metadata)


read_table.__doc__ = _read_table_docstring.format(
    """Read a Table from Parquet format""",
    "\n".join(("""use_pandas_metadata : bool, default False
    If True and file has custom pandas schema metadata, ensure that
    index columns are also loaded.""", _read_docstring_common)),
    """pyarrow.Table
    Content of the file as a table (of columns)""",
    _DNF_filter_doc, _read_table_example)


def read_pandas(source, columns=None, **kwargs):
    return read_table(
        source, columns=columns, use_pandas_metadata=True, **kwargs
    )


read_pandas.__doc__ = _read_table_docstring.format(
    'Read a Table from Parquet format, also reading DataFrame\n'
    'index values if known in the file metadata',
    "\n".join((_read_docstring_common,
               """**kwargs
    additional options for :func:`read_table`""")),
    """pyarrow.Table
    Content of the file as a Table of Columns, including DataFrame
    indexes as columns""",
    _DNF_filter_doc, "")


def write_table(table, where, row_group_size=None, version='2.6',
                use_dictionary=True, compression='snappy',
                write_statistics=True,
                use_deprecated_int96_timestamps=None,
                coerce_timestamps=None,
                allow_truncated_timestamps=False,
                data_page_size=None, flavor=None,
                filesystem=None,
                compression_level=None,
                use_byte_stream_split=False,
                column_encoding=None,
                data_page_version='1.0',
                use_compliant_nested_type=True,
                encryption_properties=None,
                write_batch_size=None,
                dictionary_pagesize_limit=None,
                store_schema=True,
                write_page_index=False,
                write_page_checksum=False,
                sorting_columns=None,
                store_decimal_as_integer=False,
                **kwargs):
    # Implementor's note: when adding keywords here / updating defaults, also
    # update it in write_to_dataset and _dataset_parquet.pyx ParquetFileWriteOptions
    row_group_size = kwargs.pop('chunk_size', row_group_size)
    use_int96 = use_deprecated_int96_timestamps
    try:
        with ParquetWriter(
                where, table.schema,
                filesystem=filesystem,
                version=version,
                flavor=flavor,
                use_dictionary=use_dictionary,
                write_statistics=write_statistics,
                coerce_timestamps=coerce_timestamps,
                data_page_size=data_page_size,
                allow_truncated_timestamps=allow_truncated_timestamps,
                compression=compression,
                use_deprecated_int96_timestamps=use_int96,
                compression_level=compression_level,
                use_byte_stream_split=use_byte_stream_split,
                column_encoding=column_encoding,
                data_page_version=data_page_version,
                use_compliant_nested_type=use_compliant_nested_type,
                encryption_properties=encryption_properties,
                write_batch_size=write_batch_size,
                dictionary_pagesize_limit=dictionary_pagesize_limit,
                store_schema=store_schema,
                write_page_index=write_page_index,
                write_page_checksum=write_page_checksum,
                sorting_columns=sorting_columns,
                store_decimal_as_integer=store_decimal_as_integer,
                **kwargs) as writer:
            writer.write_table(table, row_group_size=row_group_size)
    except Exception:
        if _is_path_like(where):
            try:
                os.remove(_stringify_path(where))
            except os.error:
                pass
        raise


_write_table_example = """\
Generate an example PyArrow Table:

>>> import pyarrow as pa
>>> table = pa.table({'n_legs': [2, 2, 4, 4, 5, 100],
...                   'animal': ["Flamingo", "Parrot", "Dog", "Horse",
...                              "Brittle stars", "Centipede"]})

and write the Table into Parquet file:

>>> import pyarrow.parquet as pq
>>> pq.write_table(table, 'example.parquet')

Defining row group size for the Parquet file:

>>> pq.write_table(table, 'example.parquet', row_group_size=3)

Defining row group compression (default is Snappy):

>>> pq.write_table(table, 'example.parquet', compression='none')

Defining row group compression and encoding per-column:

>>> pq.write_table(table, 'example.parquet',
...                compression={'n_legs': 'snappy', 'animal': 'gzip'},
...                use_dictionary=['n_legs', 'animal'])

Defining column encoding per-column:

>>> pq.write_table(table, 'example.parquet',
...                column_encoding={'animal':'PLAIN'},
...                use_dictionary=False)
"""

write_table.__doc__ = """
Write a Table to Parquet format.

Parameters
----------
table : pyarrow.Table
where : string or pyarrow.NativeFile
row_group_size : int
    Maximum number of rows in each written row group. If None, the
    row group size will be the minimum of the Table size and
    1024 * 1024.
{}
**kwargs : optional
    Additional options for ParquetWriter

Examples
--------
{}
""".format(_parquet_writer_arg_docs, _write_table_example)


def write_to_dataset(table, root_path, partition_cols=None,
                     filesystem=None, schema=None, partitioning=None,
                     basename_template=None, use_threads=None,
                     file_visitor=None, existing_data_behavior=None,
                     **kwargs):
    """Wrapper around dataset.write_dataset for writing a Table to
    Parquet format by partitions.
    For each combination of partition columns and values,
    a subdirectories are created in the following
    manner:

    root_dir/
      group1=value1
        group2=value1
          <uuid>.parquet
        group2=value2
          <uuid>.parquet
      group1=valueN
        group2=value1
          <uuid>.parquet
        group2=valueN
          <uuid>.parquet

    Parameters
    ----------
    table : pyarrow.Table
    root_path : str, pathlib.Path
        The root directory of the dataset.
    partition_cols : list,
        Column names by which to partition the dataset.
        Columns are partitioned in the order they are given.
    filesystem : FileSystem, default None
        If nothing passed, will be inferred based on path.
        Path will try to be found in the local on-disk filesystem otherwise
        it will be parsed as an URI to determine the filesystem.
    schema : Schema, optional
        This Schema of the dataset.
    partitioning : Partitioning or list[str], optional
        The partitioning scheme specified with the
        ``pyarrow.dataset.partitioning()`` function or a list of field names.
        When providing a list of field names, you can use
        ``partitioning_flavor`` to drive which partitioning type should be
        used.
    basename_template : str, optional
        A template string used to generate basenames of written data files.
        The token '{i}' will be replaced with an automatically incremented
        integer. If not specified, it defaults to "guid-{i}.parquet".
    use_threads : bool, default True
        Write files in parallel. If enabled, then maximum parallelism will be
        used determined by the number of available CPU cores.
    file_visitor : function
        If set, this function will be called with a WrittenFile instance
        for each file created during the call.  This object will have both
        a path attribute and a metadata attribute.

        The path attribute will be a string containing the path to
        the created file.

        The metadata attribute will be the parquet metadata of the file.
        This metadata will have the file path attribute set and can be used
        to build a _metadata file.  The metadata attribute will be None if
        the format is not parquet.

        Example visitor which simple collects the filenames created::

            visited_paths = []

            def file_visitor(written_file):
                visited_paths.append(written_file.path)

    existing_data_behavior : 'overwrite_or_ignore' | 'error' | \
'delete_matching'
        Controls how the dataset will handle data that already exists in
        the destination. The default behaviour is 'overwrite_or_ignore'.

        'overwrite_or_ignore' will ignore any existing data and will
        overwrite files with the same name as an output file.  Other
        existing files will be ignored.  This behavior, in combination
        with a unique basename_template for each write, will allow for
        an append workflow.

        'error' will raise an error if any data exists in the destination.

        'delete_matching' is useful when you are writing a partitioned
        dataset.  The first time each partition directory is encountered
        the entire directory will be deleted.  This allows you to overwrite
        old partitions completely.
    **kwargs : dict,
        Used as additional kwargs for :func:`pyarrow.dataset.write_dataset`
        function for matching kwargs, and remainder to
        :func:`pyarrow.dataset.ParquetFileFormat.make_write_options`.
        See the docstring of :func:`write_table` and
        :func:`pyarrow.dataset.write_dataset` for the available options.
        Using `metadata_collector` in kwargs allows one to collect the
        file metadata instances of dataset pieces. The file paths in the
        ColumnChunkMetaData will be set relative to `root_path`.

    Examples
    --------
    Generate an example PyArrow Table:

    >>> import pyarrow as pa
    >>> table = pa.table({'year': [2020, 2022, 2021, 2022, 2019, 2021],
    ...                   'n_legs': [2, 2, 4, 4, 5, 100],
    ...                   'animal': ["Flamingo", "Parrot", "Dog", "Horse",
    ...                              "Brittle stars", "Centipede"]})

    and write it to a partitioned dataset:

    >>> import pyarrow.parquet as pq
    >>> pq.write_to_dataset(table, root_path='dataset_name_3',
    ...                     partition_cols=['year'])
    >>> pq.ParquetDataset('dataset_name_3').files
    ['dataset_name_3/year=2019/...-0.parquet', ...

    Write a single Parquet file into the root folder:

    >>> pq.write_to_dataset(table, root_path='dataset_name_4')
    >>> pq.ParquetDataset('dataset_name_4/').files
    ['dataset_name_4/...-0.parquet']
    """
    metadata_collector = kwargs.pop('metadata_collector', None)

    # Check for conflicting keywords
    msg_confl = (
        "The '{1}' argument is not supported. "
        "Use only '{0}' instead."
    )
    if partition_cols is not None and partitioning is not None:
        raise ValueError(msg_confl.format("partitioning",
                                          "partition_cols"))

    if metadata_collector is not None and file_visitor is not None:
        raise ValueError(msg_confl.format("file_visitor",
                                          "metadata_collector"))

    import pyarrow.dataset as ds

    # extract write_dataset specific options
    # reset assumed to go to make_write_options
    write_dataset_kwargs = dict()
    for key in inspect.signature(ds.write_dataset).parameters:
        if key in kwargs:
            write_dataset_kwargs[key] = kwargs.pop(key)
    write_dataset_kwargs['max_rows_per_group'] = kwargs.pop(
        'row_group_size', kwargs.pop("chunk_size", None)
    )

    if metadata_collector is not None:
        def file_visitor(written_file):
            metadata_collector.append(written_file.metadata)

    # map format arguments
    parquet_format = ds.ParquetFileFormat()
    write_options = parquet_format.make_write_options(**kwargs)

    # map old filesystems to new one
    if filesystem is not None:
        filesystem = _ensure_filesystem(filesystem)

    if partition_cols:
        part_schema = table.select(partition_cols).schema
        partitioning = ds.partitioning(part_schema, flavor="hive")

    if basename_template is None:
        basename_template = guid() + '-{i}.parquet'

    if existing_data_behavior is None:
        existing_data_behavior = 'overwrite_or_ignore'

    ds.write_dataset(
        table, root_path, filesystem=filesystem,
        format=parquet_format, file_options=write_options, schema=schema,
        partitioning=partitioning, use_threads=use_threads,
        file_visitor=file_visitor,
        basename_template=basename_template,
        existing_data_behavior=existing_data_behavior,
        **write_dataset_kwargs)
    return


def write_metadata(schema, where, metadata_collector=None, filesystem=None,
                   **kwargs):
    """
    Write metadata-only Parquet file from schema. This can be used with
    `write_to_dataset` to generate `_common_metadata` and `_metadata` sidecar
    files.

    Parameters
    ----------
    schema : pyarrow.Schema
    where : string or pyarrow.NativeFile
    metadata_collector : list
        where to collect metadata information.
    filesystem : FileSystem, default None
        If nothing passed, will be inferred from `where` if path-like, else
        `where` is already a file-like object so no filesystem is needed.
    **kwargs : dict,
        Additional kwargs for ParquetWriter class. See docstring for
        `ParquetWriter` for more information.

    Examples
    --------
    Generate example data:

    >>> import pyarrow as pa
    >>> table = pa.table({'n_legs': [2, 2, 4, 4, 5, 100],
    ...                   'animal': ["Flamingo", "Parrot", "Dog", "Horse",
    ...                              "Brittle stars", "Centipede"]})

    Write a dataset and collect metadata information.

    >>> metadata_collector = []
    >>> import pyarrow.parquet as pq
    >>> pq.write_to_dataset(
    ...     table, 'dataset_metadata',
    ...      metadata_collector=metadata_collector)

    Write the `_common_metadata` parquet file without row groups statistics.

    >>> pq.write_metadata(
    ...     table.schema, 'dataset_metadata/_common_metadata')

    Write the `_metadata` parquet file with row groups statistics.

    >>> pq.write_metadata(
    ...     table.schema, 'dataset_metadata/_metadata',
    ...     metadata_collector=metadata_collector)
    """
    filesystem, where = _resolve_filesystem_and_path(where, filesystem)

    if hasattr(where, "seek"):  # file-like
        cursor_position = where.tell()

    writer = ParquetWriter(where, schema, filesystem, **kwargs)
    writer.close()

    if metadata_collector is not None:
        # ParquetWriter doesn't expose the metadata until it's written. Write
        # it and read it again.
        metadata = read_metadata(where, filesystem=filesystem)
        if hasattr(where, "seek"):
            where.seek(cursor_position)  # file-like, set cursor back.

        for m in metadata_collector:
            metadata.append_row_groups(m)
        if filesystem is not None:
            with filesystem.open_output_stream(where) as f:
                metadata.write_metadata_file(f)
        else:
            metadata.write_metadata_file(where)


def read_metadata(where, memory_map=False, decryption_properties=None,
                  filesystem=None):
    """
    Read FileMetaData from footer of a single Parquet file.

    Parameters
    ----------
    where : str (file path) or file-like object
    memory_map : bool, default False
        Create memory map when the source is a file path.
    decryption_properties : FileDecryptionProperties, default None
        Decryption properties for reading encrypted Parquet files.
    filesystem : FileSystem, default None
        If nothing passed, will be inferred based on path.
        Path will try to be found in the local on-disk filesystem otherwise
        it will be parsed as an URI to determine the filesystem.

    Returns
    -------
    metadata : FileMetaData
        The metadata of the Parquet file

    Examples
    --------
    >>> import pyarrow as pa
    >>> import pyarrow.parquet as pq
    >>> table = pa.table({'n_legs': [4, 5, 100],
    ...                   'animal': ["Dog", "Brittle stars", "Centipede"]})
    >>> pq.write_table(table, 'example.parquet')

    >>> pq.read_metadata('example.parquet')
    <pyarrow._parquet.FileMetaData object at ...>
      created_by: parquet-cpp-arrow version ...
      num_columns: 2
      num_rows: 3
      num_row_groups: 1
      format_version: 2.6
      serialized_size: ...
    """
    filesystem, where = _resolve_filesystem_and_path(where, filesystem)
    file_ctx = nullcontext()
    if filesystem is not None:
        file_ctx = where = filesystem.open_input_file(where)

    with file_ctx:
        file = ParquetFile(where, memory_map=memory_map,
                           decryption_properties=decryption_properties)
        return file.metadata


def read_schema(where, memory_map=False, decryption_properties=None,
                filesystem=None):
    """
    Read effective Arrow schema from Parquet file metadata.

    Parameters
    ----------
    where : str (file path) or file-like object
    memory_map : bool, default False
        Create memory map when the source is a file path.
    decryption_properties : FileDecryptionProperties, default None
        Decryption properties for reading encrypted Parquet files.
    filesystem : FileSystem, default None
        If nothing passed, will be inferred based on path.
        Path will try to be found in the local on-disk filesystem otherwise
        it will be parsed as an URI to determine the filesystem.

    Returns
    -------
    schema : pyarrow.Schema
        The schema of the Parquet file

    Examples
    --------
    >>> import pyarrow as pa
    >>> import pyarrow.parquet as pq
    >>> table = pa.table({'n_legs': [4, 5, 100],
    ...                   'animal': ["Dog", "Brittle stars", "Centipede"]})
    >>> pq.write_table(table, 'example.parquet')

    >>> pq.read_schema('example.parquet')
    n_legs: int64
    animal: string
    """
    filesystem, where = _resolve_filesystem_and_path(where, filesystem)
    file_ctx = nullcontext()
    if filesystem is not None:
        file_ctx = where = filesystem.open_input_file(where)

    with file_ctx:
        file = ParquetFile(
            where, memory_map=memory_map,
            decryption_properties=decryption_properties)
        return file.schema.to_arrow_schema()


__all__ = (
    "ColumnChunkMetaData",
    "ColumnSchema",
    "FileDecryptionProperties",
    "FileEncryptionProperties",
    "FileMetaData",
    "ParquetDataset",
    "ParquetFile",
    "ParquetLogicalType",
    "ParquetReader",
    "ParquetSchema",
    "ParquetWriter",
    "RowGroupMetaData",
    "SortingColumn",
    "Statistics",
    "read_metadata",
    "read_pandas",
    "read_schema",
    "read_table",
    "write_metadata",
    "write_table",
    "write_to_dataset",
    "_filters_to_expression",
    "filters_to_expression",
)<|MERGE_RESOLUTION|>--- conflicted
+++ resolved
@@ -1268,14 +1268,9 @@
     sufficient for most Parquet files.
 page_checksum_verification : bool, default False
     If True, verify the page checksum for each page read from the file.
-<<<<<<< HEAD
-use_legacy_dataset : bool, optional
-    Deprecated and has no effect from PyArrow version 15.0.0.
 smallest_decimal_enabled : bool, default False
     If True, always convert to the smallest arrow decimal type based
     on precision.
-=======
->>>>>>> 1e6a98b5
 
 Examples
 --------
@@ -1288,19 +1283,8 @@
                  coerce_int96_timestamp_unit=None,
                  decryption_properties=None, thrift_string_size_limit=None,
                  thrift_container_size_limit=None,
-<<<<<<< HEAD
                  page_checksum_verification=False,
-                 use_legacy_dataset=None,
                  smallest_decimal_enabled=False):
-
-        if use_legacy_dataset is not None:
-            warnings.warn(
-                "Passing 'use_legacy_dataset' is deprecated as of pyarrow 15.0.0 "
-                "and will be removed in a future version.",
-                FutureWarning, stacklevel=2)
-=======
-                 page_checksum_verification=False):
->>>>>>> 1e6a98b5
 
         import pyarrow.dataset as ds
 
