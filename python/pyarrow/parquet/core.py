--- conflicted
+++ resolved
@@ -47,11 +47,6 @@
                               SortingColumn)
 from pyarrow.fs import (LocalFileSystem, FileSystem, FileType,
                         _resolve_filesystem_and_path, _ensure_filesystem)
-<<<<<<< HEAD
-from pyarrow import filesystem as legacyfs
-from pyarrow.lib import is_threading_enabled
-=======
->>>>>>> bf3c1b99
 from pyarrow.util import guid, _is_path_like, _stringify_path, _deprecate_api
 
 
@@ -309,9 +304,6 @@
                  decryption_properties=None, thrift_string_size_limit=None,
                  thrift_container_size_limit=None, filesystem=None,
                  page_checksum_verification=False):
-
-        if pre_buffer and not is_threading_enabled():
-            pre_buffer = False
 
         self._close_source = getattr(source, 'closed', True)
 
@@ -1121,493 +1113,6 @@
             ['index_columns'])
 
 
-<<<<<<< HEAD
-# ----------------------------------------------------------------------
-# Metadata container providing instructions about reading a single Parquet
-# file, possibly part of a partitioned dataset
-
-
-class ParquetDatasetPiece:
-    """
-    DEPRECATED: A single chunk of a potentially larger Parquet dataset to read.
-
-    The arguments will indicate to read either a single row group or all row
-    groups, and whether to add partition keys to the resulting pyarrow.Table.
-
-    .. deprecated:: 5.0
-        Directly constructing a ``ParquetDatasetPiece`` is deprecated, as well
-        as accessing the pieces of a ``ParquetDataset`` object. Specify
-        ``use_legacy_dataset=False`` when constructing the ``ParquetDataset``
-        and use the ``ParquetDataset.fragments`` attribute instead.
-
-    Parameters
-    ----------
-    path : str or pathlib.Path
-        Path to file in the file system where this piece is located.
-    open_file_func : callable
-        Function to use for obtaining file handle to dataset piece.
-    file_options : dict
-        Options
-    row_group : int, default None
-        Row group to load. By default, reads all row groups.
-    partition_keys : list of tuples
-        Two-element tuples of ``(column name, ordinal index)``.
-    """
-
-    def __init__(self, path, open_file_func=partial(open, mode='rb'),
-                 file_options=None, row_group=None, partition_keys=None):
-        warnings.warn(
-            "ParquetDatasetPiece is deprecated as of pyarrow 5.0.0 and will "
-            "be removed in a future version.",
-            FutureWarning, stacklevel=2)
-        self._init(
-            path, open_file_func, file_options, row_group, partition_keys)
-
-    @staticmethod
-    def _create(path, open_file_func=partial(open, mode='rb'),
-                file_options=None, row_group=None, partition_keys=None):
-        self = ParquetDatasetPiece.__new__(ParquetDatasetPiece)
-        self._init(
-            path, open_file_func, file_options, row_group, partition_keys)
-        return self
-
-    def _init(self, path, open_file_func, file_options, row_group,
-              partition_keys):
-        self.path = _stringify_path(path)
-        self.open_file_func = open_file_func
-        self.row_group = row_group
-        self.partition_keys = partition_keys or []
-        self.file_options = file_options or {}
-
-    def __eq__(self, other):
-        if not isinstance(other, ParquetDatasetPiece):
-            return False
-        return (self.path == other.path and
-                self.row_group == other.row_group and
-                self.partition_keys == other.partition_keys)
-
-    def __repr__(self):
-        return ('{}({!r}, row_group={!r}, partition_keys={!r})'
-                .format(type(self).__name__, self.path,
-                        self.row_group,
-                        self.partition_keys))
-
-    def __str__(self):
-        result = ''
-
-        if len(self.partition_keys) > 0:
-            partition_str = ', '.join('{}={}'.format(name, index)
-                                      for name, index in self.partition_keys)
-            result += 'partition[{}] '.format(partition_str)
-
-        result += self.path
-
-        if self.row_group is not None:
-            result += ' | row_group={}'.format(self.row_group)
-
-        return result
-
-    def get_metadata(self):
-        """
-        Return the file's metadata.
-
-        Returns
-        -------
-        metadata : FileMetaData
-            The file's metadata
-        """
-        with self.open() as parquet:
-            return parquet.metadata
-
-    def open(self):
-        """
-        Return instance of ParquetFile.
-        """
-        reader = self.open_file_func(self.path)
-        if not isinstance(reader, ParquetFile):
-            reader = ParquetFile(reader, **self.file_options)
-
-        # ensure reader knows it's responsible for closing source
-        # since we opened the source here internally.
-        reader._close_source = True
-        return reader
-
-    def read(self, columns=None, use_threads=True, partitions=None,
-             file=None, use_pandas_metadata=False):
-        """
-        Read this piece as a pyarrow.Table.
-
-        Parameters
-        ----------
-        columns : list of column names, default None
-        use_threads : bool, default True
-            Perform multi-threaded column reads.
-        partitions : ParquetPartitions, default None
-        file : file-like object
-            Passed to ParquetFile.
-        use_pandas_metadata : bool
-            If pandas metadata should be used or not.
-
-        Returns
-        -------
-        table : pyarrow.Table
-            The piece as a pyarrow.Table.
-        """
-        if self.open_file_func is not None:
-            reader = self.open()
-        elif file is not None:
-            reader = ParquetFile(file, **self.file_options)
-        else:
-            # try to read the local path
-            reader = ParquetFile(self.path, **self.file_options)
-
-        options = dict(columns=columns,
-                       use_threads=use_threads,
-                       use_pandas_metadata=use_pandas_metadata)
-
-        if self.row_group is not None:
-            table = reader.read_row_group(self.row_group, **options)
-        else:
-            table = reader.read(**options)
-
-        if len(self.partition_keys) > 0:
-            if partitions is None:
-                raise ValueError('Must pass partition sets')
-
-            # Here, the index is the categorical code of the partition where
-            # this piece is located. Suppose we had
-            #
-            # /foo=a/0.parq
-            # /foo=b/0.parq
-            # /foo=c/0.parq
-            #
-            # Then we assign a=0, b=1, c=2. And the resulting Table pieces will
-            # have a DictionaryArray column named foo having the constant index
-            # value as indicated. The distinct categories of the partition have
-            # been computed in the ParquetManifest
-            for i, (name, index) in enumerate(self.partition_keys):
-                # The partition code is the same for all values in this piece
-                indices = np.full(len(table), index, dtype='i4')
-
-                # This is set of all partition values, computed as part of the
-                # manifest, so ['a', 'b', 'c'] as in our example above.
-                dictionary = partitions.levels[i].dictionary
-
-                arr = pa.DictionaryArray.from_arrays(indices, dictionary)
-                table = table.append_column(name, arr)
-
-        # To ParquetFile the source looked like it was already open, so won't
-        # actually close it without overriding.
-        reader.close(force=True)
-        return table
-
-
-class PartitionSet:
-    """
-    A data structure for cataloguing the observed Parquet partitions at a
-    particular level. So if we have
-
-    /foo=a/bar=0
-    /foo=a/bar=1
-    /foo=a/bar=2
-    /foo=b/bar=0
-    /foo=b/bar=1
-    /foo=b/bar=2
-
-    Then we have two partition sets, one for foo, another for bar. As we visit
-    levels of the partition hierarchy, a PartitionSet tracks the distinct
-    values and assigns categorical codes to use when reading the pieces
-
-    Parameters
-    ----------
-    name : str
-        Name of the partition set. Under which key to collect all values.
-    keys : list
-        All possible values that have been collected for that partition set.
-    """
-
-    def __init__(self, name, keys=None):
-        self.name = name
-        self.keys = keys or []
-        self.key_indices = {k: i for i, k in enumerate(self.keys)}
-        self._dictionary = None
-
-    def get_index(self, key):
-        """
-        Get the index of the partition value if it is known, otherwise assign
-        one
-
-        Parameters
-        ----------
-        key : str or int
-            The value for which we want to known the index.
-        """
-        if key in self.key_indices:
-            return self.key_indices[key]
-        else:
-            index = len(self.key_indices)
-            self.keys.append(key)
-            self.key_indices[key] = index
-            return index
-
-    @property
-    def dictionary(self):
-        if self._dictionary is not None:
-            return self._dictionary
-
-        if len(self.keys) == 0:
-            raise ValueError('No known partition keys')
-
-        # Only integer and string partition types are supported right now
-        try:
-            integer_keys = [int(x) for x in self.keys]
-            dictionary = lib.array(integer_keys)
-        except ValueError:
-            dictionary = lib.array(self.keys)
-
-        self._dictionary = dictionary
-        return dictionary
-
-    @property
-    def is_sorted(self):
-        return list(self.keys) == sorted(self.keys)
-
-
-class ParquetPartitions:
-
-    def __init__(self):
-        self.levels = []
-        self.partition_names = set()
-
-    def __len__(self):
-        return len(self.levels)
-
-    def __getitem__(self, i):
-        return self.levels[i]
-
-    def equals(self, other):
-        if not isinstance(other, ParquetPartitions):
-            raise TypeError('`other` must be an instance of ParquetPartitions')
-
-        return (self.levels == other.levels and
-                self.partition_names == other.partition_names)
-
-    def __eq__(self, other):
-        try:
-            return self.equals(other)
-        except TypeError:
-            return NotImplemented
-
-    def get_index(self, level, name, key):
-        """
-        Record a partition value at a particular level, returning the distinct
-        code for that value at that level.
-
-        Examples
-        --------
-
-        partitions.get_index(1, 'foo', 'a') returns 0
-        partitions.get_index(1, 'foo', 'b') returns 1
-        partitions.get_index(1, 'foo', 'c') returns 2
-        partitions.get_index(1, 'foo', 'a') returns 0
-
-        Parameters
-        ----------
-        level : int
-            The nesting level of the partition we are observing
-        name : str
-            The partition name
-        key : str or int
-            The partition value
-        """
-        if level == len(self.levels):
-            if name in self.partition_names:
-                raise ValueError('{} was the name of the partition in '
-                                 'another level'.format(name))
-
-            part_set = PartitionSet(name)
-            self.levels.append(part_set)
-            self.partition_names.add(name)
-
-        return self.levels[level].get_index(key)
-
-    def filter_accepts_partition(self, part_key, filter, level):
-        p_column, p_value_index = part_key
-        f_column, op, f_value = filter
-        if p_column != f_column:
-            return True
-
-        f_type = type(f_value)
-
-        if op in {'in', 'not in'}:
-            if not isinstance(f_value, Collection):
-                raise TypeError(
-                    "'%s' object is not a collection", f_type.__name__)
-            if not f_value:
-                raise ValueError("Cannot use empty collection as filter value")
-            if len({type(item) for item in f_value}) != 1:
-                raise ValueError("All elements of the collection '%s' must be"
-                                 " of same type", f_value)
-            f_type = type(next(iter(f_value)))
-
-        elif not isinstance(f_value, str) and isinstance(f_value, Collection):
-            raise ValueError(
-                "Op '%s' not supported with a collection value", op)
-
-        p_value = f_type(self.levels[level]
-                         .dictionary[p_value_index].as_py())
-
-        if op == "=" or op == "==":
-            return p_value == f_value
-        elif op == "!=":
-            return p_value != f_value
-        elif op == '<':
-            return p_value < f_value
-        elif op == '>':
-            return p_value > f_value
-        elif op == '<=':
-            return p_value <= f_value
-        elif op == '>=':
-            return p_value >= f_value
-        elif op == 'in':
-            return p_value in f_value
-        elif op == 'not in':
-            return p_value not in f_value
-        else:
-            raise ValueError("'%s' is not a valid operator in predicates.",
-                             filter[1])
-
-
-class ParquetManifest:
-
-    def __init__(self, dirpath, open_file_func=None, filesystem=None,
-                 pathsep='/', partition_scheme='hive', metadata_nthreads=1):
-        filesystem, dirpath = _get_filesystem_and_path(filesystem, dirpath)
-        self.filesystem = filesystem
-        self.open_file_func = open_file_func
-        self.pathsep = pathsep
-        self.dirpath = _stringify_path(dirpath)
-        self.partition_scheme = partition_scheme
-        self.partitions = ParquetPartitions()
-        self.pieces = []
-        self._metadata_nthreads = metadata_nthreads
-        if is_threading_enabled():
-            self._thread_pool = futures.ThreadPoolExecutor(
-                max_workers=metadata_nthreads)
-
-        self.common_metadata_path = None
-        self.metadata_path = None
-
-        self._visit_level(0, self.dirpath, [])
-
-        # Due to concurrency, pieces will potentially by out of order if the
-        # dataset is partitioned so we sort them to yield stable results
-        self.pieces.sort(key=lambda piece: piece.path)
-
-        if self.common_metadata_path is None:
-            # _common_metadata is a subset of _metadata
-            self.common_metadata_path = self.metadata_path
-
-        if is_threading_enabled():
-            self._thread_pool.shutdown()
-
-    def _visit_level(self, level, base_path, part_keys):
-        fs = self.filesystem
-
-        _, directories, files = next(fs.walk(base_path))
-
-        filtered_files = []
-        for path in files:
-            full_path = self.pathsep.join((base_path, path))
-            if path.endswith('_common_metadata'):
-                self.common_metadata_path = full_path
-            elif path.endswith('_metadata'):
-                self.metadata_path = full_path
-            elif self._should_silently_exclude(path):
-                continue
-            else:
-                filtered_files.append(full_path)
-
-        # ARROW-1079: Filter out "private" directories starting with underscore
-        filtered_directories = [self.pathsep.join((base_path, x))
-                                for x in directories
-                                if not _is_private_directory(x)]
-
-        filtered_files.sort()
-        filtered_directories.sort()
-
-        if len(filtered_files) > 0 and len(filtered_directories) > 0:
-            raise ValueError('Found files in an intermediate '
-                             'directory: {}'.format(base_path))
-        elif len(filtered_directories) > 0:
-            self._visit_directories(level, filtered_directories, part_keys)
-        else:
-            self._push_pieces(filtered_files, part_keys)
-
-    def _should_silently_exclude(self, file_name):
-        return (file_name.endswith('.crc') or  # Checksums
-                file_name.endswith('_$folder$') or  # HDFS directories in S3
-                file_name.startswith('.') or  # Hidden files starting with .
-                file_name.startswith('_') or  # Hidden files starting with _
-                file_name in EXCLUDED_PARQUET_PATHS)
-
-    def _visit_directories(self, level, directories, part_keys):
-        futures_list = []
-        for path in directories:
-            head, tail = _path_split(path, self.pathsep)
-            name, key = _parse_hive_partition(tail)
-
-            index = self.partitions.get_index(level, name, key)
-            dir_part_keys = part_keys + [(name, index)]
-            # If you have less threads than levels, the wait call will block
-            # indefinitely due to multiple waits within a thread.
-            if level < self._metadata_nthreads and is_threading_enabled():
-                future = self._thread_pool.submit(self._visit_level,
-                                                  level + 1,
-                                                  path,
-                                                  dir_part_keys)
-                futures_list.append(future)
-            else:
-                self._visit_level(level + 1, path, dir_part_keys)
-        if futures_list:
-            futures.wait(futures_list)
-
-    def _parse_partition(self, dirname):
-        if self.partition_scheme == 'hive':
-            return _parse_hive_partition(dirname)
-        else:
-            raise NotImplementedError('partition schema: {}'
-                                      .format(self.partition_scheme))
-
-    def _push_pieces(self, files, part_keys):
-        self.pieces.extend([
-            ParquetDatasetPiece._create(path, partition_keys=part_keys,
-                                        open_file_func=self.open_file_func)
-            for path in files
-        ])
-
-
-def _parse_hive_partition(value):
-    if '=' not in value:
-        raise ValueError('Directory name did not appear to be a '
-                         'partition: {}'.format(value))
-    return value.split('=', 1)
-
-
-def _is_private_directory(x):
-    _, tail = os.path.split(x)
-    return (tail.startswith('_') or tail.startswith('.')) and '=' not in tail
-
-
-def _path_split(path, sep):
-    i = path.rfind(sep) + 1
-    head, tail = path[:i], path[i:]
-    head = head.rstrip(sep)
-    return head, tail
-
-
-=======
->>>>>>> bf3c1b99
 EXCLUDED_PARQUET_PATHS = {'_SUCCESS'}
 
 
@@ -1735,117 +1240,6 @@
 {2}
 """.format(_read_docstring_common, _DNF_filter_doc, _parquet_dataset_example)
 
-<<<<<<< HEAD
-    def __new__(cls, path_or_paths=None, filesystem=None, schema=None,
-                metadata=None, split_row_groups=False, validate_schema=True,
-                filters=None, metadata_nthreads=None, read_dictionary=None,
-                memory_map=False, buffer_size=0, partitioning="hive",
-                use_legacy_dataset=None, pre_buffer=True,
-                coerce_int96_timestamp_unit=None,
-                thrift_string_size_limit=None,
-                thrift_container_size_limit=None):
-
-        extra_msg = ""
-        if pre_buffer and not is_threading_enabled():
-            pre_buffer = False
-
-        if use_legacy_dataset is None:
-            # if an old filesystem is passed -> still use to old implementation
-            if isinstance(filesystem, legacyfs.FileSystem):
-                use_legacy_dataset = True
-                extra_msg = (
-                    " The legacy behaviour was still chosen because a "
-                    "deprecated 'pyarrow.filesystem' filesystem was specified "
-                    "(use the filesystems from pyarrow.fs instead)."
-                )
-            # otherwise the default is already False
-            else:
-                use_legacy_dataset = False
-
-        if not use_legacy_dataset:
-            return _ParquetDatasetV2(
-                path_or_paths, filesystem=filesystem,
-                filters=filters,
-                partitioning=partitioning,
-                read_dictionary=read_dictionary,
-                memory_map=memory_map,
-                buffer_size=buffer_size,
-                pre_buffer=pre_buffer,
-                coerce_int96_timestamp_unit=coerce_int96_timestamp_unit,
-                # unsupported keywords
-                schema=schema, metadata=metadata,
-                split_row_groups=split_row_groups,
-                validate_schema=validate_schema,
-                metadata_nthreads=metadata_nthreads,
-                thrift_string_size_limit=thrift_string_size_limit,
-                thrift_container_size_limit=thrift_container_size_limit,
-            )
-        warnings.warn(
-            "Passing 'use_legacy_dataset=True' to get the legacy behaviour is "
-            "deprecated as of pyarrow 11.0.0, and the legacy implementation "
-            "will be removed in a future version." + extra_msg,
-            FutureWarning, stacklevel=2)
-        self = object.__new__(cls)
-        return self
-
-    def __init__(self, path_or_paths, filesystem=None, schema=None,
-                 metadata=None, split_row_groups=False, validate_schema=True,
-                 filters=None, metadata_nthreads=None, read_dictionary=None,
-                 memory_map=False, buffer_size=0, partitioning="hive",
-                 use_legacy_dataset=None, pre_buffer=True,
-                 coerce_int96_timestamp_unit=None,
-                 thrift_string_size_limit=None,
-                 thrift_container_size_limit=None):
-
-        if pre_buffer and not is_threading_enabled():
-            pre_buffer = False
-
-        if partitioning != "hive":
-            raise ValueError(
-                'Only "hive" for hive-like partitioning is supported when '
-                'using use_legacy_dataset=True')
-        if metadata_nthreads is not None:
-            warnings.warn(
-                "Specifying the 'metadata_nthreads' argument is deprecated as "
-                "of pyarrow 8.0.0, and the argument will be removed in a "
-                "future version",
-                FutureWarning, stacklevel=2,
-            )
-        else:
-            metadata_nthreads = 1
-
-        self._ds_metadata = _ParquetDatasetMetadata()
-        a_path = path_or_paths
-        if isinstance(a_path, list):
-            a_path = a_path[0]
-
-        self._ds_metadata.fs, _ = _get_filesystem_and_path(filesystem, a_path)
-        if isinstance(path_or_paths, list):
-            self.paths = [_parse_uri(path) for path in path_or_paths]
-        else:
-            self.paths = _parse_uri(path_or_paths)
-
-        self._ds_metadata.read_dictionary = read_dictionary
-        self._ds_metadata.memory_map = memory_map
-        self._ds_metadata.buffer_size = buffer_size
-
-        (self._pieces,
-         self._partitions,
-         self._common_metadata_path,
-         self._metadata_path) = _make_manifest(
-             path_or_paths, self._fs, metadata_nthreads=metadata_nthreads,
-             open_file_func=partial(_open_dataset_file, self._ds_metadata)
-        )
-
-        if self._common_metadata_path is not None:
-            with self._fs.open(self._common_metadata_path) as f:
-                self._ds_metadata.common_metadata = read_metadata(
-                    f,
-                    memory_map=memory_map
-                )
-        else:
-            self._ds_metadata.common_metadata = None
-=======
     def __init__(self, path_or_paths, filesystem=None, schema=None, *, filters=None,
                  read_dictionary=None, memory_map=False, buffer_size=None,
                  partitioning="hive", ignore_prefixes=None, pre_buffer=True,
@@ -1854,7 +1248,6 @@
                  thrift_container_size_limit=None,
                  page_checksum_verification=False,
                  use_legacy_dataset=None):
->>>>>>> bf3c1b99
 
         if use_legacy_dataset is not None:
             warnings.warn(
@@ -1927,531 +1320,6 @@
             else:
                 single_file = path_or_paths
 
-<<<<<<< HEAD
-    def read(self, columns=None, use_threads=True, use_pandas_metadata=False):
-        """
-        Read multiple Parquet files as a single pyarrow.Table.
-
-        Parameters
-        ----------
-        columns : List[str]
-            Names of columns to read from the file.
-        use_threads : bool, default True
-            Perform multi-threaded column reads
-        use_pandas_metadata : bool, default False
-            Passed through to each dataset piece.
-
-        Returns
-        -------
-        pyarrow.Table
-            Content of the file as a table (of columns).
-
-        Examples
-        --------
-        Generate an example dataset:
-
-        >>> import pyarrow as pa
-        >>> table = pa.table({'year': [2020, 2022, 2021, 2022, 2019, 2021],
-        ...                   'n_legs': [2, 2, 4, 4, 5, 100],
-        ...                   'animal': ["Flamingo", "Parrot", "Dog", "Horse",
-        ...                              "Brittle stars", "Centipede"]})
-        >>> import pyarrow.parquet as pq
-        >>> pq.write_to_dataset(table, root_path='dataset_name_read',
-        ...                     partition_cols=['year'],
-        ...                     use_legacy_dataset=False)
-        >>> dataset = pq.ParquetDataset('dataset_name_read/',
-        ...                             use_legacy_dataset=False)
-
-        Read multiple Parquet files as a single pyarrow.Table:
-
-        >>> dataset.read(columns=["n_legs"])
-        pyarrow.Table
-        n_legs: int64
-        ----
-        n_legs: [[5],[2],[4,100],[2,4]]
-        """
-        tables = []
-        for piece in self._pieces:
-            table = piece.read(columns=columns,
-                               use_threads=use_threads,
-                               partitions=self._partitions,
-                               use_pandas_metadata=use_pandas_metadata)
-            tables.append(table)
-
-        all_data = lib.concat_tables(tables)
-
-        if use_pandas_metadata:
-            # We need to ensure that this metadata is set in the Table's schema
-            # so that Table.to_pandas will construct pandas.DataFrame with the
-            # right index
-            common_metadata = self._get_common_pandas_metadata()
-            current_metadata = all_data.schema.metadata or {}
-
-            if common_metadata and b'pandas' not in current_metadata:
-                all_data = all_data.replace_schema_metadata({
-                    b'pandas': common_metadata})
-
-        return all_data
-
-    def read_pandas(self, **kwargs):
-        """
-        Read dataset including pandas metadata, if any. Other arguments passed
-        through to ParquetDataset.read, see docstring for further details.
-
-        Parameters
-        ----------
-        **kwargs : optional
-            All additional options to pass to the reader.
-
-        Returns
-        -------
-        pyarrow.Table
-            Content of the file as a table (of columns).
-
-        Examples
-        --------
-        Generate an example PyArrow Table and write it to a partitioned
-        dataset:
-
-        >>> import pyarrow as pa
-        >>> import pandas as pd
-        >>> df = pd.DataFrame({'year': [2020, 2022, 2021, 2022, 2019, 2021],
-        ...                    'n_legs': [2, 2, 4, 4, 5, 100],
-        ...                    'animal': ["Flamingo", "Parrot", "Dog", "Horse",
-        ...                    "Brittle stars", "Centipede"]})
-        >>> table = pa.Table.from_pandas(df)
-        >>> import pyarrow.parquet as pq
-        >>> pq.write_table(table, 'table.parquet')
-        >>> dataset = pq.ParquetDataset('table.parquet',
-        ...                             use_legacy_dataset=False)
-
-        Read dataset including pandas metadata:
-
-        >>> dataset.read_pandas(columns=["n_legs"])
-        pyarrow.Table
-        n_legs: int64
-        ----
-        n_legs: [[2,2,4,4,5,100]]
-
-        Select pandas metadata:
-
-        >>> dataset.read_pandas(columns=["n_legs"]).schema.pandas_metadata
-        {'index_columns': [{'kind': 'range', 'name': None, 'start': 0, ...}
-        """
-        return self.read(use_pandas_metadata=True, **kwargs)
-
-    def _get_common_pandas_metadata(self):
-        if self._common_metadata is None:
-            return None
-
-        keyvalues = self._common_metadata.metadata
-        return keyvalues.get(b'pandas', None)
-
-    def _filter(self, filters):
-        accepts_filter = self._partitions.filter_accepts_partition
-
-        def one_filter_accepts(piece, filter):
-            return all(accepts_filter(part_key, filter, level)
-                       for level, part_key in enumerate(piece.partition_keys))
-
-        def all_filters_accept(piece):
-            return any(all(one_filter_accepts(piece, f) for f in conjunction)
-                       for conjunction in filters)
-
-        self._pieces = [p for p in self._pieces if all_filters_accept(p)]
-
-    @property
-    def pieces(self):
-        """
-        DEPRECATED
-        """
-        warnings.warn(
-            _DEPR_MSG.format(
-                "ParquetDataset.pieces",
-                " Specify 'use_legacy_dataset=False' while constructing the "
-                "ParquetDataset, and then use the '.fragments' attribute "
-                "instead."),
-            FutureWarning, stacklevel=2)
-        return self._pieces
-
-    @property
-    def partitions(self):
-        """
-        DEPRECATED
-        """
-        warnings.warn(
-            _DEPR_MSG.format(
-                "ParquetDataset.partitions",
-                " Specify 'use_legacy_dataset=False' while constructing the "
-                "ParquetDataset, and then use the '.partitioning' attribute "
-                "instead."),
-            FutureWarning, stacklevel=2)
-        return self._partitions
-
-    @property
-    def schema(self):
-        warnings.warn(
-            _DEPR_MSG.format(
-                "ParquetDataset.schema",
-                " Specify 'use_legacy_dataset=False' while constructing the "
-                "ParquetDataset, and then use the '.schema' attribute "
-                "instead (which will return an Arrow schema instead of a "
-                "Parquet schema)."),
-            FutureWarning, stacklevel=2)
-        return self._schema
-
-    @property
-    def memory_map(self):
-        """
-        DEPRECATED
-        """
-        warnings.warn(
-            _DEPR_MSG.format("ParquetDataset.memory_map", ""),
-            FutureWarning, stacklevel=2)
-        return self._ds_metadata.memory_map
-
-    @property
-    def read_dictionary(self):
-        """
-        DEPRECATED
-        """
-        warnings.warn(
-            _DEPR_MSG.format("ParquetDataset.read_dictionary", ""),
-            FutureWarning, stacklevel=2)
-        return self._ds_metadata.read_dictionary
-
-    @property
-    def buffer_size(self):
-        """
-        DEPRECATED
-        """
-        warnings.warn(
-            _DEPR_MSG.format("ParquetDataset.buffer_size", ""),
-            FutureWarning, stacklevel=2)
-        return self._ds_metadata.buffer_size
-
-    _fs = property(
-        operator.attrgetter('_ds_metadata.fs')
-    )
-
-    @property
-    def fs(self):
-        """
-        DEPRECATED
-        """
-        warnings.warn(
-            _DEPR_MSG.format(
-                "ParquetDataset.fs",
-                " Specify 'use_legacy_dataset=False' while constructing the "
-                "ParquetDataset, and then use the '.filesystem' attribute "
-                "instead."),
-            FutureWarning, stacklevel=2)
-        return self._ds_metadata.fs
-
-    @property
-    def metadata(self):
-        """
-        DEPRECATED
-        """
-        warnings.warn(
-            _DEPR_MSG.format("ParquetDataset.metadata", ""),
-            FutureWarning, stacklevel=2)
-        return self._metadata
-
-    @property
-    def metadata_path(self):
-        """
-        DEPRECATED
-        """
-        warnings.warn(
-            _DEPR_MSG.format("ParquetDataset.metadata_path", ""),
-            FutureWarning, stacklevel=2)
-        return self._metadata_path
-
-    @property
-    def common_metadata_path(self):
-        """
-        DEPRECATED
-        """
-        warnings.warn(
-            _DEPR_MSG.format("ParquetDataset.common_metadata_path", ""),
-            FutureWarning, stacklevel=2)
-        return self._common_metadata_path
-
-    _common_metadata = property(
-        operator.attrgetter('_ds_metadata.common_metadata')
-    )
-
-    @property
-    def common_metadata(self):
-        """
-        DEPRECATED
-        """
-        warnings.warn(
-            _DEPR_MSG.format("ParquetDataset.common_metadata", ""),
-            FutureWarning, stacklevel=2)
-        return self._ds_metadata.common_metadata
-
-    @property
-    def fragments(self):
-        """
-        A list of the Dataset source fragments or pieces with absolute
-        file paths. To use this property set 'use_legacy_dataset=False'
-        while constructing ParquetDataset object.
-
-        Examples
-        --------
-        Generate an example dataset:
-
-        >>> import pyarrow as pa
-        >>> table = pa.table({'year': [2020, 2022, 2021, 2022, 2019, 2021],
-        ...                   'n_legs': [2, 2, 4, 4, 5, 100],
-        ...                   'animal': ["Flamingo", "Parrot", "Dog", "Horse",
-        ...                              "Brittle stars", "Centipede"]})
-        >>> import pyarrow.parquet as pq
-        >>> pq.write_to_dataset(table, root_path='dataset_name_fragments',
-        ...                     partition_cols=['year'],
-        ...                     use_legacy_dataset=False)
-        >>> dataset = pq.ParquetDataset('dataset_name_fragments/',
-        ...                             use_legacy_dataset=False)
-
-        List the fragments:
-
-        >>> dataset.fragments
-        [<pyarrow.dataset.ParquetFileFragment path=dataset_name_fragments/...
-        """
-        raise NotImplementedError(
-            "To use this property set 'use_legacy_dataset=False' while "
-            "constructing the ParquetDataset")
-
-    @property
-    def files(self):
-        """
-        A list of absolute Parquet file paths in the Dataset source.
-        To use this property set 'use_legacy_dataset=False'
-        while constructing ParquetDataset object.
-
-        Examples
-        --------
-        Generate an example dataset:
-
-        >>> import pyarrow as pa
-        >>> table = pa.table({'year': [2020, 2022, 2021, 2022, 2019, 2021],
-        ...                   'n_legs': [2, 2, 4, 4, 5, 100],
-        ...                   'animal': ["Flamingo", "Parrot", "Dog", "Horse",
-        ...                              "Brittle stars", "Centipede"]})
-        >>> import pyarrow.parquet as pq
-        >>> pq.write_to_dataset(table, root_path='dataset_name_files',
-        ...                     partition_cols=['year'],
-        ...                     use_legacy_dataset=False)
-        >>> dataset = pq.ParquetDataset('dataset_name_files/',
-        ...                             use_legacy_dataset=False)
-
-        List the files:
-
-        >>> dataset.files
-        ['dataset_name_files/year=2019/...-0.parquet', ...
-        """
-        raise NotImplementedError(
-            "To use this property set 'use_legacy_dataset=False' while "
-            "constructing the ParquetDataset")
-
-    @property
-    def filesystem(self):
-        """
-        The filesystem type of the Dataset source.
-        To use this property set 'use_legacy_dataset=False'
-        while constructing ParquetDataset object.
-        """
-        raise NotImplementedError(
-            "To use this property set 'use_legacy_dataset=False' while "
-            "constructing the ParquetDataset")
-
-    @property
-    def partitioning(self):
-        """
-        The partitioning of the Dataset source, if discovered.
-        To use this property set 'use_legacy_dataset=False'
-        while constructing ParquetDataset object.
-        """
-        raise NotImplementedError(
-            "To use this property set 'use_legacy_dataset=False' while "
-            "constructing the ParquetDataset")
-
-
-def _make_manifest(path_or_paths, fs, pathsep='/', metadata_nthreads=1,
-                   open_file_func=None):
-    partitions = None
-    common_metadata_path = None
-    metadata_path = None
-
-    if isinstance(path_or_paths, list) and len(path_or_paths) == 1:
-        # Dask passes a directory as a list of length 1
-        path_or_paths = path_or_paths[0]
-
-    if _is_path_like(path_or_paths) and fs.isdir(path_or_paths):
-        manifest = ParquetManifest(path_or_paths, filesystem=fs,
-                                   open_file_func=open_file_func,
-                                   pathsep=getattr(fs, "pathsep", "/"),
-                                   metadata_nthreads=metadata_nthreads)
-        common_metadata_path = manifest.common_metadata_path
-        metadata_path = manifest.metadata_path
-        pieces = manifest.pieces
-        partitions = manifest.partitions
-    else:
-        if not isinstance(path_or_paths, list):
-            path_or_paths = [path_or_paths]
-
-        # List of paths
-        if len(path_or_paths) == 0:
-            raise ValueError('Must pass at least one file path')
-
-        pieces = []
-        for path in path_or_paths:
-            if not fs.isfile(path):
-                raise OSError('Passed non-file path: {}'
-                              .format(path))
-            piece = ParquetDatasetPiece._create(
-                path, open_file_func=open_file_func)
-            pieces.append(piece)
-
-    return pieces, partitions, common_metadata_path, metadata_path
-
-
-def _is_local_file_system(fs):
-    return isinstance(fs, LocalFileSystem) or isinstance(
-        fs, legacyfs.LocalFileSystem
-    )
-
-
-class _ParquetDatasetV2:
-    """
-    ParquetDataset shim using the Dataset API under the hood.
-
-    Examples
-    --------
-    Generate an example PyArrow Table and write it to a partitioned dataset:
-
-    >>> import pyarrow as pa
-    >>> table = pa.table({'year': [2020, 2022, 2021, 2022, 2019, 2021],
-    ...                   'n_legs': [2, 2, 4, 4, 5, 100],
-    ...                   'animal': ["Flamingo", "Parrot", "Dog", "Horse",
-    ...                              "Brittle stars", "Centipede"]})
-    >>> import pyarrow.parquet as pq
-    >>> pq.write_to_dataset(table, root_path='dataset_v2',
-    ...                     partition_cols=['year'],
-    ...                     use_legacy_dataset=False)
-
-    create a ParquetDataset object from the dataset source:
-
-    >>> dataset = pq.ParquetDataset('dataset_v2/', use_legacy_dataset=False)
-
-    and read the data:
-
-    >>> dataset.read().to_pandas()
-       n_legs         animal  year
-    0       5  Brittle stars  2019
-    1       2       Flamingo  2020
-    2       4            Dog  2021
-    3     100      Centipede  2021
-    4       2         Parrot  2022
-    5       4          Horse  2022
-
-    create a ParquetDataset object with filter:
-
-    >>> dataset = pq.ParquetDataset('dataset_v2/',
-    ...                             filters=[('n_legs','=',4)],
-    ...                             use_legacy_dataset=False)
-    >>> dataset.read().to_pandas()
-       n_legs animal  year
-    0       4    Dog  2021
-    1       4  Horse  2022
-    """
-
-    def __init__(self, path_or_paths, filesystem=None, *, filters=None,
-                 partitioning="hive", read_dictionary=None, buffer_size=None,
-                 memory_map=False, ignore_prefixes=None, pre_buffer=True,
-                 coerce_int96_timestamp_unit=None, schema=None,
-                 decryption_properties=None, thrift_string_size_limit=None,
-                 thrift_container_size_limit=None,
-                 **kwargs):
-        import pyarrow.dataset as ds
-        if pre_buffer and not is_threading_enabled():
-            pre_buffer = False
-
-        # Raise error for not supported keywords
-        for keyword, default in [
-                ("metadata", None), ("split_row_groups", False),
-                ("validate_schema", True), ("metadata_nthreads", None)]:
-            if keyword in kwargs and kwargs[keyword] is not default:
-                raise ValueError(
-                    "Keyword '{0}' is not yet supported with the new "
-                    "Dataset API".format(keyword))
-
-        # map format arguments
-        read_options = {
-            "pre_buffer": pre_buffer,
-            "coerce_int96_timestamp_unit": coerce_int96_timestamp_unit,
-            "thrift_string_size_limit": thrift_string_size_limit,
-            "thrift_container_size_limit": thrift_container_size_limit,
-        }
-        if buffer_size:
-            read_options.update(use_buffered_stream=True,
-                                buffer_size=buffer_size)
-        if read_dictionary is not None:
-            read_options.update(dictionary_columns=read_dictionary)
-
-        if decryption_properties is not None:
-            read_options.update(decryption_properties=decryption_properties)
-
-        self._filter_expression = None
-        if filters is not None:
-            self._filter_expression = filters_to_expression(filters)
-
-        # map old filesystems to new one
-        if filesystem is not None:
-            filesystem = _ensure_filesystem(
-                filesystem, use_mmap=memory_map)
-        elif filesystem is None and memory_map:
-            # if memory_map is specified, assume local file system (string
-            # path can in principle be URI for any filesystem)
-            filesystem = LocalFileSystem(use_mmap=memory_map)
-
-        # This needs to be checked after _ensure_filesystem, because that
-        # handles the case of an fsspec LocalFileSystem
-        if (
-            hasattr(path_or_paths, "__fspath__") and
-            filesystem is not None and
-            not _is_local_file_system(filesystem)
-        ):
-            raise TypeError(
-                "Path-like objects with __fspath__ must only be used with "
-                f"local file systems, not {type(filesystem)}"
-            )
-
-        # check for single fragment dataset
-        single_file = None
-        self._base_dir = None
-        if not isinstance(path_or_paths, list):
-            if _is_path_like(path_or_paths):
-                path_or_paths = _stringify_path(path_or_paths)
-                if filesystem is None:
-                    # path might be a URI describing the FileSystem as well
-                    try:
-                        filesystem, path_or_paths = FileSystem.from_uri(
-                            path_or_paths)
-                    except ValueError:
-                        filesystem = LocalFileSystem(use_mmap=memory_map)
-                finfo = filesystem.get_file_info(path_or_paths)
-                if finfo.is_file:
-                    single_file = path_or_paths
-                if finfo.type == FileType.Directory:
-                    self._base_dir = path_or_paths
-            else:
-                single_file = path_or_paths
-
-=======
->>>>>>> bf3c1b99
         parquet_format = ds.ParquetFileFormat(**read_options)
 
         if single_file is not None:
@@ -2881,15 +1749,6 @@
                ignore_prefixes=None, pre_buffer=True,
                coerce_int96_timestamp_unit=None,
                decryption_properties=None, thrift_string_size_limit=None,
-<<<<<<< HEAD
-               thrift_container_size_limit=None):
-
-    if pre_buffer and not is_threading_enabled():
-        pre_buffer = False
-
-    if not use_legacy_dataset:
-        if metadata is not None:
-=======
                thrift_container_size_limit=None,
                page_checksum_verification=False):
 
@@ -2920,7 +1779,6 @@
         # fall back on ParquetFile for simple cases when pyarrow.dataset
         # module is not available
         if filters is not None:
->>>>>>> bf3c1b99
             raise ValueError(
                 "the 'filters' keyword is not supported when the "
                 "pyarrow.dataset module is not available"
