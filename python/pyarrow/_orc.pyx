--- conflicted
+++ resolved
@@ -34,7 +34,6 @@
                           pyarrow_unwrap_table,
                           get_reader,
                           get_writer)
-<<<<<<< HEAD
 
 cdef compression_kind_from_enum(CompressionKind compression_kind_):
     return {
@@ -115,8 +114,6 @@
     
     def set_compression(self, comp):
 
-=======
->>>>>>> 1dc8f94b
 
 
 cdef class ORCReader(_Weakrefable):
@@ -201,17 +198,6 @@
     cdef:
         object source
         unique_ptr[ORCFileWriter] writer
-<<<<<<< HEAD
-
-    def open(self, object source):
-        cdef:
-            shared_ptr[COutputStream] rd_handle
-        self.source = source
-        get_writer(source, &rd_handle)
-        with nogil:
-            self.writer = move(GetResultValue[unique_ptr[ORCFileWriter]](
-                ORCFileWriter.Open(deref(rd_handle))))
-=======
         shared_ptr[COutputStream] rd_handle
 
     def open(self, object source):
@@ -220,7 +206,6 @@
         with nogil:
             self.writer = move(GetResultValue[unique_ptr[ORCFileWriter]](
                 ORCFileWriter.Open(self.rd_handle.get())))
->>>>>>> 1dc8f94b
 
     def write(self, object table):
         cdef:
