--- conflicted
+++ resolved
@@ -2135,94 +2135,7 @@
         return OpaqueScalar
 
 
-<<<<<<< HEAD
-_py_extension_type_auto_load = False
-
-
-cdef class PyExtensionType(ExtensionType):
-    """
-    Concrete base class for Python-defined extension types based on pickle
-    for (de)serialization.
-
-    .. warning::
-       This class is deprecated and its deserialization is disabled by default.
-       :class:`ExtensionType` is recommended instead.
-
-    Parameters
-    ----------
-    storage_type : DataType
-        The storage type for which the extension is built.
-    """
-
-    def __cinit__(self):
-        if type(self) is PyExtensionType:
-            raise TypeError("Can only instantiate subclasses of "
-                            "PyExtensionType")
-
-    def __init__(self, DataType storage_type):
-        warnings.warn(
-            "pyarrow.PyExtensionType is deprecated "
-            "and will refuse deserialization by default. "
-            "Instead, please derive from pyarrow.ExtensionType and implement "
-            "your own serialization mechanism.",
-            FutureWarning)
-        ExtensionType.__init__(self, storage_type, "arrow.py_extension_type")
-
-    def __reduce__(self):
-        raise NotImplementedError(f"Please implement {type(self).__name__}.__reduce__")
-
-    def __arrow_ext_serialize__(self):
-        return pickle.dumps(self)
-
-    @classmethod
-    def __arrow_ext_deserialize__(cls, storage_type, serialized):
-        if not _py_extension_type_auto_load:
-            warnings.warn(
-                "pickle-based deserialization of pyarrow.PyExtensionType subclasses "
-                "is disabled by default; if you only ingest "
-                "trusted data files, you may re-enable this using "
-                "`pyarrow.PyExtensionType.set_auto_load(True)`.\n"
-                "In the future, Python-defined extension subclasses should "
-                "derive from pyarrow.ExtensionType (not pyarrow.PyExtensionType) "
-                "and implement their own serialization mechanism.\n",
-                RuntimeWarning)
-            return UnknownExtensionType(storage_type, serialized)
-        try:
-            ty = pickle.loads(serialized)
-        except Exception:
-            # For some reason, it's impossible to deserialize the
-            # ExtensionType instance.  Perhaps the serialized data is
-            # corrupt, or more likely the type is being deserialized
-            # in an environment where the original Python class or module
-            # is not available.  Fall back on a generic BaseExtensionType.
-            return UnknownExtensionType(storage_type, serialized)
-
-        if ty.storage_type != storage_type:
-            raise TypeError(
-                f"Expected storage type {ty.storage_type} but got {storage_type}")
-        return ty
-
-    # XXX Cython marks extension types as immutable, so cannot expose this
-    # as a writable class attribute.
-    @classmethod
-    def set_auto_load(cls, value):
-        """
-        Enable or disable auto-loading of serialized PyExtensionType instances.
-
-        Parameters
-        ----------
-        value : bool
-            Whether to enable auto-loading.
-        """
-        global _py_extension_type_auto_load
-        assert isinstance(value, bool)
-        _py_extension_type_auto_load = value
-
-
-cdef class UnknownExtensionType(PyExtensionType):
-=======
 cdef class UnknownExtensionType(ExtensionType):
->>>>>>> 171ffe84
     """
     A concrete class for Python-defined extension types that refer to
     an unknown Python implementation.
