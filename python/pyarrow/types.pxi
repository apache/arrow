--- conflicted
+++ resolved
@@ -33,49 +33,6 @@
 
 # These are imprecise because the type (in pandas 0.x) depends on the presence
 # of nulls
-<<<<<<< HEAD
-cdef dict _pandas_type_map = {
-    _Type_NA: np.object_,  # NaNs
-    _Type_BOOL: np.bool_,
-    _Type_INT8: np.int8,
-    _Type_INT16: np.int16,
-    _Type_INT32: np.int32,
-    _Type_INT64: np.int64,
-    _Type_UINT8: np.uint8,
-    _Type_UINT16: np.uint16,
-    _Type_UINT32: np.uint32,
-    _Type_UINT64: np.uint64,
-    _Type_HALF_FLOAT: np.float16,
-    _Type_FLOAT: np.float32,
-    _Type_DOUBLE: np.float64,
-    # Pandas does not support [D]ay, so default to [ms] for date32
-    _Type_DATE32: np.dtype('datetime64[ms]'),
-    _Type_DATE64: np.dtype('datetime64[ms]'),
-    _Type_TIMESTAMP: {
-        's': np.dtype('datetime64[s]'),
-        'ms': np.dtype('datetime64[ms]'),
-        'us': np.dtype('datetime64[us]'),
-        'ns': np.dtype('datetime64[ns]'),
-    },
-    _Type_DURATION: {
-        's': np.dtype('timedelta64[s]'),
-        'ms': np.dtype('timedelta64[ms]'),
-        'us': np.dtype('timedelta64[us]'),
-        'ns': np.dtype('timedelta64[ns]'),
-    },
-    _Type_BINARY: np.object_,
-    _Type_LARGE_BINARY: np.object_,
-    _Type_FIXED_SIZE_BINARY: np.object_,
-    _Type_STRING: np.object_,
-    _Type_LARGE_STRING: np.object_,
-    _Type_LIST: np.object_,
-    _Type_MAP: np.object_,
-    _Type_DECIMAL128: np.object_,
-}
-=======
-cdef dict _pandas_type_map = {}
-
-
 def _get_pandas_type_map():
     global _pandas_type_map
     if not _pandas_type_map:
@@ -109,8 +66,10 @@
                 'ns': np.dtype('timedelta64[ns]'),
             },
             _Type_BINARY: np.object_,
+            _Type_LARGE_BINARY: np.object_,
             _Type_FIXED_SIZE_BINARY: np.object_,
             _Type_STRING: np.object_,
+            _Type_LARGE_STRING: np.object_,
             _Type_LIST: np.object_,
             _Type_MAP: np.object_,
             _Type_DECIMAL32: np.object_,
@@ -120,7 +79,6 @@
         })
     return _pandas_type_map
 
->>>>>>> e2ac52d6
 
 cdef dict _pep3118_type_map = {
     _Type_INT8: b'b',
