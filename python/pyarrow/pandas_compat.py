# Licensed to the Apache Software Foundation (ASF) under one
# or more contributor license agreements.  See the NOTICE file
# distributed with this work for additional information
# regarding copyright ownership.  The ASF licenses this file
# to you under the Apache License, Version 2.0 (the
# "License"); you may not use this file except in compliance
# with the License.  You may obtain a copy of the License at
#
#   http://www.apache.org/licenses/LICENSE-2.0
#
# Unless required by applicable law or agreed to in writing,
# software distributed under the License is distributed on an
# "AS IS" BASIS, WITHOUT WARRANTIES OR CONDITIONS OF ANY
# KIND, either express or implied.  See the License for the
# specific language governing permissions and limitations
# under the License.


import ast
from collections.abc import Sequence
from concurrent import futures
# import threading submodule upfront to avoid partially initialized
# module bug (ARROW-11983)
import concurrent.futures.thread  # noqa
from copy import deepcopy
import decimal
from itertools import zip_longest
import json
import operator
import re
import warnings

try:
    import numpy as np
except ImportError:
    np = None
import pyarrow as pa
from pyarrow.lib import _pandas_api, frombytes, is_threading_enabled  # noqa


_logical_type_map = {}
_numpy_logical_type_map = {}
_pandas_logical_type_map = {}


def get_logical_type_map():
    global _logical_type_map

    if not _logical_type_map:
        _logical_type_map.update({
            pa.lib.Type_NA: 'empty',
            pa.lib.Type_BOOL: 'bool',
            pa.lib.Type_INT8: 'int8',
            pa.lib.Type_INT16: 'int16',
            pa.lib.Type_INT32: 'int32',
            pa.lib.Type_INT64: 'int64',
            pa.lib.Type_UINT8: 'uint8',
            pa.lib.Type_UINT16: 'uint16',
            pa.lib.Type_UINT32: 'uint32',
            pa.lib.Type_UINT64: 'uint64',
            pa.lib.Type_HALF_FLOAT: 'float16',
            pa.lib.Type_FLOAT: 'float32',
            pa.lib.Type_DOUBLE: 'float64',
            pa.lib.Type_DATE32: 'date',
            pa.lib.Type_DATE64: 'date',
            pa.lib.Type_TIME32: 'time',
            pa.lib.Type_TIME64: 'time',
            pa.lib.Type_BINARY: 'bytes',
            pa.lib.Type_FIXED_SIZE_BINARY: 'bytes',
            pa.lib.Type_STRING: 'unicode',
        })
    return _logical_type_map


def get_logical_type(arrow_type):
    logical_type_map = get_logical_type_map()

    try:
        return logical_type_map[arrow_type.id]
    except KeyError:
        if isinstance(arrow_type, pa.lib.DictionaryType):
            return 'categorical'
        elif isinstance(arrow_type, pa.lib.ListType):
            return 'list[{}]'.format(get_logical_type(arrow_type.value_type))
        elif isinstance(arrow_type, pa.lib.TimestampType):
            return 'datetimetz' if arrow_type.tz is not None else 'datetime'
        elif isinstance(arrow_type, pa.lib.Decimal128Type):
            return 'decimal'
        return 'object'


def get_numpy_logical_type_map():
    global _numpy_logical_type_map
    if not _numpy_logical_type_map:
        _numpy_logical_type_map.update({
            np.bool_: 'bool',
            np.int8: 'int8',
            np.int16: 'int16',
            np.int32: 'int32',
            np.int64: 'int64',
            np.uint8: 'uint8',
            np.uint16: 'uint16',
            np.uint32: 'uint32',
            np.uint64: 'uint64',
            np.float32: 'float32',
            np.float64: 'float64',
            'datetime64[D]': 'date',
            np.str_: 'string',
            np.bytes_: 'bytes',
        })
    return _numpy_logical_type_map


def get_logical_type_from_numpy(pandas_collection):
    numpy_logical_type_map = get_numpy_logical_type_map()
    try:
        return numpy_logical_type_map[pandas_collection.dtype.type]
    except KeyError:
        if hasattr(pandas_collection.dtype, 'tz'):
            return 'datetimetz'
        # See https://github.com/pandas-dev/pandas/issues/24739 (infer_dtype will
        # result in "datetime64" without unit, while pandas astype requires a unit)
        if str(pandas_collection.dtype).startswith('datetime64'):
            return str(pandas_collection.dtype)
        result = _pandas_api.infer_dtype(pandas_collection)
        if result == 'string':
            return 'unicode'
        return result


def get_extension_dtype_info(column):
    dtype = column.dtype
    if str(dtype) == 'category':
        cats = getattr(column, 'cat', column)
        assert cats is not None
        metadata = {
            'num_categories': len(cats.categories),
            'ordered': cats.ordered,
        }
        physical_dtype = str(cats.codes.dtype)
    elif hasattr(dtype, 'tz'):
        metadata = {'timezone': pa.lib.tzinfo_to_string(dtype.tz)}
        physical_dtype = 'datetime64[ns]'
    else:
        metadata = None
        physical_dtype = str(dtype)
    return physical_dtype, metadata


def get_column_metadata(column, name, arrow_type, field_name):
    """Construct the metadata for a given column

    Parameters
    ----------
    column : pandas.Series or pandas.Index
    name : str
    arrow_type : pyarrow.DataType
    field_name : str
        Equivalent to `name` when `column` is a `Series`, otherwise if `column`
        is a pandas Index then `field_name` will not be the same as `name`.
        This is the name of the field in the arrow Table's schema.

    Returns
    -------
    dict
    """
    logical_type = get_logical_type(arrow_type)

    string_dtype, extra_metadata = get_extension_dtype_info(column)
    if logical_type == 'decimal':
        extra_metadata = {
            'precision': arrow_type.precision,
            'scale': arrow_type.scale,
        }
        string_dtype = 'object'

    if name is not None and not isinstance(name, str):
        raise TypeError(
            'Column name must be a string. Got column {} of type {}'.format(
                name, type(name).__name__
            )
        )

    assert field_name is None or isinstance(field_name, str), \
        str(type(field_name))
    return {
        'name': name,
        'field_name': 'None' if field_name is None else field_name,
        'pandas_type': logical_type,
        'numpy_type': string_dtype,
        'metadata': extra_metadata,
    }


def construct_metadata(columns_to_convert, df, column_names, index_levels,
                       index_descriptors, preserve_index, types):
    """Returns a dictionary containing enough metadata to reconstruct a pandas
    DataFrame as an Arrow Table, including index columns.

    Parameters
    ----------
    columns_to_convert : list[pd.Series]
    df : pandas.DataFrame
    index_levels : List[pd.Index]
    index_descriptors : List[Dict]
    preserve_index : bool
    types : List[pyarrow.DataType]

    Returns
    -------
    dict
    """
    num_serialized_index_levels = len([descr for descr in index_descriptors
                                       if not isinstance(descr, dict)])
    # Use ntypes instead of Python shorthand notation [:-len(x)] as [:-0]
    # behaves differently to what we want.
    ntypes = len(types)
    df_types = types[:ntypes - num_serialized_index_levels]
    index_types = types[ntypes - num_serialized_index_levels:]

    column_metadata = []
    for col, sanitized_name, arrow_type in zip(columns_to_convert,
                                               column_names, df_types):
        metadata = get_column_metadata(col, name=sanitized_name,
                                       arrow_type=arrow_type,
                                       field_name=sanitized_name)
        column_metadata.append(metadata)

    index_column_metadata = []
    if preserve_index is not False:
        non_str_index_names = []
        for level, arrow_type, descriptor in zip(index_levels, index_types,
                                                 index_descriptors):
            if isinstance(descriptor, dict):
                # The index is represented in a non-serialized fashion,
                # e.g. RangeIndex
                continue

            if level.name is not None and not isinstance(level.name, str):
                non_str_index_names.append(level.name)

            metadata = get_column_metadata(
                level,
                name=_column_name_to_strings(level.name),
                arrow_type=arrow_type,
                field_name=descriptor,
            )
            index_column_metadata.append(metadata)

        if len(non_str_index_names) > 0:
            warnings.warn(
                f"The DataFrame has non-str index name `{non_str_index_names}`"
                " which will be converted to string"
                " and not roundtrip correctly.",
                UserWarning, stacklevel=4)

        column_indexes = []

        levels = getattr(df.columns, 'levels', [df.columns])
        names = getattr(df.columns, 'names', [df.columns.name])
        for level, name in zip(levels, names):
            metadata = _get_simple_index_descriptor(level, name)
            column_indexes.append(metadata)
    else:
        index_descriptors = index_column_metadata = column_indexes = []

    return {
        b'pandas': json.dumps({
            'index_columns': index_descriptors,
            'column_indexes': column_indexes,
            'columns': column_metadata + index_column_metadata,
            'creator': {
                'library': 'pyarrow',
                'version': pa.__version__
            },
            'pandas_version': _pandas_api.version
        }).encode('utf8')
    }


def _get_simple_index_descriptor(level, name):
    string_dtype, extra_metadata = get_extension_dtype_info(level)
    pandas_type = get_logical_type_from_numpy(level)
    if 'mixed' in pandas_type:
        warnings.warn(
            "The DataFrame has column names of mixed type. They will be "
            "converted to strings and not roundtrip correctly.",
            UserWarning, stacklevel=4)
    if pandas_type == 'unicode':
        assert not extra_metadata
        extra_metadata = {'encoding': 'UTF-8'}
    return {
        'name': name,
        'field_name': name,
        'pandas_type': pandas_type,
        'numpy_type': string_dtype,
        'metadata': extra_metadata,
    }


def _column_name_to_strings(name):
    """Convert a column name (or level) to either a string or a recursive
    collection of strings.

    Parameters
    ----------
    name : str or tuple

    Returns
    -------
    value : str or tuple

    Examples
    --------
    >>> name = 'foo'
    >>> _column_name_to_strings(name)
    'foo'
    >>> name = ('foo', 'bar')
    >>> _column_name_to_strings(name)
    "('foo', 'bar')"
    >>> import pandas as pd
    >>> name = (1, pd.Timestamp('2017-02-01 00:00:00'))
    >>> _column_name_to_strings(name)
    "('1', '2017-02-01 00:00:00')"
    """
    if isinstance(name, str):
        return name
    elif isinstance(name, bytes):
        # XXX: should we assume that bytes in Python 3 are UTF-8?
        return name.decode('utf8')
    elif isinstance(name, tuple):
        return str(tuple(map(_column_name_to_strings, name)))
    elif isinstance(name, Sequence):
        raise TypeError("Unsupported type for MultiIndex level")
    elif name is None:
        return None
    return str(name)


def _index_level_name(index, i, column_names):
    """Return the name of an index level or a default name if `index.name` is
    None or is already a column name.

    Parameters
    ----------
    index : pandas.Index
    i : int

    Returns
    -------
    name : str
    """
    if index.name is not None and index.name not in column_names:
        return _column_name_to_strings(index.name)
    else:
        return '__index_level_{:d}__'.format(i)


def _get_columns_to_convert(df, schema, preserve_index, columns):
    columns = _resolve_columns_of_interest(df, schema, columns)

    if not df.columns.is_unique:
        raise ValueError(
            'Duplicate column names found: {}'.format(list(df.columns))
        )

    if schema is not None:
        return _get_columns_to_convert_given_schema(df, schema, preserve_index)

    column_names = []

    index_levels = (
        _get_index_level_values(df.index) if preserve_index is not False
        else []
    )

    columns_to_convert = []
    convert_fields = []

    for name in columns:
        col = df[name]
        name = _column_name_to_strings(name)

        if _pandas_api.is_sparse(col):
            raise TypeError(
                "Sparse pandas data (column {}) not supported.".format(name))

        columns_to_convert.append(col)
        convert_fields.append(None)
        column_names.append(name)

    index_descriptors = []
    index_column_names = []
    for i, index_level in enumerate(index_levels):
        name = _index_level_name(index_level, i, column_names)
        if (isinstance(index_level, _pandas_api.pd.RangeIndex) and
                preserve_index is None):
            descr = _get_range_index_descriptor(index_level)
        else:
            columns_to_convert.append(index_level)
            convert_fields.append(None)
            descr = name
            index_column_names.append(name)
        index_descriptors.append(descr)

    all_names = column_names + index_column_names

    # all_names : all of the columns in the resulting table including the data
    # columns and serialized index columns
    # column_names : the names of the data columns
    # index_column_names : the names of the serialized index columns
    # index_descriptors : descriptions of each index to be used for
    # reconstruction
    # index_levels : the extracted index level values
    # columns_to_convert : assembled raw data (both data columns and indexes)
    # to be converted to Arrow format
    # columns_fields : specified column to use for coercion / casting
    # during serialization, if a Schema was provided
    return (all_names, column_names, index_column_names, index_descriptors,
            index_levels, columns_to_convert, convert_fields)


def _get_columns_to_convert_given_schema(df, schema, preserve_index):
    """
    Specialized version of _get_columns_to_convert in case a Schema is
    specified.
    In that case, the Schema is used as the single point of truth for the
    table structure (types, which columns are included, order of columns, ...).
    """
    column_names = []
    columns_to_convert = []
    convert_fields = []
    index_descriptors = []
    index_column_names = []
    index_levels = []

    for name in schema.names:
        try:
            col = df[name]
            is_index = False
        except KeyError:
            try:
                col = _get_index_level(df, name)
            except (KeyError, IndexError):
                # name not found as index level
                raise KeyError(
                    "name '{}' present in the specified schema is not found "
                    "in the columns or index".format(name))
            if preserve_index is False:
                raise ValueError(
                    "name '{}' present in the specified schema corresponds "
                    "to the index, but 'preserve_index=False' was "
                    "specified".format(name))
            elif (preserve_index is None and
                    isinstance(col, _pandas_api.pd.RangeIndex)):
                raise ValueError(
                    "name '{}' is present in the schema, but it is a "
                    "RangeIndex which will not be converted as a column "
                    "in the Table, but saved as metadata-only not in "
                    "columns. Specify 'preserve_index=True' to force it "
                    "being added as a column, or remove it from the "
                    "specified schema".format(name))
            is_index = True

        name = _column_name_to_strings(name)

        if _pandas_api.is_sparse(col):
            raise TypeError(
                "Sparse pandas data (column {}) not supported.".format(name))

        field = schema.field(name)
        columns_to_convert.append(col)
        convert_fields.append(field)
        column_names.append(name)

        if is_index:
            index_column_names.append(name)
            index_descriptors.append(name)
            index_levels.append(col)

    all_names = column_names + index_column_names

    return (all_names, column_names, index_column_names, index_descriptors,
            index_levels, columns_to_convert, convert_fields)


def _get_index_level(df, name):
    """
    Get the index level of a DataFrame given 'name' (column name in an arrow
    Schema).
    """
    key = name
    if name not in df.index.names and _is_generated_index_name(name):
        # we know we have an autogenerated name => extract number and get
        # the index level positionally
        key = int(name[len("__index_level_"):-2])
    return df.index.get_level_values(key)


def _level_name(name):
    # preserve type when default serializable, otherwise str it
    try:
        json.dumps(name)
        return name
    except TypeError:
        return str(name)


def _get_range_index_descriptor(level):
    # public start/stop/step attributes added in pandas 0.25.0
    return {
        'kind': 'range',
        'name': _level_name(level.name),
        'start': _pandas_api.get_rangeindex_attribute(level, 'start'),
        'stop': _pandas_api.get_rangeindex_attribute(level, 'stop'),
        'step': _pandas_api.get_rangeindex_attribute(level, 'step')
    }


def _get_index_level_values(index):
    n = len(getattr(index, 'levels', [index]))
    return [index.get_level_values(i) for i in range(n)]


def _resolve_columns_of_interest(df, schema, columns):
    if schema is not None and columns is not None:
        raise ValueError('Schema and columns arguments are mutually '
                         'exclusive, pass only one of them')
    elif schema is not None:
        columns = schema.names
    elif columns is not None:
        columns = [c for c in columns if c in df.columns]
    else:
        columns = df.columns

    return columns


def dataframe_to_types(df, preserve_index, columns=None):
    (all_names,
     column_names,
     _,
     index_descriptors,
     index_columns,
     columns_to_convert,
     _) = _get_columns_to_convert(df, None, preserve_index, columns)

    types = []
    # If pandas knows type, skip conversion
    for c in columns_to_convert:
        values = c.values
        if _pandas_api.is_categorical(values):
            type_ = pa.array(c, from_pandas=True).type
        elif _pandas_api.is_extension_array_dtype(values):
            empty = c.head(0) if isinstance(
                c, _pandas_api.pd.Series) else c[:0]
            type_ = pa.array(empty, from_pandas=True).type
        else:
            values, type_ = get_datetimetz_type(values, c.dtype, None)
            type_ = pa.lib._ndarray_to_arrow_type(values, type_)
            if type_ is None:
                type_ = pa.array(c, from_pandas=True).type
        types.append(type_)

    metadata = construct_metadata(
        columns_to_convert, df, column_names, index_columns,
        index_descriptors, preserve_index, types
    )

    return all_names, types, metadata


def dataframe_to_arrays(df, schema, preserve_index, nthreads=1, columns=None,
                        safe=True):
    (all_names,
     column_names,
     index_column_names,
     index_descriptors,
     index_columns,
     columns_to_convert,
     convert_fields) = _get_columns_to_convert(df, schema, preserve_index,
                                               columns)

    # NOTE(wesm): If nthreads=None, then we use a heuristic to decide whether
    # using a thread pool is worth it. Currently the heuristic is whether the
    # nrows > 100 * ncols and ncols > 1.
    if nthreads is None:
        nrows, ncols = len(df), len(df.columns)
        if nrows > ncols * 100 and ncols > 1:
            nthreads = pa.cpu_count()
        else:
            nthreads = 1
    # if we don't have threading in libarrow, don't use threading here either
    if not is_threading_enabled():
        nthreads = 1

    def convert_column(col, field):
        if field is None:
            field_nullable = True
            type_ = None
        else:
            field_nullable = field.nullable
            type_ = field.type

        try:
            result = pa.array(col, type=type_, from_pandas=True, safe=safe)
        except (pa.ArrowInvalid,
                pa.ArrowNotImplementedError,
                pa.ArrowTypeError) as e:
            e.args += ("Conversion failed for column {!s} with type {!s}"
                       .format(col.name, col.dtype),)
            raise e
        if not field_nullable and result.null_count > 0:
            raise ValueError("Field {} was non-nullable but pandas column "
                             "had {} null values".format(str(field),
                                                         result.null_count))
        return result

    def _can_definitely_zero_copy(arr):
        return (isinstance(arr, np.ndarray) and
                arr.flags.contiguous and
                issubclass(arr.dtype.type, np.integer))

    if nthreads == 1:
        arrays = [convert_column(c, f)
                  for c, f in zip(columns_to_convert, convert_fields)]
    else:
        arrays = []
        with futures.ThreadPoolExecutor(nthreads) as executor:
            for c, f in zip(columns_to_convert, convert_fields):
                if _can_definitely_zero_copy(c.values):
                    arrays.append(convert_column(c, f))
                else:
                    arrays.append(executor.submit(convert_column, c, f))

        for i, maybe_fut in enumerate(arrays):
            if isinstance(maybe_fut, futures.Future):
                arrays[i] = maybe_fut.result()

    types = [x.type for x in arrays]

    if schema is None:
        fields = []
        for name, type_ in zip(all_names, types):
            name = name if name is not None else 'None'
            fields.append(pa.field(name, type_))
        schema = pa.schema(fields)

    pandas_metadata = construct_metadata(
        columns_to_convert, df, column_names, index_columns,
        index_descriptors, preserve_index, types
    )
    metadata = deepcopy(schema.metadata) if schema.metadata else dict()
    metadata.update(pandas_metadata)
    schema = schema.with_metadata(metadata)

    # If dataframe is empty but with RangeIndex ->
    # remember the length of the indexes
    n_rows = None
    if len(arrays) == 0:
        try:
            kind = index_descriptors[0]["kind"]
            if kind == "range":
                start = index_descriptors[0]["start"]
                stop = index_descriptors[0]["stop"]
                step = index_descriptors[0]["step"]
                n_rows = len(range(start, stop, step))
        except IndexError:
            pass

    return arrays, schema, n_rows


def get_datetimetz_type(values, dtype, type_):
    if values.dtype.type != np.datetime64:
        return values, type_

    if _pandas_api.is_datetimetz(dtype) and type_ is None:
        # If no user type passed, construct a tz-aware timestamp type
        tz = dtype.tz
        unit = dtype.unit
        type_ = pa.timestamp(unit, tz)
    elif type_ is None:
        # Trust the NumPy dtype
        type_ = pa.from_numpy_dtype(values.dtype)

    return values, type_

# ----------------------------------------------------------------------
# Converting pyarrow.Table efficiently to pandas.DataFrame


def _reconstruct_block(item, columns=None, extension_columns=None, return_block=True):
    """
    Construct a pandas Block from the `item` dictionary coming from pyarrow's
    serialization or returned by arrow::python::ConvertTableToPandas.

    This function takes care of converting dictionary types to pandas
    categorical, Timestamp-with-timezones to the proper pandas Block, and
    conversion to pandas ExtensionBlock

    Parameters
    ----------
    item : dict
        For basic types, this is a dictionary in the form of
        {'block': np.ndarray of values, 'placement': pandas block placement}.
        Additional keys are present for other types (dictionary, timezone,
        object).
    columns :
        Column names of the table being constructed, used for extension types
    extension_columns : dict
        Dictionary of {column_name: pandas_dtype} that includes all columns
        and corresponding dtypes that will be converted to a pandas
        ExtensionBlock.

    Returns
    -------
    pandas Block

    """
    import pandas.core.internals as _int

    block_arr = item.get('block', None)
    placement = item['placement']
    if 'dictionary' in item:
        arr = _pandas_api.categorical_type.from_codes(
            block_arr, categories=item['dictionary'],
            ordered=item['ordered'])
    elif 'timezone' in item:
        unit, _ = np.datetime_data(block_arr.dtype)
        dtype = make_datetimetz(unit, item['timezone'])
        if _pandas_api.is_ge_v21():
            arr = _pandas_api.pd.array(
                block_arr.view("int64"), dtype=dtype, copy=False
            )
        else:
            arr = block_arr
            if return_block:
                block = _int.make_block(block_arr, placement=placement,
                                        klass=_int.DatetimeTZBlock,
                                        dtype=dtype)
                return block
    elif 'py_array' in item:
        # create ExtensionBlock
        arr = item['py_array']
        assert len(placement) == 1
        name = columns[placement[0]]
        pandas_dtype = extension_columns[name]
        if not hasattr(pandas_dtype, '__from_arrow__'):
            raise ValueError("This column does not support to be converted "
                             "to a pandas ExtensionArray")
        arr = pandas_dtype.__from_arrow__(arr)
    else:
        arr = block_arr

    if return_block:
        return _int.make_block(arr, placement=placement)
    else:
        return arr, placement


def make_datetimetz(unit, tz):
    if _pandas_api.is_v1():
        unit = 'ns'  # ARROW-3789: Coerce date/timestamp types to datetime64[ns]
    tz = pa.lib.string_to_tzinfo(tz)
    return _pandas_api.datetimetz_type(unit, tz=tz)


def table_to_dataframe(
    options, table, categories=None, ignore_metadata=False, types_mapper=None
):
    all_columns = []
    column_indexes = []
    pandas_metadata = table.schema.pandas_metadata

    if not ignore_metadata and pandas_metadata is not None:
        all_columns = pandas_metadata['columns']
        column_indexes = pandas_metadata.get('column_indexes', [])
        index_descriptors = pandas_metadata['index_columns']
        table = _add_any_metadata(table, pandas_metadata)
        table, index = _reconstruct_index(table, index_descriptors,
                                          all_columns, types_mapper)
        ext_columns_dtypes = _get_extension_dtypes(
            table, all_columns, types_mapper, options, categories)
    else:
        index = _pandas_api.pd.RangeIndex(table.num_rows)
        ext_columns_dtypes = _get_extension_dtypes(
            table, [], types_mapper, options, categories
        )

    _check_data_column_metadata_consistency(all_columns)
    columns = _deserialize_column_index(table, all_columns, column_indexes)

    column_names = table.column_names
    result = pa.lib.table_to_blocks(options, table, categories,
                                    list(ext_columns_dtypes.keys()))
    if _pandas_api.is_ge_v3():
        from pandas.api.internals import create_dataframe_from_blocks

        blocks = [
            _reconstruct_block(
                item, column_names, ext_columns_dtypes, return_block=False)
            for item in result
        ]
        df = create_dataframe_from_blocks(blocks, index=index, columns=columns)
        return df
    else:
        from pandas.core.internals import BlockManager
        from pandas import DataFrame

        blocks = [
            _reconstruct_block(item, column_names, ext_columns_dtypes)
            for item in result
        ]
        axes = [columns, index]
        mgr = BlockManager(blocks, axes)
        if _pandas_api.is_ge_v21():
            df = DataFrame._from_mgr(mgr, mgr.axes)
        else:
            df = DataFrame(mgr)
        return df


# Set of the string repr of all numpy dtypes that can be stored in a pandas
# dataframe (complex not included since not supported by Arrow)
_pandas_supported_numpy_types = {
    "int8", "int16", "int32", "int64",
    "uint8", "uint16", "uint32", "uint64",
    "float16", "float32", "float64",
    "object", "bool"
}


def _get_extension_dtypes(table, columns_metadata, types_mapper, options, categories):
    """
    Based on the stored column pandas metadata and the extension types
    in the arrow schema, infer which columns should be converted to a
    pandas extension dtype.

    The 'numpy_type' field in the column metadata stores the string
    representation of the original pandas dtype (and, despite its name,
    not the 'pandas_type' field).
    Based on this string representation, a pandas/numpy dtype is constructed
    and then we can check if this dtype supports conversion from arrow.

    """
    strings_to_categorical = options["strings_to_categorical"]
    categories = categories or []

    ext_columns = {}

    # older pandas version that does not yet support extension dtypes
    if _pandas_api.extension_dtype is None:
        return ext_columns

<<<<<<< HEAD
    # for pandas 3.0+, use pandas' new default string dtype
    if _pandas_api.uses_string_dtype() and not strings_to_categorical:
        for field in table.schema:
            if (
                pa.types.is_string(field.type)
                or pa.types.is_large_string(field.type)
                or pa.types.is_string_view(field.type)
            ) and field.name not in categories:
                ext_columns[field.name] = _pandas_api.pd.StringDtype(na_value=np.nan)
=======
    # use the specified mapping of built-in arrow types to pandas dtypes
    if types_mapper:
        for field in table.schema:
            typ = field.type
            pandas_dtype = types_mapper(typ)
            if pandas_dtype is not None:
                ext_columns[field.name] = pandas_dtype

    # infer from extension type in the schema
    for field in table.schema:
        typ = field.type
        if field.name not in ext_columns and isinstance(typ, pa.BaseExtensionType):
            try:
                pandas_dtype = typ.to_pandas_dtype()
            except NotImplementedError:
                pass
            else:
                ext_columns[field.name] = pandas_dtype
>>>>>>> 9907f375

    # infer the extension columns from the pandas metadata
    for col_meta in columns_metadata:
        try:
            name = col_meta['field_name']
        except KeyError:
            name = col_meta['name']
        dtype = col_meta['numpy_type']

        if name not in ext_columns and dtype not in _pandas_supported_numpy_types:
            # pandas_dtype is expensive, so avoid doing this for types
            # that are certainly numpy dtypes
            pandas_dtype = _pandas_api.pandas_dtype(dtype)
            if isinstance(pandas_dtype, _pandas_api.extension_dtype):
                if isinstance(pandas_dtype, _pandas_api.pd.StringDtype):
                    # when the metadata indicate to use the string dtype,
                    # ignore this in case:
                    # - it is specified to convert strings / this column to categorical
                    # - the column itself is dictionary encoded and would otherwise be
                    #   converted to categorical
                    if strings_to_categorical or name in categories:
                        continue
                    try:
                        if pa.types.is_dictionary(table.schema.field(name).type):
                            continue
                    except KeyError:
                        pass
                if hasattr(pandas_dtype, "__from_arrow__"):
                    ext_columns[name] = pandas_dtype

    return ext_columns


def _check_data_column_metadata_consistency(all_columns):
    # It can never be the case in a released version of pyarrow that
    # c['name'] is None *and* 'field_name' is not a key in the column metadata,
    # because the change to allow c['name'] to be None and the change to add
    # 'field_name' are in the same release (0.8.0)
    assert all(
        (c['name'] is None and 'field_name' in c) or c['name'] is not None
        for c in all_columns
    )


def _deserialize_column_index(block_table, all_columns, column_indexes):
    if all_columns:
        columns_name_dict = {
            c.get('field_name', _column_name_to_strings(c['name'])): c['name']
            for c in all_columns
        }
        columns_values = [
            columns_name_dict.get(name, name) for name in block_table.column_names
        ]
    else:
        columns_values = block_table.column_names

    # Construct the base index
    if len(column_indexes) > 1:
        # If we're passed multiple column indexes then evaluate with
        # ast.literal_eval, since the column index values show up as a list of
        # tuples
        columns = _pandas_api.pd.MultiIndex.from_tuples(
            list(map(ast.literal_eval, columns_values)),
            names=[col_index['name'] for col_index in column_indexes],
        )
    else:
        columns = _pandas_api.pd.Index(
            columns_values, name=column_indexes[0]["name"] if column_indexes else None
        )

    # if we're reconstructing the index
    if len(column_indexes) > 0:
        columns = _reconstruct_columns_from_metadata(columns, column_indexes)

    return columns


def _reconstruct_index(table, index_descriptors, all_columns, types_mapper=None):
    # 0. 'field_name' is the name of the column in the arrow Table
    # 1. 'name' is the user-facing name of the column, that is, it came from
    #    pandas
    # 2. 'field_name' and 'name' differ for index columns
    # 3. We fall back on c['name'] for backwards compatibility
    field_name_to_metadata = {
        c.get('field_name', c['name']): c
        for c in all_columns
    }

    # Build up a list of index columns and names while removing those columns
    # from the original table
    index_arrays = []
    index_names = []
    result_table = table
    for descr in index_descriptors:
        if isinstance(descr, str):
            result_table, index_level, index_name = _extract_index_level(
                table, result_table, descr, field_name_to_metadata, types_mapper)
            if index_level is None:
                # ARROW-1883: the serialized index column was not found
                continue
        elif descr['kind'] == 'range':
            index_name = descr['name']
            index_level = _pandas_api.pd.RangeIndex(descr['start'],
                                                    descr['stop'],
                                                    step=descr['step'],
                                                    name=index_name)
            if len(index_level) != len(table):
                # Possibly the result of munged metadata
                continue
        else:
            raise ValueError("Unrecognized index kind: {}"
                             .format(descr['kind']))
        index_arrays.append(index_level)
        index_names.append(index_name)

    pd = _pandas_api.pd

    # Reconstruct the row index
    if len(index_arrays) > 1:
        index = pd.MultiIndex.from_arrays(index_arrays, names=index_names)
    elif len(index_arrays) == 1:
        index = index_arrays[0]
        if not isinstance(index, pd.Index):
            # Box anything that wasn't boxed above
            index = pd.Index(index, name=index_names[0])
    else:
        index = pd.RangeIndex(table.num_rows)

    return result_table, index


def _extract_index_level(table, result_table, field_name,
                         field_name_to_metadata, types_mapper=None):
    logical_name = field_name_to_metadata[field_name]['name']
    index_name = _backwards_compatible_index_name(field_name, logical_name)
    i = table.schema.get_field_index(field_name)

    if i == -1:
        # The serialized index column was removed by the user
        return result_table, None, None

    col = table.column(i)
    index_level = col.to_pandas(types_mapper=types_mapper)
    index_level.name = None
    result_table = result_table.remove_column(
        result_table.schema.get_field_index(field_name)
    )
    return result_table, index_level, index_name


def _backwards_compatible_index_name(raw_name, logical_name):
    """Compute the name of an index column that is compatible with older
    versions of :mod:`pyarrow`.

    Parameters
    ----------
    raw_name : str
    logical_name : str

    Returns
    -------
    result : str

    Notes
    -----
    * Part of :func:`~pyarrow.pandas_compat.table_to_blockmanager`
    """
    # Part of table_to_blockmanager
    if raw_name == logical_name and _is_generated_index_name(raw_name):
        return None
    else:
        return logical_name


def _is_generated_index_name(name):
    pattern = r'^__index_level_\d+__$'
    return re.match(pattern, name) is not None


def get_pandas_logical_type_map():
    global _pandas_logical_type_map

    if not _pandas_logical_type_map:
        _pandas_logical_type_map.update({
            'date': 'datetime64[D]',
            'datetime': 'datetime64[ns]',
            'datetimetz': 'datetime64[ns]',
            'unicode': np.str_,
            'bytes': np.bytes_,
            'string': np.str_,
            'integer': np.int64,
            'floating': np.float64,
            'decimal': np.object_,
            'empty': np.object_,
        })
    return _pandas_logical_type_map


def _pandas_type_to_numpy_type(pandas_type):
    """Get the numpy dtype that corresponds to a pandas type.

    Parameters
    ----------
    pandas_type : str
        The result of a call to pandas.lib.infer_dtype.

    Returns
    -------
    dtype : np.dtype
        The dtype that corresponds to `pandas_type`.
    """
    pandas_logical_type_map = get_pandas_logical_type_map()
    try:
        return pandas_logical_type_map[pandas_type]
    except KeyError:
        if 'mixed' in pandas_type:
            # catching 'mixed', 'mixed-integer' and 'mixed-integer-float'
            return np.object_
        return np.dtype(pandas_type)


def _reconstruct_columns_from_metadata(columns, column_indexes):
    """Construct a pandas MultiIndex from `columns` and column index metadata
    in `column_indexes`.

    Parameters
    ----------
    columns : List[pd.Index]
        The columns coming from a pyarrow.Table
    column_indexes : List[Dict[str, str]]
        The column index metadata deserialized from the JSON schema metadata
        in a :class:`~pyarrow.Table`.

    Returns
    -------
    result : MultiIndex
        The index reconstructed using `column_indexes` metadata with levels of
        the correct type.

    Notes
    -----
    * Part of :func:`~pyarrow.pandas_compat.table_to_blockmanager`
    """
    pd = _pandas_api.pd
    # Get levels and labels, and provide sane defaults if the index has a
    # single level to avoid if/else spaghetti.
    levels = getattr(columns, 'levels', None) or [columns]
    labels = getattr(columns, 'codes', None) or [None]

    # Convert each level to the dtype provided in the metadata
    levels_dtypes = [
        (level, col_index.get('pandas_type', str(level.dtype)),
         col_index.get('numpy_type', None))
        for level, col_index in zip_longest(
            levels, column_indexes, fillvalue={}
        )
    ]

    new_levels = []
    encoder = operator.methodcaller('encode', 'UTF-8')

    for level, pandas_dtype, numpy_dtype in levels_dtypes:
        dtype = _pandas_type_to_numpy_type(pandas_dtype)
        # Since our metadata is UTF-8 encoded, Python turns things that were
        # bytes into unicode strings when json.loads-ing them. We need to
        # convert them back to bytes to preserve metadata.
        if dtype == np.bytes_:
            level = level.map(encoder)
        # ARROW-13756: if index is timezone aware DataTimeIndex
        if pandas_dtype == "datetimetz":
            tz = pa.lib.string_to_tzinfo(
                column_indexes[0]['metadata']['timezone'])
            level = pd.to_datetime(level, utc=True).tz_convert(tz)
            if _pandas_api.is_ge_v3():
                # with pandas 3+, to_datetime returns a unit depending on the string
                # data, so we restore it to the original unit from the metadata
                level = level.as_unit(np.datetime_data(dtype)[0])
        # GH-41503: if the column index was decimal, restore to decimal
        elif pandas_dtype == "decimal":
            level = _pandas_api.pd.Index([decimal.Decimal(i) for i in level])
        elif (
            level.dtype == "str" and numpy_dtype == "object"
            and ("mixed" in pandas_dtype or pandas_dtype in ["unicode", "string"])
        ):
            # the metadata indicate that the original dataframe used object dtype,
            # but ignore this and keep string dtype if:
            # - the original columns used mixed types -> we don't attempt to faithfully
            #   roundtrip in this case, but keep the column names as strings
            # - the original columns were inferred to be strings but stored in object
            #   dtype -> we don't restore the object dtype because all metadata
            #   generated using pandas < 3 will have this case by default, and
            #   for pandas >= 3 we want to use the default string dtype for .columns
            new_levels.append(level)
            continue
        elif level.dtype != dtype:
            level = level.astype(dtype)
        # ARROW-9096: if original DataFrame was upcast we keep that
        if level.dtype != numpy_dtype and pandas_dtype != "datetimetz":
            level = level.astype(numpy_dtype)

        new_levels.append(level)

    if len(new_levels) > 1:
        return pd.MultiIndex(new_levels, labels, names=columns.names)
    else:
        return pd.Index(new_levels[0], dtype=new_levels[0].dtype, name=columns.name)


def _add_any_metadata(table, pandas_metadata):
    modified_columns = {}
    modified_fields = {}

    schema = table.schema

    index_columns = pandas_metadata['index_columns']
    # only take index columns into account if they are an actual table column
    index_columns = [idx_col for idx_col in index_columns
                     if isinstance(idx_col, str)]
    n_index_levels = len(index_columns)
    n_columns = len(pandas_metadata['columns']) - n_index_levels

    # Add time zones
    for i, col_meta in enumerate(pandas_metadata['columns']):

        raw_name = col_meta.get('field_name')
        if not raw_name:
            # deal with metadata written with arrow < 0.8 or fastparquet
            raw_name = col_meta['name']
            if i >= n_columns:
                # index columns
                raw_name = index_columns[i - n_columns]
            if raw_name is None:
                raw_name = 'None'

        idx = schema.get_field_index(raw_name)
        if idx != -1:
            if col_meta['pandas_type'] == 'datetimetz':
                col = table[idx]
                if not isinstance(col.type, pa.lib.TimestampType):
                    continue
                metadata = col_meta['metadata']
                if not metadata:
                    continue
                metadata_tz = metadata.get('timezone')
                if metadata_tz and metadata_tz != col.type.tz:
                    converted = col.to_pandas()
                    tz_aware_type = pa.timestamp('ns', tz=metadata_tz)
                    with_metadata = pa.Array.from_pandas(converted,
                                                         type=tz_aware_type)

                    modified_fields[idx] = pa.field(schema[idx].name,
                                                    tz_aware_type)
                    modified_columns[idx] = with_metadata

    if len(modified_columns) > 0:
        columns = []
        fields = []
        for i in range(len(table.schema)):
            if i in modified_columns:
                columns.append(modified_columns[i])
                fields.append(modified_fields[i])
            else:
                columns.append(table[i])
                fields.append(table.schema[i])
        return pa.Table.from_arrays(columns, schema=pa.schema(fields))
    else:
        return table


# ----------------------------------------------------------------------
# Helper functions used in lib


def make_tz_aware(series, tz):
    """
    Make a datetime64 Series timezone-aware for the given tz
    """
    tz = pa.lib.string_to_tzinfo(tz)
    series = (series.dt.tz_localize('utc')
                    .dt.tz_convert(tz))
    return series<|MERGE_RESOLUTION|>--- conflicted
+++ resolved
@@ -853,17 +853,6 @@
     if _pandas_api.extension_dtype is None:
         return ext_columns
 
-<<<<<<< HEAD
-    # for pandas 3.0+, use pandas' new default string dtype
-    if _pandas_api.uses_string_dtype() and not strings_to_categorical:
-        for field in table.schema:
-            if (
-                pa.types.is_string(field.type)
-                or pa.types.is_large_string(field.type)
-                or pa.types.is_string_view(field.type)
-            ) and field.name not in categories:
-                ext_columns[field.name] = _pandas_api.pd.StringDtype(na_value=np.nan)
-=======
     # use the specified mapping of built-in arrow types to pandas dtypes
     if types_mapper:
         for field in table.schema:
@@ -882,7 +871,6 @@
                 pass
             else:
                 ext_columns[field.name] = pandas_dtype
->>>>>>> 9907f375
 
     # infer the extension columns from the pandas metadata
     for col_meta in columns_metadata:
@@ -912,6 +900,16 @@
                         pass
                 if hasattr(pandas_dtype, "__from_arrow__"):
                     ext_columns[name] = pandas_dtype
+
+    # for pandas 3.0+, use pandas' new default string dtype
+    if _pandas_api.uses_string_dtype() and not strings_to_categorical:
+        for field in table.schema:
+            if field.name not in ext_columns and (
+                pa.types.is_string(field.type)
+                or pa.types.is_large_string(field.type)
+                or pa.types.is_string_view(field.type)
+            ) and field.name not in categories:
+                ext_columns[field.name] = _pandas_api.pd.StringDtype(na_value=np.nan)
 
     return ext_columns
 
