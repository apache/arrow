# Licensed to the Apache Software Foundation (ASF) under one
# or more contributor license agreements.  See the NOTICE file
# distributed with this work for additional information
# regarding copyright ownership.  The ASF licenses this file
# to you under the Apache License, Version 2.0 (the
# "License"); you may not use this file except in compliance
# with the License.  You may obtain a copy of the License at
#
#   http://www.apache.org/licenses/LICENSE-2.0
#
# Unless required by applicable law or agreed to in writing,
# software distributed under the License is distributed on an
# "AS IS" BASIS, WITHOUT WARRANTIES OR CONDITIONS OF ANY
# KIND, either express or implied.  See the License for the
# specific language governing permissions and limitations
# under the License.


import ast
from collections.abc import Sequence
from concurrent import futures
# import threading submodule upfront to avoid partially initialized
# module bug (ARROW-11983)
import concurrent.futures.thread  # noqa
from copy import deepcopy
import decimal
from itertools import zip_longest
import json
import operator
import re
import warnings

import numpy as np

import pyarrow as pa
from pyarrow.lib import _pandas_api, frombytes  # noqa


_logical_type_map = {}


def get_logical_type_map():
    global _logical_type_map

    if not _logical_type_map:
        _logical_type_map.update({
            pa.lib.Type_NA: 'empty',
            pa.lib.Type_BOOL: 'bool',
            pa.lib.Type_INT8: 'int8',
            pa.lib.Type_INT16: 'int16',
            pa.lib.Type_INT32: 'int32',
            pa.lib.Type_INT64: 'int64',
            pa.lib.Type_UINT8: 'uint8',
            pa.lib.Type_UINT16: 'uint16',
            pa.lib.Type_UINT32: 'uint32',
            pa.lib.Type_UINT64: 'uint64',
            pa.lib.Type_HALF_FLOAT: 'float16',
            pa.lib.Type_FLOAT: 'float32',
            pa.lib.Type_DOUBLE: 'float64',
            pa.lib.Type_DATE32: 'date',
            pa.lib.Type_DATE64: 'date',
            pa.lib.Type_TIME32: 'time',
            pa.lib.Type_TIME64: 'time',
            pa.lib.Type_BINARY: 'bytes',
            pa.lib.Type_FIXED_SIZE_BINARY: 'bytes',
            pa.lib.Type_STRING: 'unicode',
        })
    return _logical_type_map


def get_logical_type(arrow_type):
    logical_type_map = get_logical_type_map()

    try:
        return logical_type_map[arrow_type.id]
    except KeyError:
        if isinstance(arrow_type, pa.lib.DictionaryType):
            return 'categorical'
        elif isinstance(arrow_type, pa.lib.ListType):
            return 'list[{}]'.format(get_logical_type(arrow_type.value_type))
        elif isinstance(arrow_type, pa.lib.TimestampType):
            return 'datetimetz' if arrow_type.tz is not None else 'datetime'
        elif isinstance(arrow_type, pa.lib.Decimal128Type):
            return 'decimal'
        return 'object'


_numpy_logical_type_map = {
    np.bool_: 'bool',
    np.int8: 'int8',
    np.int16: 'int16',
    np.int32: 'int32',
    np.int64: 'int64',
    np.uint8: 'uint8',
    np.uint16: 'uint16',
    np.uint32: 'uint32',
    np.uint64: 'uint64',
    np.float32: 'float32',
    np.float64: 'float64',
    'datetime64[D]': 'date',
    np.str_: 'string',
    np.bytes_: 'bytes',
}


def get_logical_type_from_numpy(pandas_collection):
    try:
        return _numpy_logical_type_map[pandas_collection.dtype.type]
    except KeyError:
        if hasattr(pandas_collection.dtype, 'tz'):
            return 'datetimetz'
        # See https://github.com/pandas-dev/pandas/issues/24739 (infer_dtype will
        # result in "datetime64" without unit, while pandas astype requires a unit)
        if str(pandas_collection.dtype).startswith('datetime64'):
            return str(pandas_collection.dtype)
        result = _pandas_api.infer_dtype(pandas_collection)
        if result == 'string':
            return 'unicode'
        return result


def get_extension_dtype_info(column):
    dtype = column.dtype
    if str(dtype) == 'category':
        cats = getattr(column, 'cat', column)
        assert cats is not None
        metadata = {
            'num_categories': len(cats.categories),
            'ordered': cats.ordered,
        }
        physical_dtype = str(cats.codes.dtype)
    elif hasattr(dtype, 'tz'):
        metadata = {'timezone': pa.lib.tzinfo_to_string(dtype.tz)}
        physical_dtype = 'datetime64[ns]'
    else:
        metadata = None
        physical_dtype = str(dtype)
    return physical_dtype, metadata


def get_column_metadata(column, name, arrow_type, field_name):
    """Construct the metadata for a given column

    Parameters
    ----------
    column : pandas.Series or pandas.Index
    name : str
    arrow_type : pyarrow.DataType
    field_name : str
        Equivalent to `name` when `column` is a `Series`, otherwise if `column`
        is a pandas Index then `field_name` will not be the same as `name`.
        This is the name of the field in the arrow Table's schema.

    Returns
    -------
    dict
    """
    logical_type = get_logical_type(arrow_type)

    string_dtype, extra_metadata = get_extension_dtype_info(column)
    if logical_type == 'decimal':
        extra_metadata = {
            'precision': arrow_type.precision,
            'scale': arrow_type.scale,
        }
        string_dtype = 'object'

    if name is not None and not isinstance(name, str):
        raise TypeError(
            'Column name must be a string. Got column {} of type {}'.format(
                name, type(name).__name__
            )
        )

    assert field_name is None or isinstance(field_name, str), \
        str(type(field_name))
    return {
        'name': name,
        'field_name': 'None' if field_name is None else field_name,
        'pandas_type': logical_type,
        'numpy_type': string_dtype,
        'metadata': extra_metadata,
    }


def construct_metadata(columns_to_convert, df, column_names, index_levels,
                       index_descriptors, preserve_index, types):
    """Returns a dictionary containing enough metadata to reconstruct a pandas
    DataFrame as an Arrow Table, including index columns.

    Parameters
    ----------
    columns_to_convert : list[pd.Series]
    df : pandas.DataFrame
    index_levels : List[pd.Index]
    index_descriptors : List[Dict]
    preserve_index : bool
    types : List[pyarrow.DataType]

    Returns
    -------
    dict
    """
    num_serialized_index_levels = len([descr for descr in index_descriptors
                                       if not isinstance(descr, dict)])
    # Use ntypes instead of Python shorthand notation [:-len(x)] as [:-0]
    # behaves differently to what we want.
    ntypes = len(types)
    df_types = types[:ntypes - num_serialized_index_levels]
    index_types = types[ntypes - num_serialized_index_levels:]

    column_metadata = []
    for col, sanitized_name, arrow_type in zip(columns_to_convert,
                                               column_names, df_types):
        metadata = get_column_metadata(col, name=sanitized_name,
                                       arrow_type=arrow_type,
                                       field_name=sanitized_name)
        column_metadata.append(metadata)

    index_column_metadata = []
    if preserve_index is not False:
        non_str_index_names = []
        for level, arrow_type, descriptor in zip(index_levels, index_types,
                                                 index_descriptors):
            if isinstance(descriptor, dict):
                # The index is represented in a non-serialized fashion,
                # e.g. RangeIndex
                continue

            if level.name is not None and not isinstance(level.name, str):
                non_str_index_names.append(level.name)

            metadata = get_column_metadata(
                level,
                name=_column_name_to_strings(level.name),
                arrow_type=arrow_type,
                field_name=descriptor,
            )
            index_column_metadata.append(metadata)

        if len(non_str_index_names) > 0:
            warnings.warn(
                f"The DataFrame has non-str index name `{non_str_index_names}`"
                " which will be converted to string"
                " and not roundtrip correctly.",
                UserWarning, stacklevel=4)

        column_indexes = []

        levels = getattr(df.columns, 'levels', [df.columns])
        names = getattr(df.columns, 'names', [df.columns.name])
        for level, name in zip(levels, names):
            metadata = _get_simple_index_descriptor(level, name)
            column_indexes.append(metadata)
    else:
        index_descriptors = index_column_metadata = column_indexes = []

    return {
        b'pandas': json.dumps({
            'index_columns': index_descriptors,
            'column_indexes': column_indexes,
            'columns': column_metadata + index_column_metadata,
            'creator': {
                'library': 'pyarrow',
                'version': pa.__version__
            },
            'pandas_version': _pandas_api.version
        }).encode('utf8')
    }


def _get_simple_index_descriptor(level, name):
    string_dtype, extra_metadata = get_extension_dtype_info(level)
    pandas_type = get_logical_type_from_numpy(level)
    if 'mixed' in pandas_type:
        warnings.warn(
            "The DataFrame has column names of mixed type. They will be "
            "converted to strings and not roundtrip correctly.",
            UserWarning, stacklevel=4)
    if pandas_type == 'unicode':
        assert not extra_metadata
        extra_metadata = {'encoding': 'UTF-8'}
    return {
        'name': name,
        'field_name': name,
        'pandas_type': pandas_type,
        'numpy_type': string_dtype,
        'metadata': extra_metadata,
    }


def _column_name_to_strings(name):
    """Convert a column name (or level) to either a string or a recursive
    collection of strings.

    Parameters
    ----------
    name : str or tuple

    Returns
    -------
    value : str or tuple

    Examples
    --------
    >>> name = 'foo'
    >>> _column_name_to_strings(name)
    'foo'
    >>> name = ('foo', 'bar')
    >>> _column_name_to_strings(name)
    "('foo', 'bar')"
    >>> import pandas as pd
    >>> name = (1, pd.Timestamp('2017-02-01 00:00:00'))
    >>> _column_name_to_strings(name)
    "('1', '2017-02-01 00:00:00')"
    """
    if isinstance(name, str):
        return name
    elif isinstance(name, bytes):
        # XXX: should we assume that bytes in Python 3 are UTF-8?
        return name.decode('utf8')
    elif isinstance(name, tuple):
        return str(tuple(map(_column_name_to_strings, name)))
    elif isinstance(name, Sequence):
        raise TypeError("Unsupported type for MultiIndex level")
    elif name is None:
        return None
    return str(name)


def _index_level_name(index, i, column_names):
    """Return the name of an index level or a default name if `index.name` is
    None or is already a column name.

    Parameters
    ----------
    index : pandas.Index
    i : int

    Returns
    -------
    name : str
    """
    if index.name is not None and index.name not in column_names:
        return _column_name_to_strings(index.name)
    else:
        return '__index_level_{:d}__'.format(i)


def _get_columns_to_convert(df, schema, preserve_index, columns):
    columns = _resolve_columns_of_interest(df, schema, columns)

    if not df.columns.is_unique:
        raise ValueError(
            'Duplicate column names found: {}'.format(list(df.columns))
        )

    if schema is not None:
        return _get_columns_to_convert_given_schema(df, schema, preserve_index)

    column_names = []

    index_levels = (
        _get_index_level_values(df.index) if preserve_index is not False
        else []
    )

    columns_to_convert = []
    convert_fields = []

    for name in columns:
        col = df[name]
        name = _column_name_to_strings(name)

        if _pandas_api.is_sparse(col):
            raise TypeError(
                "Sparse pandas data (column {}) not supported.".format(name))

        columns_to_convert.append(col)
        convert_fields.append(None)
        column_names.append(name)

    index_descriptors = []
    index_column_names = []
    for i, index_level in enumerate(index_levels):
        name = _index_level_name(index_level, i, column_names)
        if (isinstance(index_level, _pandas_api.pd.RangeIndex) and
                preserve_index is None):
            descr = _get_range_index_descriptor(index_level)
        else:
            columns_to_convert.append(index_level)
            convert_fields.append(None)
            descr = name
            index_column_names.append(name)
        index_descriptors.append(descr)

    all_names = column_names + index_column_names

    # all_names : all of the columns in the resulting table including the data
    # columns and serialized index columns
    # column_names : the names of the data columns
    # index_column_names : the names of the serialized index columns
    # index_descriptors : descriptions of each index to be used for
    # reconstruction
    # index_levels : the extracted index level values
    # columns_to_convert : assembled raw data (both data columns and indexes)
    # to be converted to Arrow format
    # columns_fields : specified column to use for coercion / casting
    # during serialization, if a Schema was provided
    return (all_names, column_names, index_column_names, index_descriptors,
            index_levels, columns_to_convert, convert_fields)


def _get_columns_to_convert_given_schema(df, schema, preserve_index):
    """
    Specialized version of _get_columns_to_convert in case a Schema is
    specified.
    In that case, the Schema is used as the single point of truth for the
    table structure (types, which columns are included, order of columns, ...).
    """
    column_names = []
    columns_to_convert = []
    convert_fields = []
    index_descriptors = []
    index_column_names = []
    index_levels = []

    for name in schema.names:
        try:
            col = df[name]
            is_index = False
        except KeyError:
            try:
                col = _get_index_level(df, name)
            except (KeyError, IndexError):
                # name not found as index level
                raise KeyError(
                    "name '{}' present in the specified schema is not found "
                    "in the columns or index".format(name))
            if preserve_index is False:
                raise ValueError(
                    "name '{}' present in the specified schema corresponds "
                    "to the index, but 'preserve_index=False' was "
                    "specified".format(name))
            elif (preserve_index is None and
                    isinstance(col, _pandas_api.pd.RangeIndex)):
                raise ValueError(
                    "name '{}' is present in the schema, but it is a "
                    "RangeIndex which will not be converted as a column "
                    "in the Table, but saved as metadata-only not in "
                    "columns. Specify 'preserve_index=True' to force it "
                    "being added as a column, or remove it from the "
                    "specified schema".format(name))
            is_index = True

        name = _column_name_to_strings(name)

        if _pandas_api.is_sparse(col):
            raise TypeError(
                "Sparse pandas data (column {}) not supported.".format(name))

        field = schema.field(name)
        columns_to_convert.append(col)
        convert_fields.append(field)
        column_names.append(name)

        if is_index:
            index_column_names.append(name)
            index_descriptors.append(name)
            index_levels.append(col)

    all_names = column_names + index_column_names

    return (all_names, column_names, index_column_names, index_descriptors,
            index_levels, columns_to_convert, convert_fields)


def _get_index_level(df, name):
    """
    Get the index level of a DataFrame given 'name' (column name in an arrow
    Schema).
    """
    key = name
    if name not in df.index.names and _is_generated_index_name(name):
        # we know we have an autogenerated name => extract number and get
        # the index level positionally
        key = int(name[len("__index_level_"):-2])
    return df.index.get_level_values(key)


def _level_name(name):
    # preserve type when default serializable, otherwise str it
    try:
        json.dumps(name)
        return name
    except TypeError:
        return str(name)


def _get_range_index_descriptor(level):
    # public start/stop/step attributes added in pandas 0.25.0
    return {
        'kind': 'range',
        'name': _level_name(level.name),
        'start': _pandas_api.get_rangeindex_attribute(level, 'start'),
        'stop': _pandas_api.get_rangeindex_attribute(level, 'stop'),
        'step': _pandas_api.get_rangeindex_attribute(level, 'step')
    }


def _get_index_level_values(index):
    n = len(getattr(index, 'levels', [index]))
    return [index.get_level_values(i) for i in range(n)]


def _resolve_columns_of_interest(df, schema, columns):
    if schema is not None and columns is not None:
        raise ValueError('Schema and columns arguments are mutually '
                         'exclusive, pass only one of them')
    elif schema is not None:
        columns = schema.names
    elif columns is not None:
        columns = [c for c in columns if c in df.columns]
    else:
        columns = df.columns

    return columns


def dataframe_to_types(df, preserve_index, columns=None):
    (all_names,
     column_names,
     _,
     index_descriptors,
     index_columns,
     columns_to_convert,
     _) = _get_columns_to_convert(df, None, preserve_index, columns)

    types = []
    # If pandas knows type, skip conversion
    for c in columns_to_convert:
        values = c.values
        if _pandas_api.is_categorical(values):
            type_ = pa.array(c, from_pandas=True).type
        elif _pandas_api.is_extension_array_dtype(values):
            empty = c.head(0) if isinstance(
                c, _pandas_api.pd.Series) else c[:0]
            type_ = pa.array(empty, from_pandas=True).type
        else:
            values, type_ = get_datetimetz_type(values, c.dtype, None)
            type_ = pa.lib._ndarray_to_arrow_type(values, type_)
            if type_ is None:
                type_ = pa.array(c, from_pandas=True).type
        types.append(type_)

    metadata = construct_metadata(
        columns_to_convert, df, column_names, index_columns,
        index_descriptors, preserve_index, types
    )

    return all_names, types, metadata


def dataframe_to_arrays(df, schema, preserve_index, nthreads=1, columns=None,
                        safe=True):
    (all_names,
     column_names,
     index_column_names,
     index_descriptors,
     index_columns,
     columns_to_convert,
     convert_fields) = _get_columns_to_convert(df, schema, preserve_index,
                                               columns)

    # NOTE(wesm): If nthreads=None, then we use a heuristic to decide whether
    # using a thread pool is worth it. Currently the heuristic is whether the
    # nrows > 100 * ncols and ncols > 1.
    if nthreads is None:
        nrows, ncols = len(df), len(df.columns)
        if nrows > ncols * 100 and ncols > 1:
            nthreads = pa.cpu_count()
        else:
            nthreads = 1

    def convert_column(col, field):
        if field is None:
            field_nullable = True
            type_ = None
        else:
            field_nullable = field.nullable
            type_ = field.type

        try:
            result = pa.array(col, type=type_, from_pandas=True, safe=safe)
        except (pa.ArrowInvalid,
                pa.ArrowNotImplementedError,
                pa.ArrowTypeError) as e:
            e.args += ("Conversion failed for column {!s} with type {!s}"
                       .format(col.name, col.dtype),)
            raise e
        if not field_nullable and result.null_count > 0:
            raise ValueError("Field {} was non-nullable but pandas column "
                             "had {} null values".format(str(field),
                                                         result.null_count))
        return result

    def _can_definitely_zero_copy(arr):
        return (isinstance(arr, np.ndarray) and
                arr.flags.contiguous and
                issubclass(arr.dtype.type, np.integer))

    if nthreads == 1:
        arrays = [convert_column(c, f)
                  for c, f in zip(columns_to_convert, convert_fields)]
    else:
        arrays = []
        with futures.ThreadPoolExecutor(nthreads) as executor:
            for c, f in zip(columns_to_convert, convert_fields):
                if _can_definitely_zero_copy(c.values):
                    arrays.append(convert_column(c, f))
                else:
                    arrays.append(executor.submit(convert_column, c, f))

        for i, maybe_fut in enumerate(arrays):
            if isinstance(maybe_fut, futures.Future):
                arrays[i] = maybe_fut.result()

    types = [x.type for x in arrays]

    if schema is None:
        fields = []
        for name, type_ in zip(all_names, types):
            name = name if name is not None else 'None'
            fields.append(pa.field(name, type_))
        schema = pa.schema(fields)

    pandas_metadata = construct_metadata(
        columns_to_convert, df, column_names, index_columns,
        index_descriptors, preserve_index, types
    )
    metadata = deepcopy(schema.metadata) if schema.metadata else dict()
    metadata.update(pandas_metadata)
    schema = schema.with_metadata(metadata)

    # If dataframe is empty but with RangeIndex ->
    # remember the length of the indexes
    n_rows = None
    if len(arrays) == 0:
        try:
            kind = index_descriptors[0]["kind"]
            if kind == "range":
                start = index_descriptors[0]["start"]
                stop = index_descriptors[0]["stop"]
                step = index_descriptors[0]["step"]
                n_rows = len(range(start, stop, step))
        except IndexError:
            pass

    return arrays, schema, n_rows


def get_datetimetz_type(values, dtype, type_):
    if values.dtype.type != np.datetime64:
        return values, type_

    if _pandas_api.is_datetimetz(dtype) and type_ is None:
        # If no user type passed, construct a tz-aware timestamp type
        tz = dtype.tz
        unit = dtype.unit
        type_ = pa.timestamp(unit, tz)
    elif type_ is None:
        # Trust the NumPy dtype
        type_ = pa.from_numpy_dtype(values.dtype)

    return values, type_

# ----------------------------------------------------------------------
# Converting pyarrow.Table efficiently to pandas.DataFrame


def _reconstruct_block(item, columns=None, extension_columns=None, return_block=True):
    """
    Construct a pandas Block from the `item` dictionary coming from pyarrow's
    serialization or returned by arrow::python::ConvertTableToPandas.

    This function takes care of converting dictionary types to pandas
    categorical, Timestamp-with-timezones to the proper pandas Block, and
    conversion to pandas ExtensionBlock

    Parameters
    ----------
    item : dict
        For basic types, this is a dictionary in the form of
        {'block': np.ndarray of values, 'placement': pandas block placement}.
        Additional keys are present for other types (dictionary, timezone,
        object).
    columns :
        Column names of the table being constructed, used for extension types
    extension_columns : dict
        Dictionary of {column_name: pandas_dtype} that includes all columns
        and corresponding dtypes that will be converted to a pandas
        ExtensionBlock.

    Returns
    -------
    pandas Block

    """
    import pandas.core.internals as _int

    block_arr = item.get('block', None)
    placement = item['placement']
    if 'dictionary' in item:
        arr = _pandas_api.categorical_type.from_codes(
            block_arr, categories=item['dictionary'],
            ordered=item['ordered'])
    elif 'timezone' in item:
        unit, _ = np.datetime_data(block_arr.dtype)
        dtype = make_datetimetz(unit, item['timezone'])
        if _pandas_api.is_ge_v21():
            arr = _pandas_api.pd.array(
                block_arr.view("int64"), dtype=dtype, copy=False
            )
        else:
            arr = block_arr
            if return_block:
                block = _int.make_block(block_arr, placement=placement,
                                        klass=_int.DatetimeTZBlock,
                                        dtype=dtype)
                return block
    elif 'py_array' in item:
        # create ExtensionBlock
        arr = item['py_array']
        assert len(placement) == 1
        name = columns[placement[0]]
        pandas_dtype = extension_columns[name]
        if not hasattr(pandas_dtype, '__from_arrow__'):
            raise ValueError("This column does not support to be converted "
                             "to a pandas ExtensionArray")
        arr = pandas_dtype.__from_arrow__(arr)
    else:
        arr = block_arr

    if return_block:
        return _int.make_block(arr, placement=placement)
    else:
        return arr, placement


def make_datetimetz(unit, tz):
    if _pandas_api.is_v1():
        unit = 'ns'  # ARROW-3789: Coerce date/timestamp types to datetime64[ns]
    tz = pa.lib.string_to_tzinfo(tz)
    return _pandas_api.datetimetz_type(unit, tz=tz)


def table_to_dataframe(
    options, table, categories=None, ignore_metadata=False, types_mapper=None
):
    all_columns = []
    column_indexes = []
    pandas_metadata = table.schema.pandas_metadata

    if not ignore_metadata and pandas_metadata is not None:
        all_columns = pandas_metadata['columns']
        column_indexes = pandas_metadata.get('column_indexes', [])
        index_descriptors = pandas_metadata['index_columns']
        table = _add_any_metadata(table, pandas_metadata)
        table, index = _reconstruct_index(table, index_descriptors,
                                          all_columns, types_mapper)
        ext_columns_dtypes = _get_extension_dtypes(
            table, all_columns, types_mapper)
    else:
        index = _pandas_api.pd.RangeIndex(table.num_rows)
        ext_columns_dtypes = _get_extension_dtypes(table, [], types_mapper)

    _check_data_column_metadata_consistency(all_columns)
    columns = _deserialize_column_index(table, all_columns, column_indexes)

    column_names = table.column_names
    result = pa.lib.table_to_blocks(options, table, categories,
                                    list(ext_columns_dtypes.keys()))
    if _pandas_api.is_ge_v3():
        from pandas.api.internals import create_dataframe_from_blocks

        blocks = [
            _reconstruct_block(
                item, column_names, ext_columns_dtypes, return_block=False)
            for item in result
        ]
        df = create_dataframe_from_blocks(blocks, index=index, columns=columns)
        return df
    else:
        from pandas.core.internals import BlockManager
        from pandas import DataFrame

        blocks = [
            _reconstruct_block(item, column_names, ext_columns_dtypes)
            for item in result
        ]
        axes = [columns, index]
        mgr = BlockManager(blocks, axes)
        if _pandas_api.is_ge_v21():
            df = DataFrame._from_mgr(mgr, mgr.axes)
        else:
            df = DataFrame(mgr)
        return df


# Set of the string repr of all numpy dtypes that can be stored in a pandas
# dataframe (complex not included since not supported by Arrow)
_pandas_supported_numpy_types = {
    "int8", "int16", "int32", "int64",
    "uint8", "uint16", "uint32", "uint64",
    "float16", "float32", "float64",
    "object", "bool"
}


def _get_extension_dtypes(table, columns_metadata, types_mapper=None):
    """
    Based on the stored column pandas metadata and the extension types
    in the arrow schema, infer which columns should be converted to a
    pandas extension dtype.

    The 'numpy_type' field in the column metadata stores the string
    representation of the original pandas dtype (and, despite its name,
    not the 'pandas_type' field).
    Based on this string representation, a pandas/numpy dtype is constructed
    and then we can check if this dtype supports conversion from arrow.

    """
    ext_columns = {}

    # older pandas version that does not yet support extension dtypes
    if _pandas_api.extension_dtype is None:
        return ext_columns

    # infer the extension columns from the pandas metadata
    for col_meta in columns_metadata:
        try:
            name = col_meta['field_name']
        except KeyError:
            name = col_meta['name']
        dtype = col_meta['numpy_type']

        if dtype not in _pandas_supported_numpy_types:
            # pandas_dtype is expensive, so avoid doing this for types
            # that are certainly numpy dtypes
            pandas_dtype = _pandas_api.pandas_dtype(dtype)
            if isinstance(pandas_dtype, _pandas_api.extension_dtype):
                if hasattr(pandas_dtype, "__from_arrow__"):
                    ext_columns[name] = pandas_dtype

    # infer from extension type in the schema
    for field in table.schema:
        typ = field.type
        if isinstance(typ, pa.BaseExtensionType):
            try:
                pandas_dtype = typ.to_pandas_dtype()
            except NotImplementedError:
                pass
            else:
                ext_columns[field.name] = pandas_dtype

    # use the specified mapping of built-in arrow types to pandas dtypes
    if types_mapper:
        for field in table.schema:
            typ = field.type
            pandas_dtype = types_mapper(typ)
            if pandas_dtype is not None:
                ext_columns[field.name] = pandas_dtype

    return ext_columns


def _check_data_column_metadata_consistency(all_columns):
    # It can never be the case in a released version of pyarrow that
    # c['name'] is None *and* 'field_name' is not a key in the column metadata,
    # because the change to allow c['name'] to be None and the change to add
    # 'field_name' are in the same release (0.8.0)
    assert all(
        (c['name'] is None and 'field_name' in c) or c['name'] is not None
        for c in all_columns
    )


def _deserialize_column_index(block_table, all_columns, column_indexes):
    if all_columns:
        columns_name_dict = {
            c.get('field_name', _column_name_to_strings(c['name'])): c['name']
            for c in all_columns
        }
        columns_values = [
            columns_name_dict.get(name, name) for name in block_table.column_names
        ]
    else:
        columns_values = block_table.column_names

    # Construct the base index
    if len(column_indexes) > 1:
        # If we're passed multiple column indexes then evaluate with
        # ast.literal_eval, since the column index values show up as a list of
        # tuples
        columns = _pandas_api.pd.MultiIndex.from_tuples(
            list(map(ast.literal_eval, columns_values)),
            names=[col_index['name'] for col_index in column_indexes],
        )
    else:
        columns = _pandas_api.pd.Index(
            columns_values, name=column_indexes[0]["name"] if column_indexes else None
        )

    # if we're reconstructing the index
    if len(column_indexes) > 0:
        columns = _reconstruct_columns_from_metadata(columns, column_indexes)

    return columns


def _reconstruct_index(table, index_descriptors, all_columns, types_mapper=None):
    # 0. 'field_name' is the name of the column in the arrow Table
    # 1. 'name' is the user-facing name of the column, that is, it came from
    #    pandas
    # 2. 'field_name' and 'name' differ for index columns
    # 3. We fall back on c['name'] for backwards compatibility
    field_name_to_metadata = {
        c.get('field_name', c['name']): c
        for c in all_columns
    }

    # Build up a list of index columns and names while removing those columns
    # from the original table
    index_arrays = []
    index_names = []
    result_table = table
    for descr in index_descriptors:
        if isinstance(descr, str):
            result_table, index_level, index_name = _extract_index_level(
                table, result_table, descr, field_name_to_metadata, types_mapper)
            if index_level is None:
                # ARROW-1883: the serialized index column was not found
                continue
        elif descr['kind'] == 'range':
            index_name = descr['name']
            index_level = _pandas_api.pd.RangeIndex(descr['start'],
                                                    descr['stop'],
                                                    step=descr['step'],
                                                    name=index_name)
            if len(index_level) != len(table):
                # Possibly the result of munged metadata
                continue
        else:
            raise ValueError("Unrecognized index kind: {}"
                             .format(descr['kind']))
        index_arrays.append(index_level)
        index_names.append(index_name)

    pd = _pandas_api.pd

    # Reconstruct the row index
    if len(index_arrays) > 1:
        index = pd.MultiIndex.from_arrays(index_arrays, names=index_names)
    elif len(index_arrays) == 1:
        index = index_arrays[0]
        if not isinstance(index, pd.Index):
            # Box anything that wasn't boxed above
            index = pd.Index(index, name=index_names[0])
    else:
        index = pd.RangeIndex(table.num_rows)

    return result_table, index


def _extract_index_level(table, result_table, field_name,
                         field_name_to_metadata, types_mapper=None):
    logical_name = field_name_to_metadata[field_name]['name']
    index_name = _backwards_compatible_index_name(field_name, logical_name)
    i = table.schema.get_field_index(field_name)

    if i == -1:
        # The serialized index column was removed by the user
        return result_table, None, None

    col = table.column(i)
    index_level = col.to_pandas(types_mapper=types_mapper)
    index_level.name = None
    result_table = result_table.remove_column(
        result_table.schema.get_field_index(field_name)
    )
    return result_table, index_level, index_name


def _backwards_compatible_index_name(raw_name, logical_name):
    """Compute the name of an index column that is compatible with older
    versions of :mod:`pyarrow`.

    Parameters
    ----------
    raw_name : str
    logical_name : str

    Returns
    -------
    result : str

    Notes
    -----
    * Part of :func:`~pyarrow.pandas_compat.table_to_blockmanager`
    """
    # Part of table_to_blockmanager
    if raw_name == logical_name and _is_generated_index_name(raw_name):
        return None
    else:
        return logical_name


def _is_generated_index_name(name):
    pattern = r'^__index_level_\d+__$'
    return re.match(pattern, name) is not None


_pandas_logical_type_map = {
    'date': 'datetime64[D]',
    'datetime': 'datetime64[ns]',
    'datetimetz': 'datetime64[ns]',
    'unicode': np.str_,
    'bytes': np.bytes_,
    'string': np.str_,
    'integer': np.int64,
    'floating': np.float64,
    'decimal': np.object_,
    'empty': np.object_,
}


def _pandas_type_to_numpy_type(pandas_type):
    """Get the numpy dtype that corresponds to a pandas type.

    Parameters
    ----------
    pandas_type : str
        The result of a call to pandas.lib.infer_dtype.

    Returns
    -------
    dtype : np.dtype
        The dtype that corresponds to `pandas_type`.
    """
    try:
        return _pandas_logical_type_map[pandas_type]
    except KeyError:
        if 'mixed' in pandas_type:
            # catching 'mixed', 'mixed-integer' and 'mixed-integer-float'
            return np.object_
        return np.dtype(pandas_type)


def _reconstruct_columns_from_metadata(columns, column_indexes):
    """Construct a pandas MultiIndex from `columns` and column index metadata
    in `column_indexes`.

    Parameters
    ----------
    columns : List[pd.Index]
        The columns coming from a pyarrow.Table
    column_indexes : List[Dict[str, str]]
        The column index metadata deserialized from the JSON schema metadata
        in a :class:`~pyarrow.Table`.

    Returns
    -------
    result : MultiIndex
        The index reconstructed using `column_indexes` metadata with levels of
        the correct type.

    Notes
    -----
    * Part of :func:`~pyarrow.pandas_compat.table_to_blockmanager`
    """
    pd = _pandas_api.pd
    # Get levels and labels, and provide sane defaults if the index has a
    # single level to avoid if/else spaghetti.
    levels = getattr(columns, 'levels', None) or [columns]
    labels = getattr(columns, 'codes', None) or [None]

    # Convert each level to the dtype provided in the metadata
    levels_dtypes = [
        (level, col_index.get('pandas_type', str(level.dtype)),
         col_index.get('numpy_type', None))
        for level, col_index in zip_longest(
            levels, column_indexes, fillvalue={}
        )
    ]

    new_levels = []
    encoder = operator.methodcaller('encode', 'UTF-8')

    for level, pandas_dtype, numpy_dtype in levels_dtypes:
        dtype = _pandas_type_to_numpy_type(pandas_dtype)
        # Since our metadata is UTF-8 encoded, Python turns things that were
        # bytes into unicode strings when json.loads-ing them. We need to
        # convert them back to bytes to preserve metadata.
        if dtype == np.bytes_:
            level = level.map(encoder)
        # ARROW-13756: if index is timezone aware DataTimeIndex
        if pandas_dtype == "datetimetz":
            tz = pa.lib.string_to_tzinfo(
                column_indexes[0]['metadata']['timezone'])
            level = pd.to_datetime(level, utc=True).tz_convert(tz)
<<<<<<< HEAD
            if _pandas_api.is_ge_v3():
                # with pandas 3+, to_datetime returns a unit depending on the string
                # data, so we restore it to the original unit from the metadata
                level = level.as_unit(np.datetime_data(dtype)[0])
=======
        # GH-41503: if the column index was decimal, restore to decimal
        elif pandas_dtype == "decimal":
            level = _pandas_api.pd.Index([decimal.Decimal(i) for i in level])
>>>>>>> 680980e8
        elif level.dtype != dtype:
            level = level.astype(dtype)
        # ARROW-9096: if original DataFrame was upcast we keep that
        if level.dtype != numpy_dtype and pandas_dtype != "datetimetz":
            level = level.astype(numpy_dtype)

        new_levels.append(level)

    if len(new_levels) > 1:
        return pd.MultiIndex(new_levels, labels, names=columns.names)
    else:
        return pd.Index(new_levels[0], dtype=new_levels[0].dtype, name=columns.name)


def _add_any_metadata(table, pandas_metadata):
    modified_columns = {}
    modified_fields = {}

    schema = table.schema

    index_columns = pandas_metadata['index_columns']
    # only take index columns into account if they are an actual table column
    index_columns = [idx_col for idx_col in index_columns
                     if isinstance(idx_col, str)]
    n_index_levels = len(index_columns)
    n_columns = len(pandas_metadata['columns']) - n_index_levels

    # Add time zones
    for i, col_meta in enumerate(pandas_metadata['columns']):

        raw_name = col_meta.get('field_name')
        if not raw_name:
            # deal with metadata written with arrow < 0.8 or fastparquet
            raw_name = col_meta['name']
            if i >= n_columns:
                # index columns
                raw_name = index_columns[i - n_columns]
            if raw_name is None:
                raw_name = 'None'

        idx = schema.get_field_index(raw_name)
        if idx != -1:
            if col_meta['pandas_type'] == 'datetimetz':
                col = table[idx]
                if not isinstance(col.type, pa.lib.TimestampType):
                    continue
                metadata = col_meta['metadata']
                if not metadata:
                    continue
                metadata_tz = metadata.get('timezone')
                if metadata_tz and metadata_tz != col.type.tz:
                    converted = col.to_pandas()
                    tz_aware_type = pa.timestamp('ns', tz=metadata_tz)
                    with_metadata = pa.Array.from_pandas(converted,
                                                         type=tz_aware_type)

                    modified_fields[idx] = pa.field(schema[idx].name,
                                                    tz_aware_type)
                    modified_columns[idx] = with_metadata

    if len(modified_columns) > 0:
        columns = []
        fields = []
        for i in range(len(table.schema)):
            if i in modified_columns:
                columns.append(modified_columns[i])
                fields.append(modified_fields[i])
            else:
                columns.append(table[i])
                fields.append(table.schema[i])
        return pa.Table.from_arrays(columns, schema=pa.schema(fields))
    else:
        return table


# ----------------------------------------------------------------------
# Helper functions used in lib


def make_tz_aware(series, tz):
    """
    Make a datetime64 Series timezone-aware for the given tz
    """
    tz = pa.lib.string_to_tzinfo(tz)
    series = (series.dt.tz_localize('utc')
                    .dt.tz_convert(tz))
    return series<|MERGE_RESOLUTION|>--- conflicted
+++ resolved
@@ -1108,16 +1108,13 @@
             tz = pa.lib.string_to_tzinfo(
                 column_indexes[0]['metadata']['timezone'])
             level = pd.to_datetime(level, utc=True).tz_convert(tz)
-<<<<<<< HEAD
             if _pandas_api.is_ge_v3():
                 # with pandas 3+, to_datetime returns a unit depending on the string
                 # data, so we restore it to the original unit from the metadata
                 level = level.as_unit(np.datetime_data(dtype)[0])
-=======
         # GH-41503: if the column index was decimal, restore to decimal
         elif pandas_dtype == "decimal":
             level = _pandas_api.pd.Index([decimal.Decimal(i) for i in level])
->>>>>>> 680980e8
         elif level.dtype != dtype:
             level = level.astype(dtype)
         # ARROW-9096: if original DataFrame was upcast we keep that
