# Licensed to the Apache Software Foundation (ASF) under one
# or more contributor license agreements.  See the NOTICE file
# distributed with this work for additional information
# regarding copyright ownership.  The ASF licenses this file
# to you under the Apache License, Version 2.0 (the
# "License"); you may not use this file except in compliance
# with the License.  You may obtain a copy of the License at
#
#   http://www.apache.org/licenses/LICENSE-2.0
#
# Unless required by applicable law or agreed to in writing,
# software distributed under the License is distributed on an
# "AS IS" BASIS, WITHOUT WARRANTIES OR CONDITIONS OF ANY
# KIND, either express or implied.  See the License for the
# specific language governing permissions and limitations
# under the License.


import ast
from collections.abc import Sequence
from concurrent import futures
# import threading submodule upfront to avoid partially initialized
# module bug (ARROW-11983)
import concurrent.futures.thread  # noqa
from copy import deepcopy
import decimal
from itertools import zip_longest
import json
import operator
import re
import warnings

try:
    import numpy as np
except ImportError:
    np = None
import pyarrow as pa
from pyarrow.lib import _pandas_api, frombytes, is_threading_enabled  # noqa


_logical_type_map = {}
_numpy_logical_type_map = {}
_pandas_logical_type_map = {}


def get_logical_type_map():
    global _logical_type_map

    if not _logical_type_map:
        _logical_type_map.update({
            pa.lib.Type_NA: 'empty',
            pa.lib.Type_BOOL: 'bool',
            pa.lib.Type_INT8: 'int8',
            pa.lib.Type_INT16: 'int16',
            pa.lib.Type_INT32: 'int32',
            pa.lib.Type_INT64: 'int64',
            pa.lib.Type_UINT8: 'uint8',
            pa.lib.Type_UINT16: 'uint16',
            pa.lib.Type_UINT32: 'uint32',
            pa.lib.Type_UINT64: 'uint64',
            pa.lib.Type_HALF_FLOAT: 'float16',
            pa.lib.Type_FLOAT: 'float32',
            pa.lib.Type_DOUBLE: 'float64',
            pa.lib.Type_DATE32: 'date',
            pa.lib.Type_DATE64: 'date',
            pa.lib.Type_TIME32: 'time',
            pa.lib.Type_TIME64: 'time',
            pa.lib.Type_BINARY: 'bytes',
            pa.lib.Type_FIXED_SIZE_BINARY: 'bytes',
            pa.lib.Type_STRING: 'unicode',
        })
    return _logical_type_map


def get_logical_type(arrow_type):
    logical_type_map = get_logical_type_map()

    try:
        return logical_type_map[arrow_type.id]
    except KeyError:
        if isinstance(arrow_type, pa.lib.DictionaryType):
            return 'categorical'
        elif isinstance(arrow_type, pa.lib.ListType):
            return f'list[{get_logical_type(arrow_type.value_type)}]'
        elif isinstance(arrow_type, pa.lib.TimestampType):
            return 'datetimetz' if arrow_type.tz is not None else 'datetime'
        elif pa.types.is_decimal(arrow_type):
            return 'decimal'
        return 'object'


def get_numpy_logical_type_map():
    global _numpy_logical_type_map
    if not _numpy_logical_type_map:
        _numpy_logical_type_map.update({
            np.bool_: 'bool',
            np.int8: 'int8',
            np.int16: 'int16',
            np.int32: 'int32',
            np.int64: 'int64',
            np.uint8: 'uint8',
            np.uint16: 'uint16',
            np.uint32: 'uint32',
            np.uint64: 'uint64',
            np.float32: 'float32',
            np.float64: 'float64',
            'datetime64[D]': 'date',
            np.str_: 'string',
            np.bytes_: 'bytes',
        })
    return _numpy_logical_type_map


def get_logical_type_from_numpy(pandas_collection):
    numpy_logical_type_map = get_numpy_logical_type_map()
    try:
        return numpy_logical_type_map[pandas_collection.dtype.type]
    except KeyError:
        if hasattr(pandas_collection.dtype, 'tz'):
            return 'datetimetz'
        # See https://github.com/pandas-dev/pandas/issues/24739 (infer_dtype will
        # result in "datetime64" without unit, while pandas astype requires a unit)
        if str(pandas_collection.dtype).startswith('datetime64'):
            return str(pandas_collection.dtype)
        result = _pandas_api.infer_dtype(pandas_collection)
        if result == 'string':
            return 'unicode'
        return result


def get_extension_dtype_info(column):
    dtype = column.dtype
    if str(dtype) == 'category':
        cats = getattr(column, 'cat', column)
        assert cats is not None
        metadata = {
            'num_categories': len(cats.categories),
            'ordered': cats.ordered,
        }
        physical_dtype = str(cats.codes.dtype)
    elif hasattr(dtype, 'tz'):
        metadata = {'timezone': pa.lib.tzinfo_to_string(dtype.tz)}
        physical_dtype = 'datetime64[ns]'
    else:
        metadata = None
        physical_dtype = str(dtype)
    return physical_dtype, metadata


def get_column_metadata(column, name, arrow_type, field_name):
    """Construct the metadata for a given column

    Parameters
    ----------
    column : pandas.Series or pandas.Index
    name : str
    arrow_type : pyarrow.DataType
    field_name : str
        Equivalent to `name` when `column` is a `Series`, otherwise if `column`
        is a pandas Index then `field_name` will not be the same as `name`.
        This is the name of the field in the arrow Table's schema.

    Returns
    -------
    dict
    """
    logical_type = get_logical_type(arrow_type)

    string_dtype, extra_metadata = get_extension_dtype_info(column)
    if logical_type == 'decimal':
        extra_metadata = {
            'precision': arrow_type.precision,
            'scale': arrow_type.scale,
        }
        string_dtype = 'object'

    if (
        name is not None
        and not (isinstance(name, float) and np.isnan(name))
        and not isinstance(name, str)
    ):
        raise TypeError(
            f"Column name must be a string. Got column {name} of type "
            f"{type(name).__name__}"
        )

    assert isinstance(field_name, str), str(type(field_name))
    return {
        'name': name,
        'field_name': field_name,
        'pandas_type': logical_type,
        'numpy_type': string_dtype,
        'metadata': extra_metadata,
    }


def construct_metadata(columns_to_convert, df, column_names, index_levels,
                       index_descriptors, preserve_index, types,
                       column_field_names=None):
    """Returns a dictionary containing enough metadata to reconstruct a pandas
    DataFrame as an Arrow Table, including index columns.

    Parameters
    ----------
    columns_to_convert : list[pd.Series]
    df : pandas.DataFrame
    column_names : list[str | None]
    column_field_names: list[str]
    index_levels : List[pd.Index]
    index_descriptors : List[Dict]
    preserve_index : bool
    types : List[pyarrow.DataType]

    Returns
    -------
    dict
    """
<<<<<<< HEAD
    serialized_index_levels = [
        (level, descriptor)
        for level, descriptor in zip(index_levels, index_descriptors)
        if not isinstance(descriptor, dict)
    ]

    num_serialized_index_levels = len(serialized_index_levels)
=======
    if column_field_names is None:
        # backwards compatibility for external projects that are using
        # `construct_metadata` such as cudf
        # see https://github.com/apache/arrow/pull/44963#discussion_r1875771953
        column_field_names = [str(name) for name in column_names]

    num_serialized_index_levels = len([descr for descr in index_descriptors
                                       if not isinstance(descr, dict)])
>>>>>>> 83a5a619
    # Use ntypes instead of Python shorthand notation [:-len(x)] as [:-0]
    # behaves differently to what we want.
    ntypes = len(types)
    df_types = types[:ntypes - num_serialized_index_levels]
    index_types = types[ntypes - num_serialized_index_levels:]

    column_metadata = []
    for col, name, field_name, arrow_type in zip(columns_to_convert, column_names,
                                                 column_field_names, df_types):
        metadata = get_column_metadata(col, name=name,
                                       arrow_type=arrow_type,
                                       field_name=field_name)
        column_metadata.append(metadata)

    index_column_metadata = []
    if preserve_index is not False:
        non_str_index_names = []
        for (level, descriptor), arrow_type in zip(
            serialized_index_levels, index_types
        ):
            if level.name is not None and not isinstance(level.name, str):
                non_str_index_names.append(level.name)

            metadata = get_column_metadata(
                level,
                name=_column_name_to_strings(level.name),
                arrow_type=arrow_type,
                field_name=descriptor,
            )
            index_column_metadata.append(metadata)

        if len(non_str_index_names) > 0:
            warnings.warn(
                f"The DataFrame has non-str index name `{non_str_index_names}`"
                " which will be converted to string"
                " and not roundtrip correctly.",
                UserWarning, stacklevel=4)

        column_indexes = []

        levels = getattr(df.columns, 'levels', [df.columns])
        names = getattr(df.columns, 'names', [df.columns.name])
        for level, name in zip(levels, names):
            metadata = _get_simple_index_descriptor(level, name)
            column_indexes.append(metadata)
    else:
        index_descriptors = index_column_metadata = column_indexes = []

    attributes = df.attrs if hasattr(df, "attrs") else {}

    try:
        json.dumps(attributes)
    except Exception as e:
        attributes = {}
        warnings.warn(
            f"Could not serialize pd.DataFrame.attrs: {e},"
            f" defaulting to empty attributes.",
            UserWarning, stacklevel=4)

    return {
        b'pandas': json.dumps({
            'index_columns': index_descriptors,
            'column_indexes': column_indexes,
            'columns': column_metadata + index_column_metadata,
            'attributes': attributes,
            'creator': {
                'library': 'pyarrow',
                'version': pa.__version__
            },
            'pandas_version': _pandas_api.version
        }).encode('utf8')
    }


def _get_simple_index_descriptor(level, name):
    string_dtype, extra_metadata = get_extension_dtype_info(level)
    pandas_type = get_logical_type_from_numpy(level)
    if 'mixed' in pandas_type:
        warnings.warn(
            "The DataFrame has column names of mixed type. They will be "
            "converted to strings and not roundtrip correctly.",
            UserWarning, stacklevel=4)
    if pandas_type == 'unicode':
        assert not extra_metadata
        extra_metadata = {'encoding': 'UTF-8'}
    return {
        'name': name,
        'field_name': name,
        'pandas_type': pandas_type,
        'numpy_type': string_dtype,
        'metadata': extra_metadata,
    }


def _column_name_to_strings(name):
    """Convert a column name (or level) to either a string or a recursive
    collection of strings.

    Parameters
    ----------
    name : str or tuple

    Returns
    -------
    value : str or tuple

    Examples
    --------
    >>> name = 'foo'
    >>> _column_name_to_strings(name)
    'foo'
    >>> name = ('foo', 'bar')
    >>> _column_name_to_strings(name)
    "('foo', 'bar')"
    >>> import pandas as pd
    >>> name = (1, pd.Timestamp('2017-02-01 00:00:00'))
    >>> _column_name_to_strings(name)
    "('1', '2017-02-01 00:00:00')"
    """
    if isinstance(name, str):
        return name
    elif isinstance(name, bytes):
        # XXX: should we assume that bytes in Python 3 are UTF-8?
        return name.decode('utf8')
    elif isinstance(name, tuple):
        return str(tuple(map(_column_name_to_strings, name)))
    elif isinstance(name, Sequence):
        raise TypeError("Unsupported type for MultiIndex level")
    elif name is None or (isinstance(name, float) and np.isnan(name)):
        return name
    return str(name)


def _index_level_name(index, i, column_names):
    """Return the name of an index level or a default name if `index.name` is
    None or is already a column name.

    Parameters
    ----------
    index : pandas.Index
    i : int

    Returns
    -------
    name : str
    """
    if index.name is not None and index.name not in column_names:
        return _column_name_to_strings(index.name)
    else:
        return f'__index_level_{i:d}__'


def _get_columns_to_convert(df, schema, preserve_index, columns):
    columns = _resolve_columns_of_interest(df, schema, columns)

    if not df.columns.is_unique:
        raise ValueError(
            f'Duplicate column names found: {list(df.columns)}'
        )

    if schema is not None:
        return _get_columns_to_convert_given_schema(df, schema, preserve_index)

    column_names = []
    column_field_names = []

    index_levels = (
        _get_index_level_values(df.index) if preserve_index is not False
        else []
    )

    columns_to_convert = []
    convert_fields = []

    for name in columns:
        col = df[name]
        name = _column_name_to_strings(name)

        if _pandas_api.is_sparse(col):
            raise TypeError(
                f"Sparse pandas data (column {name}) not supported.")

        columns_to_convert.append(col)
        convert_fields.append(None)
        column_names.append(name)
        column_field_names.append(str(name))

    index_descriptors = []
    index_column_names = []
    for i, index_level in enumerate(index_levels):
        name = _index_level_name(index_level, i, column_names)
        if (isinstance(index_level, _pandas_api.pd.RangeIndex) and
                preserve_index is None):
            descr = _get_range_index_descriptor(index_level)
        else:
            columns_to_convert.append(index_level)
            convert_fields.append(None)
            descr = name
            index_column_names.append(name)
        index_descriptors.append(descr)

    all_names = column_field_names + index_column_names

    # all_names : all of the columns in the resulting table including the data
    # columns and serialized index columns
    # column_names : the names of the data columns
    # index_column_names : the names of the serialized index columns
    # index_descriptors : descriptions of each index to be used for
    # reconstruction
    # index_levels : the extracted index level values
    # columns_to_convert : assembled raw data (both data columns and indexes)
    # to be converted to Arrow format
    # columns_fields : specified column to use for coercion / casting
    # during serialization, if a Schema was provided
    return (all_names, column_names, column_field_names, index_column_names,
            index_descriptors, index_levels, columns_to_convert, convert_fields)


def _get_columns_to_convert_given_schema(df, schema, preserve_index):
    """
    Specialized version of _get_columns_to_convert in case a Schema is
    specified.
    In that case, the Schema is used as the single point of truth for the
    table structure (types, which columns are included, order of columns, ...).
    """
    column_names = []
    columns_to_convert = []
    convert_fields = []
    index_descriptors = []
    index_column_names = []
    index_levels = []

    for name in schema.names:
        try:
            col = df[name]
            is_index = False
        except KeyError:
            try:
                col = _get_index_level(df, name)
            except (KeyError, IndexError):
                # name not found as index level
                raise KeyError(
                    f"name '{name}' present in the specified schema is not found "
                    "in the columns or index")
            if preserve_index is False:
                raise ValueError(
                    f"name '{name}' present in the specified schema corresponds "
                    "to the index, but 'preserve_index=False' was "
                    "specified")
            elif (preserve_index is None and
                    isinstance(col, _pandas_api.pd.RangeIndex)):
                raise ValueError(
                    f"name '{name}' is present in the schema, but it is a "
                    "RangeIndex which will not be converted as a column "
                    "in the Table, but saved as metadata-only not in "
                    "columns. Specify 'preserve_index=True' to force it "
                    "being added as a column, or remove it from the "
                    "specified schema")
            is_index = True

        if _pandas_api.is_sparse(col):
            raise TypeError(
                f"Sparse pandas data (column {name}) not supported.")

        field = schema.field(name)
        columns_to_convert.append(col)
        convert_fields.append(field)
        column_names.append(name)

        if is_index:
            index_column_names.append(name)
            index_descriptors.append(name)
            index_levels.append(col)

    all_names = column_names + index_column_names

    return (all_names, column_names, column_names, index_column_names,
            index_descriptors, index_levels, columns_to_convert, convert_fields)


def _get_index_level(df, name):
    """
    Get the index level of a DataFrame given 'name' (column name in an arrow
    Schema).
    """
    key = name
    if name not in df.index.names and _is_generated_index_name(name):
        # we know we have an autogenerated name => extract number and get
        # the index level positionally
        key = int(name[len("__index_level_"):-2])
    return df.index.get_level_values(key)


def _level_name(name):
    # preserve type when default serializable, otherwise str it
    try:
        json.dumps(name)
        return name
    except TypeError:
        return str(name)


def _get_range_index_descriptor(level):
    # public start/stop/step attributes added in pandas 0.25.0
    return {
        'kind': 'range',
        'name': _level_name(level.name),
        'start': _pandas_api.get_rangeindex_attribute(level, 'start'),
        'stop': _pandas_api.get_rangeindex_attribute(level, 'stop'),
        'step': _pandas_api.get_rangeindex_attribute(level, 'step')
    }


def _get_index_level_values(index):
    n = len(getattr(index, 'levels', [index]))
    return [index.get_level_values(i) for i in range(n)]


def _resolve_columns_of_interest(df, schema, columns):
    if schema is not None and columns is not None:
        raise ValueError('Schema and columns arguments are mutually '
                         'exclusive, pass only one of them')
    elif schema is not None:
        columns = schema.names
    elif columns is not None:
        columns = [c for c in columns if c in df.columns]
    else:
        columns = df.columns

    return columns


def dataframe_to_types(df, preserve_index, columns=None):
    (all_names,
     column_names,
     column_field_names,
     _,
     index_descriptors,
     index_columns,
     columns_to_convert,
     _) = _get_columns_to_convert(df, None, preserve_index, columns)

    types = []
    # If pandas knows type, skip conversion
    for c in columns_to_convert:
        values = c.values
        if _pandas_api.is_categorical(values):
            type_ = pa.array(c, from_pandas=True).type
        elif _pandas_api.is_extension_array_dtype(values):
            empty = c.head(0) if isinstance(
                c, _pandas_api.pd.Series) else c[:0]
            type_ = pa.array(empty, from_pandas=True).type
        else:
            values, type_ = get_datetimetz_type(values, c.dtype, None)
            type_ = pa.lib._ndarray_to_arrow_type(values, type_)
            if type_ is None:
                type_ = pa.array(c, from_pandas=True).type
        types.append(type_)

    metadata = construct_metadata(
        columns_to_convert, df, column_names, index_columns, index_descriptors,
        preserve_index, types, column_field_names=column_field_names
    )

    return all_names, types, metadata


def dataframe_to_arrays(df, schema, preserve_index, nthreads=1, columns=None,
                        safe=True):
    (all_names,
     column_names,
     column_field_names,
     index_column_names,
     index_descriptors,
     index_columns,
     columns_to_convert,
     convert_fields) = _get_columns_to_convert(df, schema, preserve_index,
                                               columns)

    # NOTE(wesm): If nthreads=None, then we use a heuristic to decide whether
    # using a thread pool is worth it. Currently the heuristic is whether the
    # nrows > 100 * ncols and ncols > 1.
    if nthreads is None:
        nrows, ncols = len(df), len(df.columns)
        if nrows > ncols * 100 and ncols > 1:
            nthreads = pa.cpu_count()
        else:
            nthreads = 1
    # if we don't have threading in libarrow, don't use threading here either
    if not is_threading_enabled():
        nthreads = 1

    def convert_column(col, field):
        if field is None:
            field_nullable = True
            type_ = None
        else:
            field_nullable = field.nullable
            type_ = field.type

        try:
            result = pa.array(col, type=type_, from_pandas=True, safe=safe)
        except (pa.ArrowInvalid,
                pa.ArrowNotImplementedError,
                pa.ArrowTypeError) as e:
            e.args += (
                f"Conversion failed for column {col.name} with type {col.dtype}",)
            raise e
        if not field_nullable and result.null_count > 0:
            raise ValueError(f"Field {field} was non-nullable but pandas column "
                             f"had {result.null_count} null values")
        return result

    def _can_definitely_zero_copy(arr):
        return (isinstance(arr, np.ndarray) and
                arr.flags.contiguous and
                issubclass(arr.dtype.type, np.integer))

    if nthreads == 1:
        arrays = [convert_column(c, f)
                  for c, f in zip(columns_to_convert, convert_fields)]
    else:
        arrays = []
        with futures.ThreadPoolExecutor(nthreads) as executor:
            for c, f in zip(columns_to_convert, convert_fields):
                if _can_definitely_zero_copy(c.values):
                    arrays.append(convert_column(c, f))
                else:
                    arrays.append(executor.submit(convert_column, c, f))

        for i, maybe_fut in enumerate(arrays):
            if isinstance(maybe_fut, futures.Future):
                arrays[i] = maybe_fut.result()

    types = [x.type for x in arrays]

    if schema is None:
        fields = []
        for name, type_ in zip(all_names, types):
            fields.append(pa.field(name, type_))
        schema = pa.schema(fields)

    pandas_metadata = construct_metadata(
        columns_to_convert, df, column_names, index_columns, index_descriptors,
        preserve_index, types, column_field_names=column_field_names
    )
    metadata = deepcopy(schema.metadata) if schema.metadata else dict()
    metadata.update(pandas_metadata)
    schema = schema.with_metadata(metadata)

    # If dataframe is empty but with RangeIndex ->
    # remember the length of the indexes
    n_rows = None
    if len(arrays) == 0:
        try:
            kind = index_descriptors[0]["kind"]
            if kind == "range":
                start = index_descriptors[0]["start"]
                stop = index_descriptors[0]["stop"]
                step = index_descriptors[0]["step"]
                n_rows = len(range(start, stop, step))
        except IndexError:
            pass

    return arrays, schema, n_rows


def get_datetimetz_type(values, dtype, type_):
    if values.dtype.type != np.datetime64:
        return values, type_

    if _pandas_api.is_datetimetz(dtype) and type_ is None:
        # If no user type passed, construct a tz-aware timestamp type
        tz = dtype.tz
        unit = dtype.unit
        type_ = pa.timestamp(unit, tz)
    elif type_ is None:
        # Trust the NumPy dtype
        type_ = pa.from_numpy_dtype(values.dtype)

    return values, type_

# ----------------------------------------------------------------------
# Converting pyarrow.Table efficiently to pandas.DataFrame


def _reconstruct_block(item, columns=None, extension_columns=None, return_block=True):
    """
    Construct a pandas Block from the `item` dictionary coming from pyarrow's
    serialization or returned by arrow::python::ConvertTableToPandas.

    This function takes care of converting dictionary types to pandas
    categorical, Timestamp-with-timezones to the proper pandas Block, and
    conversion to pandas ExtensionBlock

    Parameters
    ----------
    item : dict
        For basic types, this is a dictionary in the form of
        {'block': np.ndarray of values, 'placement': pandas block placement}.
        Additional keys are present for other types (dictionary, timezone,
        object).
    columns :
        Column names of the table being constructed, used for extension types
    extension_columns : dict
        Dictionary of {column_name: pandas_dtype} that includes all columns
        and corresponding dtypes that will be converted to a pandas
        ExtensionBlock.

    Returns
    -------
    pandas Block

    """
    import pandas.core.internals as _int

    block_arr = item.get('block', None)
    placement = item['placement']
    if 'dictionary' in item:
        arr = _pandas_api.categorical_type.from_codes(
            block_arr, categories=item['dictionary'],
            ordered=item['ordered'])
    elif 'timezone' in item:
        unit, _ = np.datetime_data(block_arr.dtype)
        dtype = make_datetimetz(unit, item['timezone'])
        if _pandas_api.is_ge_v21():
            arr = _pandas_api.pd.array(
                block_arr.view("int64"), dtype=dtype, copy=False
            )
        else:
            arr = block_arr
            if return_block:
                block = _int.make_block(block_arr, placement=placement,
                                        klass=_int.DatetimeTZBlock,
                                        dtype=dtype)
                return block
    elif 'py_array' in item:
        # create ExtensionBlock
        arr = item['py_array']
        assert len(placement) == 1
        name = columns[placement[0]]
        pandas_dtype = extension_columns[name]
        if not hasattr(pandas_dtype, '__from_arrow__'):
            raise ValueError("This column does not support to be converted "
                             "to a pandas ExtensionArray")
        arr = pandas_dtype.__from_arrow__(arr)
    else:
        arr = block_arr

    if return_block:
        return _int.make_block(arr, placement=placement)
    else:
        return arr, placement


def make_datetimetz(unit, tz):
    if _pandas_api.is_v1():
        unit = 'ns'  # ARROW-3789: Coerce date/timestamp types to datetime64[ns]
    tz = pa.lib.string_to_tzinfo(tz)
    return _pandas_api.datetimetz_type(unit, tz=tz)


def table_to_dataframe(
    options, table, categories=None, ignore_metadata=False, types_mapper=None
):
    all_columns = []
    column_indexes = []
    attributes = {}
    pandas_metadata = table.schema.pandas_metadata

    if not ignore_metadata and pandas_metadata is not None:
        all_columns = pandas_metadata['columns']
        column_indexes = pandas_metadata.get('column_indexes', [])
        attributes = pandas_metadata.get('attributes', {})
        index_descriptors = pandas_metadata['index_columns']
        table = _add_any_metadata(table, pandas_metadata)
        table, index = _reconstruct_index(table, index_descriptors,
                                          all_columns, types_mapper)
        ext_columns_dtypes = _get_extension_dtypes(
            table, all_columns, types_mapper, options, categories)
    else:
        index = _pandas_api.pd.RangeIndex(table.num_rows)
        ext_columns_dtypes = _get_extension_dtypes(
            table, [], types_mapper, options, categories
        )

    _check_data_column_metadata_consistency(all_columns)
    columns = _deserialize_column_index(table, all_columns, column_indexes)

    column_names = table.column_names
    result = pa.lib.table_to_blocks(options, table, categories,
                                    list(ext_columns_dtypes.keys()))
    if _pandas_api.is_ge_v3():
        from pandas.api.internals import create_dataframe_from_blocks

        blocks = [
            _reconstruct_block(
                item, column_names, ext_columns_dtypes, return_block=False)
            for item in result
        ]
        df = create_dataframe_from_blocks(blocks, index=index, columns=columns)
        df.attrs = attributes

        return df
    else:
        from pandas.core.internals import BlockManager
        from pandas import DataFrame

        blocks = [
            _reconstruct_block(item, column_names, ext_columns_dtypes)
            for item in result
        ]
        axes = [columns, index]
        mgr = BlockManager(blocks, axes)
        if _pandas_api.is_ge_v21():
            df = DataFrame._from_mgr(mgr, mgr.axes)
        else:
            df = DataFrame(mgr)

        df.attrs = attributes

        return df


# Set of the string repr of all numpy dtypes that can be stored in a pandas
# dataframe (complex not included since not supported by Arrow)
_pandas_supported_numpy_types = {
    "int8", "int16", "int32", "int64",
    "uint8", "uint16", "uint32", "uint64",
    "float16", "float32", "float64",
    "object", "bool"
}


def _get_extension_dtypes(table, columns_metadata, types_mapper, options, categories):
    """
    Based on the stored column pandas metadata and the extension types
    in the arrow schema, infer which columns should be converted to a
    pandas extension dtype.

    The 'numpy_type' field in the column metadata stores the string
    representation of the original pandas dtype (and, despite its name,
    not the 'pandas_type' field).
    Based on this string representation, a pandas/numpy dtype is constructed
    and then we can check if this dtype supports conversion from arrow.

    """
    strings_to_categorical = options["strings_to_categorical"]
    categories = categories or []

    ext_columns = {}

    # older pandas version that does not yet support extension dtypes
    if _pandas_api.extension_dtype is None:
        return ext_columns

    # use the specified mapping of built-in arrow types to pandas dtypes
    if types_mapper:
        for field in table.schema:
            typ = field.type
            pandas_dtype = types_mapper(typ)
            if pandas_dtype is not None:
                ext_columns[field.name] = pandas_dtype

    # infer from extension type in the schema
    for field in table.schema:
        typ = field.type
        if field.name not in ext_columns and isinstance(typ, pa.BaseExtensionType):
            try:
                pandas_dtype = typ.to_pandas_dtype()
            except NotImplementedError:
                pass
            else:
                ext_columns[field.name] = pandas_dtype

    # infer the extension columns from the pandas metadata
    for col_meta in columns_metadata:
        try:
            name = col_meta['field_name']
        except KeyError:
            name = col_meta['name']
        dtype = col_meta['numpy_type']

        if name not in ext_columns and dtype not in _pandas_supported_numpy_types:
            # pandas_dtype is expensive, so avoid doing this for types
            # that are certainly numpy dtypes
            pandas_dtype = _pandas_api.pandas_dtype(dtype)
            if isinstance(pandas_dtype, _pandas_api.extension_dtype):
                if isinstance(pandas_dtype, _pandas_api.pd.StringDtype):
                    # when the metadata indicate to use the string dtype,
                    # ignore this in case:
                    # - it is specified to convert strings / this column to categorical
                    # - the column itself is dictionary encoded and would otherwise be
                    #   converted to categorical
                    if strings_to_categorical or name in categories:
                        continue
                    try:
                        if pa.types.is_dictionary(table.schema.field(name).type):
                            continue
                    except KeyError:
                        pass
                if hasattr(pandas_dtype, "__from_arrow__"):
                    ext_columns[name] = pandas_dtype

    # for pandas 3.0+, use pandas' new default string dtype
    if _pandas_api.uses_string_dtype() and not strings_to_categorical:
        for field in table.schema:
            if field.name not in ext_columns and (
                pa.types.is_string(field.type)
                or pa.types.is_large_string(field.type)
                or pa.types.is_string_view(field.type)
            ) and field.name not in categories:
                ext_columns[field.name] = _pandas_api.pd.StringDtype(na_value=np.nan)

    return ext_columns


def _check_data_column_metadata_consistency(all_columns):
    # It can never be the case in a released version of pyarrow that
    # c['name'] is None *and* 'field_name' is not a key in the column metadata,
    # because the change to allow c['name'] to be None and the change to add
    # 'field_name' are in the same release (0.8.0)
    assert all(
        (c['name'] is None and 'field_name' in c) or c['name'] is not None
        for c in all_columns
    )


def _deserialize_column_index(block_table, all_columns, column_indexes):
    if all_columns:
        columns_name_dict = {
            c.get('field_name', _column_name_to_strings(c['name'])): c['name']
            for c in all_columns
        }
        columns_values = [
            columns_name_dict.get(name, name) for name in block_table.column_names
        ]
    else:
        columns_values = block_table.column_names

    # Construct the base index
    if len(column_indexes) > 1:
        # If we're passed multiple column indexes then evaluate with
        # ast.literal_eval, since the column index values show up as a list of
        # tuples
        columns = _pandas_api.pd.MultiIndex.from_tuples(
            list(map(ast.literal_eval, columns_values)),
            names=[col_index['name'] for col_index in column_indexes],
        )
    else:
        columns = _pandas_api.pd.Index(
            columns_values, name=column_indexes[0]["name"] if column_indexes else None
        )

    # if we're reconstructing the index
    if len(column_indexes) > 0:
        columns = _reconstruct_columns_from_metadata(columns, column_indexes)

    return columns


def _reconstruct_index(table, index_descriptors, all_columns, types_mapper=None):
    # 0. 'field_name' is the name of the column in the arrow Table
    # 1. 'name' is the user-facing name of the column, that is, it came from
    #    pandas
    # 2. 'field_name' and 'name' differ for index columns
    # 3. We fall back on c['name'] for backwards compatibility
    field_name_to_metadata = {
        c.get('field_name', c['name']): c
        for c in all_columns
    }

    # Build up a list of index columns and names while removing those columns
    # from the original table
    index_arrays = []
    index_names = []
    result_table = table
    for descr in index_descriptors:
        if isinstance(descr, str):
            result_table, index_level, index_name = _extract_index_level(
                table, result_table, descr, field_name_to_metadata, types_mapper)
            if index_level is None:
                # ARROW-1883: the serialized index column was not found
                continue
        elif descr['kind'] == 'range':
            index_name = descr['name']
            index_level = _pandas_api.pd.RangeIndex(descr['start'],
                                                    descr['stop'],
                                                    step=descr['step'],
                                                    name=index_name)
            if len(index_level) != len(table):
                # Possibly the result of munged metadata
                continue
        else:
            raise ValueError(f"Unrecognized index kind: {descr['kind']}")
        index_arrays.append(index_level)
        index_names.append(index_name)

    pd = _pandas_api.pd

    # Reconstruct the row index
    if len(index_arrays) > 1:
        index = pd.MultiIndex.from_arrays(index_arrays, names=index_names)
    elif len(index_arrays) == 1:
        index = index_arrays[0]
        if not isinstance(index, pd.Index):
            # Box anything that wasn't boxed above
            index = pd.Index(index, name=index_names[0])
    else:
        index = pd.RangeIndex(table.num_rows)

    return result_table, index


def _extract_index_level(table, result_table, field_name,
                         field_name_to_metadata, types_mapper=None):
    logical_name = field_name_to_metadata[field_name]['name']
    index_name = _backwards_compatible_index_name(field_name, logical_name)
    i = table.schema.get_field_index(field_name)

    if i == -1:
        # The serialized index column was removed by the user
        return result_table, None, None

    col = table.column(i)
    index_level = col.to_pandas(types_mapper=types_mapper)
    index_level.name = None
    result_table = result_table.remove_column(
        result_table.schema.get_field_index(field_name)
    )
    return result_table, index_level, index_name


def _backwards_compatible_index_name(raw_name, logical_name):
    """Compute the name of an index column that is compatible with older
    versions of :mod:`pyarrow`.

    Parameters
    ----------
    raw_name : str
    logical_name : str

    Returns
    -------
    result : str

    Notes
    -----
    * Part of :func:`~pyarrow.pandas_compat.table_to_blockmanager`
    """
    # Part of table_to_blockmanager
    if raw_name == logical_name and _is_generated_index_name(raw_name):
        return None
    else:
        return logical_name


def _is_generated_index_name(name):
    pattern = r'^__index_level_\d+__$'
    return re.match(pattern, name) is not None


def get_pandas_logical_type_map():
    global _pandas_logical_type_map

    if not _pandas_logical_type_map:
        _pandas_logical_type_map.update({
            'date': 'datetime64[D]',
            'datetime': 'datetime64[ns]',
            'datetimetz': 'datetime64[ns]',
            'unicode': 'str',
            'bytes': np.bytes_,
            'string': 'str',
            'integer': np.int64,
            'floating': np.float64,
            'decimal': np.object_,
            'empty': np.object_,
        })
    return _pandas_logical_type_map


def _pandas_type_to_numpy_type(pandas_type):
    """Get the numpy dtype that corresponds to a pandas type.

    Parameters
    ----------
    pandas_type : str
        The result of a call to pandas.lib.infer_dtype.

    Returns
    -------
    dtype : np.dtype
        The dtype that corresponds to `pandas_type`.
    """
    pandas_logical_type_map = get_pandas_logical_type_map()
    try:
        return pandas_logical_type_map[pandas_type]
    except KeyError:
        if 'mixed' in pandas_type:
            # catching 'mixed', 'mixed-integer' and 'mixed-integer-float'
            return np.object_
        return np.dtype(pandas_type)


def _reconstruct_columns_from_metadata(columns, column_indexes):
    """Construct a pandas MultiIndex from `columns` and column index metadata
    in `column_indexes`.

    Parameters
    ----------
    columns : List[pd.Index]
        The columns coming from a pyarrow.Table
    column_indexes : List[Dict[str, str]]
        The column index metadata deserialized from the JSON schema metadata
        in a :class:`~pyarrow.Table`.

    Returns
    -------
    result : MultiIndex
        The index reconstructed using `column_indexes` metadata with levels of
        the correct type.

    Notes
    -----
    * Part of :func:`~pyarrow.pandas_compat.table_to_blockmanager`
    """
    pd = _pandas_api.pd
    # Get levels and labels, and provide sane defaults if the index has a
    # single level to avoid if/else spaghetti.
    levels = getattr(columns, 'levels', None) or [columns]
    labels = getattr(columns, 'codes', None) or [None]

    # Convert each level to the dtype provided in the metadata
    levels_dtypes = [
        (level, col_index.get('pandas_type', str(level.dtype)),
         col_index.get('numpy_type', None))
        for level, col_index in zip_longest(
            levels, column_indexes, fillvalue={}
        )
    ]

    new_levels = []
    encoder = operator.methodcaller('encode', 'UTF-8')

    for level, pandas_dtype, numpy_dtype in levels_dtypes:
        dtype = _pandas_type_to_numpy_type(pandas_dtype)
        # Since our metadata is UTF-8 encoded, Python turns things that were
        # bytes into unicode strings when json.loads-ing them. We need to
        # convert them back to bytes to preserve metadata.
        if dtype == np.bytes_:
            level = level.map(encoder)
        # ARROW-13756: if index is timezone aware DataTimeIndex
        elif pandas_dtype == "datetimetz":
            tz = pa.lib.string_to_tzinfo(
                column_indexes[0]['metadata']['timezone'])
            level = pd.to_datetime(level, utc=True).tz_convert(tz)
            if _pandas_api.is_ge_v3():
                # with pandas 3+, to_datetime returns a unit depending on the string
                # data, so we restore it to the original unit from the metadata
                level = level.as_unit(np.datetime_data(dtype)[0])
        # GH-41503: if the column index was decimal, restore to decimal
        elif pandas_dtype == "decimal":
            level = _pandas_api.pd.Index([decimal.Decimal(i) for i in level])
        elif (
            level.dtype == "str" and numpy_dtype == "object"
            and ("mixed" in pandas_dtype or pandas_dtype in ["unicode", "string"])
        ):
            # the metadata indicate that the original dataframe used object dtype,
            # but ignore this and keep string dtype if:
            # - the original columns used mixed types -> we don't attempt to faithfully
            #   roundtrip in this case, but keep the column names as strings
            # - the original columns were inferred to be strings but stored in object
            #   dtype -> we don't restore the object dtype because all metadata
            #   generated using pandas < 3 will have this case by default, and
            #   for pandas >= 3 we want to use the default string dtype for .columns
            new_levels.append(level)
            continue
        elif level.dtype != dtype:
            level = level.astype(dtype)
        # ARROW-9096: if original DataFrame was upcast we keep that
        if level.dtype != numpy_dtype and pandas_dtype != "datetimetz":
            level = level.astype(numpy_dtype)

        new_levels.append(level)

    if len(new_levels) > 1:
        return pd.MultiIndex(new_levels, labels, names=columns.names)
    else:
        return pd.Index(new_levels[0], dtype=new_levels[0].dtype, name=columns.name)


def _add_any_metadata(table, pandas_metadata):
    modified_columns = {}
    modified_fields = {}

    schema = table.schema

    index_columns = pandas_metadata['index_columns']
    # only take index columns into account if they are an actual table column
    index_columns = [idx_col for idx_col in index_columns
                     if isinstance(idx_col, str)]
    n_index_levels = len(index_columns)
    n_columns = len(pandas_metadata['columns']) - n_index_levels

    # Add time zones
    for i, col_meta in enumerate(pandas_metadata['columns']):

        raw_name = col_meta.get('field_name')
        if not raw_name:
            # deal with metadata written with arrow < 0.8 or fastparquet
            raw_name = col_meta['name']
            if i >= n_columns:
                # index columns
                raw_name = index_columns[i - n_columns]
            if raw_name is None:
                raw_name = 'None'

        idx = schema.get_field_index(raw_name)
        if idx != -1:
            if col_meta['pandas_type'] == 'datetimetz':
                col = table[idx]
                if not isinstance(col.type, pa.lib.TimestampType):
                    continue
                metadata = col_meta['metadata']
                if not metadata:
                    continue
                metadata_tz = metadata.get('timezone')
                if metadata_tz and metadata_tz != col.type.tz:
                    converted = col.to_pandas()
                    tz_aware_type = pa.timestamp('ns', tz=metadata_tz)
                    with_metadata = pa.Array.from_pandas(converted,
                                                         type=tz_aware_type)

                    modified_fields[idx] = pa.field(schema[idx].name,
                                                    tz_aware_type)
                    modified_columns[idx] = with_metadata

    if len(modified_columns) > 0:
        columns = []
        fields = []
        for i in range(len(table.schema)):
            if i in modified_columns:
                columns.append(modified_columns[i])
                fields.append(modified_fields[i])
            else:
                columns.append(table[i])
                fields.append(table.schema[i])
        return pa.Table.from_arrays(columns, schema=pa.schema(fields))
    else:
        return table


# ----------------------------------------------------------------------
# Helper functions used in lib


def make_tz_aware(series, tz):
    """
    Make a datetime64 Series timezone-aware for the given tz
    """
    tz = pa.lib.string_to_tzinfo(tz)
    series = (series.dt.tz_localize('utc')
                    .dt.tz_convert(tz))
    return series<|MERGE_RESOLUTION|>--- conflicted
+++ resolved
@@ -215,7 +215,12 @@
     -------
     dict
     """
-<<<<<<< HEAD
+    if column_field_names is None:
+        # backwards compatibility for external projects that are using
+        # `construct_metadata` such as cudf
+        # see https://github.com/apache/arrow/pull/44963#discussion_r1875771953
+        column_field_names = [str(name) for name in column_names]
+
     serialized_index_levels = [
         (level, descriptor)
         for level, descriptor in zip(index_levels, index_descriptors)
@@ -223,16 +228,7 @@
     ]
 
     num_serialized_index_levels = len(serialized_index_levels)
-=======
-    if column_field_names is None:
-        # backwards compatibility for external projects that are using
-        # `construct_metadata` such as cudf
-        # see https://github.com/apache/arrow/pull/44963#discussion_r1875771953
-        column_field_names = [str(name) for name in column_names]
-
-    num_serialized_index_levels = len([descr for descr in index_descriptors
-                                       if not isinstance(descr, dict)])
->>>>>>> 83a5a619
+
     # Use ntypes instead of Python shorthand notation [:-len(x)] as [:-0]
     # behaves differently to what we want.
     ntypes = len(types)
