--- conflicted
+++ resolved
@@ -717,7 +717,6 @@
     elif 'timezone' in item:
         unit, _ = np.datetime_data(block_arr.dtype)
         dtype = make_datetimetz(unit, item['timezone'])
-<<<<<<< HEAD
         if _pandas_api.is_ge_v21():
             pd_arr = _pandas_api.pd.arrays.DatetimeArray(block_arr, dtype=dtype)
             block = _int.make_block(pd_arr, placement=placement)
@@ -725,14 +724,6 @@
             block = _int.make_block(block_arr, placement=placement,
                                     klass=_int.DatetimeTZBlock,
                                     dtype=dtype)
-    elif 'object' in item:
-        block = _int.make_block(pickle.loads(block_arr),
-                                placement=placement)
-=======
-        block = _int.make_block(block_arr, placement=placement,
-                                klass=_int.DatetimeTZBlock,
-                                dtype=dtype)
->>>>>>> 65fc1e71
     elif 'py_array' in item:
         # create ExtensionBlock
         arr = item['py_array']
