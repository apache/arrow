# Licensed to the Apache Software Foundation (ASF) under one
# or more contributor license agreements.  See the NOTICE file
# distributed with this work for additional information
# regarding copyright ownership.  The ASF licenses this file
# to you under the Apache License, Version 2.0 (the
# "License"); you may not use this file except in compliance
# with the License.  You may obtain a copy of the License at
#
#   http://www.apache.org/licenses/LICENSE-2.0
#
# Unless required by applicable law or agreed to in writing,
# software distributed under the License is distributed on an
# "AS IS" BASIS, WITHOUT WARRANTIES OR CONDITIONS OF ANY
# KIND, either express or implied.  See the License for the
# specific language governing permissions and limitations
# under the License.

import io
import os

import pytest

import pyarrow as pa

try:
    import pyarrow.parquet as pq
    from pyarrow.tests.parquet.common import _write_table
except ImportError:
    pq = None

try:
    import pandas as pd
    import pandas.testing as tm

    from pyarrow.tests.parquet.common import alltypes_sample
except ImportError:
    pd = tm = None


@pytest.mark.pandas
def test_pass_separate_metadata():
    # ARROW-471
    df = alltypes_sample(size=10000)

    a_table = pa.Table.from_pandas(df)

    buf = io.BytesIO()
    _write_table(a_table, buf, compression='snappy', version='2.0')

    buf.seek(0)
    metadata = pq.read_metadata(buf)

    buf.seek(0)

    fileh = pq.ParquetFile(buf, metadata=metadata)

    tm.assert_frame_equal(df, fileh.read().to_pandas())


@pytest.mark.pandas
def test_read_single_row_group():
    # ARROW-471
    N, K = 10000, 4
    df = alltypes_sample(size=N)

    a_table = pa.Table.from_pandas(df)

    buf = io.BytesIO()
    _write_table(a_table, buf, row_group_size=N / K,
                 compression='snappy', version='2.0')

    buf.seek(0)

    pf = pq.ParquetFile(buf)

    assert pf.num_row_groups == K

    row_groups = [pf.read_row_group(i) for i in range(K)]
    result = pa.concat_tables(row_groups)
    tm.assert_frame_equal(df, result.to_pandas())


@pytest.mark.pandas
def test_read_single_row_group_with_column_subset():
    N, K = 10000, 4
    df = alltypes_sample(size=N)
    a_table = pa.Table.from_pandas(df)

    buf = io.BytesIO()
    _write_table(a_table, buf, row_group_size=N / K,
                 compression='snappy', version='2.0')

    buf.seek(0)
    pf = pq.ParquetFile(buf)

    cols = list(df.columns[:2])
    row_groups = [pf.read_row_group(i, columns=cols) for i in range(K)]
    result = pa.concat_tables(row_groups)
    tm.assert_frame_equal(df[cols], result.to_pandas())

    # ARROW-4267: Selection of duplicate columns still leads to these columns
    # being read uniquely.
    row_groups = [pf.read_row_group(i, columns=cols + cols) for i in range(K)]
    result = pa.concat_tables(row_groups)
    tm.assert_frame_equal(df[cols], result.to_pandas())


@pytest.mark.pandas
def test_read_multiple_row_groups():
    N, K = 10000, 4
    df = alltypes_sample(size=N)

    a_table = pa.Table.from_pandas(df)

    buf = io.BytesIO()
    _write_table(a_table, buf, row_group_size=N / K,
                 compression='snappy', version='2.0')

    buf.seek(0)

    pf = pq.ParquetFile(buf)

    assert pf.num_row_groups == K

    result = pf.read_row_groups(range(K))
    tm.assert_frame_equal(df, result.to_pandas())


@pytest.mark.pandas
def test_read_multiple_row_groups_with_column_subset():
    N, K = 10000, 4
    df = alltypes_sample(size=N)
    a_table = pa.Table.from_pandas(df)

    buf = io.BytesIO()
    _write_table(a_table, buf, row_group_size=N / K,
                 compression='snappy', version='2.0')

    buf.seek(0)
    pf = pq.ParquetFile(buf)

    cols = list(df.columns[:2])
    result = pf.read_row_groups(range(K), columns=cols)
    tm.assert_frame_equal(df[cols], result.to_pandas())

    # ARROW-4267: Selection of duplicate columns still leads to these columns
    # being read uniquely.
    result = pf.read_row_groups(range(K), columns=cols + cols)
    tm.assert_frame_equal(df[cols], result.to_pandas())


@pytest.mark.pandas
def test_scan_contents():
    N, K = 10000, 4
    df = alltypes_sample(size=N)
    a_table = pa.Table.from_pandas(df)

    buf = io.BytesIO()
    _write_table(a_table, buf, row_group_size=N / K,
                 compression='snappy', version='2.0')

    buf.seek(0)
    pf = pq.ParquetFile(buf)

    assert pf.scan_contents() == 10000
    assert pf.scan_contents(df.columns[:4]) == 10000


def test_parquet_file_pass_directory_instead_of_file(tempdir):
    # ARROW-7208
    path = tempdir / 'directory'
    os.mkdir(str(path))

    with pytest.raises(IOError, match="Expected file path"):
        pq.ParquetFile(path)


def test_read_column_invalid_index():
    table = pa.table([pa.array([4, 5]), pa.array(["foo", "bar"])],
                     names=['ints', 'strs'])
    bio = pa.BufferOutputStream()
    pq.write_table(table, bio)
    f = pq.ParquetFile(bio.getvalue())
    assert f.reader.read_column(0).to_pylist() == [4, 5]
    assert f.reader.read_column(1).to_pylist() == ["foo", "bar"]
    for index in (-1, 2):
        with pytest.raises((ValueError, IndexError)):
            f.reader.read_column(index)


@pytest.mark.pandas
@pytest.mark.parametrize('batch_size', [300, 1000, 1300])
def test_iter_batches_columns_reader(tempdir, batch_size):
    total_size = 3000
    chunk_size = 1000
    # TODO: Add categorical support
    df = alltypes_sample(size=total_size)

    filename = tempdir / 'pandas_roundtrip.parquet'
    arrow_table = pa.Table.from_pandas(df)
    _write_table(arrow_table, filename, version="2.0",
                 coerce_timestamps='ms', chunk_size=chunk_size)

    file_ = pq.ParquetFile(filename)
    for columns in [df.columns[:10], df.columns[10:]]:
        batches = file_.iter_batches(batch_size=batch_size, columns=columns)
        batch_starts = range(0, total_size+batch_size, batch_size)
        for batch, start in zip(batches, batch_starts):
            end = min(total_size, start + batch_size)
            tm.assert_frame_equal(
                batch.to_pandas(),
                df.iloc[start:end, :].loc[:, columns].reset_index(drop=True)
            )


@pytest.mark.pandas
@pytest.mark.parametrize('chunk_size', [1000])
def test_iter_batches_reader(tempdir, chunk_size):
    df = alltypes_sample(size=10000, categorical=True)

    filename = tempdir / 'pandas_roundtrip.parquet'
    arrow_table = pa.Table.from_pandas(df)
    assert arrow_table.schema.pandas_metadata is not None

    _write_table(arrow_table, filename, version="2.0",
                 coerce_timestamps='ms', chunk_size=chunk_size)

    file_ = pq.ParquetFile(filename)

    def get_all_batches(f):
        for row_group in range(f.num_row_groups):
            batches = f.iter_batches(
                batch_size=900,
                row_groups=[row_group],
            )

            for batch in batches:
                yield batch

    batches = list(get_all_batches(file_))
    batch_no = 0

    for i in range(file_.num_row_groups):
        tm.assert_frame_equal(
            batches[batch_no].to_pandas(),
            file_.read_row_groups([i]).to_pandas().head(900)
        )

        batch_no += 1

        tm.assert_frame_equal(
            batches[batch_no].to_pandas().reset_index(drop=True),
            file_.read_row_groups([i]).to_pandas().iloc[900:].reset_index(
                drop=True
            )
        )

        batch_no += 1


<<<<<<< HEAD
def test_read_encrypted_footer_key_only():
    """
    It's possible to decrypt Parquet files when only the footer key was set.
    """
    footer_key = b"foot!abcd\xff\x0012356"

    table = pa.table([pa.array([4, 5]), pa.array(["foo", "bar"])],
                     names=['ints', 'strs'])
    bio = pa.BufferOutputStream()

    # The encryption APIs are private for now, exposed only to allow testing.
    from pyarrow import _parquet
    encryption_props = _parquet.LowLevelEncryptionProperties(footer_key)

    pq.write_table(table, bio, lowlevel_encryption_properties=encryption_props)

    # Without key, decryption fails:
    with pytest.raises(IOError, match="no decryption found"):
        f = pq.ParquetFile(bio.getvalue())

    # With wrong key, decryption fails:
    decryption_props = pq.LowLevelDecryptionProperties(b"a" * 16)
    with pytest.raises(IOError, match="Failed decryption"):
        f = pq.ParquetFile(
            bio.getvalue(), low_level_decryption=decryption_props
        )

    # With key, decryption succeeds:
    decryption_props = pq.LowLevelDecryptionProperties(footer_key)
    f = pq.ParquetFile(bio.getvalue(), low_level_decryption=decryption_props)
    assert f.reader.read_column(0).to_pylist() == [4, 5]
    assert f.reader.read_column(1).to_pylist() == ["foo", "bar"]


def test_read_encrypted_column_keys():
    """
    It's possible to decrypt Parquet files with different column keys per
    column.
    """
    footer_key = b"foot!abcd\xff\x0012356"
    column_key1 = b"col1!abcd\xff\x0012356"
    column_key2 = b"col2!abcd\xff\x0012356"
    table = pa.table([pa.array([4, 5]), pa.array(["foo", "bar"])],
                     names=['ints', 'strs'])
    bio = pa.BufferOutputStream()

    # The encryption APIs are private for now, exposed only to allow testing.
    from pyarrow import _parquet
    encryption_props = _parquet.LowLevelEncryptionProperties(
        footer_key, {"ints": column_key1, "strs": column_key2})

    pq.write_table(table, bio, lowlevel_encryption_properties=encryption_props)

    # Without column key, decryption fails:
    decryption_props = pq.LowLevelDecryptionProperties(footer_key)
    f = pq.ParquetFile(
        bio.getvalue(), low_level_decryption=decryption_props
    )
    with pytest.raises(IOError, match="HiddenColumnException"):
        f.reader.read_column(0)

    # With wrong key, decryption fails:
    decryption_props = pq.LowLevelDecryptionProperties(
        footer_key, {"ints": b"a" * 16})
    f = pq.ParquetFile(
        bio.getvalue(), low_level_decryption=decryption_props
    )
    with pytest.raises(IOError, match="Failed decryption"):
        f.reader.read_column(0)

    # With correct keys, decryption succeeds:
    decryption_props = pq.LowLevelDecryptionProperties(
        footer_key, {"ints": column_key1, "strs": column_key2}
    )
    f = pq.ParquetFile(bio.getvalue(), low_level_decryption=decryption_props)
    assert f.reader.read_column(0).to_pylist() == [4, 5]
    assert f.reader.read_column(1).to_pylist() == ["foo", "bar"]


def test_read_encrypted_with_plaintext_file():
    """
    Plain text files are optionally supported when specifying decryption
    properties.
    """
    table = pa.table([pa.array([4, 5]), pa.array(["foo", "bar"])],
                     names=['ints', 'strs'])
    bio = pa.BufferOutputStream()
    pq.write_table(table, bio)

    footer_key = b"foot!abcd\xff\x0012356"

    # Without allowing plain text files, they don't work.
    decryption_props = pq.LowLevelDecryptionProperties(footer_key)
    with pytest.raises(
            IOError, match="Applying decryption properties on plaintext file"):
        f = pq.ParquetFile(
            bio.getvalue(), low_level_decryption=decryption_props)

    # When allowed, we can read it:
    decryption_props = pq.LowLevelDecryptionProperties(
        footer_key, plaintext_files_allowed=True)
    f = pq.ParquetFile(bio.getvalue(), low_level_decryption=decryption_props)
    assert f.reader.read_column(0).to_pylist() == [4, 5]


def test_read_encrypted_disable_footer_signature_verification():
    """
    It's possible to disable footer signature verification when reading
    encrypted files.
    """
    footer_key = b"foot!abcd\xff\x0012356"
    column_key1 = b"col1!abcd\xff\x0012356"
    column_key2 = b"col2!abcd\xff\x0012356"
    table = pa.table([pa.array([4, 5]), pa.array(["foo", "bar"])],
                     names=['ints', 'strs'])
    bio = pa.BufferOutputStream()

    # The encryption APIs are private for now, exposed only to allow testing.
    from pyarrow import _parquet
    encryption_props = _parquet.LowLevelEncryptionProperties(
        footer_key, {"ints": column_key1, "strs": column_key2},
        plaintext_footer=True)

    pq.write_table(table, bio, lowlevel_encryption_properties=encryption_props)

    # Footer is plaintext, Parquet complains:
    decryption_props = pq.LowLevelDecryptionProperties(
        None, {"ints": column_key1, "strs": column_key2},
        retrieve_key=lambda *args: b""
    )
    with pytest.raises(IOError, match="No footer key or key metadata"):
        pq.ParquetFile(
            bio.getvalue(), low_level_decryption=decryption_props)

    # But if we tell it it's OK for footer to be unverified, that's OK:
    decryption_props = pq.LowLevelDecryptionProperties(
        None, {"ints": column_key1, "strs": column_key2},
        disable_footer_signature_verification=True,
        retrieve_key=lambda *args: b""
    )
    pq.ParquetFile(bio.getvalue(), low_level_decryption=decryption_props)


def test_decrypt_with_key_retriever():
    """A key retriever function can be used to retrieve keys.

    We put null bytes in the key metadata to ensure that doesn't break
    anything; the key metadata can be arbitrary byte sequences.
    """
    key1 = b"foot!abcd\xff\x0012356"
    key2 = b"col1!abcd\xff\x0012356"
    table = pa.table([pa.array([4, 5]), pa.array(["foo", "bar"])],
                     names=['ints', 'strs'])
    bio = pa.BufferOutputStream()

    # The encryption APIs are private for now, exposed only to allow testing.
    from pyarrow import _parquet
    encryption_props = _parquet.LowLevelEncryptionProperties(
        key1, {"ints": key1, "strs": key2},
        column_keys_metadata={"ints": b"KEY\x001", "strs": b"KEY\x002"},
        footer_key_metadata=b"KEY\x001",
    )

    pq.write_table(table, bio, lowlevel_encryption_properties=encryption_props)

    # Use wrong key retriever to retrieve keys:
    def retrieve_key(metadata):
        return {b"KEY\x001": key2, b"KEY\x002": key1}[metadata]

    decryption_props = pq.LowLevelDecryptionProperties(
        retrieve_key=retrieve_key
    )
    with pytest.raises(IOError, match="Failed decryption"):
        pq.ParquetFile(bio.getvalue(), low_level_decryption=decryption_props)

    # Use correct key retriever to retrieve keys:
    def retrieve_key(metadata):
        return {b"KEY\x001": key1, b"KEY\x002": key2}[metadata]

    decryption_props = pq.LowLevelDecryptionProperties(
        retrieve_key=retrieve_key
    )
    f = pq.ParquetFile(bio.getvalue(), low_level_decryption=decryption_props)
    assert f.reader.read_column(0).to_pylist() == [4, 5]
    assert f.reader.read_column(1).to_pylist() == ["foo", "bar"]
=======
@pytest.mark.pandas
@pytest.mark.parametrize('pre_buffer', [False, True])
def test_pre_buffer(pre_buffer):
    N, K = 10000, 4
    df = alltypes_sample(size=N)
    a_table = pa.Table.from_pandas(df)

    buf = io.BytesIO()
    _write_table(a_table, buf, row_group_size=N / K,
                 compression='snappy', version='2.0')

    buf.seek(0)
    pf = pq.ParquetFile(buf, pre_buffer=pre_buffer)
    assert pf.read().num_rows == N
>>>>>>> 602a76ac
<|MERGE_RESOLUTION|>--- conflicted
+++ resolved
@@ -258,7 +258,22 @@
         batch_no += 1
 
 
-<<<<<<< HEAD
+@pytest.mark.pandas
+@pytest.mark.parametrize('pre_buffer', [False, True])
+def test_pre_buffer(pre_buffer):
+    N, K = 10000, 4
+    df = alltypes_sample(size=N)
+    a_table = pa.Table.from_pandas(df)
+
+    buf = io.BytesIO()
+    _write_table(a_table, buf, row_group_size=N / K,
+                 compression='snappy', version='2.0')
+
+    buf.seek(0)
+    pf = pq.ParquetFile(buf, pre_buffer=pre_buffer)
+    assert pf.read().num_rows == N
+
+
 def test_read_encrypted_footer_key_only():
     """
     It's possible to decrypt Parquet files when only the footer key was set.
@@ -443,20 +458,4 @@
     )
     f = pq.ParquetFile(bio.getvalue(), low_level_decryption=decryption_props)
     assert f.reader.read_column(0).to_pylist() == [4, 5]
-    assert f.reader.read_column(1).to_pylist() == ["foo", "bar"]
-=======
-@pytest.mark.pandas
-@pytest.mark.parametrize('pre_buffer', [False, True])
-def test_pre_buffer(pre_buffer):
-    N, K = 10000, 4
-    df = alltypes_sample(size=N)
-    a_table = pa.Table.from_pandas(df)
-
-    buf = io.BytesIO()
-    _write_table(a_table, buf, row_group_size=N / K,
-                 compression='snappy', version='2.0')
-
-    buf.seek(0)
-    pf = pq.ParquetFile(buf, pre_buffer=pre_buffer)
-    assert pf.read().num_rows == N
->>>>>>> 602a76ac
+    assert f.reader.read_column(1).to_pylist() == ["foo", "bar"]