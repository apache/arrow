# Licensed to the Apache Software Foundation (ASF) under one
# or more contributor license agreements.  See the NOTICE file
# distributed with this work for additional information
# regarding copyright ownership.  The ASF licenses this file
# to you under the Apache License, Version 2.0 (the
# "License"); you may not use this file except in compliance
# with the License.  You may obtain a copy of the License at
#
#   http://www.apache.org/licenses/LICENSE-2.0
#
# Unless required by applicable law or agreed to in writing,
# software distributed under the License is distributed on an
# "AS IS" BASIS, WITHOUT WARRANTIES OR CONDITIONS OF ANY
# KIND, either express or implied.  See the License for the
# specific language governing permissions and limitations
# under the License.

from collections import OrderedDict
from collections.abc import Iterable
import sys
import weakref

try:
    import numpy as np
except ImportError:
    np = None
import pytest
import pyarrow as pa
import pyarrow.compute as pc
from pyarrow.interchange import from_dataframe
from pyarrow.vendored.version import Version


def test_chunked_array_basics():
    data = pa.chunked_array([], type=pa.string())
    assert data.type == pa.string()
    assert data.to_pylist() == []
    data.validate()

    data2 = pa.chunked_array([], type='binary')
    assert data2.type == pa.binary()

    with pytest.raises(ValueError):
        pa.chunked_array([])

    data = pa.chunked_array([
        [1, 2, 3],
        [4, 5, 6],
        [7, 8, 9]
    ])
    assert isinstance(data.chunks, list)
    assert all(isinstance(c, pa.lib.Int64Array) for c in data.chunks)
    assert all(isinstance(c, pa.lib.Int64Array) for c in data.iterchunks())
    assert len(data.chunks) == 3
    assert data.get_total_buffer_size() == sum(c.get_total_buffer_size()
                                               for c in data.iterchunks())
    assert sys.getsizeof(data) >= object.__sizeof__(
        data) + data.get_total_buffer_size()
    assert data.nbytes == 3 * 3 * 8  # 3 items per 3 lists with int64 size(8)
    data.validate()

    wr = weakref.ref(data)
    assert wr() is not None
    del data
    assert wr() is None


def test_chunked_array_construction():
    arr = pa.chunked_array([
        [1, 2, 3],
        [4, 5, 6],
        [7, 8, 9],
    ])
    assert arr.type == pa.int64()
    assert len(arr) == 9
    assert len(arr.chunks) == 3

    arr = pa.chunked_array([
        [1, 2, 3],
        [4., 5., 6.],
        [7, 8, 9],
    ])
    assert arr.type == pa.int64()
    assert len(arr) == 9
    assert len(arr.chunks) == 3

    arr = pa.chunked_array([
        [1, 2, 3],
        [4., 5., 6.],
        [7, 8, 9],
    ], type=pa.int8())
    assert arr.type == pa.int8()
    assert len(arr) == 9
    assert len(arr.chunks) == 3

    arr = pa.chunked_array([
        [1, 2, 3],
        []
    ])
    assert arr.type == pa.int64()
    assert len(arr) == 3
    assert len(arr.chunks) == 2

    msg = "cannot construct ChunkedArray from empty vector and omitted type"
    with pytest.raises(ValueError, match=msg):
        assert pa.chunked_array([])

    assert pa.chunked_array([], type=pa.string()).type == pa.string()
    assert pa.chunked_array([[]]).type == pa.null()
    assert pa.chunked_array([[]], type=pa.string()).type == pa.string()


def test_combine_chunks():
    # ARROW-77363
    arr = pa.array([1, 2])
    chunked_arr = pa.chunked_array([arr, arr])
    res = chunked_arr.combine_chunks()
    expected = pa.array([1, 2, 1, 2])
    assert res.equals(expected)


def test_chunked_array_can_combine_chunks_with_no_chunks():
    # https://issues.apache.org/jira/browse/ARROW-17256
    assert pa.chunked_array([], type=pa.bool_()).combine_chunks() == pa.array(
        [], type=pa.bool_()
    )
    assert pa.chunked_array(
        [pa.array([], type=pa.bool_())], type=pa.bool_()
    ).combine_chunks() == pa.array([], type=pa.bool_())


@pytest.mark.numpy
def test_chunked_array_to_numpy():
    data = pa.chunked_array([
        [1, 2, 3],
        [4, 5, 6],
        []
    ])
    arr1 = np.asarray(data)
    arr2 = data.to_numpy()

    assert isinstance(arr2, np.ndarray)
    assert arr2.shape == (6,)
    assert np.array_equal(arr1, arr2)


def test_chunked_array_mismatch_types():
    msg = "chunks must all be same type"
    with pytest.raises(TypeError, match=msg):
        # Given array types are different
        pa.chunked_array([
            pa.array([1, 2, 3]),
            pa.array([1., 2., 3.])
        ])

    with pytest.raises(TypeError, match=msg):
        # Given array type is different from explicit type argument
        pa.chunked_array([pa.array([1, 2, 3])], type=pa.float64())


def test_chunked_array_str():
    data = [
        pa.array([1, 2, 3]),
        pa.array([4, 5, 6])
    ]
    data = pa.chunked_array(data)
    assert str(data) == """[
  [
    1,
    2,
    3
  ],
  [
    4,
    5,
    6
  ]
]"""


@pytest.mark.numpy
def test_chunked_array_getitem():
    data = [
        pa.array([1, 2, 3]),
        pa.array([4, 5, 6])
    ]
    data = pa.chunked_array(data)
    assert data[1].as_py() == 2
    assert data[-1].as_py() == 6
    assert data[-6].as_py() == 1
    with pytest.raises(IndexError):
        data[6]
    with pytest.raises(IndexError):
        data[-7]
    # Ensure this works with numpy scalars
    assert data[np.int32(1)].as_py() == 2

    data_slice = data[2:4]
    assert data_slice.to_pylist() == [3, 4]

    data_slice = data[4:-1]
    assert data_slice.to_pylist() == [5]

    data_slice = data[99:99]
    assert data_slice.type == data.type
    assert data_slice.to_pylist() == []


def test_chunked_array_slice():
    data = [
        pa.array([1, 2, 3]),
        pa.array([4, 5, 6])
    ]
    data = pa.chunked_array(data)

    data_slice = data.slice(len(data))
    assert data_slice.type == data.type
    assert data_slice.to_pylist() == []

    data_slice = data.slice(len(data) + 10)
    assert data_slice.type == data.type
    assert data_slice.to_pylist() == []

    table = pa.Table.from_arrays([data], names=["a"])
    table_slice = table.slice(len(table))
    assert len(table_slice) == 0

    table = pa.Table.from_arrays([data], names=["a"])
    table_slice = table.slice(len(table) + 10)
    assert len(table_slice) == 0


def test_chunked_array_iter():
    data = [
        pa.array([0]),
        pa.array([1, 2, 3]),
        pa.array([4, 5, 6]),
        pa.array([7, 8, 9])
    ]
    arr = pa.chunked_array(data)

    for i, j in zip(range(10), arr):
        assert i == j.as_py()

    assert isinstance(arr, Iterable)


def test_chunked_array_equals():
    def eq(xarrs, yarrs):
        if isinstance(xarrs, pa.ChunkedArray):
            x = xarrs
        else:
            x = pa.chunked_array(xarrs)
        if isinstance(yarrs, pa.ChunkedArray):
            y = yarrs
        else:
            y = pa.chunked_array(yarrs)
        assert x.equals(y)
        assert y.equals(x)
        assert x == y
        assert x != str(y)

    def ne(xarrs, yarrs):
        if isinstance(xarrs, pa.ChunkedArray):
            x = xarrs
        else:
            x = pa.chunked_array(xarrs)
        if isinstance(yarrs, pa.ChunkedArray):
            y = yarrs
        else:
            y = pa.chunked_array(yarrs)
        assert not x.equals(y)
        assert not y.equals(x)
        assert x != y

    eq(pa.chunked_array([], type=pa.int32()),
       pa.chunked_array([], type=pa.int32()))
    ne(pa.chunked_array([], type=pa.int32()),
       pa.chunked_array([], type=pa.int64()))

    a = pa.array([0, 2], type=pa.int32())
    b = pa.array([0, 2], type=pa.int64())
    c = pa.array([0, 3], type=pa.int32())
    d = pa.array([0, 2, 0, 3], type=pa.int32())

    eq([a], [a])
    ne([a], [b])
    eq([a, c], [a, c])
    eq([a, c], [d])
    ne([c, a], [a, c])

    # ARROW-4822
    assert not pa.chunked_array([], type=pa.int32()).equals(None)


@pytest.mark.parametrize(
    ('data', 'typ'),
    [
        ([True, False, True, True], pa.bool_()),
        ([1, 2, 4, 6], pa.int64()),
        ([1.0, 2.5, None], pa.float64()),
        (['a', None, 'b'], pa.string()),
        ([], pa.list_(pa.uint8())),
        ([[1, 2], [3]], pa.list_(pa.int64())),
        ([['a'], None, ['b', 'c']], pa.list_(pa.string())),
        ([(1, 'a'), (2, 'c'), None],
            pa.struct([pa.field('a', pa.int64()), pa.field('b', pa.string())]))
    ]
)
def test_chunked_array_pickle(data, typ, pickle_module):
    arrays = []
    while data:
        arrays.append(pa.array(data[:2], type=typ))
        data = data[2:]
    array = pa.chunked_array(arrays, type=typ)
    array.validate()
    result = pickle_module.loads(pickle_module.dumps(array))
    result.validate()
    assert result.equals(array)


@pytest.mark.pandas
def test_chunked_array_to_pandas():
    import pandas as pd

    data = [
        pa.array([-10, -5, 0, 5, 10])
    ]
    table = pa.table(data, names=['a'])
    col = table.column(0)
    assert isinstance(col, pa.ChunkedArray)
    series = col.to_pandas()
    assert isinstance(series, pd.Series)
    assert series.shape == (5,)
    assert series[0] == -10
    assert series.name == 'a'


@pytest.mark.pandas
def test_chunked_array_to_pandas_preserve_name():
    # https://issues.apache.org/jira/browse/ARROW-7709
    import pandas as pd
    import pandas.testing as tm

    for data in [
            pa.array([1, 2, 3]),
            pa.array(pd.Categorical(["a", "b", "a"])),
            pa.array(pd.date_range("2012", periods=3)),
            pa.array(pd.date_range("2012", periods=3, tz="Europe/Brussels")),
            pa.array([1, 2, 3], pa.timestamp("ms")),
            pa.array([1, 2, 3], pa.timestamp("ms", "Europe/Brussels"))]:
        table = pa.table({"name": data})
        result = table.column("name").to_pandas()
        assert result.name == "name"
        expected = pd.Series(data.to_pandas(), name="name")
        tm.assert_series_equal(result, expected)


@pytest.mark.pandas
def test_table_roundtrip_to_pandas_empty_dataframe():
    # https://issues.apache.org/jira/browse/ARROW-10643
    # The conversion should not results in a table with 0 rows if the original
    # DataFrame has a RangeIndex but is empty.
    import pandas as pd

    data = pd.DataFrame(index=pd.RangeIndex(0, 10, 1))
    table = pa.table(data)
    result = table.to_pandas()

    assert table.num_rows == 10
    assert data.shape == (10, 0)
    assert result.shape == (10, 0)
    assert result.index.equals(data.index)

    data = pd.DataFrame(index=pd.RangeIndex(0, 10, 3))
    table = pa.table(data)
    result = table.to_pandas()

    assert table.num_rows == 4
    assert data.shape == (4, 0)
    assert result.shape == (4, 0)
    assert result.index.equals(data.index)


@pytest.mark.pandas
def test_recordbatch_roundtrip_to_pandas_empty_dataframe():
    # https://issues.apache.org/jira/browse/ARROW-10643
    # The conversion should not results in a RecordBatch with 0 rows if
    #  the original DataFrame has a RangeIndex but is empty.
    import pandas as pd

    data = pd.DataFrame(index=pd.RangeIndex(0, 10, 1))
    batch = pa.RecordBatch.from_pandas(data)
    result = batch.to_pandas()

    assert batch.num_rows == 10
    assert data.shape == (10, 0)
    assert result.shape == (10, 0)
    assert result.index.equals(data.index)

    data = pd.DataFrame(index=pd.RangeIndex(0, 10, 3))
    batch = pa.RecordBatch.from_pandas(data)
    result = batch.to_pandas()

    assert batch.num_rows == 4
    assert data.shape == (4, 0)
    assert result.shape == (4, 0)
    assert result.index.equals(data.index)


@pytest.mark.pandas
def test_to_pandas_empty_table():
    # https://issues.apache.org/jira/browse/ARROW-15370
    import pandas as pd
    import pandas.testing as tm

    df = pd.DataFrame({'a': [1, 2], 'b': [0.1, 0.2]})
    table = pa.table(df)
    result = table.schema.empty_table().to_pandas()
    assert result.shape == (0, 2)
    tm.assert_frame_equal(result, df.iloc[:0])


@pytest.mark.pandas
@pytest.mark.nopandas
def test_chunked_array_asarray():
    # ensure this is tested both when pandas is present or not (ARROW-6564)

    data = [
        pa.array([0]),
        pa.array([1, 2, 3])
    ]
    chunked_arr = pa.chunked_array(data)

    np_arr = np.asarray(chunked_arr)
    assert np_arr.tolist() == [0, 1, 2, 3]
    assert np_arr.dtype == np.dtype('int64')

    # An optional type can be specified when calling np.asarray
    np_arr = np.asarray(chunked_arr, dtype='str')
    assert np_arr.tolist() == ['0', '1', '2', '3']

    # Types are modified when there are nulls
    data = [
        pa.array([1, None]),
        pa.array([1, 2, 3])
    ]
    chunked_arr = pa.chunked_array(data)

    np_arr = np.asarray(chunked_arr)
    elements = np_arr.tolist()
    assert elements[0] == 1.
    assert np.isnan(elements[1])
    assert elements[2:] == [1., 2., 3.]
    assert np_arr.dtype == np.dtype('float64')

    # DictionaryType data will be converted to dense numpy array
    arr = pa.DictionaryArray.from_arrays(
        pa.array([0, 1, 2, 0, 1]), pa.array(['a', 'b', 'c']))
    chunked_arr = pa.chunked_array([arr, arr])
    np_arr = np.asarray(chunked_arr)
    assert np_arr.dtype == np.dtype('object')
    assert np_arr.tolist() == ['a', 'b', 'c', 'a', 'b'] * 2


def test_chunked_array_flatten():
    ty = pa.struct([pa.field('x', pa.int16()),
                    pa.field('y', pa.float32())])
    a = pa.array([(1, 2.5), (3, 4.5), (5, 6.5)], type=ty)
    carr = pa.chunked_array(a)
    x, y = carr.flatten()
    assert x.equals(pa.chunked_array(pa.array([1, 3, 5], type=pa.int16())))
    assert y.equals(pa.chunked_array(pa.array([2.5, 4.5, 6.5],
                                              type=pa.float32())))

    # Empty column
    a = pa.array([], type=ty)
    carr = pa.chunked_array(a)
    x, y = carr.flatten()
    assert x.equals(pa.chunked_array(pa.array([], type=pa.int16())))
    assert y.equals(pa.chunked_array(pa.array([], type=pa.float32())))


def test_chunked_array_unify_dictionaries():
    arr = pa.chunked_array([
        pa.array(["foo", "bar", None, "foo"]).dictionary_encode(),
        pa.array(["quux", None, "foo"]).dictionary_encode(),
    ])
    assert arr.chunk(0).dictionary.equals(pa.array(["foo", "bar"]))
    assert arr.chunk(1).dictionary.equals(pa.array(["quux", "foo"]))
    arr = arr.unify_dictionaries()
    expected_dict = pa.array(["foo", "bar", "quux"])
    assert arr.chunk(0).dictionary.equals(expected_dict)
    assert arr.chunk(1).dictionary.equals(expected_dict)
    assert arr.to_pylist() == ["foo", "bar", None, "foo", "quux", None, "foo"]


def test_recordbatch_dunder_init():
    with pytest.raises(TypeError, match='RecordBatch'):
        pa.RecordBatch()


def test_chunked_array_c_array_interface():
    class ArrayWrapper:
        def __init__(self, array):
            self.array = array

        def __arrow_c_array__(self, requested_schema=None):
            return self.array.__arrow_c_array__(requested_schema)

    data = pa.array([1, 2, 3], pa.int64())
    chunked = pa.chunked_array([data])
    wrapper = ArrayWrapper(data)

    # Can roundtrip through the wrapper.
    result = pa.chunked_array(wrapper)
    assert result == chunked

    # Can also import with a type that implementer can cast to.
    result = pa.chunked_array(wrapper, type=pa.int16())
    assert result == chunked.cast(pa.int16())


def test_chunked_array_c_stream_interface():
    class ChunkedArrayWrapper:
        def __init__(self, chunked):
            self.chunked = chunked

        def __arrow_c_stream__(self, requested_schema=None):
            return self.chunked.__arrow_c_stream__(requested_schema)

    data = pa.chunked_array([[1, 2, 3], [4, None, 6]])
    wrapper = ChunkedArrayWrapper(data)

    # Can roundtrip through the wrapper.
    result = pa.chunked_array(wrapper)
    assert result == data

    # Can also import with a type that implementer can cast to.
    result = pa.chunked_array(wrapper, type=pa.int16())
    assert result == data.cast(pa.int16())


class BatchWrapper:
    def __init__(self, batch):
        self.batch = batch

    def __arrow_c_array__(self, requested_schema=None):
        return self.batch.__arrow_c_array__(requested_schema)


class BatchDeviceWrapper:
    def __init__(self, batch):
        self.batch = batch

    def __arrow_c_device_array__(self, requested_schema=None, **kwargs):
        return self.batch.__arrow_c_device_array__(requested_schema, **kwargs)


@pytest.mark.parametrize("wrapper_class", [BatchWrapper, BatchDeviceWrapper])
def test_recordbatch_c_array_interface(wrapper_class):
    data = pa.record_batch([
        pa.array([1, 2, 3], type=pa.int64())
    ], names=['a'])
    wrapper = wrapper_class(data)

    # Can roundtrip through the wrapper.
    result = pa.record_batch(wrapper)
    assert result == data

    # Can also import with a schema that implementer can cast to.
    castable_schema = pa.schema([
        pa.field('a', pa.int32())
    ])
    result = pa.record_batch(wrapper, schema=castable_schema)
    expected = pa.record_batch([
        pa.array([1, 2, 3], type=pa.int32())
    ], names=['a'])
    assert result == expected


def test_recordbatch_c_array_interface_device_unsupported_keyword():
    # For the device-aware version, we raise a specific error for unsupported keywords
    data = pa.record_batch(
        [pa.array([1, 2, 3], type=pa.int64())], names=['a']
    )

    with pytest.raises(
        NotImplementedError,
        match=r"Received unsupported keyword argument\(s\): \['other'\]"
    ):
        data.__arrow_c_device_array__(other="not-none")

    # but with None value it is ignored
    _ = data.__arrow_c_device_array__(other=None)


@pytest.mark.parametrize("wrapper_class", [BatchWrapper, BatchDeviceWrapper])
def test_table_c_array_interface(wrapper_class):
    data = pa.record_batch([
        pa.array([1, 2, 3], type=pa.int64())
    ], names=['a'])
    wrapper = wrapper_class(data)

    # Can roundtrip through the wrapper.
    result = pa.table(wrapper)
    expected = pa.Table.from_batches([data])
    assert result == expected

    # Can also import with a schema that implementer can cast to.
    castable_schema = pa.schema([
        pa.field('a', pa.int32())
    ])
    result = pa.table(wrapper, schema=castable_schema)
    expected = pa.table({
        'a': pa.array([1, 2, 3], type=pa.int32())
    })
    assert result == expected


def test_table_c_stream_interface():
    class StreamWrapper:
        def __init__(self, batches):
            self.batches = batches

        def __arrow_c_stream__(self, requested_schema=None):
            reader = pa.RecordBatchReader.from_batches(
                self.batches[0].schema, self.batches)
            return reader.__arrow_c_stream__(requested_schema)

    data = [
        pa.record_batch([pa.array([1, 2, 3], type=pa.int64())], names=['a']),
        pa.record_batch([pa.array([4, 5, 6], type=pa.int64())], names=['a'])
    ]
    wrapper = StreamWrapper(data)

    # Can roundtrip through the wrapper.
    result = pa.table(wrapper)
    expected = pa.Table.from_batches(data)
    assert result == expected

    # Passing schema works if already that schema
    result = pa.table(wrapper, schema=data[0].schema)
    assert result == expected

    # Passing a different schema will cast
    good_schema = pa.schema([pa.field('a', pa.int32())])
    result = pa.table(wrapper, schema=good_schema)
    assert result == expected.cast(good_schema)

    # If schema doesn't match, raises NotImplementedError
    with pytest.raises(
        pa.lib.ArrowTypeError, match="Field 0 cannot be cast"
    ):
        pa.table(
            wrapper, schema=pa.schema([pa.field('a', pa.list_(pa.int32()))])
        )


def test_recordbatch_itercolumns():
    data = [
        pa.array(range(5), type='int16'),
        pa.array([-10, -5, 0, None, 10], type='int32')
    ]
    batch = pa.record_batch(data, ['c0', 'c1'])

    columns = []
    for col in batch.itercolumns():
        columns.append(col)

    assert batch.columns == columns
    assert batch == pa.record_batch(columns, names=batch.column_names)
    assert batch != pa.record_batch(columns[1:], names=batch.column_names[1:])
    assert batch != columns


def test_recordbatch_equals():
    data1 = [
        pa.array(range(5), type='int16'),
        pa.array([-10, -5, 0, None, 10], type='int32')
    ]
    data2 = [
        pa.array(['a', 'b', 'c']),
        pa.array([['d'], ['e'], ['f']]),
    ]
    column_names = ['c0', 'c1']

    batch = pa.record_batch(data1, column_names)
    assert batch == pa.record_batch(data1, column_names)
    assert batch.equals(pa.record_batch(data1, column_names))

    assert batch != pa.record_batch(data2, column_names)
    assert not batch.equals(pa.record_batch(data2, column_names))

    batch_meta = pa.record_batch(data1, names=column_names,
                                 metadata={'key': 'value'})
    assert batch_meta.equals(batch)
    assert not batch_meta.equals(batch, check_metadata=True)

    # ARROW-8889
    assert not batch.equals(None)
    assert batch != "foo"


def test_recordbatch_take():
    batch = pa.record_batch(
        [pa.array([1, 2, 3, None, 5]),
         pa.array(['a', 'b', 'c', 'd', 'e'])],
        ['f1', 'f2'])
    assert batch.take(pa.array([2, 3])).equals(batch.slice(2, 2))
    assert batch.take(pa.array([2, None])).equals(
        pa.record_batch([pa.array([3, None]), pa.array(['c', None])],
                        ['f1', 'f2']))


def test_recordbatch_column_sets_private_name():
    # ARROW-6429
    rb = pa.record_batch([pa.array([1, 2, 3, 4])], names=['a0'])
    assert rb[0]._name == 'a0'


def test_recordbatch_from_arrays_validate_schema():
    # ARROW-6263
    arr = pa.array([1, 2])
    schema = pa.schema([pa.field('f0', pa.list_(pa.utf8()))])
    with pytest.raises(NotImplementedError):
        pa.record_batch([arr], schema=schema)


def test_recordbatch_from_arrays_validate_lengths():
    # ARROW-2820
    data = [pa.array([1]), pa.array(["tokyo", "like", "happy"]),
            pa.array(["derek"])]

    with pytest.raises(ValueError):
        pa.record_batch(data, ['id', 'tags', 'name'])


def test_recordbatch_no_fields():
    batch = pa.record_batch([], [])

    assert len(batch) == 0
    assert batch.num_rows == 0
    assert batch.num_columns == 0


def test_recordbatch_from_arrays_invalid_names():
    data = [
        pa.array(range(5)),
        pa.array([-10, -5, 0, 5, 10])
    ]
    with pytest.raises(ValueError):
        pa.record_batch(data, names=['a', 'b', 'c'])

    with pytest.raises(ValueError):
        pa.record_batch(data, names=['a'])


def test_recordbatch_empty_metadata():
    data = [
        pa.array(range(5)),
        pa.array([-10, -5, 0, 5, 10])
    ]

    batch = pa.record_batch(data, ['c0', 'c1'])
    assert batch.schema.metadata is None


def test_recordbatch_pickle(pickle_module):
    data = [
        pa.array(range(5), type='int8'),
        pa.array([-10, -5, 0, 5, 10], type='float32')
    ]
    fields = [
        pa.field('ints', pa.int8()),
        pa.field('floats', pa.float32()),
    ]
    schema = pa.schema(fields, metadata={b'foo': b'bar'})
    batch = pa.record_batch(data, schema=schema)

    result = pickle_module.loads(pickle_module.dumps(batch))
    assert result.equals(batch)
    assert result.schema == schema


def test_recordbatch_get_field():
    data = [
        pa.array(range(5)),
        pa.array([-10, -5, 0, 5, 10]),
        pa.array(range(5, 10))
    ]
    batch = pa.RecordBatch.from_arrays(data, names=('a', 'b', 'c'))

    assert batch.field('a').equals(batch.schema.field('a'))
    assert batch.field(0).equals(batch.schema.field('a'))

    with pytest.raises(KeyError):
        batch.field('d')

    with pytest.raises(TypeError):
        batch.field(None)

    with pytest.raises(IndexError):
        batch.field(4)


def test_recordbatch_select_column():
    data = [
        pa.array(range(5)),
        pa.array([-10, -5, 0, 5, 10]),
        pa.array(range(5, 10))
    ]
    batch = pa.RecordBatch.from_arrays(data, names=('a', 'b', 'c'))

    assert batch.column('a').equals(batch.column(0))

    with pytest.raises(
            KeyError, match='Field "d" does not exist in schema'):
        batch.column('d')

    with pytest.raises(TypeError):
        batch.column(None)

    with pytest.raises(IndexError):
        batch.column(4)


def test_recordbatch_select():
    a1 = pa.array([1, 2, 3, None, 5])
    a2 = pa.array(['a', 'b', 'c', 'd', 'e'])
    a3 = pa.array([[1, 2], [3, 4], [5, 6], None, [9, 10]])
    batch = pa.record_batch([a1, a2, a3], ['f1', 'f2', 'f3'])

    # selecting with string names
    result = batch.select(['f1'])
    expected = pa.record_batch([a1], ['f1'])
    assert result.equals(expected)

    result = batch.select(['f3', 'f2'])
    expected = pa.record_batch([a3, a2], ['f3', 'f2'])
    assert result.equals(expected)

    # selecting with integer indices
    result = batch.select([0])
    expected = pa.record_batch([a1], ['f1'])
    assert result.equals(expected)

    result = batch.select([2, 1])
    expected = pa.record_batch([a3, a2], ['f3', 'f2'])
    assert result.equals(expected)

    # preserve metadata
    batch2 = batch.replace_schema_metadata({"a": "test"})
    result = batch2.select(["f1", "f2"])
    assert b"a" in result.schema.metadata

    # selecting non-existing column raises
    with pytest.raises(KeyError, match='Field "f5" does not exist'):
        batch.select(['f5'])

    with pytest.raises(IndexError, match="index out of bounds"):
        batch.select([5])

    # duplicate selection gives duplicated names in resulting recordbatch
    result = batch.select(['f2', 'f2'])
    expected = pa.record_batch([a2, a2], ['f2', 'f2'])
    assert result.equals(expected)

    # selection duplicated column raises
    batch = pa.record_batch([a1, a2, a3], ['f1', 'f2', 'f1'])
    with pytest.raises(KeyError, match='Field "f1" exists 2 times'):
        batch.select(['f1'])

    result = batch.select(['f2'])
    expected = pa.record_batch([a2], ['f2'])
    assert result.equals(expected)


def test_recordbatch_from_struct_array_invalid():
    with pytest.raises(TypeError):
        pa.RecordBatch.from_struct_array(pa.array(range(5)))


def test_recordbatch_from_struct_array():
    struct_array = pa.array(
        [{"ints": 1}, {"floats": 1.0}],
        type=pa.struct([("ints", pa.int32()), ("floats", pa.float32())]),
    )
    result = pa.RecordBatch.from_struct_array(struct_array)
    assert result.equals(pa.RecordBatch.from_arrays(
        [
            pa.array([1, None], type=pa.int32()),
            pa.array([None, 1.0], type=pa.float32()),
        ], ["ints", "floats"]
    ))


def test_recordbatch_to_struct_array():
    batch = pa.RecordBatch.from_arrays(
        [
            pa.array([1, None], type=pa.int32()),
            pa.array([None, 1.0], type=pa.float32()),
        ], ["ints", "floats"]
    )
    result = batch.to_struct_array()
    assert result.equals(pa.array(
        [{"ints": 1}, {"floats": 1.0}],
        type=pa.struct([("ints", pa.int32()), ("floats", pa.float32())]),
    ))


def test_table_from_struct_array_invalid():
    with pytest.raises(TypeError, match="Argument 'struct_array' has incorrect type"):
        pa.Table.from_struct_array(pa.array(range(5)))


def test_table_from_struct_array():
    struct_array = pa.array(
        [{"ints": 1}, {"floats": 1.0}],
        type=pa.struct([("ints", pa.int32()), ("floats", pa.float32())]),
    )
    result = pa.Table.from_struct_array(struct_array)
    assert result.equals(pa.Table.from_arrays(
        [
            pa.array([1, None], type=pa.int32()),
            pa.array([None, 1.0], type=pa.float32()),
        ], ["ints", "floats"]
    ))


def test_table_from_struct_array_chunked_array():
    chunked_struct_array = pa.chunked_array(
        [[{"ints": 1}, {"floats": 1.0}]],
        type=pa.struct([("ints", pa.int32()), ("floats", pa.float32())]),
    )
    result = pa.Table.from_struct_array(chunked_struct_array)
    assert result.equals(pa.Table.from_arrays(
        [
            pa.array([1, None], type=pa.int32()),
            pa.array([None, 1.0], type=pa.float32()),
        ], ["ints", "floats"]
    ))


def test_table_to_struct_array():
    table = pa.Table.from_arrays(
        [
            pa.array([1, None], type=pa.int32()),
            pa.array([None, 1.0], type=pa.float32()),
        ], ["ints", "floats"]
    )
    result = table.to_struct_array()
    assert result.equals(pa.chunked_array(
        [[{"ints": 1}, {"floats": 1.0}]],
        type=pa.struct([("ints", pa.int32()), ("floats", pa.float32())]),
    ))


def test_table_to_struct_array_with_max_chunksize():
    table = pa.Table.from_arrays(
        [
            pa.array([1, None], type=pa.int32()),
            pa.array([None, 1.0], type=pa.float32()),
        ], ["ints", "floats"]
    )
    result = table.to_struct_array(max_chunksize=1)
    assert result.equals(pa.chunked_array(
        [[{"ints": 1}], [{"floats": 1.0}]],
        type=pa.struct([("ints", pa.int32()), ("floats", pa.float32())]),
    ))


def test_table_to_struct_array_for_empty_table():
    table = pa.Table.from_arrays(
        [
            pa.array([], type=pa.int32()),
            pa.array([], type=pa.float32()),
        ], ["ints", "floats"]
    )
    result = table.to_struct_array()
    assert result.equals(
        pa.chunked_array(
            [],
            type=pa.struct({"ints": pa.int32(), "floats": pa.float32()}),
        ),
    )


def check_tensors(tensor, expected_tensor, type, size):
    assert tensor.equals(expected_tensor)
    assert tensor.size == size
    assert tensor.type == type
    assert tensor.shape == expected_tensor.shape
    assert tensor.strides == expected_tensor.strides


@pytest.mark.numpy
@pytest.mark.parametrize('typ_str', [
    "uint8", "uint16", "uint32", "uint64",
    "int8", "int16", "int32", "int64",
    "float32", "float64",
])
def test_recordbatch_to_tensor_uniform_type(typ_str):
    typ = np.dtype(typ_str)
    arr1 = [1, 2, 3, 4, 5, 6, 7, 8, 9]
    arr2 = [10, 20, 30, 40, 50, 60, 70, 80, 90]
    arr3 = [100, 100, 100, 100, 100, 100, 100, 100, 100]
    batch = pa.RecordBatch.from_arrays(
        [
            pa.array(arr1, type=pa.from_numpy_dtype(typ)),
            pa.array(arr2, type=pa.from_numpy_dtype(typ)),
            pa.array(arr3, type=pa.from_numpy_dtype(typ)),
        ], ["a", "b", "c"]
    )

    result = batch.to_tensor(row_major=False)
    x = np.column_stack([arr1, arr2, arr3]).astype(typ, order="F")
    expected = pa.Tensor.from_numpy(x)
    check_tensors(result, expected, pa.from_numpy_dtype(typ), 27)

    result = batch.to_tensor()
    x = np.column_stack([arr1, arr2, arr3]).astype(typ, order="C")
    expected = pa.Tensor.from_numpy(x)
    check_tensors(result, expected, pa.from_numpy_dtype(typ), 27)

    # Test offset
    batch1 = batch.slice(1)
    arr1 = [2, 3, 4, 5, 6, 7, 8, 9]
    arr2 = [20, 30, 40, 50, 60, 70, 80, 90]
    arr3 = [100, 100, 100, 100, 100, 100, 100, 100]

    result = batch1.to_tensor(row_major=False)
    x = np.column_stack([arr1, arr2, arr3]).astype(typ, order="F")
    expected = pa.Tensor.from_numpy(x)
    check_tensors(result, expected, pa.from_numpy_dtype(typ), 24)

    result = batch1.to_tensor()
    x = np.column_stack([arr1, arr2, arr3]).astype(typ, order="C")
    expected = pa.Tensor.from_numpy(x)
    check_tensors(result, expected, pa.from_numpy_dtype(typ), 24)

    batch2 = batch.slice(1, 5)
    arr1 = [2, 3, 4, 5, 6]
    arr2 = [20, 30, 40, 50, 60]
    arr3 = [100, 100, 100, 100, 100]

    result = batch2.to_tensor(row_major=False)
    x = np.column_stack([arr1, arr2, arr3]).astype(typ, order="F")
    expected = pa.Tensor.from_numpy(x)
    check_tensors(result, expected, pa.from_numpy_dtype(typ), 15)

    result = batch2.to_tensor()
    x = np.column_stack([arr1, arr2, arr3]).astype(typ, order="C")
    expected = pa.Tensor.from_numpy(x)
    check_tensors(result, expected, pa.from_numpy_dtype(typ), 15)


@pytest.mark.numpy
def test_recordbatch_to_tensor_uniform_float_16():
    arr1 = [1, 2, 3, 4, 5, 6, 7, 8, 9]
    arr2 = [10, 20, 30, 40, 50, 60, 70, 80, 90]
    arr3 = [100, 100, 100, 100, 100, 100, 100, 100, 100]
    batch = pa.RecordBatch.from_arrays(
        [
            pa.array(np.array(arr1, dtype=np.float16), type=pa.float16()),
            pa.array(np.array(arr2, dtype=np.float16), type=pa.float16()),
            pa.array(np.array(arr3, dtype=np.float16), type=pa.float16()),
        ], ["a", "b", "c"]
    )

    result = batch.to_tensor(row_major=False)
    x = np.column_stack([arr1, arr2, arr3]).astype(np.float16, order="F")
    expected = pa.Tensor.from_numpy(x)
    check_tensors(result, expected, pa.float16(), 27)

    result = batch.to_tensor()
    x = np.column_stack([arr1, arr2, arr3]).astype(np.float16, order="C")
    expected = pa.Tensor.from_numpy(x)
    check_tensors(result, expected, pa.float16(), 27)


@pytest.mark.numpy
def test_recordbatch_to_tensor_mixed_type():
    # uint16 + int16 = int32
    arr1 = [1, 2, 3, 4, 5, 6, 7, 8, 9]
    arr2 = [10, 20, 30, 40, 50, 60, 70, 80, 90]
    arr3 = [100, 200, 300, np.nan, 500, 600, 700, 800, 900]
    batch = pa.RecordBatch.from_arrays(
        [
            pa.array(arr1, type=pa.uint16()),
            pa.array(arr2, type=pa.int16()),
        ], ["a", "b"]
    )

    result = batch.to_tensor(row_major=False)
    x = np.column_stack([arr1, arr2]).astype(np.int32, order="F")
    expected = pa.Tensor.from_numpy(x)
    check_tensors(result, expected, pa.int32(), 18)

    result = batch.to_tensor()
    x = np.column_stack([arr1, arr2]).astype(np.int32, order="C")
    expected = pa.Tensor.from_numpy(x)
    check_tensors(result, expected, pa.int32(), 18)

    # uint16 + int16 + float32 = float64
    batch = pa.RecordBatch.from_arrays(
        [
            pa.array(arr1, type=pa.uint16()),
            pa.array(arr2, type=pa.int16()),
            pa.array(arr3, type=pa.float32()),
        ], ["a", "b", "c"]
    )
    result = batch.to_tensor(row_major=False)
    x = np.column_stack([arr1, arr2, arr3]).astype(np.float64, order="F")
    expected = pa.Tensor.from_numpy(x)

    np.testing.assert_equal(result.to_numpy(), x)
    assert result.size == 27
    assert result.type == pa.float64()
    assert result.shape == expected.shape
    assert result.strides == expected.strides

    result = batch.to_tensor()
    x = np.column_stack([arr1, arr2, arr3]).astype(np.float64, order="C")
    expected = pa.Tensor.from_numpy(x)

    np.testing.assert_equal(result.to_numpy(), x)
    assert result.size == 27
    assert result.type == pa.float64()
    assert result.shape == expected.shape
    assert result.strides == expected.strides


@pytest.mark.numpy
def test_recordbatch_to_tensor_unsupported_mixed_type_with_float16():
    arr1 = [1, 2, 3, 4, 5, 6, 7, 8, 9]
    arr2 = [10, 20, 30, 40, 50, 60, 70, 80, 90]
    arr3 = [100, 200, 300, 400, 500, 600, 700, 800, 900]
    batch = pa.RecordBatch.from_arrays(
        [
            pa.array(arr1, type=pa.uint16()),
            pa.array(np.array(arr2, dtype=np.float16), type=pa.float16()),
            pa.array(arr3, type=pa.float32()),
        ], ["a", "b", "c"]
    )

    with pytest.raises(
        NotImplementedError,
        match="Casting from or to halffloat is not supported."
    ):
        batch.to_tensor()


@pytest.mark.numpy
def test_recordbatch_to_tensor_nan():
    arr1 = [1, 2, 3, 4, np.nan, 6, 7, 8, 9]
    arr2 = [10, 20, 30, 40, 50, 60, 70, np.nan, 90]
    batch = pa.RecordBatch.from_arrays(
        [
            pa.array(arr1, type=pa.float32()),
            pa.array(arr2, type=pa.float32()),
        ], ["a", "b"]
    )
    result = batch.to_tensor(row_major=False)
    x = np.column_stack([arr1, arr2]).astype(np.float32, order="F")
    expected = pa.Tensor.from_numpy(x)

    np.testing.assert_equal(result.to_numpy(), x)
    assert result.size == 18
    assert result.type == pa.float32()
    assert result.shape == expected.shape
    assert result.strides == expected.strides


@pytest.mark.numpy
def test_recordbatch_to_tensor_null():
    arr1 = [1, 2, 3, 4, None, 6, 7, 8, 9]
    arr2 = [10, 20, 30, 40, 50, 60, 70, None, 90]
    batch = pa.RecordBatch.from_arrays(
        [
            pa.array(arr1, type=pa.int32()),
            pa.array(arr2, type=pa.float32()),
        ], ["a", "b"]
    )
    with pytest.raises(
        pa.ArrowTypeError,
        match="Can only convert a RecordBatch with no nulls."
    ):
        batch.to_tensor()

    result = batch.to_tensor(null_to_nan=True, row_major=False)
    x = np.column_stack([arr1, arr2]).astype(np.float64, order="F")
    expected = pa.Tensor.from_numpy(x)

    np.testing.assert_equal(result.to_numpy(), x)
    assert result.size == 18
    assert result.type == pa.float64()
    assert result.shape == expected.shape
    assert result.strides == expected.strides

    # int32 -> float64
    batch = pa.RecordBatch.from_arrays(
        [
            pa.array(arr1, type=pa.int32()),
            pa.array(arr2, type=pa.int32()),
        ], ["a", "b"]
    )

    result = batch.to_tensor(null_to_nan=True, row_major=False)

    np.testing.assert_equal(result.to_numpy(), x)
    assert result.size == 18
    assert result.type == pa.float64()
    assert result.shape == expected.shape
    assert result.strides == expected.strides

    # int8 -> float32
    batch = pa.RecordBatch.from_arrays(
        [
            pa.array(arr1, type=pa.int8()),
            pa.array(arr2, type=pa.int8()),
        ], ["a", "b"]
    )

    result = batch.to_tensor(null_to_nan=True, row_major=False)
    x = np.column_stack([arr1, arr2]).astype(np.float32, order="F")
    expected = pa.Tensor.from_numpy(x)

    np.testing.assert_equal(result.to_numpy(), x)
    assert result.size == 18
    assert result.type == pa.float32()
    assert result.shape == expected.shape
    assert result.strides == expected.strides


@pytest.mark.numpy
def test_recordbatch_to_tensor_empty():
    batch = pa.RecordBatch.from_arrays(
        [
            pa.array([], type=pa.float32()),
            pa.array([], type=pa.float32()),
        ], ["a", "b"]
    )
    result = batch.to_tensor()

    x = np.column_stack([[], []]).astype(np.float32, order="F")
    expected = pa.Tensor.from_numpy(x)

    assert result.size == expected.size
    assert result.type == pa.float32()
    assert result.shape == expected.shape
    assert result.strides == (4, 4)


def test_recordbatch_to_tensor_unsupported():
    arr1 = [1, 2, 3, 4, 5, 6, 7, 8, 9]
    # Unsupported data type
    arr2 = ["a", "b", "c", "a", "b", "c", "a", "b", "c"]
    batch = pa.RecordBatch.from_arrays(
        [
            pa.array(arr1, type=pa.int32()),
            pa.array(arr2, type=pa.utf8()),
        ], ["a", "b"]
    )
    with pytest.raises(
        pa.ArrowTypeError,
        match="DataType is not supported"
    ):
        batch.to_tensor()


def _table_like_slice_tests(factory):
    data = [
        pa.array(range(5)),
        pa.array([-10, -5, 0, 5, 10])
    ]
    names = ['c0', 'c1']

    obj = factory(data, names=names)

    sliced = obj.slice(2)
    assert sliced.num_rows == 3

    expected = factory([x.slice(2) for x in data], names=names)
    assert sliced.equals(expected)

    sliced2 = obj.slice(2, 2)
    expected2 = factory([x.slice(2, 2) for x in data], names=names)
    assert sliced2.equals(expected2)

    # 0 offset
    assert obj.slice(0).equals(obj)

    # Slice past end of array
    assert len(obj.slice(len(obj))) == 0

    with pytest.raises(IndexError):
        obj.slice(-1)

    # Check __getitem__-based slicing
    assert obj.slice(0, 0).equals(obj[:0])
    assert obj.slice(0, 2).equals(obj[:2])
    assert obj.slice(2, 2).equals(obj[2:4])
    assert obj.slice(2, len(obj) - 2).equals(obj[2:])
    assert obj.slice(len(obj) - 2, 2).equals(obj[-2:])
    assert obj.slice(len(obj) - 4, 2).equals(obj[-4:-2])


def test_recordbatch_slice_getitem():
    return _table_like_slice_tests(pa.RecordBatch.from_arrays)


def test_table_slice_getitem():
    return _table_like_slice_tests(pa.table)


@pytest.mark.pandas
def test_slice_zero_length_table():
    # ARROW-7907: a segfault on this code was fixed after 0.16.0
    table = pa.table({'a': pa.array([], type=pa.timestamp('us'))})
    table_slice = table.slice(0, 0)
    table_slice.to_pandas()

    table = pa.table({'a': pa.chunked_array([], type=pa.string())})
    table.to_pandas()


@pytest.mark.numpy
def test_recordbatchlist_schema_equals():
    a1 = np.array([1], dtype='uint32')
    a2 = np.array([4.0, 5.0], dtype='float64')
    batch1 = pa.record_batch([pa.array(a1)], ['c1'])
    batch2 = pa.record_batch([pa.array(a2)], ['c1'])

    with pytest.raises(pa.ArrowInvalid):
        pa.Table.from_batches([batch1, batch2])


def test_table_column_sets_private_name():
    # ARROW-6429
    t = pa.table([pa.array([1, 2, 3, 4])], names=['a0'])
    assert t[0]._name == 'a0'


def test_table_equals():
    table = pa.Table.from_arrays([], names=[])
    assert table.equals(table)

    # ARROW-4822
    assert not table.equals(None)

    other = pa.Table.from_arrays([], names=[], metadata={'key': 'value'})
    assert not table.equals(other, check_metadata=True)
    assert table.equals(other)


def test_table_from_batches_and_schema():
    schema = pa.schema([
        pa.field('a', pa.int64()),
        pa.field('b', pa.float64()),
    ])
    batch = pa.record_batch([pa.array([1]), pa.array([3.14])],
                            names=['a', 'b'])
    table = pa.Table.from_batches([batch], schema)
    assert table.schema.equals(schema)
    assert table.column(0) == pa.chunked_array([[1]])
    assert table.column(1) == pa.chunked_array([[3.14]])

    incompatible_schema = pa.schema([pa.field('a', pa.int64())])
    with pytest.raises(pa.ArrowInvalid):
        pa.Table.from_batches([batch], incompatible_schema)

    incompatible_batch = pa.record_batch([pa.array([1])], ['a'])
    with pytest.raises(pa.ArrowInvalid):
        pa.Table.from_batches([incompatible_batch], schema)


@pytest.mark.pandas
def test_table_to_batches():
    from pandas.testing import assert_frame_equal
    import pandas as pd

    df1 = pd.DataFrame({'a': list(range(10))})
    df2 = pd.DataFrame({'a': list(range(10, 30))})

    batch1 = pa.RecordBatch.from_pandas(df1, preserve_index=False)
    batch2 = pa.RecordBatch.from_pandas(df2, preserve_index=False)

    table = pa.Table.from_batches([batch1, batch2, batch1])

    expected_df = pd.concat([df1, df2, df1], ignore_index=True)

    batches = table.to_batches()
    assert len(batches) == 3

    assert_frame_equal(pa.Table.from_batches(batches).to_pandas(),
                       expected_df)

    batches = table.to_batches(max_chunksize=15)
    assert list(map(len, batches)) == [10, 15, 5, 10]

    assert_frame_equal(table.to_pandas(), expected_df)
    assert_frame_equal(pa.Table.from_batches(batches).to_pandas(),
                       expected_df)

    table_from_iter = pa.Table.from_batches(iter([batch1, batch2, batch1]))
    assert table.equals(table_from_iter)

    with pytest.raises(ValueError):
        table.to_batches(max_chunksize=0)


@pytest.mark.parametrize(
    ('cls'),
    [
        (pa.Table),
        (pa.RecordBatch)
    ]
)
def test_table_basics(cls):
    data = [
        pa.array(range(5), type='int16'),
        pa.array([-10, -5, 0, None, 10], type='int32')
    ]
    table = cls.from_arrays(data, names=('a', 'b'))
    table.validate()

    assert not table.schema.metadata
    assert len(table) == 5
    assert table.num_rows == 5
    assert table.num_columns == len(data)
    assert table.shape == (5, 2)
    # (only the second array has a null bitmap)
    assert table.get_total_buffer_size() == (5 * 2) + (5 * 4 + 1)
    assert table.nbytes == (5 * 2) + (5 * 4 + 1)
    assert sys.getsizeof(table) >= object.__sizeof__(
        table) + table.get_total_buffer_size()

    pydict = table.to_pydict()
    assert pydict == OrderedDict([
        ('a', [0, 1, 2, 3, 4]),
        ('b', [-10, -5, 0, None, 10])
    ])
    assert isinstance(pydict, dict)
    assert table == cls.from_pydict(pydict, schema=table.schema)

    with pytest.raises(IndexError):
        # bounds checking
        table[2]

    columns = []
    for col in table.itercolumns():

        if cls is pa.Table:
            assert type(col) is pa.ChunkedArray

            for chunk in col.iterchunks():
                assert chunk is not None

            with pytest.raises(IndexError):
                col.chunk(-1)

            with pytest.raises(IndexError):
                col.chunk(col.num_chunks)

        else:
            assert issubclass(type(col), pa.Array)

        columns.append(col)

    assert table.columns == columns
    assert table == cls.from_arrays(columns, names=table.column_names)
    assert table != cls.from_arrays(columns[1:], names=table.column_names[1:])
    assert table != columns

    # Schema passed explicitly
    schema = pa.schema([pa.field('c0', pa.int16(),
                                 metadata={'key': 'value'}),
                        pa.field('c1', pa.int32())],
                       metadata={b'foo': b'bar'})
    table = cls.from_arrays(data, schema=schema)
    assert table.schema == schema

    wr = weakref.ref(table)
    assert wr() is not None
    del table
    assert wr() is None


def test_table_dunder_init():
    with pytest.raises(TypeError, match='Table'):
        pa.Table()


def test_table_from_arrays_preserves_column_metadata():
    # Added to test https://issues.apache.org/jira/browse/ARROW-3866
    arr0 = pa.array([1, 2])
    arr1 = pa.array([3, 4])
    field0 = pa.field('field1', pa.int64(), metadata=dict(a="A", b="B"))
    field1 = pa.field('field2', pa.int64(), nullable=False)
    table = pa.Table.from_arrays([arr0, arr1],
                                 schema=pa.schema([field0, field1]))
    assert b"a" in table.field(0).metadata
    assert table.field(1).nullable is False


def test_table_from_arrays_invalid_names():
    data = [
        pa.array(range(5)),
        pa.array([-10, -5, 0, 5, 10])
    ]
    with pytest.raises(ValueError):
        pa.Table.from_arrays(data, names=['a', 'b', 'c'])

    with pytest.raises(ValueError):
        pa.Table.from_arrays(data, names=['a'])


def test_table_from_lists():
    data = [
        list(range(5)),
        [-10, -5, 0, 5, 10]
    ]

    result = pa.table(data, names=['a', 'b'])
    expected = pa.Table.from_arrays(data, names=['a', 'b'])
    assert result.equals(expected)

    schema = pa.schema([
        pa.field('a', pa.uint16()),
        pa.field('b', pa.int64())
    ])
    result = pa.table(data, schema=schema)
    expected = pa.Table.from_arrays(data, schema=schema)
    assert result.equals(expected)


def test_table_pickle(pickle_module):
    data = [
        pa.chunked_array([[1, 2], [3, 4]], type=pa.uint32()),
        pa.chunked_array([["some", "strings", None, ""]], type=pa.string()),
    ]
    schema = pa.schema([pa.field('ints', pa.uint32()),
                        pa.field('strs', pa.string())],
                       metadata={b'foo': b'bar'})
    table = pa.Table.from_arrays(data, schema=schema)

    result = pickle_module.loads(pickle_module.dumps(table))
    result.validate()
    assert result.equals(table)


def test_table_get_field():
    data = [
        pa.array(range(5)),
        pa.array([-10, -5, 0, 5, 10]),
        pa.array(range(5, 10))
    ]
    table = pa.Table.from_arrays(data, names=('a', 'b', 'c'))

    assert table.field('a').equals(table.schema.field('a'))
    assert table.field(0).equals(table.schema.field('a'))

    with pytest.raises(KeyError):
        table.field('d')

    with pytest.raises(TypeError):
        table.field(None)

    with pytest.raises(IndexError):
        table.field(4)


def test_table_select_column():
    data = [
        pa.array(range(5)),
        pa.array([-10, -5, 0, 5, 10]),
        pa.array(range(5, 10))
    ]
    table = pa.Table.from_arrays(data, names=('a', 'b', 'c'))

    assert table.column('a').equals(table.column(0))

    with pytest.raises(KeyError,
                       match='Field "d" does not exist in schema'):
        table.column('d')

    with pytest.raises(TypeError):
        table.column(None)

    with pytest.raises(IndexError):
        table.column(4)


def test_table_column_with_duplicates():
    # ARROW-8209
    table = pa.table([pa.array([1, 2, 3]),
                      pa.array([4, 5, 6]),
                      pa.array([7, 8, 9])], names=['a', 'b', 'a'])

    with pytest.raises(KeyError,
                       match='Field "a" exists 2 times in schema'):
        table.column('a')


@pytest.mark.parametrize(
    ('cls'),
    [
        (pa.Table),
        (pa.RecordBatch)
    ]
)
def test_table_add_column(cls):
    data = [
        pa.array(range(5)),
        pa.array([-10, -5, 0, 5, 10]),
        pa.array(range(5, 10))
    ]
    table = cls.from_arrays(data, names=('a', 'b', 'c'))

    new_field = pa.field('d', data[1].type)
    t2 = table.add_column(3, new_field, data[1])
    t3 = table.append_column(new_field, data[1])

    expected = cls.from_arrays(data + [data[1]],
                               names=('a', 'b', 'c', 'd'))
    assert t2.equals(expected)
    assert t3.equals(expected)

    t4 = table.add_column(0, new_field, data[1])
    expected = cls.from_arrays([data[1]] + data,
                               names=('d', 'a', 'b', 'c'))
    assert t4.equals(expected)


@pytest.mark.parametrize(
    ('cls'),
    [
        (pa.Table),
        (pa.RecordBatch)
    ]
)
def test_table_set_column(cls):
    data = [
        pa.array(range(5)),
        pa.array([-10, -5, 0, 5, 10]),
        pa.array(range(5, 10))
    ]
    table = cls.from_arrays(data, names=('a', 'b', 'c'))

    new_field = pa.field('d', data[1].type)
    t2 = table.set_column(0, new_field, data[1])

    expected_data = list(data)
    expected_data[0] = data[1]
    expected = cls.from_arrays(expected_data,
                               names=('d', 'b', 'c'))
    assert t2.equals(expected)


@pytest.mark.parametrize(
    ('cls'),
    [
        (pa.Table),
        (pa.RecordBatch)
    ]
)
def test_table_drop_columns(cls):
    """ drop one or more columns given labels"""
    a = pa.array(range(5))
    b = pa.array([-10, -5, 0, 5, 10])
    c = pa.array(range(5, 10))

    table = cls.from_arrays([a, b, c], names=('a', 'b', 'c'))
    t2 = table.drop_columns(['a', 'b'])
    t3 = table.drop_columns('a')

    exp_t2 = cls.from_arrays([c], names=('c',))
    assert exp_t2.equals(t2)
    exp_t3 = cls.from_arrays([b, c], names=('b', 'c',))
    assert exp_t3.equals(t3)

    # -- raise KeyError if column not in Table
    with pytest.raises(KeyError, match="Column 'd' not found"):
        table.drop_columns(['d'])


def test_table_drop():
    """ verify the alias of drop_columns is working"""
    a = pa.array(range(5))
    b = pa.array([-10, -5, 0, 5, 10])
    c = pa.array(range(5, 10))

    table = pa.Table.from_arrays([a, b, c], names=('a', 'b', 'c'))
    t2 = table.drop(['a', 'b'])
    t3 = table.drop('a')

    exp_t2 = pa.Table.from_arrays([c], names=('c',))
    assert exp_t2.equals(t2)
    exp_t3 = pa.Table.from_arrays([b, c], names=('b', 'c',))
    assert exp_t3.equals(t3)

    # -- raise KeyError if column not in Table
    with pytest.raises(KeyError, match="Column 'd' not found"):
        table.drop(['d'])


@pytest.mark.parametrize(
    ('cls'),
    [
        (pa.Table),
        (pa.RecordBatch)
    ]
)
def test_table_remove_column(cls):
    data = [
        pa.array(range(5)),
        pa.array([-10, -5, 0, 5, 10]),
        pa.array(range(5, 10))
    ]
    table = cls.from_arrays(data, names=('a', 'b', 'c'))

    t2 = table.remove_column(0)
    t2.validate()
    expected = cls.from_arrays(data[1:], names=('b', 'c'))
    assert t2.equals(expected)


@pytest.mark.parametrize(
    ('cls'),
    [
        (pa.Table),
        (pa.RecordBatch)
    ]
)
def test_table_remove_column_empty(cls):
    # ARROW-1865
    data = [
        pa.array(range(5)),
    ]
    table = cls.from_arrays(data, names=['a'])

    t2 = table.remove_column(0)
    t2.validate()
    assert len(t2) == len(table)

    t3 = t2.add_column(0, table.field(0), table[0])
    t3.validate()
    assert t3.equals(table)


def test_empty_table_with_names():
    # ARROW-13784
    data = []
    names = ["a", "b"]
    message = (
        'Length of names [(]2[)] does not match length of arrays [(]0[)]')
    with pytest.raises(ValueError, match=message):
        pa.Table.from_arrays(data, names=names)


def test_empty_table():
    table = pa.table([])

    assert table.column_names == []
    assert table.equals(pa.Table.from_arrays([], []))


@pytest.mark.parametrize(
    ('cls'),
    [
        (pa.Table),
        (pa.RecordBatch)
    ]
)
def test_table_rename_columns(cls):
    data = [
        pa.array(range(5)),
        pa.array([-10, -5, 0, 5, 10]),
        pa.array(range(5, 10))
    ]
    table = cls.from_arrays(data, names=['a', 'b', 'c'])
    assert table.column_names == ['a', 'b', 'c']

    expected = cls.from_arrays(data, names=['eh', 'bee', 'sea'])

    # Testing with list
    t2 = table.rename_columns(['eh', 'bee', 'sea'])
    t2.validate()
    assert t2.column_names == ['eh', 'bee', 'sea']
    assert t2.equals(expected)

    # Testing with tuple
    t3 = table.rename_columns(('eh', 'bee', 'sea'))
    t3.validate()
    assert t3.column_names == ['eh', 'bee', 'sea']
    assert t3.equals(expected)

    message = "names must be a list or dict not <class 'str'>"
    with pytest.raises(TypeError, match=message):
        table.rename_columns('not a list')


@pytest.mark.parametrize(
    ('cls'),
    [
        (pa.Table),
        (pa.RecordBatch)
    ]
)
def test_table_rename_columns_mapping(cls):
    data = [
        pa.array(range(5)),
        pa.array([-10, -5, 0, 5, 10]),
        pa.array(range(5, 10))
    ]
    table = cls.from_arrays(data, names=['a', 'b', 'c'])
    assert table.column_names == ['a', 'b', 'c']

    expected = cls.from_arrays(data, names=['eh', 'b', 'sea'])
    t1 = table.rename_columns({'a': 'eh', 'c': 'sea'})
    t1.validate()
    assert t1 == expected

    # Test renaming duplicate column names
    table = cls.from_arrays(data, names=['a', 'a', 'c'])
    expected = cls.from_arrays(data, names=['eh', 'eh', 'sea'])
    t2 = table.rename_columns({'a': 'eh', 'c': 'sea'})
    t2.validate()
    assert t2 == expected

    # Test column not found
    with pytest.raises(KeyError, match=r"Column 'd' not found"):
        table.rename_columns({'a': 'eh', 'd': 'sea'})


def test_table_flatten():
    ty1 = pa.struct([pa.field('x', pa.int16()),
                     pa.field('y', pa.float32())])
    ty2 = pa.struct([pa.field('nest', ty1)])
    a = pa.array([(1, 2.5), (3, 4.5)], type=ty1)
    b = pa.array([((11, 12.5),), ((13, 14.5),)], type=ty2)
    c = pa.array([False, True], type=pa.bool_())

    table = pa.Table.from_arrays([a, b, c], names=['a', 'b', 'c'])
    t2 = table.flatten()
    t2.validate()
    expected = pa.Table.from_arrays([
        pa.array([1, 3], type=pa.int16()),
        pa.array([2.5, 4.5], type=pa.float32()),
        pa.array([(11, 12.5), (13, 14.5)], type=ty1),
        c],
        names=['a.x', 'a.y', 'b.nest', 'c'])
    assert t2.equals(expected)


def test_table_combine_chunks():
    batch1 = pa.record_batch([pa.array([1]), pa.array(["a"])],
                             names=['f1', 'f2'])
    batch2 = pa.record_batch([pa.array([2]), pa.array(["b"])],
                             names=['f1', 'f2'])
    table = pa.Table.from_batches([batch1, batch2])
    combined = table.combine_chunks()
    combined.validate()
    assert combined.equals(table)
    for c in combined.columns:
        assert c.num_chunks == 1


def test_table_unify_dictionaries():
    batch1 = pa.record_batch([
        pa.array(["foo", "bar", None, "foo"]).dictionary_encode(),
        pa.array([123, 456, 456, 789]).dictionary_encode(),
        pa.array([True, False, None, None])], names=['a', 'b', 'c'])
    batch2 = pa.record_batch([
        pa.array(["quux", "foo", None, "quux"]).dictionary_encode(),
        pa.array([456, 789, 789, None]).dictionary_encode(),
        pa.array([False, None, None, True])], names=['a', 'b', 'c'])

    table = pa.Table.from_batches([batch1, batch2])
    table = table.replace_schema_metadata({b"key1": b"value1"})
    assert table.column(0).chunk(0).dictionary.equals(
        pa.array(["foo", "bar"]))
    assert table.column(0).chunk(1).dictionary.equals(
        pa.array(["quux", "foo"]))
    assert table.column(1).chunk(0).dictionary.equals(
        pa.array([123, 456, 789]))
    assert table.column(1).chunk(1).dictionary.equals(
        pa.array([456, 789]))

    table = table.unify_dictionaries(pa.default_memory_pool())
    expected_dict_0 = pa.array(["foo", "bar", "quux"])
    expected_dict_1 = pa.array([123, 456, 789])
    assert table.column(0).chunk(0).dictionary.equals(expected_dict_0)
    assert table.column(0).chunk(1).dictionary.equals(expected_dict_0)
    assert table.column(1).chunk(0).dictionary.equals(expected_dict_1)
    assert table.column(1).chunk(1).dictionary.equals(expected_dict_1)

    assert table.to_pydict() == {
        'a': ["foo", "bar", None, "foo", "quux", "foo", None, "quux"],
        'b': [123, 456, 456, 789, 456, 789, 789, None],
        'c': [True, False, None, None, False, None, None, True],
    }
    assert table.schema.metadata == {b"key1": b"value1"}


def test_table_maps_as_pydicts():
    arrays = [
        pa.array(
            [{'x': 1, 'y': 2}, {'z': 3}],
            type=pa.map_(pa.string(), pa.int32())
        )
    ]
    table = pa.Table.from_arrays(arrays, names=['a'])

    table_dict = table.to_pydict(maps_as_pydicts="strict")
    assert 'a' in table_dict
    column_list = table_dict['a']
    assert len(column_list) == 2
    assert column_list == [{'x': 1, 'y': 2}, {'z': 3}]

    table_list = table.to_pylist(maps_as_pydicts="strict")
    assert len(table_list) == 2
    assert table_list == [{'a': {'x': 1, 'y': 2}}, {'a': {'z': 3}}]


def test_concat_tables():
    data = [
        list(range(5)),
        [-10., -5., 0., 5., 10.]
    ]
    data2 = [
        list(range(5, 10)),
        [1., 2., 3., 4., 5.]
    ]

    t1 = pa.Table.from_arrays([pa.array(x) for x in data],
                              names=('a', 'b'))
    t2 = pa.Table.from_arrays([pa.array(x) for x in data2],
                              names=('a', 'b'))

    result = pa.concat_tables([t1, t2])
    result.validate()
    assert len(result) == 10

    expected = pa.Table.from_arrays([pa.array(x + y)
                                     for x, y in zip(data, data2)],
                                    names=('a', 'b'))

    assert result.equals(expected)


def test_concat_tables_permissive():
    t1 = pa.Table.from_arrays([list(range(10))], names=('a',))
    t2 = pa.Table.from_arrays([list(('a', 'b', 'c'))], names=('a',))

    with pytest.raises(
            pa.ArrowTypeError,
            match="Unable to merge: Field a has incompatible types: int64 vs string"):
        _ = pa.concat_tables([t1, t2], promote_options="permissive")


def test_concat_tables_invalid_option():
    t = pa.Table.from_arrays([list(range(10))], names=('a',))

    with pytest.raises(ValueError, match="Invalid promote options: invalid"):
        pa.concat_tables([t, t], promote_options="invalid")


def test_concat_tables_none_table():
    # ARROW-11997
    with pytest.raises(AttributeError):
        pa.concat_tables([None])


@pytest.mark.pandas
def test_concat_tables_with_different_schema_metadata():
    import pandas as pd

    schema = pa.schema([
        pa.field('a', pa.string()),
        pa.field('b', pa.string()),
    ])

    values = list('abcdefgh')
    df1 = pd.DataFrame({'a': values, 'b': values})
    df2 = pd.DataFrame({'a': [np.nan] * 8, 'b': values})

    table1 = pa.Table.from_pandas(df1, schema=schema, preserve_index=False)
    table2 = pa.Table.from_pandas(df2, schema=schema, preserve_index=False)
    assert table1.schema.equals(table2.schema)
    assert not table1.schema.equals(table2.schema, check_metadata=True)

    table3 = pa.concat_tables([table1, table2])
    assert table1.schema.equals(table3.schema, check_metadata=True)
    assert table2.schema.equals(table3.schema)


def test_concat_tables_with_promote_option():
    t1 = pa.Table.from_arrays(
        [pa.array([1, 2], type=pa.int64())], ["int64_field"])
    t2 = pa.Table.from_arrays(
        [pa.array([1.0, 2.0], type=pa.float32())], ["float_field"])

    with pytest.warns(FutureWarning):
        result = pa.concat_tables([t1, t2], promote=True)

    assert result.equals(pa.Table.from_arrays([
        pa.array([1, 2, None, None], type=pa.int64()),
        pa.array([None, None, 1.0, 2.0], type=pa.float32()),
    ], ["int64_field", "float_field"]))

    t1 = pa.Table.from_arrays(
        [pa.array([1, 2], type=pa.int64())], ["f"])
    t2 = pa.Table.from_arrays(
        [pa.array([1, 2], type=pa.float32())], ["f"])

    with pytest.raises(pa.ArrowInvalid, match="Schema at index 1 was different:"):
        with pytest.warns(FutureWarning):
            pa.concat_tables([t1, t2], promote=False)


def test_concat_tables_with_promotion():
    t1 = pa.Table.from_arrays(
        [pa.array([1, 2], type=pa.int64())], ["int64_field"])
    t2 = pa.Table.from_arrays(
        [pa.array([1.0, 2.0], type=pa.float32())], ["float_field"])

    result = pa.concat_tables([t1, t2], promote_options="default")

    assert result.equals(pa.Table.from_arrays([
        pa.array([1, 2, None, None], type=pa.int64()),
        pa.array([None, None, 1.0, 2.0], type=pa.float32()),
    ], ["int64_field", "float_field"]))

    t3 = pa.Table.from_arrays(
        [pa.array([1, 2], type=pa.int32())], ["int64_field"])
    result = pa.concat_tables(
        [t1, t3], promote_options="permissive")
    assert result.equals(pa.Table.from_arrays([
        pa.array([1, 2, 1, 2], type=pa.int64()),
    ], ["int64_field"]))


def test_concat_tables_with_promotion_error():
    t1 = pa.Table.from_arrays(
        [pa.array([1, 2], type=pa.int64())], ["f"])
    t2 = pa.Table.from_arrays(
        [pa.array([1, 2], type=pa.float32())], ["f"])

    with pytest.raises(pa.ArrowTypeError, match="Unable to merge:"):
        pa.concat_tables([t1, t2], promote_options="default")


def test_table_negative_indexing():
    data = [
        pa.array(range(5)),
        pa.array([-10, -5, 0, 5, 10]),
        pa.array([1.0, 2.0, 3.0, 4.0, 5.0]),
        pa.array(['ab', 'bc', 'cd', 'de', 'ef']),
    ]
    table = pa.Table.from_arrays(data, names=tuple('abcd'))

    assert table[-1].equals(table[3])
    assert table[-2].equals(table[2])
    assert table[-3].equals(table[1])
    assert table[-4].equals(table[0])

    with pytest.raises(IndexError):
        table[-5]

    with pytest.raises(IndexError):
        table[4]


def test_concat_batches():
    data = [
        list(range(5)),
        [-10., -5., 0., 5., 10.]
    ]
    data2 = [
        list(range(5, 10)),
        [1., 2., 3., 4., 5.]
    ]

    t1 = pa.RecordBatch.from_arrays([pa.array(x) for x in data],
                                    names=('a', 'b'))
    t2 = pa.RecordBatch.from_arrays([pa.array(x) for x in data2],
                                    names=('a', 'b'))

    result = pa.concat_batches([t1, t2])
    result.validate()
    assert len(result) == 10

    expected = pa.RecordBatch.from_arrays([pa.array(x + y)
                                           for x, y in zip(data, data2)],
                                          names=('a', 'b'))

    assert result.equals(expected)


def test_concat_batches_different_schema():
    t1 = pa.RecordBatch.from_arrays(
        [pa.array([1, 2], type=pa.int64())], ["f"])
    t2 = pa.RecordBatch.from_arrays(
        [pa.array([1, 2], type=pa.float32())], ["f"])

    with pytest.raises(pa.ArrowInvalid,
                       match="not match index 0 recordbatch schema"):
        pa.concat_batches([t1, t2])


def test_concat_batches_none_batches():
    # ARROW-11997
    with pytest.raises(AttributeError):
        pa.concat_batches([None])


@pytest.mark.parametrize(
    ('cls'),
    [
        (pa.Table),
        (pa.RecordBatch)
    ]
)
def test_table_cast_to_incompatible_schema(cls):
    data = [
        pa.array(range(5)),
        pa.array([-10, -5, 0, 5, 10]),
    ]
    table = cls.from_arrays(data, names=tuple('ab'))

    target_schema1 = pa.schema([
        pa.field('A', pa.int32()),
        pa.field('b', pa.int16()),
    ])
    target_schema2 = pa.schema([
        pa.field('a', pa.int32()),
    ])

    if cls is pa.Table:
        cls_name = 'table'
    else:
        cls_name = 'record batch'
    message = ("Target schema's field names are not matching the "
               f"{cls_name}'s field names:.*")

    with pytest.raises(ValueError, match=message):
        table.cast(target_schema1)
    with pytest.raises(ValueError, match=message):
        table.cast(target_schema2)


@pytest.mark.parametrize(
    ('cls'),
    [
        (pa.Table),
        (pa.RecordBatch)
    ]
)
def test_table_safe_casting(cls):
    data = [
        pa.array(range(5), type=pa.int64()),
        pa.array([-10, -5, 0, 5, 10], type=pa.int32()),
        pa.array([1.0, 2.0, 3.0, 4.0, 5.0], type=pa.float64()),
        pa.array(['ab', 'bc', 'cd', 'de', 'ef'], type=pa.string())
    ]
    table = cls.from_arrays(data, names=tuple('abcd'))

    expected_data = [
        pa.array(range(5), type=pa.int32()),
        pa.array([-10, -5, 0, 5, 10], type=pa.int16()),
        pa.array([1, 2, 3, 4, 5], type=pa.int64()),
        pa.array(['ab', 'bc', 'cd', 'de', 'ef'], type=pa.string())
    ]
    expected_table = cls.from_arrays(expected_data, names=tuple('abcd'))

    target_schema = pa.schema([
        pa.field('a', pa.int32()),
        pa.field('b', pa.int16()),
        pa.field('c', pa.int64()),
        pa.field('d', pa.string())
    ])
    casted_table = table.cast(target_schema)

    assert casted_table.equals(expected_table)


@pytest.mark.parametrize(
    ('cls'),
    [
        (pa.Table),
        (pa.RecordBatch)
    ]
)
def test_table_unsafe_casting(cls):
    data = [
        pa.array(range(5), type=pa.int64()),
        pa.array([-10, -5, 0, 5, 10], type=pa.int32()),
        pa.array([1.1, 2.2, 3.3, 4.4, 5.5], type=pa.float64()),
        pa.array(['ab', 'bc', 'cd', 'de', 'ef'], type=pa.string())
    ]
    table = cls.from_arrays(data, names=tuple('abcd'))

    expected_data = [
        pa.array(range(5), type=pa.int32()),
        pa.array([-10, -5, 0, 5, 10], type=pa.int16()),
        pa.array([1, 2, 3, 4, 5], type=pa.int64()),
        pa.array(['ab', 'bc', 'cd', 'de', 'ef'], type=pa.string())
    ]
    expected_table = cls.from_arrays(expected_data, names=tuple('abcd'))

    target_schema = pa.schema([
        pa.field('a', pa.int32()),
        pa.field('b', pa.int16()),
        pa.field('c', pa.int64()),
        pa.field('d', pa.string())
    ])

    with pytest.raises(pa.ArrowInvalid, match='truncated'):
        table.cast(target_schema)

    casted_table = table.cast(target_schema, safe=False)
    assert casted_table.equals(expected_table)


@pytest.mark.numpy
def test_invalid_table_construct():
    array = np.array([0, 1], dtype=np.uint8)
    u8 = pa.uint8()
    arrays = [pa.array(array, type=u8), pa.array(array[1:], type=u8)]

    with pytest.raises(pa.lib.ArrowInvalid):
        pa.Table.from_arrays(arrays, names=["a1", "a2"])


@pytest.mark.parametrize('data, klass', [
    ((['', 'foo', 'bar'], [4.5, 5, None]), list),
    ((['', 'foo', 'bar'], [4.5, 5, None]), pa.array),
    (([[''], ['foo', 'bar']], [[4.5], [5., None]]), pa.chunked_array),
])
def test_from_arrays_schema(data, klass):
    data = [klass(data[0]), klass(data[1])]
    schema = pa.schema([('strs', pa.utf8()), ('floats', pa.float32())])

    table = pa.Table.from_arrays(data, schema=schema)
    assert table.num_columns == 2
    assert table.num_rows == 3
    assert table.schema == schema

    # length of data and schema not matching
    schema = pa.schema([('strs', pa.utf8())])
    with pytest.raises(ValueError):
        pa.Table.from_arrays(data, schema=schema)

    # with different but compatible schema
    schema = pa.schema([('strs', pa.utf8()), ('floats', pa.float32())])
    table = pa.Table.from_arrays(data, schema=schema)
    assert pa.types.is_float32(table.column('floats').type)
    assert table.num_columns == 2
    assert table.num_rows == 3
    assert table.schema == schema

    # with different and incompatible schema
    schema = pa.schema([('strs', pa.utf8()), ('floats', pa.timestamp('s'))])
    with pytest.raises((NotImplementedError, TypeError)):
        pa.Table.from_pydict(data, schema=schema)

    # Cannot pass both schema and metadata / names
    with pytest.raises(ValueError):
        pa.Table.from_arrays(data, schema=schema, names=['strs', 'floats'])

    with pytest.raises(ValueError):
        pa.Table.from_arrays(data, schema=schema, metadata={b'foo': b'bar'})


@pytest.mark.parametrize(
    ('cls'),
    [
        (pa.Table),
        (pa.RecordBatch)
    ]
)
def test_table_from_pydict(cls):
    table = cls.from_pydict({})
    assert table.num_columns == 0
    assert table.num_rows == 0
    assert table.schema == pa.schema([])
    assert table.to_pydict() == {}

    schema = pa.schema([('strs', pa.utf8()), ('floats', pa.float64())])

    # With lists as values
    data = OrderedDict([('strs', ['', 'foo', 'bar']),
                        ('floats', [4.5, 5, None])])
    table = cls.from_pydict(data)
    assert table.num_columns == 2
    assert table.num_rows == 3
    assert table.schema == schema
    assert table.to_pydict() == data

    # With metadata and inferred schema
    metadata = {b'foo': b'bar'}
    schema = schema.with_metadata(metadata)
    table = cls.from_pydict(data, metadata=metadata)
    assert table.schema == schema
    assert table.schema.metadata == metadata
    assert table.to_pydict() == data

    # With explicit schema
    table = cls.from_pydict(data, schema=schema)
    assert table.schema == schema
    assert table.schema.metadata == metadata
    assert table.to_pydict() == data

    # Cannot pass both schema and metadata
    with pytest.raises(ValueError):
        cls.from_pydict(data, schema=schema, metadata=metadata)

    # Non-convertible values given schema
    with pytest.raises(TypeError):
        cls.from_pydict({'c0': [0, 1, 2]},
                        schema=pa.schema([("c0", pa.string())]))

    # Missing schema fields from the passed mapping
    with pytest.raises(KeyError, match="doesn\'t contain.* c, d"):
        cls.from_pydict(
            {'a': [1, 2, 3], 'b': [3, 4, 5]},
            schema=pa.schema([
                ('a', pa.int64()),
                ('c', pa.int32()),
                ('d', pa.int16())
            ])
        )

    # Passed wrong schema type
    with pytest.raises(TypeError):
        cls.from_pydict({'a': [1, 2, 3]}, schema={})


@pytest.mark.parametrize('data, klass', [
    ((['', 'foo', 'bar'], [4.5, 5, None]), pa.array),
    (([[''], ['foo', 'bar']], [[4.5], [5., None]]), pa.chunked_array),
])
def test_table_from_pydict_arrow_arrays(data, klass):
    data = OrderedDict([('strs', klass(data[0])), ('floats', klass(data[1]))])
    schema = pa.schema([('strs', pa.utf8()), ('floats', pa.float64())])

    # With arrays as values
    table = pa.Table.from_pydict(data)
    assert table.num_columns == 2
    assert table.num_rows == 3
    assert table.schema == schema

    # With explicit (matching) schema
    table = pa.Table.from_pydict(data, schema=schema)
    assert table.num_columns == 2
    assert table.num_rows == 3
    assert table.schema == schema

    # with different but compatible schema
    schema = pa.schema([('strs', pa.utf8()), ('floats', pa.float32())])
    table = pa.Table.from_pydict(data, schema=schema)
    assert pa.types.is_float32(table.column('floats').type)
    assert table.num_columns == 2
    assert table.num_rows == 3
    assert table.schema == schema

    # with different and incompatible schema
    schema = pa.schema([('strs', pa.utf8()), ('floats', pa.timestamp('s'))])
    with pytest.raises((NotImplementedError, TypeError)):
        pa.Table.from_pydict(data, schema=schema)


@pytest.mark.parametrize('data, klass', [
    ((['', 'foo', 'bar'], [4.5, 5, None]), list),
    ((['', 'foo', 'bar'], [4.5, 5, None]), pa.array),
    (([[''], ['foo', 'bar']], [[4.5], [5., None]]), pa.chunked_array),
])
def test_table_from_pydict_schema(data, klass):
    # passed schema is source of truth for the columns

    data = OrderedDict([('strs', klass(data[0])), ('floats', klass(data[1]))])

    # schema has columns not present in data -> error
    schema = pa.schema([('strs', pa.utf8()), ('floats', pa.float64()),
                        ('ints', pa.int64())])
    with pytest.raises(KeyError, match='ints'):
        pa.Table.from_pydict(data, schema=schema)

    # data has columns not present in schema -> ignored
    schema = pa.schema([('strs', pa.utf8())])
    table = pa.Table.from_pydict(data, schema=schema)
    assert table.num_columns == 1
    assert table.schema == schema
    assert table.column_names == ['strs']


@pytest.mark.parametrize(
    ('cls'),
    [
        (pa.Table),
        (pa.RecordBatch)
    ]
)
def test_table_from_pylist(cls):
    table = cls.from_pylist([])
    assert table.num_columns == 0
    assert table.num_rows == 0
    assert table.schema == pa.schema([])
    assert table.to_pylist() == []

    schema = pa.schema([('strs', pa.utf8()), ('floats', pa.float64())])

    # With lists as values
    data = [{'strs': '', 'floats': 4.5},
            {'strs': 'foo', 'floats': 5},
            {'strs': 'bar', 'floats': None}]
    table = cls.from_pylist(data)
    assert table.num_columns == 2
    assert table.num_rows == 3
    assert table.schema == schema
    assert table.to_pylist() == data

    # With metadata and inferred schema
    metadata = {b'foo': b'bar'}
    schema = schema.with_metadata(metadata)
    table = cls.from_pylist(data, metadata=metadata)
    assert table.schema == schema
    assert table.schema.metadata == metadata
    assert table.to_pylist() == data

    # With explicit schema
    table = cls.from_pylist(data, schema=schema)
    assert table.schema == schema
    assert table.schema.metadata == metadata
    assert table.to_pylist() == data

    # Cannot pass both schema and metadata
    with pytest.raises(ValueError):
        cls.from_pylist(data, schema=schema, metadata=metadata)

    # Non-convertible values given schema
    with pytest.raises(TypeError):
        cls.from_pylist([{'c0': 0}, {'c0': 1}, {'c0': 2}],
                        schema=pa.schema([("c0", pa.string())]))

    # Missing schema fields in the passed mapping translate to None
    schema = pa.schema([('a', pa.int64()),
                        ('c', pa.int32()),
                        ('d', pa.int16())
                        ])
    table = cls.from_pylist(
        [{'a': 1, 'b': 3}, {'a': 2, 'b': 4}, {'a': 3, 'b': 5}],
        schema=schema
    )
    data = [{'a': 1, 'c': None, 'd': None},
            {'a': 2, 'c': None, 'd': None},
            {'a': 3, 'c': None, 'd': None}]
    assert table.schema == schema
    assert table.to_pylist() == data

    # Passed wrong schema type
    with pytest.raises(TypeError):
        cls.from_pylist([{'a': 1}, {'a': 2}, {'a': 3}], schema={})

    # If the dictionaries of rows are not same length
    data = [{'strs': '', 'floats': 4.5},
            {'floats': 5},
            {'strs': 'bar'}]
    data2 = [{'strs': '', 'floats': 4.5},
             {'strs': None, 'floats': 5},
             {'strs': 'bar', 'floats': None}]
    table = cls.from_pylist(data)
    assert table.num_columns == 2
    assert table.num_rows == 3
    assert table.to_pylist() == data2

    data = [{'strs': ''},
            {'strs': 'foo', 'floats': 5},
            {'floats': None}]
    data2 = [{'strs': ''},
             {'strs': 'foo'},
             {'strs': None}]
    table = cls.from_pylist(data)
    assert table.num_columns == 1
    assert table.num_rows == 3
    assert table.to_pylist() == data2


@pytest.mark.pandas
def test_table_from_pandas_schema():
    # passed schema is source of truth for the columns
    import pandas as pd

    df = pd.DataFrame(OrderedDict([('strs', ['', 'foo', 'bar']),
                                   ('floats', [4.5, 5, None])]))

    # with different but compatible schema
    schema = pa.schema([('strs', pa.utf8()), ('floats', pa.float32())])
    table = pa.Table.from_pandas(df, schema=schema)
    assert pa.types.is_float32(table.column('floats').type)
    assert table.schema.remove_metadata() == schema

    # with different and incompatible schema
    schema = pa.schema([('strs', pa.utf8()), ('floats', pa.timestamp('s'))])
    with pytest.raises((NotImplementedError, TypeError)):
        pa.Table.from_pandas(df, schema=schema)

    # schema has columns not present in data -> error
    schema = pa.schema([('strs', pa.utf8()), ('floats', pa.float64()),
                        ('ints', pa.int64())])
    with pytest.raises(KeyError, match='ints'):
        pa.Table.from_pandas(df, schema=schema)

    # data has columns not present in schema -> ignored
    schema = pa.schema([('strs', pa.utf8())])
    table = pa.Table.from_pandas(df, schema=schema)
    assert table.num_columns == 1
    assert table.schema.remove_metadata() == schema
    assert table.column_names == ['strs']


@pytest.mark.pandas
def test_table_factory_function():
    import pandas as pd

    # Put in wrong order to make sure that lines up with schema
    d = OrderedDict([('b', ['a', 'b', 'c']), ('a', [1, 2, 3])])

    d_explicit = {'b': pa.array(['a', 'b', 'c'], type='string'),
                  'a': pa.array([1, 2, 3], type='int32')}

    schema = pa.schema([('a', pa.int32()), ('b', pa.string())])

    df = pd.DataFrame(d)
    table1 = pa.table(df)
    table2 = pa.Table.from_pandas(df)
    assert table1.equals(table2)
    table1 = pa.table(df, schema=schema)
    table2 = pa.Table.from_pandas(df, schema=schema)
    assert table1.equals(table2)

    table1 = pa.table(d_explicit)
    table2 = pa.Table.from_pydict(d_explicit)
    assert table1.equals(table2)

    # schema coerces type
    table1 = pa.table(d, schema=schema)
    table2 = pa.Table.from_pydict(d, schema=schema)
    assert table1.equals(table2)


def test_table_factory_function_args():
    # from_pydict not accepting names:
    with pytest.raises(ValueError):
        pa.table({'a': [1, 2, 3]}, names=['a'])

    # backwards compatibility for schema as first positional argument
    schema = pa.schema([('a', pa.int32())])
    table = pa.table({'a': pa.array([1, 2, 3], type=pa.int64())}, schema)
    assert table.column('a').type == pa.int32()

    # from_arrays: accept both names and schema as positional first argument
    data = [pa.array([1, 2, 3], type='int64')]
    names = ['a']
    table = pa.table(data, names)
    assert table.column_names == names
    schema = pa.schema([('a', pa.int64())])
    table = pa.table(data, schema)
    assert table.column_names == names


@pytest.mark.pandas
def test_table_factory_function_args_pandas():
    import pandas as pd

    # from_pandas not accepting names or metadata:
    with pytest.raises(ValueError):
        pa.table(pd.DataFrame({'a': [1, 2, 3]}), names=['a'])

    with pytest.raises(ValueError):
        pa.table(pd.DataFrame({'a': [1, 2, 3]}), metadata={b'foo': b'bar'})

    # backwards compatibility for schema as first positional argument
    schema = pa.schema([('a', pa.int32())])
    table = pa.table(pd.DataFrame({'a': [1, 2, 3]}), schema)
    assert table.column('a').type == pa.int32()


def test_factory_functions_invalid_input():
    with pytest.raises(TypeError, match="Expected pandas DataFrame, python"):
        pa.table("invalid input")

    with pytest.raises(TypeError, match="Expected pandas DataFrame"):
        pa.record_batch("invalid input")


def test_table_repr_to_string():
    # Schema passed explicitly
    schema = pa.schema([pa.field('c0', pa.int16(),
                                 metadata={'key': 'value'}),
                        pa.field('c1', pa.int32())],
                       metadata={b'foo': b'bar'})

    tab = pa.table([pa.array([1, 2, 3, 4], type='int16'),
                    pa.array([10, 20, 30, 40], type='int32')], schema=schema)
    assert str(tab) == """pyarrow.Table
c0: int16
c1: int32
----
c0: [[1,2,3,4]]
c1: [[10,20,30,40]]"""

    assert tab.to_string(show_metadata=True) == """\
pyarrow.Table
c0: int16
  -- field metadata --
  key: 'value'
c1: int32
-- schema metadata --
foo: 'bar'"""

    assert tab.to_string(preview_cols=5) == """\
pyarrow.Table
c0: int16
c1: int32
----
c0: [[1,2,3,4]]
c1: [[10,20,30,40]]"""

    assert tab.to_string(preview_cols=1) == """\
pyarrow.Table
c0: int16
c1: int32
----
c0: [[1,2,3,4]]
..."""


def test_table_repr_to_string_ellipsis():
    # Schema passed explicitly
    schema = pa.schema([pa.field('c0', pa.int16(),
                                 metadata={'key': 'value'}),
                        pa.field('c1', pa.int32())],
                       metadata={b'foo': b'bar'})

    tab = pa.table([pa.array([1, 2, 3, 4]*10, type='int16'),
                    pa.array([10, 20, 30, 40]*10, type='int32')],
                   schema=schema)
    assert str(tab) == """pyarrow.Table
c0: int16
c1: int32
----
c0: [[1,2,3,4,1,...,4,1,2,3,4]]
c1: [[10,20,30,40,10,...,40,10,20,30,40]]"""


def test_record_batch_repr_to_string():
    # Schema passed explicitly
    schema = pa.schema([pa.field('c0', pa.int16(),
                                 metadata={'key': 'value'}),
                        pa.field('c1', pa.int32())],
                       metadata={b'foo': b'bar'})

    batch = pa.record_batch([pa.array([1, 2, 3, 4], type='int16'),
                             pa.array([10, 20, 30, 40], type='int32')],
                            schema=schema)
    assert str(batch) == """pyarrow.RecordBatch
c0: int16
c1: int32
----
c0: [1,2,3,4]
c1: [10,20,30,40]"""

    assert batch.to_string(show_metadata=True) == """\
pyarrow.RecordBatch
c0: int16
  -- field metadata --
  key: 'value'
c1: int32
-- schema metadata --
foo: 'bar'"""

    assert batch.to_string(preview_cols=5) == """\
pyarrow.RecordBatch
c0: int16
c1: int32
----
c0: [1,2,3,4]
c1: [10,20,30,40]"""

    assert batch.to_string(preview_cols=1) == """\
pyarrow.RecordBatch
c0: int16
c1: int32
----
c0: [1,2,3,4]
..."""


def test_record_batch_repr_to_string_ellipsis():
    # Schema passed explicitly
    schema = pa.schema([pa.field('c0', pa.int16(),
                                 metadata={'key': 'value'}),
                        pa.field('c1', pa.int32())],
                       metadata={b'foo': b'bar'})

    batch = pa.record_batch([pa.array([1, 2, 3, 4]*10, type='int16'),
                             pa.array([10, 20, 30, 40]*10, type='int32')],
                            schema=schema)
    assert str(batch) == """pyarrow.RecordBatch
c0: int16
c1: int32
----
c0: [1,2,3,4,1,2,3,4,1,2,...,3,4,1,2,3,4,1,2,3,4]
c1: [10,20,30,40,10,20,30,40,10,20,...,30,40,10,20,30,40,10,20,30,40]"""


def test_table_function_unicode_schema():
    col_a = "äääh"
    col_b = "öööf"

    # Put in wrong order to make sure that lines up with schema
    d = OrderedDict([(col_b, ['a', 'b', 'c']), (col_a, [1, 2, 3])])

    schema = pa.schema([(col_a, pa.int32()), (col_b, pa.string())])

    result = pa.table(d, schema=schema)
    assert result[0].chunk(0).equals(pa.array([1, 2, 3], type='int32'))
    assert result[1].chunk(0).equals(pa.array(['a', 'b', 'c'], type='string'))


def test_table_take_vanilla_functionality():
    table = pa.table(
        [pa.array([1, 2, 3, None, 5]),
         pa.array(['a', 'b', 'c', 'd', 'e'])],
        ['f1', 'f2'])

    assert table.take(pa.array([2, 3])).equals(table.slice(2, 2))


def test_table_take_null_index():
    table = pa.table(
        [pa.array([1, 2, 3, None, 5]),
         pa.array(['a', 'b', 'c', 'd', 'e'])],
        ['f1', 'f2'])

    result_with_null_index = pa.table(
        [pa.array([1, None]),
         pa.array(['a', None])],
        ['f1', 'f2'])

    assert table.take(pa.array([0, None])).equals(result_with_null_index)


def test_table_take_non_consecutive():
    table = pa.table(
        [pa.array([1, 2, 3, None, 5]),
         pa.array(['a', 'b', 'c', 'd', 'e'])],
        ['f1', 'f2'])

    result_non_consecutive = pa.table(
        [pa.array([2, None]),
         pa.array(['b', 'd'])],
        ['f1', 'f2'])

    assert table.take(pa.array([1, 3])).equals(result_non_consecutive)


def test_table_select():
    a1 = pa.array([1, 2, 3, None, 5])
    a2 = pa.array(['a', 'b', 'c', 'd', 'e'])
    a3 = pa.array([[1, 2], [3, 4], [5, 6], None, [9, 10]])
    table = pa.table([a1, a2, a3], ['f1', 'f2', 'f3'])

    # selecting with string names
    result = table.select(['f1'])
    expected = pa.table([a1], ['f1'])
    assert result.equals(expected)

    result = table.select(['f3', 'f2'])
    expected = pa.table([a3, a2], ['f3', 'f2'])
    assert result.equals(expected)

    # selecting with integer indices
    result = table.select([0])
    expected = pa.table([a1], ['f1'])
    assert result.equals(expected)

    result = table.select([2, 1])
    expected = pa.table([a3, a2], ['f3', 'f2'])
    assert result.equals(expected)

    # preserve metadata
    table2 = table.replace_schema_metadata({"a": "test"})
    result = table2.select(["f1", "f2"])
    assert b"a" in result.schema.metadata

    # selecting non-existing column raises
    with pytest.raises(KeyError, match='Field "f5" does not exist'):
        table.select(['f5'])

    with pytest.raises(IndexError, match="index out of bounds"):
        table.select([5])

    # duplicate selection gives duplicated names in resulting table
    result = table.select(['f2', 'f2'])
    expected = pa.table([a2, a2], ['f2', 'f2'])
    assert result.equals(expected)

    # selection duplicated column raises
    table = pa.table([a1, a2, a3], ['f1', 'f2', 'f1'])
    with pytest.raises(KeyError, match='Field "f1" exists 2 times'):
        table.select(['f1'])

    result = table.select(['f2'])
    expected = pa.table([a2], ['f2'])
    assert result.equals(expected)


@pytest.mark.acero
def test_table_group_by():
    def sorted_by_keys(d):
        # Ensure a guaranteed order of keys for aggregation results.
        if "keys2" in d:
            keys = tuple(zip(d["keys"], d["keys2"]))
        else:
            keys = d["keys"]
        sorted_keys = sorted(keys)
        sorted_d = {"keys": sorted(d["keys"])}
        for entry in d:
            if entry == "keys":
                continue
            values = dict(zip(keys, d[entry]))
            for k in sorted_keys:
                sorted_d.setdefault(entry, []).append(values[k])
        return sorted_d

    table = pa.table([
        pa.array(["a", "a", "b", "b", "c"]),
        pa.array(["X", "X", "Y", "Z", "Z"]),
        pa.array([1, 2, 3, 4, 5]),
        pa.array([10, 20, 30, 40, 50])
    ], names=["keys", "keys2", "values", "bigvalues"])

    r = table.group_by("keys").aggregate([
        ("values", "hash_sum")
    ])
    assert sorted_by_keys(r.to_pydict()) == {
        "keys": ["a", "b", "c"],
        "values_sum": [3, 7, 5]
    }

    r = table.group_by("keys").aggregate([
        ("values", "hash_sum"),
        ("values", "hash_count")
    ])
    assert sorted_by_keys(r.to_pydict()) == {
        "keys": ["a", "b", "c"],
        "values_sum": [3, 7, 5],
        "values_count": [2, 2, 1]
    }

    # Test without hash_ prefix
    r = table.group_by("keys").aggregate([
        ("values", "sum")
    ])
    assert sorted_by_keys(r.to_pydict()) == {
        "keys": ["a", "b", "c"],
        "values_sum": [3, 7, 5]
    }

    r = table.group_by("keys").aggregate([
        ("values", "max"),
        ("bigvalues", "sum")
    ])
    assert sorted_by_keys(r.to_pydict()) == {
        "keys": ["a", "b", "c"],
        "values_max": [2, 4, 5],
        "bigvalues_sum": [30, 70, 50]
    }

    r = table.group_by("keys").aggregate([
        ("bigvalues", "max"),
        ("values", "sum")
    ])
    assert sorted_by_keys(r.to_pydict()) == {
        "keys": ["a", "b", "c"],
        "values_sum": [3, 7, 5],
        "bigvalues_max": [20, 40, 50]
    }

    r = table.group_by(["keys", "keys2"]).aggregate([
        ("values", "sum")
    ])
    assert sorted_by_keys(r.to_pydict()) == {
        "keys": ["a", "b", "b", "c"],
        "keys2": ["X", "Y", "Z", "Z"],
        "values_sum": [3, 3, 4, 5]
    }

    # Test many arguments
    r = table.group_by("keys").aggregate([
        ("values", "max"),
        ("bigvalues", "sum"),
        ("bigvalues", "max"),
        ([], "count_all"),
        ("values", "sum")
    ])
    assert sorted_by_keys(r.to_pydict()) == {
        "keys": ["a", "b", "c"],
        "values_max": [2, 4, 5],
        "bigvalues_sum": [30, 70, 50],
        "bigvalues_max": [20, 40, 50],
        "count_all": [2, 2, 1],
        "values_sum": [3, 7, 5]
    }

    table_with_nulls = pa.table([
        pa.array(["a", "a", "a"]),
        pa.array([1, None, None])
    ], names=["keys", "values"])

    r = table_with_nulls.group_by(["keys"]).aggregate([
        ("values", "count", pc.CountOptions(mode="all"))
    ])
    assert r.to_pydict() == {
        "keys": ["a"],
        "values_count": [3]
    }

    r = table_with_nulls.group_by(["keys"]).aggregate([
        ("values", "count", pc.CountOptions(mode="only_null"))
    ])
    assert r.to_pydict() == {
        "keys": ["a"],
        "values_count": [2]
    }

    r = table_with_nulls.group_by(["keys"]).aggregate([
        ("values", "count", pc.CountOptions(mode="only_valid"))
    ])
    assert r.to_pydict() == {
        "keys": ["a"],
        "values_count": [1]
    }

    r = table_with_nulls.group_by(["keys"]).aggregate([
        ([], "count_all"),  # nullary count that takes no parameters
        ("values", "count", pc.CountOptions(mode="only_valid"))
    ])
    assert r.to_pydict() == {
        "keys": ["a"],
        "count_all": [3],
        "values_count": [1]
    }

    r = table_with_nulls.group_by(["keys"]).aggregate([
        ([], "count_all")
    ])
    assert r.to_pydict() == {
        "keys": ["a"],
        "count_all": [3]
    }

    table = pa.table({
        'keys': ['a', 'b', 'a', 'b', 'a', 'b'],
        'values': range(6)})
    table_with_chunks = pa.Table.from_batches(
        table.to_batches(max_chunksize=3))
    r = table_with_chunks.group_by('keys').aggregate([('values', 'sum')])
    assert sorted_by_keys(r.to_pydict()) == {
        "keys": ["a", "b"],
        "values_sum": [6, 9]
    }


@pytest.mark.acero
def test_table_group_by_first():
    # "first" is an ordered aggregation -> requires to specify use_threads=False
    table1 = pa.table({'a': [1, 2, 3, 4], 'b': ['a', 'b'] * 2})
    table2 = pa.table({'a': [1, 2, 3, 4], 'b': ['b', 'a'] * 2})
    table = pa.concat_tables([table1, table2])

    with pytest.raises(NotImplementedError):
        table.group_by("b").aggregate([("a", "first")])

    result = table.group_by("b", use_threads=False).aggregate([("a", "first")])
    expected = pa.table({"b": ["a", "b"], "a_first": [1, 2]})
    assert result.equals(expected)


@pytest.mark.acero
def test_table_group_by_pivot_wider():
    table = pa.table({'group': [1, 2, 3, 1, 2, 3],
                      'key': ['h', 'h', 'h', 'w', 'w', 'w'],
                      'value': [10, 20, 30, 40, 50, 60]})

    with pytest.raises(ValueError, match='accepts 3 arguments but 2 passed'):
        table.group_by("group").aggregate([("key", "pivot_wider")])

    # GH-45739: calling hash_pivot_wider without options shouldn't crash
    # (even though it's not very useful as key_names=[])
    result = table.group_by("group").aggregate([(("key", "value"), "pivot_wider")])
    expected = pa.table({'group': [1, 2, 3],
                         'key_value_pivot_wider': [{}, {}, {}]})
    assert result.equals(expected)

    options = pc.PivotWiderOptions(key_names=('h', 'w'))
    result = table.group_by("group").aggregate(
        [(("key", "value"), "pivot_wider", options)])
    expected = pa.table(
        {'group': [1, 2, 3],
         'key_value_pivot_wider': [
             {'h': 10, 'w': 40}, {'h': 20, 'w': 50}, {'h': 30, 'w': 60}]})
    assert result.equals(expected)


def test_table_to_recordbatchreader():
    table = pa.Table.from_pydict({'x': [1, 2, 3]})
    reader = table.to_reader()
    assert table.schema == reader.schema
    assert table == reader.read_all()

    reader = table.to_reader(max_chunksize=2)
    assert reader.read_next_batch().num_rows == 2
    assert reader.read_next_batch().num_rows == 1


@pytest.mark.acero
def test_table_join():
    t1 = pa.table({
        "colA": [1, 2, 6],
        "col2": ["a", "b", "f"]
    })

    t2 = pa.table({
        "colB": [99, 2, 1],
        "col3": ["Z", "B", "A"]
    })

    result = t1.join(t2, "colA", "colB")
    assert result.combine_chunks() == pa.table({
        "colA": [1, 2, 6],
        "col2": ["a", "b", "f"],
        "col3": ["A", "B", None]
    })

    result = t1.join(t2, "colA", "colB", join_type="full outer")
    assert result.combine_chunks().sort_by("colA") == pa.table({
        "colA": [1, 2, 6, 99],
        "col2": ["a", "b", "f", None],
        "col3": ["A", "B", None, "Z"]
    })


@pytest.mark.acero
def test_table_join_unique_key():
    t1 = pa.table({
        "colA": [1, 2, 6],
        "col2": ["a", "b", "f"]
    })

    t2 = pa.table({
        "colA": [99, 2, 1],
        "col3": ["Z", "B", "A"]
    })

    result = t1.join(t2, "colA")
    assert result.combine_chunks() == pa.table({
        "colA": [1, 2, 6],
        "col2": ["a", "b", "f"],
        "col3": ["A", "B", None]
    })

    result = t1.join(t2, "colA", join_type="full outer", right_suffix="_r")
    assert result.combine_chunks().sort_by("colA") == pa.table({
        "colA": [1, 2, 6, 99],
        "col2": ["a", "b", "f", None],
        "col3": ["A", "B", None, "Z"]
    })


@pytest.mark.acero
def test_table_join_collisions():
    t1 = pa.table({
        "colA": [1, 2, 6],
        "colB": [10, 20, 60],
        "colVals": ["a", "b", "f"]
    })

    t2 = pa.table({
        "colA": [99, 2, 1],
        "colB": [99, 20, 10],
        "colVals": ["Z", "B", "A"]
    })

    result = t1.join(t2, "colA", join_type="full outer")
    assert result.combine_chunks().sort_by("colA") == pa.table([
        [1, 2, 6, 99],
        [10, 20, 60, None],
        ["a", "b", "f", None],
        [10, 20, None, 99],
        ["A", "B", None, "Z"],
    ], names=["colA", "colB", "colVals", "colB", "colVals"])


@pytest.mark.acero
@pytest.mark.parametrize('cls', [(pa.Table), (pa.RecordBatch)])
def test_table_filter_expression(cls):
    t1 = cls.from_pydict({
        "colA": [1, 2, 3, 6],
        "colB": [10, 20, None, 60],
        "colVals": ["a", "b", "c", "f"]
    })

    result = t1.filter(pc.field("colB") < 50)
    assert result == cls.from_pydict({
        "colA": [1, 2],
        "colB": [10, 20],
        "colVals": ["a", "b"]
    })


@pytest.mark.acero
def test_table_filter_expression_chunks():
    t1 = pa.table({
        "colA": [1, 2, 6],
        "colB": [10, 20, 60],
        "colVals": ["a", "b", "f"]
    })
    t2 = pa.table({
        "colA": [99, 2, 1],
        "colB": [99, 20, 10],
        "colVals": ["Z", "B", "A"]
    })

    t3 = pa.concat_tables([t1, t2])

    result = t3.filter(pc.field("colA") < 10)
    assert result.combine_chunks() == pa.table({
        "colA": [1, 2, 6, 2, 1],
        "colB": [10, 20, 60, 20, 10],
        "colVals": ["a", "b", "f", "B", "A"]
    })


@pytest.mark.acero
def test_table_join_many_columns():
    t1 = pa.table({
        "colA": [1, 2, 6],
        "col2": ["a", "b", "f"]
    })

    t2 = pa.table({
        "colB": [99, 2, 1],
        "col3": ["Z", "B", "A"],
        "col4": ["Z", "B", "A"],
        "col5": ["Z", "B", "A"],
        "col6": ["Z", "B", "A"],
        "col7": ["Z", "B", "A"]
    })

    result = t1.join(t2, "colA", "colB")
    assert result.combine_chunks() == pa.table({
        "colA": [1, 2, 6],
        "col2": ["a", "b", "f"],
        "col3": ["A", "B", None],
        "col4": ["A", "B", None],
        "col5": ["A", "B", None],
        "col6": ["A", "B", None],
        "col7": ["A", "B", None]
    })

    result = t1.join(t2, "colA", "colB", join_type="full outer")
    assert result.combine_chunks().sort_by("colA") == pa.table({
        "colA": [1, 2, 6, 99],
        "col2": ["a", "b", "f", None],
        "col3": ["A", "B", None, "Z"],
        "col4": ["A", "B", None, "Z"],
        "col5": ["A", "B", None, "Z"],
        "col6": ["A", "B", None, "Z"],
        "col7": ["A", "B", None, "Z"],
    })


@pytest.mark.dataset
def test_table_join_asof():
    t1 = pa.Table.from_pydict({
        "colA": [1, 1, 5, 6, 7],
        "col2": ["a", "b", "a", "b", "f"]
    })

    t2 = pa.Table.from_pydict({
        "colB": [2, 9, 15],
        "col3": ["a", "b", "g"],
        "colC": [1., 3., 5.]
    })

    r = t1.join_asof(
        t2, on="colA", by="col2", tolerance=1,
        right_on="colB", right_by="col3",
    )
    assert r.combine_chunks() == pa.table({
        "colA": [1, 1, 5, 6, 7],
        "col2": ["a", "b", "a", "b", "f"],
        "colC": [1., None, None, None, None],
    })


@pytest.mark.dataset
def test_table_join_asof_multiple_by():
    t1 = pa.table({
        "colA": [1, 2, 6],
        "colB": [10, 20, 60],
        "on": [1, 2, 3],
    })

    t2 = pa.table({
        "colB": [99, 20, 10],
        "colVals": ["Z", "B", "A"],
        "colA": [99, 2, 1],
        "on": [2, 3, 4],
    })

    result = t1.join_asof(
        t2, on="on", by=["colA", "colB"], tolerance=1
    )
    assert result.sort_by("colA") == pa.table({
        "colA": [1, 2, 6],
        "colB": [10, 20, 60],
        "on": [1, 2, 3],
        "colVals": [None, "B", None],
    })


@pytest.mark.dataset
def test_table_join_asof_empty_by():
    t1 = pa.table({
        "on": [1, 2, 3],
    })

    t2 = pa.table({
        "colVals": ["Z", "B", "A"],
        "on": [2, 3, 4],
    })

    result = t1.join_asof(
        t2, on="on", by=[], tolerance=1
    )
    assert result == pa.table({
        "on": [1, 2, 3],
        "colVals": ["Z", "Z", "B"],
    })


@pytest.mark.dataset
def test_table_join_asof_collisions():
    t1 = pa.table({
        "colA": [1, 2, 6],
        "colB": [10, 20, 60],
        "on": [1, 2, 3],
        "colVals": ["a", "b", "f"]
    })

    t2 = pa.table({
        "colB": [99, 20, 10],
        "colVals": ["Z", "B", "A"],
        "colUniq": [100, 200, 300],
        "colA": [99, 2, 1],
        "on": [2, 3, 4],
    })

    msg = (
        "Columns {'colVals'} present in both tables. "
        "AsofJoin does not support column collisions."
    )
    with pytest.raises(ValueError, match=msg):
        t1.join_asof(
            t2, on="on", by=["colA", "colB"], tolerance=1,
            right_on="on", right_by=["colA", "colB"],
        )


@pytest.mark.dataset
def test_table_join_asof_by_length_mismatch():
    t1 = pa.table({
        "colA": [1, 2, 6],
        "colB": [10, 20, 60],
        "on": [1, 2, 3],
    })

    t2 = pa.table({
        "colVals": ["Z", "B", "A"],
        "colUniq": [100, 200, 300],
        "colA": [99, 2, 1],
        "on": [2, 3, 4],
    })

    msg = "inconsistent size of by-key across inputs"
    with pytest.raises(pa.lib.ArrowInvalid, match=msg):
        t1.join_asof(
            t2, on="on", by=["colA", "colB"], tolerance=1,
            right_on="on", right_by=["colA"],
        )


@pytest.mark.dataset
def test_table_join_asof_by_type_mismatch():
    t1 = pa.table({
        "colA": [1, 2, 6],
        "on": [1, 2, 3],
    })

    t2 = pa.table({
        "colVals": ["Z", "B", "A"],
        "colUniq": [100, 200, 300],
        "colA": [99., 2., 1.],
        "on": [2, 3, 4],
    })

    msg = "Expected by-key type int64 but got double for field colA in input 1"
    with pytest.raises(pa.lib.ArrowInvalid, match=msg):
        t1.join_asof(
            t2, on="on", by=["colA"], tolerance=1,
            right_on="on", right_by=["colA"],
        )


@pytest.mark.dataset
def test_table_join_asof_on_type_mismatch():
    t1 = pa.table({
        "colA": [1, 2, 6],
        "on": [1, 2, 3],
    })

    t2 = pa.table({
        "colVals": ["Z", "B", "A"],
        "colUniq": [100, 200, 300],
        "colA": [99, 2, 1],
        "on": [2., 3., 4.],
    })

    msg = "Expected on-key type int64 but got double for field on in input 1"
    with pytest.raises(pa.lib.ArrowInvalid, match=msg):
        t1.join_asof(
            t2, on="on", by=["colA"], tolerance=1,
            right_on="on", right_by=["colA"],
        )


@pytest.mark.parametrize(
    ('cls'),
    [
        (pa.Table),
        (pa.RecordBatch)
    ]
)
def test_table_cast_invalid(cls):
    # Casting a nullable field to non-nullable should be invalid!
    table = cls.from_pydict({'a': [None, 1], 'b': [None, True]})
    new_schema = pa.schema([pa.field("a", "int64", nullable=True),
                            pa.field("b", "bool", nullable=False)])
    with pytest.raises(ValueError):
        table.cast(new_schema)

    table = cls.from_pydict({'a': [None, 1], 'b': [False, True]})
    assert table.cast(new_schema).schema == new_schema


@pytest.mark.parametrize(
    ('cls'),
    [
        (pa.Table),
        (pa.RecordBatch)
    ]
)
def test_table_sort_by(cls):
    table = cls.from_arrays([
        pa.array([3, 1, 4, 2, 5]),
        pa.array(["b", "a", "b", "a", "c"]),
    ], names=["values", "keys"])

    assert table.sort_by("values").to_pydict() == {
        "keys": ["a", "a", "b", "b", "c"],
        "values": [1, 2, 3, 4, 5]
    }

    assert table.sort_by([("values", "descending", "at_end")]).to_pydict() == {
        "keys": ["c", "b", "b", "a", "a"],
        "values": [5, 4, 3, 2, 1]
    }

    tab = cls.from_arrays([
        pa.array([5, 7, 7, 35], type=pa.int64()),
        pa.array(["foo", "car", "bar", "foobar"])
    ], names=["a", "b"])

    sorted_tab = tab.sort_by([("a", "descending", "at_end")])
    sorted_tab_dict = sorted_tab.to_pydict()
    assert sorted_tab_dict["a"] == [35, 7, 7, 5]
    assert sorted_tab_dict["b"] == ["foobar", "car", "bar", "foo"]

    sorted_tab = tab.sort_by([("a", "ascending", "at_end")])
    sorted_tab_dict = sorted_tab.to_pydict()
    assert sorted_tab_dict["a"] == [5, 7, 7, 35]
    assert sorted_tab_dict["b"] == ["foo", "car", "bar", "foobar"]


<<<<<<< HEAD
def test_record_batch_sort():
    rb = pa.RecordBatch.from_arrays([
        pa.array([7, 35, 7, 5], type=pa.int64()),
        pa.array([4, 1, 3, 2], type=pa.int64()),
        pa.array(["foo", "car", "bar", "foobar"])
    ], names=["a", "b", "c"])

    sorted_rb = rb.sort_by([("a", "descending", "at_end"),
                           ("b", "descending", "at_end")])
    sorted_rb_dict = sorted_rb.to_pydict()
    assert sorted_rb_dict["a"] == [35, 7, 7, 5]
    assert sorted_rb_dict["b"] == [1, 4, 3, 2]
    assert sorted_rb_dict["c"] == ["car", "foo", "bar", "foobar"]

    sorted_rb = rb.sort_by([("a", "ascending", "at_end"), ("b", "ascending", "at_end")])
    sorted_rb_dict = sorted_rb.to_pydict()
    assert sorted_rb_dict["a"] == [5, 7, 7, 35]
    assert sorted_rb_dict["b"] == [2, 3, 4, 1]
    assert sorted_rb_dict["c"] == ["foobar", "bar", "foo", "car"]


=======
@pytest.mark.numpy
>>>>>>> ac00bc8d
@pytest.mark.parametrize("constructor", [pa.table, pa.record_batch])
def test_numpy_asarray(constructor):
    table = constructor([[1, 2, 3], [4.0, 5.0, 6.0]], names=["a", "b"])
    result = np.asarray(table)
    expected = np.array([[1, 4], [2, 5], [3, 6]], dtype="float64")
    np.testing.assert_allclose(result, expected)

    result = np.asarray(table, dtype="int32")
    np.testing.assert_allclose(result, expected)
    assert result.dtype == "int32"

    # no columns
    table2 = table.select([])
    result = np.asarray(table2)
    expected = np.empty((3, 0))
    np.testing.assert_allclose(result, expected)
    assert result.dtype == "float64"
    result = np.asarray(table2, dtype="int32")
    np.testing.assert_allclose(result, expected)
    assert result.dtype == "int32"

    # no rows
    table3 = table.slice(0, 0)
    result = np.asarray(table3)
    expected = np.empty((0, 2))
    np.testing.assert_allclose(result, expected)
    assert result.dtype == "float64"
    result = np.asarray(table3, dtype="int32")
    np.testing.assert_allclose(result, expected)
    assert result.dtype == "int32"


@pytest.mark.numpy
@pytest.mark.parametrize("constructor", [pa.table, pa.record_batch])
def test_numpy_array_protocol(constructor):
    table = constructor([[1, 2, 3], [4.0, 5.0, 6.0]], names=["a", "b"])
    expected = np.array([[1, 4], [2, 5], [3, 6]], dtype="float64")

    if Version(np.__version__) < Version("2.0.0.dev0"):
        # copy keyword is not strict and not passed down to __array__
        result = np.array(table, copy=False)
        np.testing.assert_array_equal(result, expected)
    else:
        # starting with numpy 2.0, the copy=False keyword is assumed to be strict
        with pytest.raises(ValueError, match="Unable to avoid a copy"):
            np.array(table, copy=False)


@pytest.mark.acero
def test_invalid_non_join_column():
    NUM_ITEMS = 30
    t1 = pa.Table.from_pydict({
        'id': range(NUM_ITEMS),
        'array_column': [[z for z in range(3)] for x in range(NUM_ITEMS)],
    })
    t2 = pa.Table.from_pydict({
        'id': range(NUM_ITEMS),
        'value': [x for x in range(NUM_ITEMS)]
    })

    # check as left table
    with pytest.raises(pa.lib.ArrowInvalid) as excinfo:
        t1.join(t2, 'id', join_type='inner')
    exp_error_msg = "Data type list<item: int64> is not supported " \
        + "in join non-key field array_column"
    assert exp_error_msg in str(excinfo.value)

    # check as right table
    with pytest.raises(pa.lib.ArrowInvalid) as excinfo:
        t2.join(t1, 'id', join_type='inner')
    assert exp_error_msg in str(excinfo.value)


@pytest.fixture
def cuda_context():
    cuda = pytest.importorskip("pyarrow.cuda")
    return cuda.Context(0)


@pytest.fixture
def schema():
    return pa.schema([pa.field('c0', pa.int32()), pa.field('c1', pa.int32())])


@pytest.fixture
def cpu_arrays(schema):
    return [pa.array([1, 2, 3, 4, 5], schema.field(0).type),
            pa.array([-10, -5, 0, None, 10], schema.field(1).type)]


@pytest.fixture
def cuda_arrays(cuda_context, cpu_arrays):
    return [arr.copy_to(cuda_context.memory_manager) for arr in cpu_arrays]


@pytest.fixture
def cpu_chunked_array(cpu_arrays):
    chunked_array = pa.chunked_array(cpu_arrays)
    assert chunked_array.is_cpu is True
    return chunked_array


@pytest.fixture
def cuda_chunked_array(cuda_arrays):
    chunked_array = pa.chunked_array(cuda_arrays)
    assert chunked_array.is_cpu is False
    return chunked_array


@pytest.fixture
def cpu_and_cuda_chunked_array(cpu_arrays, cuda_arrays):
    chunked_array = pa.chunked_array(cpu_arrays + cuda_arrays)
    assert chunked_array.is_cpu is False
    return chunked_array


@pytest.fixture
def cpu_recordbatch(cpu_arrays, schema):
    return pa.record_batch(cpu_arrays, schema=schema)


@pytest.fixture
def cuda_recordbatch(cuda_context, cpu_recordbatch):
    return cpu_recordbatch.copy_to(cuda_context.memory_manager)


@pytest.fixture
def cpu_table(schema, cpu_chunked_array):
    return pa.table([cpu_chunked_array, cpu_chunked_array], schema=schema)


@pytest.fixture
def cuda_table(schema, cuda_chunked_array):
    return pa.table([cuda_chunked_array, cuda_chunked_array], schema=schema)


@pytest.fixture
def cpu_and_cuda_table(schema, cpu_chunked_array, cuda_chunked_array):
    return pa.table([cpu_chunked_array, cuda_chunked_array], schema=schema)


def test_chunked_array_non_cpu(cuda_context, cpu_chunked_array, cuda_chunked_array,
                               cpu_and_cuda_chunked_array):
    # type test
    assert cuda_chunked_array.type == cpu_chunked_array.type

    # length() test
    assert cuda_chunked_array.length() == cpu_chunked_array.length()

    # str() test
    assert str(cuda_chunked_array) == str(cpu_chunked_array)

    # repr() test
    assert str(cuda_chunked_array) in repr(cuda_chunked_array)

    # validate() test
    cuda_chunked_array.validate()
    with pytest.raises(NotImplementedError):
        cuda_chunked_array.validate(full=True)

    # null_count test
    with pytest.raises(NotImplementedError):
        cuda_chunked_array.null_count

    # nbytes() test
    with pytest.raises(NotImplementedError):
        cuda_chunked_array.nbytes

    # get_total_buffer_size() test
    with pytest.raises(NotImplementedError):
        cuda_chunked_array.get_total_buffer_size()

    # getitem() test
    with pytest.raises(NotImplementedError):
        cuda_chunked_array[0]

    # is_null() test
    with pytest.raises(NotImplementedError):
        cuda_chunked_array.is_null()

    # is_nan() test
    with pytest.raises(NotImplementedError):
        cuda_chunked_array.is_nan()

    # is_valid() test
    with pytest.raises(NotImplementedError):
        cuda_chunked_array.is_valid()

    # fill_null() test
    with pytest.raises(NotImplementedError):
        cuda_chunked_array.fill_null(0)

    # equals() test
    with pytest.raises(NotImplementedError):
        cuda_chunked_array == cuda_chunked_array

    # to_pandas() test
    with pytest.raises(NotImplementedError):
        cuda_chunked_array.to_pandas()

    # to_numpy() test
    with pytest.raises(NotImplementedError):
        cuda_chunked_array.to_numpy()

    # __array__() test
    with pytest.raises(NotImplementedError):
        cuda_chunked_array.__array__()

    # cast() test
    with pytest.raises(NotImplementedError):
        cuda_chunked_array.cast()

    # dictionary_encode() test
    with pytest.raises(NotImplementedError):
        cuda_chunked_array.dictionary_encode()

    # flatten() test
    with pytest.raises(NotImplementedError):
        cuda_chunked_array.flatten()

    # combine_chunks() test
    with pytest.raises(NotImplementedError):
        cuda_chunked_array.combine_chunks()

    # unique() test
    with pytest.raises(NotImplementedError):
        cuda_chunked_array.unique()

    # value_counts() test
    with pytest.raises(NotImplementedError):
        cuda_chunked_array.value_counts()

    # filter() test
    with pytest.raises(NotImplementedError):
        cuda_chunked_array.filter([True, False, True, False, True])

    # index() test
    with pytest.raises(NotImplementedError):
        cuda_chunked_array.index(5)

    # slice() test
    cuda_chunked_array.slice(2, 2)

    # take() test
    with pytest.raises(NotImplementedError):
        cuda_chunked_array.take([1])

    # drop_null() test
    with pytest.raises(NotImplementedError):
        cuda_chunked_array.drop_null()

    # sort() test
    with pytest.raises(NotImplementedError):
        cuda_chunked_array.sort()

    # unify_dictionaries() test
    with pytest.raises(NotImplementedError):
        cuda_chunked_array.unify_dictionaries()

    # num_chunks test
    assert cuda_chunked_array.num_chunks == cpu_chunked_array.num_chunks

    # chunks test
    assert len(cuda_chunked_array.chunks) == len(cpu_chunked_array.chunks)

    # chunk() test
    chunk = cuda_chunked_array.chunk(0)
    assert chunk.device_type == pa.DeviceAllocationType.CUDA

    # to_pylist() test
    with pytest.raises(NotImplementedError):
        cuda_chunked_array.to_pylist()

    # __arrow_c_stream__() test
    with pytest.raises(NotImplementedError):
        cuda_chunked_array.__arrow_c_stream__()

    # __reduce__() test
    with pytest.raises(NotImplementedError):
        cuda_chunked_array.__reduce__()


def verify_cuda_recordbatch(batch, expected_schema):
    batch.validate()
    assert batch.device_type == pa.DeviceAllocationType.CUDA
    assert batch.is_cpu is False
    assert batch.num_columns == len(expected_schema.names)
    assert batch.column_names == expected_schema.names
    assert str(batch) in repr(batch)
    for c in batch.columns:
        assert c.device_type == pa.DeviceAllocationType.CUDA
    assert batch.schema == expected_schema


def test_recordbatch_non_cpu(cuda_context, cpu_recordbatch, cuda_recordbatch,
                             cuda_arrays, schema):
    verify_cuda_recordbatch(cuda_recordbatch, expected_schema=schema)
    N = cuda_recordbatch.num_rows

    # shape test
    assert cuda_recordbatch.shape == (5, 2)

    # columns() test
    assert len(cuda_recordbatch.columns) == 2

    # add_column(), set_column() test
    for fn in [cuda_recordbatch.add_column, cuda_recordbatch.set_column]:
        col = pa.array([-2, -1, 0, 1, 2], pa.int8()
                       ).copy_to(cuda_context.memory_manager)
        new_batch = fn(2, 'c2', col)
        verify_cuda_recordbatch(
            new_batch, expected_schema=schema.append(pa.field('c2', pa.int8())))
        err_msg = ("Got column on device <DeviceAllocationType.CPU: 1>, "
                   "but expected <DeviceAllocationType.CUDA: 2>.")
        with pytest.raises(TypeError, match=err_msg):
            fn(2, 'c2', [1] * N)

    # remove_column() test
    new_batch = cuda_recordbatch.remove_column(1)
    verify_cuda_recordbatch(new_batch, expected_schema=schema.remove(1))

    # drop_columns() test
    new_batch = cuda_recordbatch.drop_columns(['c1'])
    verify_cuda_recordbatch(new_batch, expected_schema=schema.remove(1))
    empty_batch = cuda_recordbatch.drop_columns(['c0', 'c1'])
    assert len(empty_batch.columns) == 0
    assert empty_batch.device_type == pa.DeviceAllocationType.CUDA

    # select() test
    new_batch = cuda_recordbatch.select(['c0'])
    verify_cuda_recordbatch(new_batch, expected_schema=schema.remove(1))

    # cast() test
    new_schema = pa.schema([pa.field('c0', pa.int64()), pa.field('c1', pa.int64())])
    with pytest.raises(NotImplementedError):
        cuda_recordbatch.cast(new_schema)

    # drop_null() test
    null_col = pa.array([1] * N, mask=[True, False, True, False, True]).copy_to(
        cuda_context.memory_manager)
    cuda_recordbatch_with_nulls = cuda_recordbatch.add_column(2, 'c2', null_col)
    with pytest.raises(NotImplementedError):
        cuda_recordbatch_with_nulls.drop_null()

    # filter() test
    with pytest.raises(NotImplementedError):
        cuda_recordbatch.filter([True] * N)

    # take() test
    with pytest.raises(NotImplementedError):
        cuda_recordbatch.take([0])

    # sort_by() test
    with pytest.raises(NotImplementedError):
        cuda_recordbatch.sort_by('c0')

    # field() test
    assert cuda_recordbatch.field(0) == schema.field(0)
    assert cuda_recordbatch.field(1) == schema.field(1)

    # equals() test
    new_batch = cpu_recordbatch.copy_to(cuda_context.memory_manager)
    with pytest.raises(NotImplementedError):
        assert cuda_recordbatch.equals(new_batch) is True

    # from_arrays() test
    new_batch = pa.RecordBatch.from_arrays(cuda_arrays, ['c0', 'c1'])
    verify_cuda_recordbatch(new_batch, expected_schema=schema)
    assert new_batch.copy_to(pa.default_cpu_memory_manager()).equals(cpu_recordbatch)

    # from_pydict() test
    new_batch = pa.RecordBatch.from_pydict({'c0': cuda_arrays[0], 'c1': cuda_arrays[1]})
    verify_cuda_recordbatch(new_batch, expected_schema=schema)
    assert new_batch.copy_to(pa.default_cpu_memory_manager()).equals(cpu_recordbatch)

    # from_struct_array() test
    fields = [schema.field(i) for i in range(len(schema.names))]
    struct_array = pa.StructArray.from_arrays(cuda_arrays, fields=fields)
    with pytest.raises(NotImplementedError):
        pa.RecordBatch.from_struct_array(struct_array)

    # nbytes test
    with pytest.raises(NotImplementedError):
        assert cuda_recordbatch.nbytes

    # get_total_buffer_size() test
    with pytest.raises(NotImplementedError):
        assert cuda_recordbatch.get_total_buffer_size()

    # to_pydict() test
    with pytest.raises(NotImplementedError):
        cuda_recordbatch.to_pydict()

    # to_pylist() test
    with pytest.raises(NotImplementedError):
        cuda_recordbatch.to_pylist()

    # to_pandas() test
    with pytest.raises(NotImplementedError):
        cuda_recordbatch.to_pandas()

    # to_tensor() test
    with pytest.raises(NotImplementedError):
        cuda_recordbatch.to_tensor()

    # to_struct_array() test
    with pytest.raises(NotImplementedError):
        cuda_recordbatch.to_struct_array()

    # serialize() test
    with pytest.raises(NotImplementedError):
        cuda_recordbatch.serialize()

    # slice() test
    new_batch = cuda_recordbatch.slice(1, 3)
    verify_cuda_recordbatch(new_batch, expected_schema=schema)
    assert new_batch.num_rows == 3
    cpu_batch = new_batch.copy_to(pa.default_cpu_memory_manager())
    assert cpu_batch == cpu_recordbatch.slice(1, 3)

    # replace_schema_metadata() test
    new_batch = cuda_recordbatch.replace_schema_metadata({b'key': b'value'})
    verify_cuda_recordbatch(new_batch, expected_schema=schema)
    assert new_batch.schema.metadata == {b'key': b'value'}

    # rename_columns() test
    new_batch = cuda_recordbatch.rename_columns(['col0', 'col1'])
    expected_schema = pa.schema(
        [pa.field('col0', schema.field(0).type),
         pa.field('col1', schema.field(1).type)])
    verify_cuda_recordbatch(new_batch, expected_schema=expected_schema)

    # validate() test
    cuda_recordbatch.validate()
    with pytest.raises(NotImplementedError):
        cuda_recordbatch.validate(full=True)

    # __array__() test
    with pytest.raises(NotImplementedError):
        cuda_recordbatch.__array__()

    # __arrow_c_array__() test
    with pytest.raises(NotImplementedError):
        cuda_recordbatch.__arrow_c_array__()

    # __arrow_c_stream__() test
    with pytest.raises(NotImplementedError):
        cuda_recordbatch.__arrow_c_stream__()

    # __dataframe__() test
    with pytest.raises(NotImplementedError):
        from_dataframe(cuda_recordbatch.__dataframe__())


def verify_cuda_table(table, expected_schema):
    table.validate()
    assert table.is_cpu is False
    assert table.num_columns == len(expected_schema.names)
    assert table.column_names == expected_schema.names
    assert str(table) in repr(table)
    for c in table.columns:
        assert c.is_cpu is False
        for chunk in c.iterchunks():
            assert chunk.is_cpu is False
            assert chunk.device_type == pa.DeviceAllocationType.CUDA
    assert table.schema == expected_schema


def test_table_non_cpu(cuda_context, cpu_table, cuda_table,
                       cuda_arrays, cuda_recordbatch, schema):
    verify_cuda_table(cuda_table, expected_schema=schema)
    N = cuda_table.num_rows

    # shape test
    assert cuda_table.shape == (10, 2)

    # columns() test
    assert len(cuda_table.columns) == 2

    # add_column(), set_column() test
    for fn in [cuda_table.add_column, cuda_table.set_column]:
        cpu_col = pa.array([1] * N, pa.int8())
        cuda_col = cpu_col.copy_to(cuda_context.memory_manager)
        new_table = fn(2, 'c2', cuda_col)
        verify_cuda_table(new_table, expected_schema=schema.append(
            pa.field('c2', pa.int8())))
        new_table = fn(2, 'c2', cpu_col)
        assert new_table.is_cpu is False
        assert new_table.column(0).is_cpu is False
        assert new_table.column(1).is_cpu is False
        assert new_table.column(2).is_cpu is True

    # remove_column() test
    new_table = cuda_table.remove_column(1)
    verify_cuda_table(new_table, expected_schema=schema.remove(1))

    # drop_columns() test
    new_table = cuda_table.drop_columns(['c1'])
    verify_cuda_table(new_table, expected_schema=schema.remove(1))
    new_table = cuda_table.drop_columns(['c0', 'c1'])
    assert len(new_table.columns) == 0
    assert new_table.is_cpu

    # select() test
    new_table = cuda_table.select(['c0'])
    verify_cuda_table(new_table, expected_schema=schema.remove(1))

    # cast() test
    new_schema = pa.schema([pa.field('c0', pa.int64()), pa.field('c1', pa.int64())])
    with pytest.raises(NotImplementedError):
        cuda_table.cast(new_schema)

    # drop_null() test
    null_col = pa.array([1] * N, mask=[True] * N).copy_to(cuda_context.memory_manager)
    cuda_table_with_nulls = cuda_table.add_column(2, 'c2', null_col)
    with pytest.raises(NotImplementedError):
        cuda_table_with_nulls.drop_null()

    # filter() test
    with pytest.raises(NotImplementedError):
        cuda_table.filter([True] * N)

    # take() test
    with pytest.raises(NotImplementedError):
        cuda_table.take([0])

    # sort_by() test
    with pytest.raises(NotImplementedError):
        cuda_table.sort_by('c0')

    # field() test
    assert cuda_table.field(0) == schema.field(0)
    assert cuda_table.field(1) == schema.field(1)

    # equals() test
    with pytest.raises(NotImplementedError):
        assert cuda_table.equals(cpu_table)

    # from_arrays() test
    new_table = pa.Table.from_arrays(cuda_arrays, ['c0', 'c1'])
    verify_cuda_table(new_table, expected_schema=schema)

    # from_pydict() test
    new_table = pa.Table.from_pydict({'c0': cuda_arrays[0], 'c1': cuda_arrays[1]})
    verify_cuda_table(new_table, expected_schema=schema)

    # from_struct_array() test
    fields = [schema.field(i) for i in range(len(schema.names))]
    struct_array = pa.StructArray.from_arrays(cuda_arrays, fields=fields)
    with pytest.raises(NotImplementedError):
        pa.Table.from_struct_array(struct_array)

    # from_batches() test
    new_table = pa.Table.from_batches([cuda_recordbatch, cuda_recordbatch], schema)
    verify_cuda_table(new_table, expected_schema=schema)

    # nbytes test
    with pytest.raises(NotImplementedError):
        assert cuda_table.nbytes

    # get_total_buffer_size() test
    with pytest.raises(NotImplementedError):
        assert cuda_table.get_total_buffer_size()

    # to_pydict() test
    with pytest.raises(NotImplementedError):
        cuda_table.to_pydict()

    # to_pylist() test
    with pytest.raises(NotImplementedError):
        cuda_table.to_pylist()

    # to_pandas() test
    with pytest.raises(NotImplementedError):
        cuda_table.to_pandas()

    # to_struct_array() test
    with pytest.raises(NotImplementedError):
        cuda_table.to_struct_array()

    # to_batches() test
    batches = cuda_table.to_batches(max_chunksize=5)
    for batch in batches:
        # GH-44049
        with pytest.raises(AssertionError):
            verify_cuda_recordbatch(batch, expected_schema=schema)

    # to_reader() test
    reader = cuda_table.to_reader(max_chunksize=5)
    for batch in reader:
        # GH-44049
        with pytest.raises(AssertionError):
            verify_cuda_recordbatch(batch, expected_schema=schema)

    # slice() test
    new_table = cuda_table.slice(1, 3)
    verify_cuda_table(new_table, expected_schema=schema)
    assert new_table.num_rows == 3

    # replace_schema_metadata() test
    new_table = cuda_table.replace_schema_metadata({b'key': b'value'})
    verify_cuda_table(new_table, expected_schema=schema)
    assert new_table.schema.metadata == {b'key': b'value'}

    # rename_columns() test
    new_table = cuda_table.rename_columns(['col0', 'col1'])
    expected_schema = pa.schema(
        [pa.field('col0', schema.field(0).type),
         pa.field('col1', schema.field(1).type)])
    verify_cuda_table(new_table, expected_schema=expected_schema)

    # validate() test
    cuda_table.validate()
    with pytest.raises(NotImplementedError):
        cuda_table.validate(full=True)

    # flatten() test
    with pytest.raises(NotImplementedError):
        cuda_table.flatten()

    # combine_chunks() test
    with pytest.raises(NotImplementedError):
        cuda_table.flatten()

    # unify_dictionaries() test
    with pytest.raises(NotImplementedError):
        cuda_table.unify_dictionaries()

    # group_by() test
    with pytest.raises(NotImplementedError):
        cuda_table.group_by('c0')

    # join() test
    with pytest.raises(NotImplementedError):
        cuda_table.join(cuda_table, 'c0')

    # join_asof() test
    with pytest.raises(NotImplementedError):
        cuda_table.join_asof(cuda_table, 'c0', 'c0', 0)

    # __array__() test
    with pytest.raises(NotImplementedError):
        cuda_table.__array__()

    # __arrow_c_stream__() test
    with pytest.raises(NotImplementedError):
        cuda_table.__arrow_c_stream__()

    # __dataframe__() test
    with pytest.raises(NotImplementedError):
        from_dataframe(cuda_table.__dataframe__())

    # __reduce__() test
    with pytest.raises(NotImplementedError):
        cuda_table.__reduce__()<|MERGE_RESOLUTION|>--- conflicted
+++ resolved
@@ -3408,7 +3408,6 @@
     assert sorted_tab_dict["b"] == ["foo", "car", "bar", "foobar"]
 
 
-<<<<<<< HEAD
 def test_record_batch_sort():
     rb = pa.RecordBatch.from_arrays([
         pa.array([7, 35, 7, 5], type=pa.int64()),
@@ -3429,10 +3428,7 @@
     assert sorted_rb_dict["b"] == [2, 3, 4, 1]
     assert sorted_rb_dict["c"] == ["foobar", "bar", "foo", "car"]
 
-
-=======
 @pytest.mark.numpy
->>>>>>> ac00bc8d
 @pytest.mark.parametrize("constructor", [pa.table, pa.record_batch])
 def test_numpy_asarray(constructor):
     table = constructor([[1, 2, 3], [4.0, 5.0, 6.0]], names=["a", "b"])
