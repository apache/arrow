# Licensed to the Apache Software Foundation (ASF) under one
# or more contributor license agreements.  See the NOTICE file
# distributed with this work for additional information
# regarding copyright ownership.  The ASF licenses this file
# to you under the Apache License, Version 2.0 (the
# "License"); you may not use this file except in compliance
# with the License.  You may obtain a copy of the License at
#
#   http://www.apache.org/licenses/LICENSE-2.0
#
# Unless required by applicable law or agreed to in writing,
# software distributed under the License is distributed on an
# "AS IS" BASIS, WITHOUT WARRANTIES OR CONDITIONS OF ANY
# KIND, either express or implied.  See the License for the
# specific language governing permissions and limitations
# under the License.

from datetime import datetime
from functools import lru_cache, partial
import inspect
import itertools
import os
import pickle
import pytest
import random
import sys
import textwrap

import numpy as np

try:
    import pandas as pd
except ImportError:
    pd = None

import pyarrow as pa
import pyarrow.compute as pc

all_array_types = [
    ('bool', [True, False, False, True, True]),
    ('uint8', np.arange(5)),
    ('int8', np.arange(5)),
    ('uint16', np.arange(5)),
    ('int16', np.arange(5)),
    ('uint32', np.arange(5)),
    ('int32', np.arange(5)),
    ('uint64', np.arange(5, 10)),
    ('int64', np.arange(5, 10)),
    ('float', np.arange(0, 0.5, 0.1)),
    ('double', np.arange(0, 0.5, 0.1)),
    ('string', ['a', 'b', None, 'ddd', 'ee']),
    ('binary', [b'a', b'b', b'c', b'ddd', b'ee']),
    (pa.binary(3), [b'abc', b'bcd', b'cde', b'def', b'efg']),
    (pa.list_(pa.int8()), [[1, 2], [3, 4], [5, 6], None, [9, 16]]),
    (pa.large_list(pa.int16()), [[1], [2, 3, 4], [5, 6], None, [9, 16]]),
    (pa.struct([('a', pa.int8()), ('b', pa.int8())]), [
        {'a': 1, 'b': 2}, None, {'a': 3, 'b': 4}, None, {'a': 5, 'b': 6}]),
]

exported_functions = [
    func for (name, func) in sorted(pc.__dict__.items())
    if hasattr(func, '__arrow_compute_function__')]

exported_option_classes = [
    cls for (name, cls) in sorted(pc.__dict__.items())
    if (isinstance(cls, type) and
        cls is not pc.FunctionOptions and
        issubclass(cls, pc.FunctionOptions))]

numerical_arrow_types = [
    pa.int8(),
    pa.int16(),
    pa.int64(),
    pa.uint8(),
    pa.uint16(),
    pa.uint64(),
    pa.float32(),
    pa.float64()
]


def test_exported_functions():
    # Check that all exported concrete functions can be called with
    # the right number of arguments.
    # Note that unregistered functions (e.g. with a mismatching name)
    # will raise KeyError.
    functions = exported_functions
    assert len(functions) >= 10
    for func in functions:
        desc = func.__arrow_compute_function__
        if desc['options_required']:
            # Skip this function as it will fail with a different error
            # message if we don't pass an options instance.
            continue
        arity = desc['arity']
        if arity == 0:
            continue
        if arity is Ellipsis:
            args = [object()] * 3
        else:
            args = [object()] * arity
        with pytest.raises(TypeError,
                           match="Got unexpected argument type "
                                 "<class 'object'> for compute function"):
            func(*args)


def test_hash_aggregate_not_exported():
    # Ensure we are not leaking hash aggregate functions
    # which are not callable by themselves.
    for func in exported_functions:
        arrow_f = pc.get_function(func.__arrow_compute_function__["name"])
        assert arrow_f.kind != "hash_aggregate"


def test_exported_option_classes():
    classes = exported_option_classes
    assert len(classes) >= 10
    for cls in classes:
        # Option classes must have an introspectable constructor signature,
        # and that signature should not have any *args or **kwargs.
        sig = inspect.signature(cls)
        for param in sig.parameters.values():
            assert param.kind not in (param.VAR_POSITIONAL,
                                      param.VAR_KEYWORD)


def test_option_class_equality():
    options = [
        pc.ArraySortOptions(),
        pc.AssumeTimezoneOptions("UTC"),
        pc.CastOptions.safe(pa.int8()),
        pc.CountOptions(),
        pc.DayOfWeekOptions(count_from_zero=False, week_start=0),
        pc.DictionaryEncodeOptions(),
        pc.ElementWiseAggregateOptions(skip_nulls=True),
        pc.ExtractRegexOptions("pattern"),
        pc.FilterOptions(),
        pc.IndexOptions(pa.scalar(1)),
        pc.JoinOptions(),
        pc.ListSliceOptions(0, -1, 1, True),
        pc.MakeStructOptions(["field", "names"],
                             field_nullability=[True, True],
                             field_metadata=[pa.KeyValueMetadata({"a": "1"}),
                                             pa.KeyValueMetadata({"b": "2"})]),
        pc.MapLookupOptions(pa.scalar(1), "first"),
        pc.MatchSubstringOptions("pattern"),
        pc.ModeOptions(),
        pc.NullOptions(),
        pc.PadOptions(5),
        pc.PartitionNthOptions(1, null_placement="at_start"),
        pc.CumulativeSumOptions(start=0, skip_nulls=False),
        pc.QuantileOptions(),
        pc.RandomOptions(),
        pc.RankOptions(sort_keys="ascending",
                       null_placement="at_start", tiebreaker="max"),
        pc.ReplaceSliceOptions(0, 1, "a"),
        pc.ReplaceSubstringOptions("a", "b"),
        pc.RoundOptions(2, "towards_infinity"),
        pc.RoundTemporalOptions(1, "second", week_starts_monday=True),
        pc.RoundToMultipleOptions(100, "towards_infinity"),
        pc.ScalarAggregateOptions(),
        pc.SelectKOptions(0, sort_keys=[("b", "ascending")]),
        pc.SetLookupOptions(pa.array([1])),
        pc.SliceOptions(0, 1, 1),
        pc.SortOptions([("dummy", "descending")], null_placement="at_start"),
        pc.SplitOptions(),
        pc.SplitPatternOptions("pattern"),
        pc.StrftimeOptions(),
        pc.StrptimeOptions("%Y", "s", True),
        pc.StructFieldOptions(indices=[]),
        pc.TakeOptions(),
        pc.TDigestOptions(),
        pc.TrimOptions(" "),
        pc.Utf8NormalizeOptions("NFKC"),
        pc.VarianceOptions(),
        pc.WeekOptions(week_starts_monday=True, count_from_zero=False,
                       first_week_is_fully_in_year=False),
    ]
    # TODO: We should test on windows once ARROW-13168 is resolved.
    # Timezone database is not available on Windows yet
    if sys.platform != 'win32':
        options.append(pc.AssumeTimezoneOptions("Europe/Ljubljana"))

    classes = {type(option) for option in options}

    for cls in exported_option_classes:
        # Timezone database is not available on Windows yet
        if cls not in classes and sys.platform != 'win32' and \
                cls != pc.AssumeTimezoneOptions:
            try:
                options.append(cls())
            except TypeError:
                pytest.fail(f"Options class is not tested: {cls}")

    for option in options:
        assert option == option
        assert repr(option).startswith(option.__class__.__name__)
        buf = option.serialize()
        deserialized = pc.FunctionOptions.deserialize(buf)
        assert option == deserialized
        assert repr(option) == repr(deserialized)
    for option1, option2 in zip(options, options[1:]):
        assert option1 != option2

    assert repr(pc.IndexOptions(pa.scalar(1))) == "IndexOptions(value=int64:1)"
    assert repr(pc.ArraySortOptions()) == \
        "ArraySortOptions(order=Ascending, null_placement=AtEnd)"


def test_list_functions():
    assert len(pc.list_functions()) > 10
    assert "add" in pc.list_functions()


def _check_get_function(name, expected_func_cls, expected_ker_cls,
                        min_num_kernels=1):
    func = pc.get_function(name)
    assert isinstance(func, expected_func_cls)
    n = func.num_kernels
    assert n >= min_num_kernels
    assert n == len(func.kernels)
    assert all(isinstance(ker, expected_ker_cls) for ker in func.kernels)


def test_get_function_scalar():
    _check_get_function("add", pc.ScalarFunction, pc.ScalarKernel, 8)


def test_get_function_vector():
    _check_get_function("unique", pc.VectorFunction, pc.VectorKernel, 8)


def test_get_function_scalar_aggregate():
    _check_get_function("mean", pc.ScalarAggregateFunction,
                        pc.ScalarAggregateKernel, 8)


def test_get_function_hash_aggregate():
    _check_get_function("hash_sum", pc.HashAggregateFunction,
                        pc.HashAggregateKernel, 1)


def test_call_function_with_memory_pool():
    arr = pa.array(["foo", "bar", "baz"])
    indices = np.array([2, 2, 1])
    result1 = arr.take(indices)
    result2 = pc.call_function('take', [arr, indices],
                               memory_pool=pa.default_memory_pool())
    expected = pa.array(["baz", "baz", "bar"])
    assert result1.equals(expected)
    assert result2.equals(expected)

    result3 = pc.take(arr, indices, memory_pool=pa.default_memory_pool())
    assert result3.equals(expected)


def test_pickle_functions():
    # Pickle registered functions
    for name in pc.list_functions():
        func = pc.get_function(name)
        reconstructed = pickle.loads(pickle.dumps(func))
        assert type(reconstructed) is type(func)
        assert reconstructed.name == func.name
        assert reconstructed.arity == func.arity
        assert reconstructed.num_kernels == func.num_kernels


def test_pickle_global_functions():
    # Pickle global wrappers (manual or automatic) of registered functions
    for name in pc.list_functions():
        try:
            func = getattr(pc, name)
        except AttributeError:
            # hash_aggregate functions are not exported as callables.
            continue
        reconstructed = pickle.loads(pickle.dumps(func))
        assert reconstructed is func


def test_function_attributes():
    # Sanity check attributes of registered functions
    for name in pc.list_functions():
        func = pc.get_function(name)
        assert isinstance(func, pc.Function)
        assert func.name == name
        kernels = func.kernels
        assert func.num_kernels == len(kernels)
        assert all(isinstance(ker, pc.Kernel) for ker in kernels)
        repr(func)
        for ker in kernels:
            repr(ker)


def test_input_type_conversion():
    # Automatic array conversion from Python
    arr = pc.add([1, 2], [4, None])
    assert arr.to_pylist() == [5, None]
    # Automatic scalar conversion from Python
    arr = pc.add([1, 2], 4)
    assert arr.to_pylist() == [5, 6]
    # Other scalar type
    assert pc.equal(["foo", "bar", None],
                    "foo").to_pylist() == [True, False, None]


@pytest.mark.parametrize('arrow_type', numerical_arrow_types)
def test_sum_array(arrow_type):
    arr = pa.array([1, 2, 3, 4], type=arrow_type)
    assert arr.sum().as_py() == 10
    assert pc.sum(arr).as_py() == 10

    arr = pa.array([1, 2, 3, 4, None], type=arrow_type)
    assert arr.sum().as_py() == 10
    assert pc.sum(arr).as_py() == 10

    arr = pa.array([None], type=arrow_type)
    assert arr.sum().as_py() is None  # noqa: E711
    assert pc.sum(arr).as_py() is None  # noqa: E711
    assert arr.sum(min_count=0).as_py() == 0
    assert pc.sum(arr, min_count=0).as_py() == 0

    arr = pa.array([], type=arrow_type)
    assert arr.sum().as_py() is None  # noqa: E711
    assert arr.sum(min_count=0).as_py() == 0
    assert pc.sum(arr, min_count=0).as_py() == 0


@pytest.mark.parametrize('arrow_type', numerical_arrow_types)
def test_sum_chunked_array(arrow_type):
    arr = pa.chunked_array([pa.array([1, 2, 3, 4], type=arrow_type)])
    assert pc.sum(arr).as_py() == 10

    arr = pa.chunked_array([
        pa.array([1, 2], type=arrow_type), pa.array([3, 4], type=arrow_type)
    ])
    assert pc.sum(arr).as_py() == 10

    arr = pa.chunked_array([
        pa.array([1, 2], type=arrow_type),
        pa.array([], type=arrow_type),
        pa.array([3, 4], type=arrow_type)
    ])
    assert pc.sum(arr).as_py() == 10

    arr = pa.chunked_array((), type=arrow_type)
    assert arr.num_chunks == 0
    assert pc.sum(arr).as_py() is None  # noqa: E711
    assert pc.sum(arr, min_count=0).as_py() == 0


def test_mode_array():
    # ARROW-9917
    arr = pa.array([1, 1, 3, 4, 3, 5], type='int64')
    mode = pc.mode(arr)
    assert len(mode) == 1
    assert mode[0].as_py() == {"mode": 1, "count": 2}

    mode = pc.mode(arr, n=2)
    assert len(mode) == 2
    assert mode[0].as_py() == {"mode": 1, "count": 2}
    assert mode[1].as_py() == {"mode": 3, "count": 2}

    arr = pa.array([], type='int64')
    assert len(pc.mode(arr)) == 0

    arr = pa.array([1, 1, 3, 4, 3, None], type='int64')
    mode = pc.mode(arr, skip_nulls=False)
    assert len(mode) == 0
    mode = pc.mode(arr, min_count=6)
    assert len(mode) == 0
    mode = pc.mode(arr, skip_nulls=False, min_count=5)
    assert len(mode) == 0

    arr = pa.array([True, False])
    mode = pc.mode(arr, n=2)
    assert len(mode) == 2
    assert mode[0].as_py() == {"mode": False, "count": 1}
    assert mode[1].as_py() == {"mode": True, "count": 1}


def test_mode_chunked_array():
    # ARROW-9917
    arr = pa.chunked_array([pa.array([1, 1, 3, 4, 3, 5], type='int64')])
    mode = pc.mode(arr)
    assert len(mode) == 1
    assert mode[0].as_py() == {"mode": 1, "count": 2}

    mode = pc.mode(arr, n=2)
    assert len(mode) == 2
    assert mode[0].as_py() == {"mode": 1, "count": 2}
    assert mode[1].as_py() == {"mode": 3, "count": 2}

    arr = pa.chunked_array((), type='int64')
    assert arr.num_chunks == 0
    assert len(pc.mode(arr)) == 0


def test_empty_chunked_array():
    msg = "cannot construct ChunkedArray from empty vector and omitted type"
    with pytest.raises(pa.ArrowInvalid, match=msg):
        pa.chunked_array([])

    pa.chunked_array([], type=pa.int8())


def test_variance():
    data = [1, 2, 3, 4, 5, 6, 7, 8]
    assert pc.variance(data).as_py() == 5.25
    assert pc.variance(data, ddof=0).as_py() == 5.25
    assert pc.variance(data, ddof=1).as_py() == 6.0


def test_count_substring():
    for (ty, offset) in [(pa.string(), pa.int32()),
                         (pa.large_string(), pa.int64())]:
        arr = pa.array(["ab", "cab", "abcab", "ba", "AB", None], type=ty)

        result = pc.count_substring(arr, "ab")
        expected = pa.array([1, 1, 2, 0, 0, None], type=offset)
        assert expected == result

        result = pc.count_substring(arr, "ab", ignore_case=True)
        expected = pa.array([1, 1, 2, 0, 1, None], type=offset)
        assert expected == result


def test_count_substring_regex():
    for (ty, offset) in [(pa.string(), pa.int32()),
                         (pa.large_string(), pa.int64())]:
        arr = pa.array(["ab", "cab", "baAacaa", "ba", "AB", None], type=ty)

        result = pc.count_substring_regex(arr, "a+")
        expected = pa.array([1, 1, 3, 1, 0, None], type=offset)
        assert expected.equals(result)

        result = pc.count_substring_regex(arr, "a+", ignore_case=True)
        expected = pa.array([1, 1, 2, 1, 1, None], type=offset)
        assert expected.equals(result)


def test_find_substring():
    for ty in [pa.string(), pa.binary(), pa.large_string(), pa.large_binary()]:
        arr = pa.array(["ab", "cab", "ba", None], type=ty)
        result = pc.find_substring(arr, "ab")
        assert result.to_pylist() == [0, 1, -1, None]

        result = pc.find_substring_regex(arr, "a?b")
        assert result.to_pylist() == [0, 1, 0, None]

        arr = pa.array(["ab*", "cAB*", "ba", "aB?"], type=ty)
        result = pc.find_substring(arr, "aB*", ignore_case=True)
        assert result.to_pylist() == [0, 1, -1, -1]

        result = pc.find_substring_regex(arr, "a?b", ignore_case=True)
        assert result.to_pylist() == [0, 1, 0, 0]


def test_match_like():
    arr = pa.array(["ab", "ba%", "ba", "ca%d", None])
    result = pc.match_like(arr, r"_a\%%")
    expected = pa.array([False, True, False, True, None])
    assert expected.equals(result)

    arr = pa.array(["aB", "bA%", "ba", "ca%d", None])
    result = pc.match_like(arr, r"_a\%%", ignore_case=True)
    expected = pa.array([False, True, False, True, None])
    assert expected.equals(result)
    result = pc.match_like(arr, r"_a\%%", ignore_case=False)
    expected = pa.array([False, False, False, True, None])
    assert expected.equals(result)


def test_match_substring():
    arr = pa.array(["ab", "abc", "ba", None])
    result = pc.match_substring(arr, "ab")
    expected = pa.array([True, True, False, None])
    assert expected.equals(result)

    arr = pa.array(["áB", "Ábc", "ba", None])
    result = pc.match_substring(arr, "áb", ignore_case=True)
    expected = pa.array([True, True, False, None])
    assert expected.equals(result)
    result = pc.match_substring(arr, "áb", ignore_case=False)
    expected = pa.array([False, False, False, None])
    assert expected.equals(result)


def test_match_substring_regex():
    arr = pa.array(["ab", "abc", "ba", "c", None])
    result = pc.match_substring_regex(arr, "^a?b")
    expected = pa.array([True, True, True, False, None])
    assert expected.equals(result)

    arr = pa.array(["aB", "Abc", "BA", "c", None])
    result = pc.match_substring_regex(arr, "^a?b", ignore_case=True)
    expected = pa.array([True, True, True, False, None])
    assert expected.equals(result)
    result = pc.match_substring_regex(arr, "^a?b", ignore_case=False)
    expected = pa.array([False, False, False, False, None])
    assert expected.equals(result)


def test_trim():
    # \u3000 is unicode whitespace
    arr = pa.array([" foo", None, " \u3000foo bar \t"])
    result = pc.utf8_trim_whitespace(arr)
    expected = pa.array(["foo", None, "foo bar"])
    assert expected.equals(result)

    arr = pa.array([" foo", None, " \u3000foo bar \t"])
    result = pc.ascii_trim_whitespace(arr)
    expected = pa.array(["foo", None, "\u3000foo bar"])
    assert expected.equals(result)

    arr = pa.array([" foo", None, " \u3000foo bar \t"])
    result = pc.utf8_trim(arr, characters=' f\u3000')
    expected = pa.array(["oo", None, "oo bar \t"])
    assert expected.equals(result)
    # Positional option
    result = pc.utf8_trim(arr, ' f\u3000')
    expected = pa.array(["oo", None, "oo bar \t"])
    assert expected.equals(result)


def test_slice_compatibility():
    arr = pa.array(["", "𝑓", "𝑓ö", "𝑓öõ", "𝑓öõḍ", "𝑓öõḍš"])
    for start in range(-6, 6):
        for stop in range(-6, 6):
            for step in [-3, -2, -1, 1, 2, 3]:
                expected = pa.array([k.as_py()[start:stop:step]
                                     for k in arr])
                result = pc.utf8_slice_codeunits(
                    arr, start=start, stop=stop, step=step)
                assert expected.equals(result)
                # Positional options
                assert pc.utf8_slice_codeunits(arr,
                                               start, stop, step) == result


def test_binary_slice_compatibility():
    arr = pa.array([b"", b"a", b"a\xff", b"ab\x00", b"abc\xfb", b"ab\xf2de"])
    for start, stop, step in itertools.product(range(-6, 6),
                                               range(-6, 6),
                                               range(-3, 4)):
        if step == 0:
            continue
        expected = pa.array([k.as_py()[start:stop:step]
                             for k in arr])
        result = pc.binary_slice(
            arr, start=start, stop=stop, step=step)
        assert expected.equals(result)
        # Positional options
        assert pc.binary_slice(arr, start, stop, step) == result


def test_split_pattern():
    arr = pa.array(["-foo---bar--", "---foo---b"])
    result = pc.split_pattern(arr, pattern="---")
    expected = pa.array([["-foo", "bar--"], ["", "foo", "b"]])
    assert expected.equals(result)

    result = pc.split_pattern(arr, "---", max_splits=1)
    expected = pa.array([["-foo", "bar--"], ["", "foo---b"]])
    assert expected.equals(result)

    result = pc.split_pattern(arr, "---", max_splits=1, reverse=True)
    expected = pa.array([["-foo", "bar--"], ["---foo", "b"]])
    assert expected.equals(result)


def test_split_whitespace_utf8():
    arr = pa.array(["foo bar", " foo  \u3000\tb"])
    result = pc.utf8_split_whitespace(arr)
    expected = pa.array([["foo", "bar"], ["", "foo", "b"]])
    assert expected.equals(result)

    result = pc.utf8_split_whitespace(arr, max_splits=1)
    expected = pa.array([["foo", "bar"], ["", "foo  \u3000\tb"]])
    assert expected.equals(result)

    result = pc.utf8_split_whitespace(arr, max_splits=1, reverse=True)
    expected = pa.array([["foo", "bar"], [" foo", "b"]])
    assert expected.equals(result)


def test_split_whitespace_ascii():
    arr = pa.array(["foo bar", " foo  \u3000\tb"])
    result = pc.ascii_split_whitespace(arr)
    expected = pa.array([["foo", "bar"], ["", "foo", "\u3000", "b"]])
    assert expected.equals(result)

    result = pc.ascii_split_whitespace(arr, max_splits=1)
    expected = pa.array([["foo", "bar"], ["", "foo  \u3000\tb"]])
    assert expected.equals(result)

    result = pc.ascii_split_whitespace(arr, max_splits=1, reverse=True)
    expected = pa.array([["foo", "bar"], [" foo  \u3000", "b"]])
    assert expected.equals(result)


def test_split_pattern_regex():
    arr = pa.array(["-foo---bar--", "---foo---b"])
    result = pc.split_pattern_regex(arr, pattern="-+")
    expected = pa.array([["", "foo", "bar", ""], ["", "foo", "b"]])
    assert expected.equals(result)

    result = pc.split_pattern_regex(arr, "-+", max_splits=1)
    expected = pa.array([["", "foo---bar--"], ["", "foo---b"]])
    assert expected.equals(result)

    with pytest.raises(NotImplementedError,
                       match="Cannot split in reverse with regex"):
        result = pc.split_pattern_regex(
            arr, pattern="---", max_splits=1, reverse=True)


def test_min_max():
    # An example generated function wrapper with possible options
    data = [4, 5, 6, None, 1]
    s = pc.min_max(data)
    assert s.as_py() == {'min': 1, 'max': 6}
    s = pc.min_max(data, options=pc.ScalarAggregateOptions())
    assert s.as_py() == {'min': 1, 'max': 6}
    s = pc.min_max(data, options=pc.ScalarAggregateOptions(skip_nulls=True))
    assert s.as_py() == {'min': 1, 'max': 6}
    s = pc.min_max(data, options=pc.ScalarAggregateOptions(skip_nulls=False))
    assert s.as_py() == {'min': None, 'max': None}

    # Options as dict of kwargs
    s = pc.min_max(data, options={'skip_nulls': False})
    assert s.as_py() == {'min': None, 'max': None}
    # Options as named functions arguments
    s = pc.min_max(data, skip_nulls=False)
    assert s.as_py() == {'min': None, 'max': None}

    # Both options and named arguments
    with pytest.raises(TypeError):
        s = pc.min_max(
            data, options=pc.ScalarAggregateOptions(), skip_nulls=False)

    # Wrong options type
    options = pc.TakeOptions()
    with pytest.raises(TypeError):
        s = pc.min_max(data, options=options)

    # Missing argument
    with pytest.raises(TypeError, match="min_max takes 1 positional"):
        s = pc.min_max()


def test_any():
    # ARROW-1846

    options = pc.ScalarAggregateOptions(skip_nulls=False, min_count=0)

    a = pa.array([], type='bool')
    assert pc.any(a).as_py() is None
    assert pc.any(a, min_count=0).as_py() is False
    assert pc.any(a, options=options).as_py() is False

    a = pa.array([False, None, True])
    assert pc.any(a).as_py() is True
    assert pc.any(a, options=options).as_py() is True

    a = pa.array([False, None, False])
    assert pc.any(a).as_py() is False
    assert pc.any(a, options=options).as_py() is None


def test_all():
    # ARROW-10301

    options = pc.ScalarAggregateOptions(skip_nulls=False, min_count=0)

    a = pa.array([], type='bool')
    assert pc.all(a).as_py() is None
    assert pc.all(a, min_count=0).as_py() is True
    assert pc.all(a, options=options).as_py() is True

    a = pa.array([False, True])
    assert pc.all(a).as_py() is False
    assert pc.all(a, options=options).as_py() is False

    a = pa.array([True, None])
    assert pc.all(a).as_py() is True
    assert pc.all(a, options=options).as_py() is None

    a = pa.chunked_array([[True], [True, None]])
    assert pc.all(a).as_py() is True
    assert pc.all(a, options=options).as_py() is None

    a = pa.chunked_array([[True], [False]])
    assert pc.all(a).as_py() is False
    assert pc.all(a, options=options).as_py() is False


def test_is_valid():
    # An example generated function wrapper without options
    data = [4, 5, None]
    assert pc.is_valid(data).to_pylist() == [True, True, False]

    with pytest.raises(TypeError):
        pc.is_valid(data, options=None)


def test_generated_docstrings():
    # With options
    assert pc.min_max.__doc__ == textwrap.dedent("""\
        Compute the minimum and maximum values of a numeric array.

        Null values are ignored by default.
        This can be changed through ScalarAggregateOptions.

        Parameters
        ----------
        array : Array-like
            Argument to compute function.
        skip_nulls : bool, default True
            Whether to skip (ignore) nulls in the input.
            If False, any null in the input forces the output to null.
        min_count : int, default 1
            Minimum number of non-null values in the input.  If the number
            of non-null values is below `min_count`, the output is null.
        options : pyarrow.compute.ScalarAggregateOptions, optional
            Alternative way of passing options.
        memory_pool : pyarrow.MemoryPool, optional
            If not passed, will allocate memory from the default memory pool.
        """)
    # Without options
    assert pc.add.__doc__ == textwrap.dedent("""\
        Add the arguments element-wise.

        Results will wrap around on integer overflow.
        Use function "add_checked" if you want overflow
        to return an error.

        Parameters
        ----------
        x : Array-like or scalar-like
            Argument to compute function.
        y : Array-like or scalar-like
            Argument to compute function.
        memory_pool : pyarrow.MemoryPool, optional
            If not passed, will allocate memory from the default memory pool.
        """)
    # Varargs with options
    assert pc.min_element_wise.__doc__ == textwrap.dedent("""\
        Find the element-wise minimum value.

        Nulls are ignored (by default) or propagated.
        NaN is preferred over null, but not over any valid value.

        Parameters
        ----------
        *args : Array-like or scalar-like
            Argument to compute function.
        skip_nulls : bool, default True
            Whether to skip (ignore) nulls in the input.
            If False, any null in the input forces the output to null.
        options : pyarrow.compute.ElementWiseAggregateOptions, optional
            Alternative way of passing options.
        memory_pool : pyarrow.MemoryPool, optional
            If not passed, will allocate memory from the default memory pool.
        """)
    assert pc.filter.__doc__ == textwrap.dedent("""\
        Filter with a boolean selection filter.

        The output is populated with values from the input at positions
        where the selection filter is non-zero.  Nulls in the selection filter
        are handled based on FilterOptions.

        Parameters
        ----------
        input : Array-like or scalar-like
            Argument to compute function.
        selection_filter : Array-like or scalar-like
            Argument to compute function.
        null_selection_behavior : str, default "drop"
            How to handle nulls in the selection filter.
            Accepted values are "drop", "emit_null".
        options : pyarrow.compute.FilterOptions, optional
            Alternative way of passing options.
        memory_pool : pyarrow.MemoryPool, optional
            If not passed, will allocate memory from the default memory pool.

        Examples
        --------
        >>> import pyarrow as pa
        >>> arr = pa.array(["a", "b", "c", None, "e"])
        >>> mask = pa.array([True, False, None, False, True])
        >>> arr.filter(mask)
        <pyarrow.lib.StringArray object at ...>
        [
          "a",
          "e"
        ]
        >>> arr.filter(mask, null_selection_behavior='emit_null')
        <pyarrow.lib.StringArray object at ...>
        [
          "a",
          null,
          "e"
        ]
        """)


def test_generated_signatures():
    # The self-documentation provided by signatures should show acceptable
    # options and their default values.

    # Without options
    sig = inspect.signature(pc.add)
    assert str(sig) == "(x, y, /, *, memory_pool=None)"
    # With options
    sig = inspect.signature(pc.min_max)
    assert str(sig) == ("(array, /, *, skip_nulls=True, min_count=1, "
                        "options=None, memory_pool=None)")
    # With positional options
    sig = inspect.signature(pc.quantile)
    assert str(sig) == ("(array, /, q=0.5, *, interpolation='linear', "
                        "skip_nulls=True, min_count=0, "
                        "options=None, memory_pool=None)")
    # Varargs with options
    sig = inspect.signature(pc.binary_join_element_wise)
    assert str(sig) == ("(*strings, null_handling='emit_null', "
                        "null_replacement='', options=None, "
                        "memory_pool=None)")
    # Varargs without options
    sig = inspect.signature(pc.choose)
    assert str(sig) == "(indices, /, *values, memory_pool=None)"
    # Nullary with options
    sig = inspect.signature(pc.random)
    assert str(sig) == ("(n, *, initializer='system', "
                        "options=None, memory_pool=None)")


# We use isprintable to find about codepoints that Python doesn't know, but
# utf8proc does (or in a future version of Python the other way around).
# These codepoints cannot be compared between Arrow and the Python
# implementation.
@lru_cache()
def find_new_unicode_codepoints():
    new = set()
    characters = [chr(c) for c in range(0x80, 0x11000)
                  if not (0xD800 <= c < 0xE000)]
    is_printable = pc.utf8_is_printable(pa.array(characters)).to_pylist()
    for i, c in enumerate(characters):
        if is_printable[i] != c.isprintable():
            new.add(ord(c))
    return new


# Python claims there are not alpha, not sure why, they are in
#  gc='Other Letter': https://graphemica.com/%E1%B3%B2
unknown_issue_is_alpha = {0x1cf2, 0x1cf3}
# utf8proc does not know if codepoints are lower case
utf8proc_issue_is_lower = {
    0xaa, 0xba, 0x2b0, 0x2b1, 0x2b2, 0x2b3, 0x2b4,
    0x2b5, 0x2b6, 0x2b7, 0x2b8, 0x2c0, 0x2c1, 0x2e0,
    0x2e1, 0x2e2, 0x2e3, 0x2e4, 0x37a, 0x1d2c, 0x1d2d,
    0x1d2e, 0x1d2f, 0x1d30, 0x1d31, 0x1d32, 0x1d33,
    0x1d34, 0x1d35, 0x1d36, 0x1d37, 0x1d38, 0x1d39,
    0x1d3a, 0x1d3b, 0x1d3c, 0x1d3d, 0x1d3e, 0x1d3f,
    0x1d40, 0x1d41, 0x1d42, 0x1d43, 0x1d44, 0x1d45,
    0x1d46, 0x1d47, 0x1d48, 0x1d49, 0x1d4a, 0x1d4b,
    0x1d4c, 0x1d4d, 0x1d4e, 0x1d4f, 0x1d50, 0x1d51,
    0x1d52, 0x1d53, 0x1d54, 0x1d55, 0x1d56, 0x1d57,
    0x1d58, 0x1d59, 0x1d5a, 0x1d5b, 0x1d5c, 0x1d5d,
    0x1d5e, 0x1d5f, 0x1d60, 0x1d61, 0x1d62, 0x1d63,
    0x1d64, 0x1d65, 0x1d66, 0x1d67, 0x1d68, 0x1d69,
    0x1d6a, 0x1d78, 0x1d9b, 0x1d9c, 0x1d9d, 0x1d9e,
    0x1d9f, 0x1da0, 0x1da1, 0x1da2, 0x1da3, 0x1da4,
    0x1da5, 0x1da6, 0x1da7, 0x1da8, 0x1da9, 0x1daa,
    0x1dab, 0x1dac, 0x1dad, 0x1dae, 0x1daf, 0x1db0,
    0x1db1, 0x1db2, 0x1db3, 0x1db4, 0x1db5, 0x1db6,
    0x1db7, 0x1db8, 0x1db9, 0x1dba, 0x1dbb, 0x1dbc,
    0x1dbd, 0x1dbe, 0x1dbf, 0x2071, 0x207f, 0x2090,
    0x2091, 0x2092, 0x2093, 0x2094, 0x2095, 0x2096,
    0x2097, 0x2098, 0x2099, 0x209a, 0x209b, 0x209c,
    0x2c7c, 0x2c7d, 0xa69c, 0xa69d, 0xa770, 0xa7f8,
    0xa7f9, 0xab5c, 0xab5d, 0xab5e, 0xab5f, }
# utf8proc does not store if a codepoint is numeric
numeric_info_missing = {
    0x3405, 0x3483, 0x382a, 0x3b4d, 0x4e00, 0x4e03,
    0x4e07, 0x4e09, 0x4e5d, 0x4e8c, 0x4e94, 0x4e96,
    0x4ebf, 0x4ec0, 0x4edf, 0x4ee8, 0x4f0d, 0x4f70,
    0x5104, 0x5146, 0x5169, 0x516b, 0x516d, 0x5341,
    0x5343, 0x5344, 0x5345, 0x534c, 0x53c1, 0x53c2,
    0x53c3, 0x53c4, 0x56db, 0x58f1, 0x58f9, 0x5e7a,
    0x5efe, 0x5eff, 0x5f0c, 0x5f0d, 0x5f0e, 0x5f10,
    0x62fe, 0x634c, 0x67d2, 0x6f06, 0x7396, 0x767e,
    0x8086, 0x842c, 0x8cae, 0x8cb3, 0x8d30, 0x9621,
    0x9646, 0x964c, 0x9678, 0x96f6, 0xf96b, 0xf973,
    0xf978, 0xf9b2, 0xf9d1, 0xf9d3, 0xf9fd, 0x10fc5,
    0x10fc6, 0x10fc7, 0x10fc8, 0x10fc9, 0x10fca,
    0x10fcb, }
# utf8proc has no no digit/numeric information
digit_info_missing = {
    0xb2, 0xb3, 0xb9, 0x1369, 0x136a, 0x136b, 0x136c,
    0x136d, 0x136e, 0x136f, 0x1370, 0x1371, 0x19da, 0x2070,
    0x2074, 0x2075, 0x2076, 0x2077, 0x2078, 0x2079, 0x2080,
    0x2081, 0x2082, 0x2083, 0x2084, 0x2085, 0x2086, 0x2087,
    0x2088, 0x2089, 0x2460, 0x2461, 0x2462, 0x2463, 0x2464,
    0x2465, 0x2466, 0x2467, 0x2468, 0x2474, 0x2475, 0x2476,
    0x2477, 0x2478, 0x2479, 0x247a, 0x247b, 0x247c, 0x2488,
    0x2489, 0x248a, 0x248b, 0x248c, 0x248d, 0x248e, 0x248f,
    0x2490, 0x24ea, 0x24f5, 0x24f6, 0x24f7, 0x24f8, 0x24f9,
    0x24fa, 0x24fb, 0x24fc, 0x24fd, 0x24ff, 0x2776, 0x2777,
    0x2778, 0x2779, 0x277a, 0x277b, 0x277c, 0x277d, 0x277e,
    0x2780, 0x2781, 0x2782, 0x2783, 0x2784, 0x2785, 0x2786,
    0x2787, 0x2788, 0x278a, 0x278b, 0x278c, 0x278d, 0x278e,
    0x278f, 0x2790, 0x2791, 0x2792, 0x10a40, 0x10a41,
    0x10a42, 0x10a43, 0x10e60, 0x10e61, 0x10e62, 0x10e63,
    0x10e64, 0x10e65, 0x10e66, 0x10e67, 0x10e68, }
numeric_info_missing = {
    0x3405, 0x3483, 0x382a, 0x3b4d, 0x4e00, 0x4e03,
    0x4e07, 0x4e09, 0x4e5d, 0x4e8c, 0x4e94, 0x4e96,
    0x4ebf, 0x4ec0, 0x4edf, 0x4ee8, 0x4f0d, 0x4f70,
    0x5104, 0x5146, 0x5169, 0x516b, 0x516d, 0x5341,
    0x5343, 0x5344, 0x5345, 0x534c, 0x53c1, 0x53c2,
    0x53c3, 0x53c4, 0x56db, 0x58f1, 0x58f9, 0x5e7a,
    0x5efe, 0x5eff, 0x5f0c, 0x5f0d, 0x5f0e, 0x5f10,
    0x62fe, 0x634c, 0x67d2, 0x6f06, 0x7396, 0x767e,
    0x8086, 0x842c, 0x8cae, 0x8cb3, 0x8d30, 0x9621,
    0x9646, 0x964c, 0x9678, 0x96f6, 0xf96b, 0xf973,
    0xf978, 0xf9b2, 0xf9d1, 0xf9d3, 0xf9fd, }

codepoints_ignore = {
    'is_alnum': numeric_info_missing | digit_info_missing |
    unknown_issue_is_alpha,
    'is_alpha': unknown_issue_is_alpha,
    'is_digit': digit_info_missing,
    'is_numeric': numeric_info_missing,
    'is_lower': utf8proc_issue_is_lower
}


@pytest.mark.parametrize('function_name', ['is_alnum', 'is_alpha',
                                           'is_ascii', 'is_decimal',
                                           'is_digit', 'is_lower',
                                           'is_numeric', 'is_printable',
                                           'is_space', 'is_upper', ])
@pytest.mark.parametrize('variant', ['ascii', 'utf8'])
def test_string_py_compat_boolean(function_name, variant):
    arrow_name = variant + "_" + function_name
    py_name = function_name.replace('_', '')
    ignore = codepoints_ignore.get(function_name, set()) | \
        find_new_unicode_codepoints()
    for i in range(128 if ascii else 0x11000):
        if i in range(0xD800, 0xE000):
            continue  # bug? pyarrow doesn't allow utf16 surrogates
        # the issues we know of, we skip
        if i in ignore:
            continue
        # Compare results with the equivalent Python predicate
        # (except "is_space" where functions are known to be incompatible)
        c = chr(i)
        if hasattr(pc, arrow_name) and function_name != 'is_space':
            ar = pa.array([c])
            arrow_func = getattr(pc, arrow_name)
            assert arrow_func(ar)[0].as_py() == getattr(c, py_name)()


def test_pad():
    arr = pa.array([None, 'a', 'abcd'])
    assert pc.ascii_center(arr, width=3).tolist() == [None, ' a ', 'abcd']
    assert pc.ascii_lpad(arr, width=3).tolist() == [None, '  a', 'abcd']
    assert pc.ascii_rpad(arr, width=3).tolist() == [None, 'a  ', 'abcd']
    assert pc.ascii_center(arr, 3).tolist() == [None, ' a ', 'abcd']
    assert pc.ascii_lpad(arr, 3).tolist() == [None, '  a', 'abcd']
    assert pc.ascii_rpad(arr, 3).tolist() == [None, 'a  ', 'abcd']

    arr = pa.array([None, 'á', 'abcd'])
    assert pc.utf8_center(arr, width=3).tolist() == [None, ' á ', 'abcd']
    assert pc.utf8_lpad(arr, width=3).tolist() == [None, '  á', 'abcd']
    assert pc.utf8_rpad(arr, width=3).tolist() == [None, 'á  ', 'abcd']
    assert pc.utf8_center(arr, 3).tolist() == [None, ' á ', 'abcd']
    assert pc.utf8_lpad(arr, 3).tolist() == [None, '  á', 'abcd']
    assert pc.utf8_rpad(arr, 3).tolist() == [None, 'á  ', 'abcd']


@pytest.mark.pandas
def test_replace_slice():
    offsets = range(-3, 4)

    arr = pa.array([None, '', 'a', 'ab', 'abc', 'abcd', 'abcde'])
    series = arr.to_pandas()
    for start in offsets:
        for stop in offsets:
            expected = series.str.slice_replace(start, stop, 'XX')
            actual = pc.binary_replace_slice(
                arr, start=start, stop=stop, replacement='XX')
            assert actual.tolist() == expected.tolist()
            # Positional options
            assert pc.binary_replace_slice(arr, start, stop, 'XX') == actual

    arr = pa.array([None, '', 'π', 'πb', 'πbθ', 'πbθd', 'πbθde'])
    series = arr.to_pandas()
    for start in offsets:
        for stop in offsets:
            expected = series.str.slice_replace(start, stop, 'XX')
            actual = pc.utf8_replace_slice(
                arr, start=start, stop=stop, replacement='XX')
            assert actual.tolist() == expected.tolist()


def test_replace_plain():
    data = pa.array(['foozfoo', 'food', None])
    ar = pc.replace_substring(data, pattern='foo', replacement='bar')
    assert ar.tolist() == ['barzbar', 'bard', None]
    ar = pc.replace_substring(data, 'foo', 'bar')
    assert ar.tolist() == ['barzbar', 'bard', None]

    ar = pc.replace_substring(data, pattern='foo', replacement='bar',
                              max_replacements=1)
    assert ar.tolist() == ['barzfoo', 'bard', None]
    ar = pc.replace_substring(data, 'foo', 'bar', max_replacements=1)
    assert ar.tolist() == ['barzfoo', 'bard', None]


def test_replace_regex():
    data = pa.array(['foo', 'mood', None])
    expected = ['f00', 'm00d', None]
    ar = pc.replace_substring_regex(data, pattern='(.)oo', replacement=r'\100')
    assert ar.tolist() == expected
    ar = pc.replace_substring_regex(data, '(.)oo', replacement=r'\100')
    assert ar.tolist() == expected
    ar = pc.replace_substring_regex(data, '(.)oo', r'\100')
    assert ar.tolist() == expected


def test_extract_regex():
    ar = pa.array(['a1', 'zb2z'])
    expected = [{'letter': 'a', 'digit': '1'}, {'letter': 'b', 'digit': '2'}]
    struct = pc.extract_regex(ar, pattern=r'(?P<letter>[ab])(?P<digit>\d)')
    assert struct.tolist() == expected
    struct = pc.extract_regex(ar, r'(?P<letter>[ab])(?P<digit>\d)')
    assert struct.tolist() == expected


def test_binary_join():
    ar_list = pa.array([['foo', 'bar'], None, []])
    expected = pa.array(['foo-bar', None, ''])
    assert pc.binary_join(ar_list, '-').equals(expected)

    separator_array = pa.array(['1', '2'], type=pa.binary())
    expected = pa.array(['a1b', 'c2d'], type=pa.binary())
    ar_list = pa.array([['a', 'b'], ['c', 'd']], type=pa.list_(pa.binary()))
    assert pc.binary_join(ar_list, separator_array).equals(expected)


def test_binary_join_element_wise():
    null = pa.scalar(None, type=pa.string())
    arrs = [[None, 'a', 'b'], ['c', None, 'd'], [None, '-', '--']]
    assert pc.binary_join_element_wise(*arrs).to_pylist() == \
        [None, None, 'b--d']
    assert pc.binary_join_element_wise('a', 'b', '-').as_py() == 'a-b'
    assert pc.binary_join_element_wise('a', null, '-').as_py() is None
    assert pc.binary_join_element_wise('a', 'b', null).as_py() is None

    skip = pc.JoinOptions(null_handling='skip')
    assert pc.binary_join_element_wise(*arrs, options=skip).to_pylist() == \
        [None, 'a', 'b--d']
    assert pc.binary_join_element_wise(
        'a', 'b', '-', options=skip).as_py() == 'a-b'
    assert pc.binary_join_element_wise(
        'a', null, '-', options=skip).as_py() == 'a'
    assert pc.binary_join_element_wise(
        'a', 'b', null, options=skip).as_py() is None

    replace = pc.JoinOptions(null_handling='replace', null_replacement='spam')
    assert pc.binary_join_element_wise(*arrs, options=replace).to_pylist() == \
        [None, 'a-spam', 'b--d']
    assert pc.binary_join_element_wise(
        'a', 'b', '-', options=replace).as_py() == 'a-b'
    assert pc.binary_join_element_wise(
        'a', null, '-', options=replace).as_py() == 'a-spam'
    assert pc.binary_join_element_wise(
        'a', 'b', null, options=replace).as_py() is None


@pytest.mark.parametrize(('ty', 'values'), all_array_types)
def test_take(ty, values):
    arr = pa.array(values, type=ty)
    for indices_type in [pa.int8(), pa.int64()]:
        indices = pa.array([0, 4, 2, None], type=indices_type)
        result = arr.take(indices)
        result.validate()
        expected = pa.array([values[0], values[4], values[2], None], type=ty)
        assert result.equals(expected)

        # empty indices
        indices = pa.array([], type=indices_type)
        result = arr.take(indices)
        result.validate()
        expected = pa.array([], type=ty)
        assert result.equals(expected)

    indices = pa.array([2, 5])
    with pytest.raises(IndexError):
        arr.take(indices)

    indices = pa.array([2, -1])
    with pytest.raises(IndexError):
        arr.take(indices)


def test_take_indices_types():
    arr = pa.array(range(5))

    for indices_type in ['uint8', 'int8', 'uint16', 'int16',
                         'uint32', 'int32', 'uint64', 'int64']:
        indices = pa.array([0, 4, 2, None], type=indices_type)
        result = arr.take(indices)
        result.validate()
        expected = pa.array([0, 4, 2, None])
        assert result.equals(expected)

    for indices_type in [pa.float32(), pa.float64()]:
        indices = pa.array([0, 4, 2], type=indices_type)
        with pytest.raises(NotImplementedError):
            arr.take(indices)


def test_take_on_chunked_array():
    # ARROW-9504
    arr = pa.chunked_array([
        [
            "a",
            "b",
            "c",
            "d",
            "e"
        ],
        [
            "f",
            "g",
            "h",
            "i",
            "j"
        ]
    ])

    indices = np.array([0, 5, 1, 6, 9, 2])
    result = arr.take(indices)
    expected = pa.chunked_array([["a", "f", "b", "g", "j", "c"]])
    assert result.equals(expected)

    indices = pa.chunked_array([[1], [9, 2]])
    result = arr.take(indices)
    expected = pa.chunked_array([
        [
            "b"
        ],
        [
            "j",
            "c"
        ]
    ])
    assert result.equals(expected)


@pytest.mark.parametrize('ordered', [False, True])
def test_take_dictionary(ordered):
    arr = pa.DictionaryArray.from_arrays([0, 1, 2, 0, 1, 2], ['a', 'b', 'c'],
                                         ordered=ordered)
    result = arr.take(pa.array([0, 1, 3]))
    result.validate()
    assert result.to_pylist() == ['a', 'b', 'a']
    assert result.dictionary.to_pylist() == ['a', 'b', 'c']
    assert result.type.ordered is ordered


def test_take_null_type():
    # ARROW-10027
    arr = pa.array([None] * 10)
    chunked_arr = pa.chunked_array([[None] * 5] * 2)
    batch = pa.record_batch([arr], names=['a'])
    table = pa.table({'a': arr})

    indices = pa.array([1, 3, 7, None])
    assert len(arr.take(indices)) == 4
    assert len(chunked_arr.take(indices)) == 4
    assert len(batch.take(indices).column(0)) == 4
    assert len(table.take(indices).column(0)) == 4


@pytest.mark.parametrize(('ty', 'values'), all_array_types)
def test_drop_null(ty, values):
    arr = pa.array(values, type=ty)
    result = arr.drop_null()
    result.validate(full=True)
    indices = [i for i in range(len(arr)) if arr[i].is_valid]
    expected = arr.take(pa.array(indices))
    assert result.equals(expected)


def test_drop_null_chunked_array():
    arr = pa.chunked_array([["a", None], ["c", "d", None], [None], []])
    expected_drop = pa.chunked_array([["a"], ["c", "d"], [], []])

    result = arr.drop_null()
    assert result.equals(expected_drop)


def test_drop_null_record_batch():
    batch = pa.record_batch(
        [pa.array(["a", None, "c", "d", None])], names=["a'"])
    result = batch.drop_null()
    expected = pa.record_batch([pa.array(["a", "c", "d"])], names=["a'"])
    assert result.equals(expected)

    batch = pa.record_batch(
        [pa.array(["a", None, "c", "d", None]),
         pa.array([None, None, "c", None, "e"])], names=["a'", "b'"])

    result = batch.drop_null()
    expected = pa.record_batch(
        [pa.array(["c"]), pa.array(["c"])], names=["a'", "b'"])
    assert result.equals(expected)


def test_drop_null_table():
    table = pa.table([pa.array(["a", None, "c", "d", None])], names=["a"])
    expected = pa.table([pa.array(["a", "c", "d"])], names=["a"])
    result = table.drop_null()
    assert result.equals(expected)

    table = pa.table([pa.chunked_array([["a", None], ["c", "d", None]]),
                      pa.chunked_array([["a", None], [None, "d", None]]),
                      pa.chunked_array([["a"], ["b"], [None], ["d", None]])],
                     names=["a", "b", "c"])
    expected = pa.table([pa.array(["a", "d"]),
                         pa.array(["a", "d"]),
                         pa.array(["a", "d"])],
                        names=["a", "b", "c"])
    result = table.drop_null()
    assert result.equals(expected)

    table = pa.table([pa.chunked_array([["a", "b"], ["c", "d", "e"]]),
                      pa.chunked_array([["A"], ["B"], [None], ["D", None]]),
                      pa.chunked_array([["a`", None], ["c`", "d`", None]])],
                     names=["a", "b", "c"])
    expected = pa.table([pa.array(["a", "d"]),
                         pa.array(["A", "D"]),
                         pa.array(["a`", "d`"])],
                        names=["a", "b", "c"])
    result = table.drop_null()
    assert result.equals(expected)


def test_drop_null_null_type():
    arr = pa.array([None] * 10)
    chunked_arr = pa.chunked_array([[None] * 5] * 2)
    batch = pa.record_batch([arr], names=['a'])
    table = pa.table({'a': arr})

    assert len(arr.drop_null()) == 0
    assert len(chunked_arr.drop_null()) == 0
    assert len(batch.drop_null().column(0)) == 0
    assert len(table.drop_null().column(0)) == 0


@pytest.mark.parametrize(('ty', 'values'), all_array_types)
def test_filter(ty, values):
    arr = pa.array(values, type=ty)

    mask = pa.array([True, False, False, True, None])
    result = arr.filter(mask, null_selection_behavior='drop')
    result.validate()
    assert result.equals(pa.array([values[0], values[3]], type=ty))
    result = arr.filter(mask, null_selection_behavior='emit_null')
    result.validate()
    assert result.equals(pa.array([values[0], values[3], None], type=ty))

    # non-boolean dtype
    mask = pa.array([0, 1, 0, 1, 0])
    with pytest.raises(NotImplementedError):
        arr.filter(mask)

    # wrong length
    mask = pa.array([True, False, True])
    with pytest.raises(ValueError, match="must all be the same length"):
        arr.filter(mask)


def test_filter_chunked_array():
    arr = pa.chunked_array([["a", None], ["c", "d", "e"]])
    expected_drop = pa.chunked_array([["a"], ["e"]])
    expected_null = pa.chunked_array([["a"], [None, "e"]])

    for mask in [
        # mask is array
        pa.array([True, False, None, False, True]),
        # mask is chunked array
        pa.chunked_array([[True, False, None], [False, True]]),
        # mask is python object
        [True, False, None, False, True]
    ]:
        result = arr.filter(mask)
        assert result.equals(expected_drop)
        result = arr.filter(mask, null_selection_behavior="emit_null")
        assert result.equals(expected_null)


def test_filter_record_batch():
    batch = pa.record_batch(
        [pa.array(["a", None, "c", "d", "e"])], names=["a'"])

    # mask is array
    mask = pa.array([True, False, None, False, True])
    result = batch.filter(mask)
    expected = pa.record_batch([pa.array(["a", "e"])], names=["a'"])
    assert result.equals(expected)

    result = batch.filter(mask, null_selection_behavior="emit_null")
    expected = pa.record_batch([pa.array(["a", None, "e"])], names=["a'"])
    assert result.equals(expected)


def test_filter_table():
    table = pa.table([pa.array(["a", None, "c", "d", "e"])], names=["a"])
    expected_drop = pa.table([pa.array(["a", "e"])], names=["a"])
    expected_null = pa.table([pa.array(["a", None, "e"])], names=["a"])

    for mask in [
        # mask is array
        pa.array([True, False, None, False, True]),
        # mask is chunked array
        pa.chunked_array([[True, False], [None, False, True]]),
        # mask is python object
        [True, False, None, False, True]
    ]:
        result = table.filter(mask)
        assert result.equals(expected_drop)
        result = table.filter(mask, null_selection_behavior="emit_null")
        assert result.equals(expected_null)


def test_filter_errors():
    arr = pa.chunked_array([["a", None], ["c", "d", "e"]])
    batch = pa.record_batch(
        [pa.array(["a", None, "c", "d", "e"])], names=["a'"])
    table = pa.table([pa.array(["a", None, "c", "d", "e"])], names=["a"])

    for obj in [arr, batch, table]:
        # non-boolean dtype
        mask = pa.array([0, 1, 0, 1, 0])
        with pytest.raises(NotImplementedError):
            obj.filter(mask)

        # wrong length
        mask = pa.array([True, False, True])
        with pytest.raises(pa.ArrowInvalid,
                           match="must all be the same length"):
            obj.filter(mask)


def test_filter_null_type():
    # ARROW-10027
    arr = pa.array([None] * 10)
    chunked_arr = pa.chunked_array([[None] * 5] * 2)
    batch = pa.record_batch([arr], names=['a'])
    table = pa.table({'a': arr})

    mask = pa.array([True, False] * 5)
    assert len(arr.filter(mask)) == 5
    assert len(chunked_arr.filter(mask)) == 5
    assert len(batch.filter(mask).column(0)) == 5
    assert len(table.filter(mask).column(0)) == 5


@pytest.mark.parametrize("typ", ["array", "chunked_array"])
def test_compare_array(typ):
    if typ == "array":
        def con(values):
            return pa.array(values)
    else:
        def con(values):
            return pa.chunked_array([values])

    arr1 = con([1, 2, 3, 4, None])
    arr2 = con([1, 1, 4, None, 4])

    result = pc.equal(arr1, arr2)
    assert result.equals(con([True, False, False, None, None]))

    result = pc.not_equal(arr1, arr2)
    assert result.equals(con([False, True, True, None, None]))

    result = pc.less(arr1, arr2)
    assert result.equals(con([False, False, True, None, None]))

    result = pc.less_equal(arr1, arr2)
    assert result.equals(con([True, False, True, None, None]))

    result = pc.greater(arr1, arr2)
    assert result.equals(con([False, True, False, None, None]))

    result = pc.greater_equal(arr1, arr2)
    assert result.equals(con([True, True, False, None, None]))


@pytest.mark.parametrize("typ", ["array", "chunked_array"])
def test_compare_string_scalar(typ):
    if typ == "array":
        def con(values):
            return pa.array(values)
    else:
        def con(values):
            return pa.chunked_array([values])

    arr = con(['a', 'b', 'c', None])
    scalar = pa.scalar('b')

    result = pc.equal(arr, scalar)
    assert result.equals(con([False, True, False, None]))

    if typ == "array":
        nascalar = pa.scalar(None, type="string")
        result = pc.equal(arr, nascalar)
        isnull = pc.is_null(result)
        assert isnull.equals(con([True, True, True, True]))

    result = pc.not_equal(arr, scalar)
    assert result.equals(con([True, False, True, None]))

    result = pc.less(arr, scalar)
    assert result.equals(con([True, False, False, None]))

    result = pc.less_equal(arr, scalar)
    assert result.equals(con([True, True, False, None]))

    result = pc.greater(arr, scalar)
    assert result.equals(con([False, False, True, None]))

    result = pc.greater_equal(arr, scalar)
    assert result.equals(con([False, True, True, None]))


@pytest.mark.parametrize("typ", ["array", "chunked_array"])
def test_compare_scalar(typ):
    if typ == "array":
        def con(values):
            return pa.array(values)
    else:
        def con(values):
            return pa.chunked_array([values])

    arr = con([1, 2, 3, None])
    scalar = pa.scalar(2)

    result = pc.equal(arr, scalar)
    assert result.equals(con([False, True, False, None]))

    if typ == "array":
        nascalar = pa.scalar(None, type="int64")
        result = pc.equal(arr, nascalar)
        assert result.to_pylist() == [None, None, None, None]

    result = pc.not_equal(arr, scalar)
    assert result.equals(con([True, False, True, None]))

    result = pc.less(arr, scalar)
    assert result.equals(con([True, False, False, None]))

    result = pc.less_equal(arr, scalar)
    assert result.equals(con([True, True, False, None]))

    result = pc.greater(arr, scalar)
    assert result.equals(con([False, False, True, None]))

    result = pc.greater_equal(arr, scalar)
    assert result.equals(con([False, True, True, None]))


def test_compare_chunked_array_mixed():
    arr = pa.array([1, 2, 3, 4, None])
    arr_chunked = pa.chunked_array([[1, 2, 3], [4, None]])
    arr_chunked2 = pa.chunked_array([[1, 2], [3, 4, None]])

    expected = pa.chunked_array([[True, True, True, True, None]])

    for left, right in [
        (arr, arr_chunked),
        (arr_chunked, arr),
        (arr_chunked, arr_chunked2),
    ]:
        result = pc.equal(left, right)
        assert result.equals(expected)


def test_arithmetic_add():
    left = pa.array([1, 2, 3, 4, 5])
    right = pa.array([0, -1, 1, 2, 3])
    result = pc.add(left, right)
    expected = pa.array([1, 1, 4, 6, 8])
    assert result.equals(expected)


def test_arithmetic_subtract():
    left = pa.array([1, 2, 3, 4, 5])
    right = pa.array([0, -1, 1, 2, 3])
    result = pc.subtract(left, right)
    expected = pa.array([1, 3, 2, 2, 2])
    assert result.equals(expected)


def test_arithmetic_multiply():
    left = pa.array([1, 2, 3, 4, 5])
    right = pa.array([0, -1, 1, 2, 3])
    result = pc.multiply(left, right)
    expected = pa.array([0, -2, 3, 8, 15])
    assert result.equals(expected)


@pytest.mark.parametrize("ty", ["round", "round_to_multiple"])
def test_round_to_integer(ty):
    if ty == "round":
        round = pc.round
        RoundOptions = partial(pc.RoundOptions, ndigits=0)
    elif ty == "round_to_multiple":
        round = pc.round_to_multiple
        RoundOptions = partial(pc.RoundToMultipleOptions, multiple=1)

    values = [3.2, 3.5, 3.7, 4.5, -3.2, -3.5, -3.7, None]
    rmode_and_expected = {
        "down": [3, 3, 3, 4, -4, -4, -4, None],
        "up": [4, 4, 4, 5, -3, -3, -3, None],
        "towards_zero": [3, 3, 3, 4, -3, -3, -3, None],
        "towards_infinity": [4, 4, 4, 5, -4, -4, -4, None],
        "half_down": [3, 3, 4, 4, -3, -4, -4, None],
        "half_up": [3, 4, 4, 5, -3, -3, -4, None],
        "half_towards_zero": [3, 3, 4, 4, -3, -3, -4, None],
        "half_towards_infinity": [3, 4, 4, 5, -3, -4, -4, None],
        "half_to_even": [3, 4, 4, 4, -3, -4, -4, None],
        "half_to_odd": [3, 3, 4, 5, -3, -3, -4, None],
    }
    for round_mode, expected in rmode_and_expected.items():
        options = RoundOptions(round_mode=round_mode)
        result = round(values, options=options)
        np.testing.assert_array_equal(result, pa.array(expected))


def test_round():
    values = [320, 3.5, 3.075, 4.5, -3.212, -35.1234, -3.045, None]
    ndigits_and_expected = {
        -2: [300, 0, 0, 0, -0, -0, -0, None],
        -1: [320, 0, 0, 0, -0, -40, -0, None],
        0: [320, 4, 3, 5, -3, -35, -3, None],
        1: [320, 3.5, 3.1, 4.5, -3.2, -35.1, -3, None],
        2: [320, 3.5, 3.08, 4.5, -3.21, -35.12, -3.05, None],
    }
    for ndigits, expected in ndigits_and_expected.items():
        options = pc.RoundOptions(ndigits, "half_towards_infinity")
        result = pc.round(values, options=options)
        np.testing.assert_allclose(result, pa.array(expected), equal_nan=True)
        assert pc.round(values, ndigits,
                        round_mode="half_towards_infinity") == result
        assert pc.round(values, ndigits, "half_towards_infinity") == result


def test_round_to_multiple():
    values = [320, 3.5, 3.075, 4.5, -3.212, -35.1234, -3.045, None]
    multiple_and_expected = {
        0.05: [320, 3.5, 3.1, 4.5, -3.2, -35.1, -3.05, None],
        pa.scalar(0.1): [320, 3.5, 3.1, 4.5, -3.2, -35.1, -3, None],
        2: [320, 4, 4, 4, -4, -36, -4, None],
        10: [320, 0, 0, 0, -0, -40, -0, None],
        pa.scalar(100, type=pa.decimal256(10, 4)):
            [300, 0, 0, 0, -0, -0, -0, None],
    }
    for multiple, expected in multiple_and_expected.items():
        options = pc.RoundToMultipleOptions(multiple, "half_towards_infinity")
        result = pc.round_to_multiple(values, options=options)
        np.testing.assert_allclose(result, pa.array(expected), equal_nan=True)
        assert pc.round_to_multiple(values, multiple,
                                    "half_towards_infinity") == result

    for multiple in [0, -2, pa.scalar(-10.4)]:
        with pytest.raises(pa.ArrowInvalid,
                           match="Rounding multiple must be positive"):
            pc.round_to_multiple(values, multiple=multiple)

    for multiple in [object, 99999999999999999999999]:
        with pytest.raises(TypeError, match="is not a valid multiple type"):
            pc.round_to_multiple(values, multiple=multiple)


def test_is_null():
    arr = pa.array([1, 2, 3, None])
    result = arr.is_null()
    expected = pa.array([False, False, False, True])
    assert result.equals(expected)
    assert result.equals(pc.is_null(arr))
    result = arr.is_valid()
    expected = pa.array([True, True, True, False])
    assert result.equals(expected)
    assert result.equals(pc.is_valid(arr))

    arr = pa.chunked_array([[1, 2], [3, None]])
    result = arr.is_null()
    expected = pa.chunked_array([[False, False], [False, True]])
    assert result.equals(expected)
    result = arr.is_valid()
    expected = pa.chunked_array([[True, True], [True, False]])
    assert result.equals(expected)

    arr = pa.array([1, 2, 3, None, np.nan])
    result = arr.is_null()
    expected = pa.array([False, False, False, True, False])
    assert result.equals(expected)

    result = arr.is_null(nan_is_null=True)
    expected = pa.array([False, False, False, True, True])
    assert result.equals(expected)


def test_fill_null():
    arr = pa.array([1, 2, None, 4], type=pa.int8())
    fill_value = pa.array([5], type=pa.int8())
    with pytest.raises(pa.ArrowInvalid,
                       match="Array arguments must all be the same length"):
        arr.fill_null(fill_value)

    arr = pa.array([None, None, None, None], type=pa.null())
    fill_value = pa.scalar(None, type=pa.null())
    result = arr.fill_null(fill_value)
    expected = pa.array([None, None, None, None])
    assert result.equals(expected)

    arr = pa.array(['a', 'bb', None])
    result = arr.fill_null('ccc')
    expected = pa.array(['a', 'bb', 'ccc'])
    assert result.equals(expected)

    arr = pa.array([b'a', b'bb', None], type=pa.large_binary())
    result = arr.fill_null('ccc')
    expected = pa.array([b'a', b'bb', b'ccc'], type=pa.large_binary())
    assert result.equals(expected)

    arr = pa.array(['a', 'bb', None])
    result = arr.fill_null(None)
    expected = pa.array(['a', 'bb', None])
    assert result.equals(expected)


@pytest.mark.parametrize('arrow_type', numerical_arrow_types)
def test_fill_null_array(arrow_type):
    arr = pa.array([1, 2, None, 4], type=arrow_type)
    fill_value = pa.scalar(5, type=arrow_type)
    result = arr.fill_null(fill_value)
    expected = pa.array([1, 2, 5, 4], type=arrow_type)
    assert result.equals(expected)

    # Implicit conversions
    result = arr.fill_null(5)
    assert result.equals(expected)

    # ARROW-9451: Unsigned integers allow this for some reason
    if not pa.types.is_unsigned_integer(arr.type):
        with pytest.raises((ValueError, TypeError)):
            arr.fill_null('5')

    result = arr.fill_null(pa.scalar(5, type='int8'))
    assert result.equals(expected)


@pytest.mark.parametrize('arrow_type', numerical_arrow_types)
def test_fill_null_chunked_array(arrow_type):
    fill_value = pa.scalar(5, type=arrow_type)
    arr = pa.chunked_array([pa.array([None, 2, 3, 4], type=arrow_type)])
    result = arr.fill_null(fill_value)
    expected = pa.chunked_array([pa.array([5, 2, 3, 4], type=arrow_type)])
    assert result.equals(expected)

    arr = pa.chunked_array([
        pa.array([1, 2], type=arrow_type),
        pa.array([], type=arrow_type),
        pa.array([None, 4], type=arrow_type)
    ])
    expected = pa.chunked_array([
        pa.array([1, 2], type=arrow_type),
        pa.array([], type=arrow_type),
        pa.array([5, 4], type=arrow_type)
    ])
    result = arr.fill_null(fill_value)
    assert result.equals(expected)

    # Implicit conversions
    result = arr.fill_null(5)
    assert result.equals(expected)

    result = arr.fill_null(pa.scalar(5, type='int8'))
    assert result.equals(expected)


def test_logical():
    a = pa.array([True, False, False, None])
    b = pa.array([True, True, False, True])

    assert pc.and_(a, b) == pa.array([True, False, False, None])
    assert pc.and_kleene(a, b) == pa.array([True, False, False, None])

    assert pc.or_(a, b) == pa.array([True, True, False, None])
    assert pc.or_kleene(a, b) == pa.array([True, True, False, True])

    assert pc.xor(a, b) == pa.array([False, True, False, None])

    assert pc.invert(a) == pa.array([False, True, True, None])


def test_cast():
    arr = pa.array([1, 2, 3, 4], type='int64')
    options = pc.CastOptions(pa.int8())

    with pytest.raises(TypeError):
        pc.cast(arr, target_type=None)

    with pytest.raises(ValueError):
        pc.cast(arr, 'int32', options=options)

    with pytest.raises(ValueError):
        pc.cast(arr, safe=True, options=options)

    assert pc.cast(arr, options=options) == pa.array(
        [1, 2, 3, 4], type='int8')

    arr = pa.array([2 ** 63 - 1], type='int64')
    allow_overflow_options = pc.CastOptions(
        pa.int32(), allow_int_overflow=True)

    with pytest.raises(pa.ArrowInvalid):
        pc.cast(arr, 'int32')

    assert pc.cast(arr, 'int32', safe=False) == pa.array([-1], type='int32')

    assert pc.cast(arr, options=allow_overflow_options) == pa.array(
        [-1], type='int32')

    arr = pa.array([datetime(2010, 1, 1), datetime(2015, 1, 1)])
    expected = pa.array([1262304000000, 1420070400000], type='timestamp[ms]')
    assert pc.cast(arr, 'timestamp[ms]') == expected

    arr = pa.array([[1, 2], [3, 4, 5]], type=pa.large_list(pa.int8()))
    expected = pa.array([["1", "2"], ["3", "4", "5"]],
                        type=pa.list_(pa.utf8()))
    assert pc.cast(arr, expected.type) == expected


@pytest.mark.parametrize('value_type', numerical_arrow_types)
def test_fsl_to_fsl_cast(value_type):
    # Different field name and different type.
    cast_type = pa.list_(pa.field("element", value_type), 2)

    dtype = pa.int32()
    type = pa.list_(pa.field("values", dtype), 2)

    fsl = pa.FixedSizeListArray.from_arrays(
        pa.array([1, 2, 3, 4, 5, 6], type=dtype), type=type)
    assert cast_type == fsl.cast(cast_type).type

    # Different field name and different type (with null values).
    fsl = pa.FixedSizeListArray.from_arrays(
        pa.array([1, None, None, 4, 5, 6], type=dtype), type=type)
    assert cast_type == fsl.cast(cast_type).type

    # Null FSL type.
    dtype = pa.null()
    type = pa.list_(pa.field("values", dtype), 2)
    fsl = pa.FixedSizeListArray.from_arrays(
        pa.array([None, None, None, None, None, None], type=dtype), type=type)
    assert cast_type == fsl.cast(cast_type).type

    # Different sized FSL
    cast_type = pa.list_(pa.field("element", value_type), 3)
    err_msg = 'Size of FixedSizeList is not the same.'
    with pytest.raises(pa.lib.ArrowTypeError, match=err_msg):
        fsl.cast(cast_type)


def test_strptime():
    arr = pa.array(["5/1/2020", None, "12/13/1900"])

    got = pc.strptime(arr, format='%m/%d/%Y', unit='s')
    expected = pa.array([datetime(2020, 5, 1), None, datetime(1900, 12, 13)],
                        type=pa.timestamp('s'))
    assert got == expected
    # Positional format
    assert pc.strptime(arr, '%m/%d/%Y', unit='s') == got

    expected = pa.array([datetime(2020, 1, 5), None, None],
                        type=pa.timestamp('s'))
    got = pc.strptime(arr, format='%d/%m/%Y', unit='s', error_is_null=True)
    assert got == expected

    with pytest.raises(pa.ArrowInvalid,
                       match="Failed to parse string: '5/1/2020'"):
        pc.strptime(arr, format='%Y-%m-%d', unit='s', error_is_null=False)

    with pytest.raises(pa.ArrowInvalid,
                       match="Failed to parse string: '5/1/2020'"):
        pc.strptime(arr, format='%Y-%m-%d', unit='s')

    got = pc.strptime(arr, format='%Y-%m-%d', unit='s', error_is_null=True)
    assert got == pa.array([None, None, None], type=pa.timestamp('s'))


# TODO: We should test on windows once ARROW-13168 is resolved.
@pytest.mark.pandas
@pytest.mark.skipif(sys.platform == 'win32',
                    reason="Timezone database is not available on Windows yet")
def test_strftime():
    from pyarrow.vendored.version import Version

    def _fix_timestamp(s):
        if Version(pd.__version__) < Version("1.0.0"):
            return s.to_series().replace("NaT", pd.NaT)
        else:
            return s

    times = ["2018-03-10 09:00", "2038-01-31 12:23", None]
    timezones = ["CET", "UTC", "Europe/Ljubljana"]

    formats = ["%a", "%A", "%w", "%d", "%b", "%B", "%m", "%y", "%Y", "%H",
               "%I", "%p", "%M", "%z", "%Z", "%j", "%U", "%W", "%c", "%x",
               "%X", "%%", "%G", "%V", "%u"]

    for timezone in timezones:
        ts = pd.to_datetime(times).tz_localize(timezone)
        for unit in ["s", "ms", "us", "ns"]:
            tsa = pa.array(ts, type=pa.timestamp(unit, timezone))
            for fmt in formats:
                options = pc.StrftimeOptions(fmt)
                result = pc.strftime(tsa, options=options)
                expected = pa.array(_fix_timestamp(ts.strftime(fmt)))
                assert result.equals(expected)

        fmt = "%Y-%m-%dT%H:%M:%S"

        # Default format
        tsa = pa.array(ts, type=pa.timestamp("s", timezone))
        result = pc.strftime(tsa, options=pc.StrftimeOptions())
        expected = pa.array(_fix_timestamp(ts.strftime(fmt)))
        assert result.equals(expected)

        # Default format plus timezone
        tsa = pa.array(ts, type=pa.timestamp("s", timezone))
        result = pc.strftime(tsa, options=pc.StrftimeOptions(fmt + "%Z"))
        expected = pa.array(_fix_timestamp(ts.strftime(fmt + "%Z")))
        assert result.equals(expected)

        # Pandas %S is equivalent to %S in arrow for unit="s"
        tsa = pa.array(ts, type=pa.timestamp("s", timezone))
        options = pc.StrftimeOptions("%S")
        result = pc.strftime(tsa, options=options)
        expected = pa.array(_fix_timestamp(ts.strftime("%S")))
        assert result.equals(expected)

        # Pandas %S.%f is equivalent to %S in arrow for unit="us"
        tsa = pa.array(ts, type=pa.timestamp("us", timezone))
        options = pc.StrftimeOptions("%S")
        result = pc.strftime(tsa, options=options)
        expected = pa.array(_fix_timestamp(ts.strftime("%S.%f")))
        assert result.equals(expected)

        # Test setting locale
        tsa = pa.array(ts, type=pa.timestamp("s", timezone))
        options = pc.StrftimeOptions(fmt, locale="C")
        result = pc.strftime(tsa, options=options)
        expected = pa.array(_fix_timestamp(ts.strftime(fmt)))
        assert result.equals(expected)

    # Test timestamps without timezone
    fmt = "%Y-%m-%dT%H:%M:%S"
    ts = pd.to_datetime(times)
    tsa = pa.array(ts, type=pa.timestamp("s"))
    result = pc.strftime(tsa, options=pc.StrftimeOptions(fmt))
    expected = pa.array(_fix_timestamp(ts.strftime(fmt)))
    # Positional format
    assert pc.strftime(tsa, fmt) == result

    assert result.equals(expected)
    with pytest.raises(pa.ArrowInvalid,
                       match="Timezone not present, cannot convert to string"):
        pc.strftime(tsa, options=pc.StrftimeOptions(fmt + "%Z"))
    with pytest.raises(pa.ArrowInvalid,
                       match="Timezone not present, cannot convert to string"):
        pc.strftime(tsa, options=pc.StrftimeOptions(fmt + "%z"))


def _check_datetime_components(timestamps, timezone=None):
    from pyarrow.vendored.version import Version

    ts = pd.to_datetime(timestamps).tz_localize(
        "UTC").tz_convert(timezone).to_series()
    tsa = pa.array(ts, pa.timestamp("ns", tz=timezone))

    subseconds = ((ts.dt.microsecond * 10 ** 3 +
                   ts.dt.nanosecond) * 10 ** -9).round(9)
    iso_calendar_fields = [
        pa.field('iso_year', pa.int64()),
        pa.field('iso_week', pa.int64()),
        pa.field('iso_day_of_week', pa.int64())
    ]

    if Version(pd.__version__) < Version("1.1.0"):
        # https://github.com/pandas-dev/pandas/issues/33206
        iso_year = ts.map(lambda x: x.isocalendar()[0]).astype("int64")
        iso_week = ts.map(lambda x: x.isocalendar()[1]).astype("int64")
        iso_day = ts.map(lambda x: x.isocalendar()[2]).astype("int64")
    else:
        # Casting is required because pandas isocalendar returns int32
        # while arrow isocalendar returns int64.
        iso_year = ts.dt.isocalendar()["year"].astype("int64")
        iso_week = ts.dt.isocalendar()["week"].astype("int64")
        iso_day = ts.dt.isocalendar()["day"].astype("int64")

    iso_calendar = pa.StructArray.from_arrays(
        [iso_year, iso_week, iso_day],
        fields=iso_calendar_fields)

    assert pc.year(tsa).equals(pa.array(ts.dt.year))
    assert pc.is_leap_year(tsa).equals(pa.array(ts.dt.is_leap_year))
    assert pc.month(tsa).equals(pa.array(ts.dt.month))
    assert pc.day(tsa).equals(pa.array(ts.dt.day))
    assert pc.day_of_week(tsa).equals(pa.array(ts.dt.dayofweek))
    assert pc.day_of_year(tsa).equals(pa.array(ts.dt.dayofyear))
    assert pc.iso_year(tsa).equals(pa.array(iso_year))
    assert pc.iso_week(tsa).equals(pa.array(iso_week))
    assert pc.iso_calendar(tsa).equals(iso_calendar)
    assert pc.quarter(tsa).equals(pa.array(ts.dt.quarter))
    assert pc.hour(tsa).equals(pa.array(ts.dt.hour))
    assert pc.minute(tsa).equals(pa.array(ts.dt.minute))
    assert pc.second(tsa).equals(pa.array(ts.dt.second.values))
    assert pc.millisecond(tsa).equals(pa.array(ts.dt.microsecond // 10 ** 3))
    assert pc.microsecond(tsa).equals(pa.array(ts.dt.microsecond % 10 ** 3))
    assert pc.nanosecond(tsa).equals(pa.array(ts.dt.nanosecond))
    assert pc.subsecond(tsa).equals(pa.array(subseconds))

    if ts.dt.tz:
        is_dst = ts.apply(lambda x: x.dst().seconds > 0)
        assert pc.is_dst(tsa).equals(pa.array(is_dst))

    day_of_week_options = pc.DayOfWeekOptions(
        count_from_zero=False, week_start=1)
    assert pc.day_of_week(tsa, options=day_of_week_options).equals(
        pa.array(ts.dt.dayofweek + 1))

    week_options = pc.WeekOptions(
        week_starts_monday=True, count_from_zero=False,
        first_week_is_fully_in_year=False)
    assert pc.week(tsa, options=week_options).equals(pa.array(iso_week))


@pytest.mark.pandas
def test_extract_datetime_components():
    from pyarrow.vendored.version import Version

    timestamps = ["1970-01-01T00:00:59.123456789",
                  "2000-02-29T23:23:23.999999999",
                  "2033-05-18T03:33:20.000000000",
                  "2020-01-01T01:05:05.001",
                  "2019-12-31T02:10:10.002",
                  "2019-12-30T03:15:15.003",
                  "2009-12-31T04:20:20.004132",
                  "2010-01-01T05:25:25.005321",
                  "2010-01-03T06:30:30.006163",
                  "2010-01-04T07:35:35",
                  "2006-01-01T08:40:40",
                  "2005-12-31T09:45:45",
                  "2008-12-28",
                  "2008-12-29",
                  "2012-01-01 01:02:03"]
    timezones = ["UTC", "US/Central", "Asia/Kolkata",
                 "Etc/GMT-4", "Etc/GMT+4", "Australia/Broken_Hill"]

    # Test timezone naive timestamp array
    _check_datetime_components(timestamps)

    # Test timezone aware timestamp array
    if sys.platform == 'win32':
        # TODO: We should test on windows once ARROW-13168 is resolved.
        pytest.skip('Timezone database is not available on Windows yet')
    elif Version(pd.__version__) < Version('1.0.0'):
        pytest.skip('Pandas < 1.0 extracts time components incorrectly.')
    else:
        for timezone in timezones:
            _check_datetime_components(timestamps, timezone)


# TODO: We should test on windows once ARROW-13168 is resolved.
@pytest.mark.pandas
@pytest.mark.skipif(sys.platform == 'win32',
                    reason="Timezone database is not available on Windows yet")
def test_assume_timezone():
    from pyarrow.vendored.version import Version

    ts_type = pa.timestamp("ns")
    timestamps = pd.to_datetime(["1970-01-01T00:00:59.123456789",
                                 "2000-02-29T23:23:23.999999999",
                                 "2033-05-18T03:33:20.000000000",
                                 "2020-01-01T01:05:05.001",
                                 "2019-12-31T02:10:10.002",
                                 "2019-12-30T03:15:15.003",
                                 "2009-12-31T04:20:20.004132",
                                 "2010-01-01T05:25:25.005321",
                                 "2010-01-03T06:30:30.006163",
                                 "2010-01-04T07:35:35",
                                 "2006-01-01T08:40:40",
                                 "2005-12-31T09:45:45",
                                 "2008-12-28",
                                 "2008-12-29",
                                 "2012-01-01 01:02:03"])
    nonexistent = pd.to_datetime(["2015-03-29 02:30:00",
                                  "2015-03-29 03:30:00"])
    ambiguous = pd.to_datetime(["2018-10-28 01:20:00",
                                "2018-10-28 02:36:00",
                                "2018-10-28 03:46:00"])
    ambiguous_array = pa.array(ambiguous, type=ts_type)
    nonexistent_array = pa.array(nonexistent, type=ts_type)

    for timezone in ["UTC", "US/Central", "Asia/Kolkata"]:
        options = pc.AssumeTimezoneOptions(timezone)
        ta = pa.array(timestamps, type=ts_type)
        expected = timestamps.tz_localize(timezone)
        result = pc.assume_timezone(ta, options=options)
        assert result.equals(pa.array(expected))
        result = pc.assume_timezone(ta, timezone)  # Positional option
        assert result.equals(pa.array(expected))

        ta_zoned = pa.array(timestamps, type=pa.timestamp("ns", timezone))
        with pytest.raises(pa.ArrowInvalid, match="already have a timezone:"):
            pc.assume_timezone(ta_zoned, options=options)

    invalid_options = pc.AssumeTimezoneOptions("Europe/Brusselsss")
    with pytest.raises(ValueError, match="not found in timezone database"):
        pc.assume_timezone(ta, options=invalid_options)

    timezone = "Europe/Brussels"

    # nonexistent parameter was introduced in Pandas 0.24.0
    if Version(pd.__version__) >= Version("0.24.0"):
        options_nonexistent_raise = pc.AssumeTimezoneOptions(timezone)
        options_nonexistent_earliest = pc.AssumeTimezoneOptions(
            timezone, ambiguous="raise", nonexistent="earliest")
        options_nonexistent_latest = pc.AssumeTimezoneOptions(
            timezone, ambiguous="raise", nonexistent="latest")

        with pytest.raises(ValueError,
                           match="Timestamp doesn't exist in "
                                 f"timezone '{timezone}'"):
            pc.assume_timezone(nonexistent_array,
                               options=options_nonexistent_raise)

        expected = pa.array(nonexistent.tz_localize(
            timezone, nonexistent="shift_forward"))
        result = pc.assume_timezone(
            nonexistent_array, options=options_nonexistent_latest)
        expected.equals(result)

        expected = pa.array(nonexistent.tz_localize(
            timezone, nonexistent="shift_backward"))
        result = pc.assume_timezone(
            nonexistent_array, options=options_nonexistent_earliest)
        expected.equals(result)

    options_ambiguous_raise = pc.AssumeTimezoneOptions(timezone)
    options_ambiguous_latest = pc.AssumeTimezoneOptions(
        timezone, ambiguous="latest", nonexistent="raise")
    options_ambiguous_earliest = pc.AssumeTimezoneOptions(
        timezone, ambiguous="earliest", nonexistent="raise")

    with pytest.raises(ValueError,
                       match="Timestamp is ambiguous in "
                             f"timezone '{timezone}'"):
        pc.assume_timezone(ambiguous_array, options=options_ambiguous_raise)

    expected = ambiguous.tz_localize(timezone, ambiguous=[True, True, True])
    result = pc.assume_timezone(
        ambiguous_array, options=options_ambiguous_earliest)
    result.equals(pa.array(expected))

    expected = ambiguous.tz_localize(timezone, ambiguous=[False, False, False])
    result = pc.assume_timezone(
        ambiguous_array, options=options_ambiguous_latest)
    result.equals(pa.array(expected))


def _check_temporal_rounding(ts, values, unit):
    unit_shorthand = {
        "nanosecond": "ns",
        "microsecond": "us",
        "millisecond": "L",
        "second": "s",
        "minute": "min",
        "hour": "H",
        "day": "D"
    }
    greater_unit = {
        "nanosecond": "us",
        "microsecond": "ms",
        "millisecond": "s",
        "second": "min",
        "minute": "H",
        "hour": "d",
    }
    ta = pa.array(ts)

    for value in values:
        frequency = str(value) + unit_shorthand[unit]
        options = pc.RoundTemporalOptions(value, unit)

        result = pc.ceil_temporal(ta, options=options).to_pandas()
        expected = ts.dt.ceil(frequency)
        np.testing.assert_array_equal(result, expected)

        result = pc.floor_temporal(ta, options=options).to_pandas()
        expected = ts.dt.floor(frequency)
        np.testing.assert_array_equal(result, expected)

        result = pc.round_temporal(ta, options=options).to_pandas()
        expected = ts.dt.round(frequency)
        np.testing.assert_array_equal(result, expected)

        # Check rounding with calendar_based_origin=True.
        # Note: rounding to month is not supported in Pandas so we can't
        # approximate this functionallity and exclude unit == "day".
        if unit != "day":
            options = pc.RoundTemporalOptions(
                value, unit, calendar_based_origin=True)
            origin = ts.dt.floor(greater_unit[unit])

            if ta.type.tz is None:
                result = pc.ceil_temporal(ta, options=options).to_pandas()
                expected = (ts - origin).dt.ceil(frequency) + origin
                np.testing.assert_array_equal(result, expected)

            result = pc.floor_temporal(ta, options=options).to_pandas()
            expected = (ts - origin).dt.floor(frequency) + origin
            np.testing.assert_array_equal(result, expected)

            result = pc.round_temporal(ta, options=options).to_pandas()
            expected = (ts - origin).dt.round(frequency) + origin
            np.testing.assert_array_equal(result, expected)

        # Check RoundTemporalOptions partial defaults
        if unit == "day":
            result = pc.ceil_temporal(ta, multiple=value).to_pandas()
            expected = ts.dt.ceil(frequency)
            np.testing.assert_array_equal(result, expected)

            result = pc.floor_temporal(ta, multiple=value).to_pandas()
            expected = ts.dt.floor(frequency)
            np.testing.assert_array_equal(result, expected)

            result = pc.round_temporal(ta, multiple=value).to_pandas()
            expected = ts.dt.round(frequency)
            np.testing.assert_array_equal(result, expected)

    # We naively test ceil_is_strictly_greater by adding time unit multiple
    # to regular ceiled timestamp if it is equal to the original timestamp.
    # This does not work if timestamp is zoned since our logic will not
    # account for DST jumps.
    if ta.type.tz is None:
        options = pc.RoundTemporalOptions(
            value, unit, ceil_is_strictly_greater=True)
        result = pc.ceil_temporal(ta, options=options)
        expected = ts.dt.ceil(frequency)

        expected = np.where(
            expected == ts,
            expected + pd.Timedelta(value, unit_shorthand[unit]),
            expected)
        np.testing.assert_array_equal(result, expected)

    # Check RoundTemporalOptions defaults
    if unit == "day":
        frequency = "1D"

        result = pc.ceil_temporal(ta).to_pandas()
        expected = ts.dt.ceil(frequency)
        np.testing.assert_array_equal(result, expected)

        result = pc.floor_temporal(ta).to_pandas()
        expected = ts.dt.floor(frequency)
        np.testing.assert_array_equal(result, expected)

        result = pc.round_temporal(ta).to_pandas()
        expected = ts.dt.round(frequency)
        np.testing.assert_array_equal(result, expected)


# TODO: We should test on windows once ARROW-13168 is resolved.
@pytest.mark.skipif(sys.platform == 'win32',
                    reason="Timezone database is not available on Windows yet")
@pytest.mark.parametrize('unit', ("nanosecond", "microsecond", "millisecond",
                                  "second", "minute", "hour", "day"))
@pytest.mark.pandas
def test_round_temporal(unit):
    from pyarrow.vendored.version import Version

    if Version(pd.__version__) < Version('1.0.0'):
        pytest.skip('Pandas < 1.0 rounds differently.')

    values = (1, 2, 3, 4, 5, 6, 7, 10, 15, 24, 60, 250, 500, 750)
    timestamps = [
        "1923-07-07 08:52:35.203790336",
        "1931-03-17 10:45:00.641559040",
        "1932-06-16 01:16:42.911994368",
        "1941-05-27 11:46:43.822831872",
        "1943-12-14 07:32:05.424766464",
        "1954-04-12 04:31:50.699881472",
        "1966-02-12 17:41:28.693282560",
        "1967-02-26 05:56:46.922376960",
        "1975-11-01 10:55:37.016146432",
        "1982-01-21 18:43:44.517366784",
        "1992-01-01 00:00:00.100000000",
        "1999-12-04 05:55:34.794991104",
        "2026-10-26 08:39:00.316686848"]
    ts = pd.Series([pd.Timestamp(x, unit="ns") for x in timestamps])
    _check_temporal_rounding(ts, values, unit)

    timezones = ["Asia/Kolkata", "America/New_York", "Etc/GMT-4", "Etc/GMT+4",
                 "Europe/Brussels", "Pacific/Marquesas", "US/Central", "UTC"]

    for timezone in timezones:
        ts_zoned = ts.dt.tz_localize("UTC").dt.tz_convert(timezone)
        _check_temporal_rounding(ts_zoned, values, unit)


def test_count():
    arr = pa.array([1, 2, 3, None, None])
    assert pc.count(arr).as_py() == 3
    assert pc.count(arr, mode='only_valid').as_py() == 3
    assert pc.count(arr, mode='only_null').as_py() == 2
    assert pc.count(arr, mode='all').as_py() == 5
    assert pc.count(arr, 'all').as_py() == 5

    with pytest.raises(ValueError,
                       match='"something else" is not a valid count mode'):
        pc.count(arr, 'something else')


def test_index():
    arr = pa.array([0, 1, None, 3, 4], type=pa.int64())
    assert pc.index(arr, pa.scalar(0)).as_py() == 0
    assert pc.index(arr, pa.scalar(2, type=pa.int8())).as_py() == -1
    assert pc.index(arr, 4).as_py() == 4
    assert arr.index(3, start=2).as_py() == 3
    assert arr.index(None).as_py() == -1

    arr = pa.chunked_array([[1, 2], [1, 3]], type=pa.int64())
    assert arr.index(1).as_py() == 0
    assert arr.index(1, start=2).as_py() == 2
    assert arr.index(1, start=1, end=2).as_py() == -1


def check_partition_nth(data, indices, pivot, null_placement):
    indices = indices.to_pylist()
    assert len(indices) == len(data)
    assert sorted(indices) == list(range(len(data)))
    until_pivot = [data[indices[i]] for i in range(pivot)]
    after_pivot = [data[indices[i]] for i in range(pivot, len(data))]
    p = data[indices[pivot]]
    if p is None:
        if null_placement == "at_start":
            assert all(v is None for v in until_pivot)
        else:
            assert all(v is None for v in after_pivot)
    else:
        if null_placement == "at_start":
            assert all(v is None or v <= p for v in until_pivot)
            assert all(v >= p for v in after_pivot)
        else:
            assert all(v <= p for v in until_pivot)
            assert all(v is None or v >= p for v in after_pivot)


def test_partition_nth():
    data = list(range(100, 140))
    random.shuffle(data)
    pivot = 10
    indices = pc.partition_nth_indices(data, pivot=pivot)
    check_partition_nth(data, indices, pivot, "at_end")
    # Positional pivot argument
    assert pc.partition_nth_indices(data, pivot) == indices

    with pytest.raises(
            ValueError,
            match="'partition_nth_indices' cannot be called without options"):
        pc.partition_nth_indices(data)


def test_partition_nth_null_placement():
    data = list(range(10)) + [None] * 10
    random.shuffle(data)

    for pivot in (0, 7, 13, 19):
        for null_placement in ("at_start", "at_end"):
            indices = pc.partition_nth_indices(data, pivot=pivot,
                                               null_placement=null_placement)
            check_partition_nth(data, indices, pivot, null_placement)


def test_select_k_array():
    def validate_select_k(select_k_indices, arr, order, stable_sort=False):
        sorted_indices = pc.sort_indices(arr, sort_keys=[("dummy", order)])
        head_k_indices = sorted_indices.slice(0, len(select_k_indices))
        if stable_sort:
            assert select_k_indices == head_k_indices
        else:
            expected = pc.take(arr, head_k_indices)
            actual = pc.take(arr, select_k_indices)
            assert actual == expected

    arr = pa.array([1, 2, None, 0])
    for k in [0, 2, 4]:
        for order in ["descending", "ascending"]:
            result = pc.select_k_unstable(
                arr, k=k, sort_keys=[("dummy", order)])
            validate_select_k(result, arr, order)

        result = pc.top_k_unstable(arr, k=k)
        validate_select_k(result, arr, "descending")

        result = pc.bottom_k_unstable(arr, k=k)
        validate_select_k(result, arr, "ascending")

    result = pc.select_k_unstable(
        arr, options=pc.SelectKOptions(
            k=2, sort_keys=[("dummy", "descending")])
    )
    validate_select_k(result, arr, "descending")

    result = pc.select_k_unstable(
        arr, options=pc.SelectKOptions(k=2, sort_keys=[("dummy", "ascending")])
    )
    validate_select_k(result, arr, "ascending")

    # Position options
    assert pc.select_k_unstable(arr, 2,
                                sort_keys=[("dummy", "ascending")]) == result
    assert pc.select_k_unstable(arr, 2, [("dummy", "ascending")]) == result


def test_select_k_table():
    def validate_select_k(select_k_indices, tbl, sort_keys, stable_sort=False):
        sorted_indices = pc.sort_indices(tbl, sort_keys=sort_keys)
        head_k_indices = sorted_indices.slice(0, len(select_k_indices))
        if stable_sort:
            assert select_k_indices == head_k_indices
        else:
            expected = pc.take(tbl, head_k_indices)
            actual = pc.take(tbl, select_k_indices)
            assert actual == expected

    table = pa.table({"a": [1, 2, 0], "b": [1, 0, 1]})
    for k in [0, 2, 4]:
        result = pc.select_k_unstable(
            table, k=k, sort_keys=[("a", "ascending")])
        validate_select_k(result, table, sort_keys=[("a", "ascending")])

        result = pc.select_k_unstable(
            table, k=k, sort_keys=[("a", "ascending"), ("b", "ascending")])
        validate_select_k(
            result, table, sort_keys=[("a", "ascending"), ("b", "ascending")])

        result = pc.top_k_unstable(table, k=k, sort_keys=["a"])
        validate_select_k(result, table, sort_keys=[("a", "descending")])

        result = pc.bottom_k_unstable(table, k=k, sort_keys=["a", "b"])
        validate_select_k(
            result, table, sort_keys=[("a", "ascending"), ("b", "ascending")])

    with pytest.raises(
            ValueError,
            match="'select_k_unstable' cannot be called without options"):
        pc.select_k_unstable(table)

    with pytest.raises(ValueError,
                       match="select_k_unstable requires a nonnegative `k`"):
        pc.select_k_unstable(table, k=-1, sort_keys=[("a", "ascending")])

    with pytest.raises(ValueError,
                       match="select_k_unstable requires a "
                             "non-empty `sort_keys`"):
        pc.select_k_unstable(table, k=2, sort_keys=[])

    with pytest.raises(ValueError, match="not a valid sort order"):
        pc.select_k_unstable(table, k=k, sort_keys=[("a", "nonscending")])

    with pytest.raises(ValueError,
                       match="Invalid sort key column: No match for.*unknown"):
        pc.select_k_unstable(table, k=k, sort_keys=[("unknown", "ascending")])


def test_array_sort_indices():
    arr = pa.array([1, 2, None, 0])
    result = pc.array_sort_indices(arr)
    assert result.to_pylist() == [3, 0, 1, 2]
    result = pc.array_sort_indices(arr, order="ascending")
    assert result.to_pylist() == [3, 0, 1, 2]
    result = pc.array_sort_indices(arr, order="descending")
    assert result.to_pylist() == [1, 0, 3, 2]
    result = pc.array_sort_indices(arr, order="descending",
                                   null_placement="at_start")
    assert result.to_pylist() == [2, 1, 0, 3]
    result = pc.array_sort_indices(arr, "descending",
                                   null_placement="at_start")
    assert result.to_pylist() == [2, 1, 0, 3]

    with pytest.raises(ValueError, match="not a valid sort order"):
        pc.array_sort_indices(arr, order="nonscending")


def test_sort_indices_array():
    arr = pa.array([1, 2, None, 0])
    result = pc.sort_indices(arr)
    assert result.to_pylist() == [3, 0, 1, 2]
    result = pc.sort_indices(arr, sort_keys=[("dummy", "ascending")])
    assert result.to_pylist() == [3, 0, 1, 2]
    result = pc.sort_indices(arr, sort_keys=[("dummy", "descending")])
    assert result.to_pylist() == [1, 0, 3, 2]
    result = pc.sort_indices(arr, sort_keys=[("dummy", "descending")],
                             null_placement="at_start")
    assert result.to_pylist() == [2, 1, 0, 3]
    # Positional `sort_keys`
    result = pc.sort_indices(arr, [("dummy", "descending")],
                             null_placement="at_start")
    assert result.to_pylist() == [2, 1, 0, 3]
    # Using SortOptions
    result = pc.sort_indices(
        arr, options=pc.SortOptions(sort_keys=[("dummy", "descending")])
    )
    assert result.to_pylist() == [1, 0, 3, 2]
    result = pc.sort_indices(
        arr, options=pc.SortOptions(sort_keys=[("dummy", "descending")],
                                    null_placement="at_start")
    )
    assert result.to_pylist() == [2, 1, 0, 3]


def test_sort_indices_table():
    table = pa.table({"a": [1, 1, None, 0], "b": [1, 0, 0, 1]})

    result = pc.sort_indices(table, sort_keys=[("a", "ascending")])
    assert result.to_pylist() == [3, 0, 1, 2]
    result = pc.sort_indices(table, sort_keys=[("a", "ascending")],
                             null_placement="at_start")
    assert result.to_pylist() == [2, 3, 0, 1]

    result = pc.sort_indices(
        table, sort_keys=[("a", "descending"), ("b", "ascending")]
    )
    assert result.to_pylist() == [1, 0, 3, 2]
    result = pc.sort_indices(
        table, sort_keys=[("a", "descending"), ("b", "ascending")],
        null_placement="at_start"
    )
    assert result.to_pylist() == [2, 1, 0, 3]
    # Positional `sort_keys`
    result = pc.sort_indices(
        table, [("a", "descending"), ("b", "ascending")],
        null_placement="at_start"
    )
    assert result.to_pylist() == [2, 1, 0, 3]

    with pytest.raises(ValueError, match="Must specify one or more sort keys"):
        pc.sort_indices(table)

    with pytest.raises(ValueError, match="Nonexistent sort key column"):
        pc.sort_indices(table, sort_keys=[("unknown", "ascending")])

    with pytest.raises(ValueError, match="not a valid sort order"):
        pc.sort_indices(table, sort_keys=[("a", "nonscending")])


def test_is_in():
    arr = pa.array([1, 2, None, 1, 2, 3])

    result = pc.is_in(arr, value_set=pa.array([1, 3, None]))
    assert result.to_pylist() == [True, False, True, True, False, True]

    result = pc.is_in(arr, value_set=pa.array([1, 3, None]), skip_nulls=True)
    assert result.to_pylist() == [True, False, False, True, False, True]

    result = pc.is_in(arr, value_set=pa.array([1, 3]))
    assert result.to_pylist() == [True, False, False, True, False, True]

    result = pc.is_in(arr, value_set=pa.array([1, 3]), skip_nulls=True)
    assert result.to_pylist() == [True, False, False, True, False, True]


def test_index_in():
    arr = pa.array([1, 2, None, 1, 2, 3])

    result = pc.index_in(arr, value_set=pa.array([1, 3, None]))
    assert result.to_pylist() == [0, None, 2, 0, None, 1]

    result = pc.index_in(arr, value_set=pa.array([1, 3, None]),
                         skip_nulls=True)
    assert result.to_pylist() == [0, None, None, 0, None, 1]

    result = pc.index_in(arr, value_set=pa.array([1, 3]))
    assert result.to_pylist() == [0, None, None, 0, None, 1]

    result = pc.index_in(arr, value_set=pa.array([1, 3]), skip_nulls=True)
    assert result.to_pylist() == [0, None, None, 0, None, 1]

    # Positional value_set
    result = pc.index_in(arr, pa.array([1, 3]), skip_nulls=True)
    assert result.to_pylist() == [0, None, None, 0, None, 1]


def test_quantile():
    arr = pa.array([1, 2, 3, 4])

    result = pc.quantile(arr)
    assert result.to_pylist() == [2.5]

    result = pc.quantile(arr, interpolation='lower')
    assert result.to_pylist() == [2]
    result = pc.quantile(arr, interpolation='higher')
    assert result.to_pylist() == [3]
    result = pc.quantile(arr, interpolation='nearest')
    assert result.to_pylist() == [3]
    result = pc.quantile(arr, interpolation='midpoint')
    assert result.to_pylist() == [2.5]
    result = pc.quantile(arr, interpolation='linear')
    assert result.to_pylist() == [2.5]

    arr = pa.array([1, 2])

    result = pc.quantile(arr, q=[0.25, 0.5, 0.75])
    assert result.to_pylist() == [1.25, 1.5, 1.75]

    result = pc.quantile(arr, q=[0.25, 0.5, 0.75], interpolation='lower')
    assert result.to_pylist() == [1, 1, 1]
    result = pc.quantile(arr, q=[0.25, 0.5, 0.75], interpolation='higher')
    assert result.to_pylist() == [2, 2, 2]
    result = pc.quantile(arr, q=[0.25, 0.5, 0.75], interpolation='midpoint')
    assert result.to_pylist() == [1.5, 1.5, 1.5]
    result = pc.quantile(arr, q=[0.25, 0.5, 0.75], interpolation='nearest')
    assert result.to_pylist() == [1, 1, 2]
    result = pc.quantile(arr, q=[0.25, 0.5, 0.75], interpolation='linear')
    assert result.to_pylist() == [1.25, 1.5, 1.75]

    # Positional `q`
    result = pc.quantile(arr, [0.25, 0.5, 0.75], interpolation='linear')
    assert result.to_pylist() == [1.25, 1.5, 1.75]

    with pytest.raises(ValueError, match="Quantile must be between 0 and 1"):
        pc.quantile(arr, q=1.1)
    with pytest.raises(ValueError, match="not a valid quantile interpolation"):
        pc.quantile(arr, interpolation='zzz')


def test_tdigest():
    arr = pa.array([1, 2, 3, 4])
    result = pc.tdigest(arr)
    assert result.to_pylist() == [2.5]

    arr = pa.chunked_array([pa.array([1, 2]), pa.array([3, 4])])
    result = pc.tdigest(arr)
    assert result.to_pylist() == [2.5]

    arr = pa.array([1, 2, 3, 4])
    result = pc.tdigest(arr, q=[0, 0.5, 1])
    assert result.to_pylist() == [1, 2.5, 4]

    arr = pa.chunked_array([pa.array([1, 2]), pa.array([3, 4])])
    result = pc.tdigest(arr, [0, 0.5, 1])  # positional `q`
    assert result.to_pylist() == [1, 2.5, 4]


def test_fill_null_segfault():
    # ARROW-12672
    arr = pa.array([None], pa.bool_()).fill_null(False)
    result = arr.cast(pa.int8())
    assert result == pa.array([0], pa.int8())


def test_min_max_element_wise():
    arr1 = pa.array([1, 2, 3])
    arr2 = pa.array([3, 1, 2])
    arr3 = pa.array([2, 3, None])

    result = pc.max_element_wise(arr1, arr2)
    assert result == pa.array([3, 2, 3])
    result = pc.min_element_wise(arr1, arr2)
    assert result == pa.array([1, 1, 2])

    result = pc.max_element_wise(arr1, arr2, arr3)
    assert result == pa.array([3, 3, 3])
    result = pc.min_element_wise(arr1, arr2, arr3)
    assert result == pa.array([1, 1, 2])

    # with specifying the option
    result = pc.max_element_wise(arr1, arr3, skip_nulls=True)
    assert result == pa.array([2, 3, 3])
    result = pc.min_element_wise(arr1, arr3, skip_nulls=True)
    assert result == pa.array([1, 2, 3])
    result = pc.max_element_wise(
        arr1, arr3, options=pc.ElementWiseAggregateOptions())
    assert result == pa.array([2, 3, 3])
    result = pc.min_element_wise(
        arr1, arr3, options=pc.ElementWiseAggregateOptions())
    assert result == pa.array([1, 2, 3])

    # not skipping nulls
    result = pc.max_element_wise(arr1, arr3, skip_nulls=False)
    assert result == pa.array([2, 3, None])
    result = pc.min_element_wise(arr1, arr3, skip_nulls=False)
    assert result == pa.array([1, 2, None])


@pytest.mark.parametrize('start', (1.25, 10.5, -10.5))
@pytest.mark.parametrize('skip_nulls', (True, False))
def test_cumulative_sum(start, skip_nulls):
    # Exact tests (e.g., integral types)
    start_int = int(start)
    starts = [start_int, pa.scalar(start_int, type=pa.int8()),
              pa.scalar(start_int, type=pa.int64())]
    for strt in starts:
        arrays = [
            pa.array([1, 2, 3]),
            pa.array([0, None, 20, 30]),
            pa.chunked_array([[0, None], [20, 30]])
        ]
        expected_arrays = [
            pa.array([1, 3, 6]),
            pa.array([0, None, 20, 50])
            if skip_nulls else pa.array([0, None, None, None]),
            pa.chunked_array([[0, None, 20, 50]])
            if skip_nulls else pa.chunked_array([[0, None, None, None]])
        ]
        for i, arr in enumerate(arrays):
            result = pc.cumulative_sum(arr, start=strt, skip_nulls=skip_nulls)
            # Add `start` offset to expected array before comparing
            expected = pc.add(expected_arrays[i], strt)
            assert result.equals(expected)

    starts = [start, pa.scalar(start, type=pa.float32()),
              pa.scalar(start, type=pa.float64())]
    for strt in starts:
        arrays = [
            pa.array([1.125, 2.25, 3.03125]),
            pa.array([1, np.nan, 2, -3, 4, 5]),
            pa.array([1, np.nan, None, 3, None, 5])
        ]
        expected_arrays = [
            np.array([1.125, 3.375, 6.40625]),
            np.array([1, np.nan, np.nan, np.nan, np.nan, np.nan]),
            np.array([1, np.nan, None, np.nan, None, np.nan])
            if skip_nulls else np.array([1, np.nan, None, None, None, None])
        ]
        for i, arr in enumerate(arrays):
            result = pc.cumulative_sum(arr, start=strt, skip_nulls=skip_nulls)
            # Add `start` offset to expected array before comparing
            expected = pc.add(expected_arrays[i], strt)
            np.testing.assert_array_almost_equal(result.to_numpy(
                zero_copy_only=False), expected.to_numpy(zero_copy_only=False))

    for strt in ['a', pa.scalar('arrow'), 1.1]:
        with pytest.raises(pa.ArrowInvalid):
            pc.cumulative_sum([1, 2, 3], start=strt)


def test_make_struct():
    assert pc.make_struct(1, 'a').as_py() == {'0': 1, '1': 'a'}

    assert pc.make_struct(1, 'a', field_names=['i', 's']).as_py() == {
        'i': 1, 's': 'a'}

    assert pc.make_struct([1, 2, 3],
                          "a b c".split()) == pa.StructArray.from_arrays([
                              [1, 2, 3],
                              "a b c".split()], names='0 1'.split())

    with pytest.raises(ValueError,
                       match="Array arguments must all be the same length"):
        pc.make_struct([1, 2, 3, 4], "a b c".split())

    with pytest.raises(ValueError, match="0 arguments but 2 field names"):
        pc.make_struct(field_names=['one', 'two'])


def test_map_lookup():
    ty = pa.map_(pa.utf8(), pa.int32())
    arr = pa.array([[('one', 1), ('two', 2)], [('none', 3)],
                    [], [('one', 5), ('one', 7)], None], type=ty)
    result_first = pa.array([1, None, None, 5, None], type=pa.int32())
    result_last = pa.array([1, None, None, 7, None], type=pa.int32())
    result_all = pa.array([[1], None, None, [5, 7], None],
                          type=pa.list_(pa.int32()))

    assert pc.map_lookup(arr, pa.scalar(
        'one', type=pa.utf8()), 'first') == result_first
    assert pc.map_lookup(arr, pa.scalar(
        'one', type=pa.utf8()), 'last') == result_last
    assert pc.map_lookup(arr, pa.scalar(
        'one', type=pa.utf8()), 'all') == result_all


def test_struct_fields_options():
    a = pa.array([4, 5, 6], type=pa.int64())
    b = pa.array(["bar", None, ""])
    c = pa.StructArray.from_arrays([a, b], ["a", "b"])
    arr = pa.StructArray.from_arrays([a, c], ["a", "c"])

    assert pc.struct_field(arr,
                           indices=[1, 1]) == pa.array(["bar", None, ""])
    assert pc.struct_field(arr, [1, 1]) == pa.array(["bar", None, ""])
    assert pc.struct_field(arr, [0]) == pa.array([4, 5, 6], type=pa.int64())
    assert pc.struct_field(arr, []) == arr

    with pytest.raises(TypeError, match="an integer is required"):
        pc.struct_field(arr, indices=['a'])

    # TODO: https://issues.apache.org/jira/browse/ARROW-14853
    # assert pc.struct_field(arr) == arr


def test_case_when():
    assert pc.case_when(pc.make_struct([True, False, None],
                                       [False, True, None]),
                        [1, 2, 3],
                        [11, 12, 13]) == pa.array([1, 12, None])


def test_list_element():
    element_type = pa.struct([('a', pa.float64()), ('b', pa.int8())])
    list_type = pa.list_(element_type)
    l1 = [{'a': .4, 'b': 2}, None, {'a': .2, 'b': 4}, None, {'a': 5.6, 'b': 6}]
    l2 = [None, {'a': .52, 'b': 3}, {'a': .7, 'b': 4}, None, {'a': .6, 'b': 8}]
    lists = pa.array([l1, l2], list_type)

    index = 1
    result = pa.compute.list_element(lists, index)
    expected = pa.array([None, {'a': 0.52, 'b': 3}], element_type)
    assert result.equals(expected)

    index = 4
    result = pa.compute.list_element(lists, index)
    expected = pa.array([{'a': 5.6, 'b': 6}, {'a': .6, 'b': 8}], element_type)
    assert result.equals(expected)


def test_count_distinct():
    seed = datetime.now()
    samples = [seed.replace(year=y) for y in range(1992, 2092)]
    arr = pa.array(samples, pa.timestamp("ns"))
    assert pc.count_distinct(arr) == pa.scalar(len(samples), type=pa.int64())


def test_count_distinct_options():
    arr = pa.array([1, 2, 3, None, None])
    assert pc.count_distinct(arr).as_py() == 3
    assert pc.count_distinct(arr, mode='only_valid').as_py() == 3
    assert pc.count_distinct(arr, mode='only_null').as_py() == 1
    assert pc.count_distinct(arr, mode='all').as_py() == 4
    assert pc.count_distinct(arr, 'all').as_py() == 4


def test_utf8_normalize():
    arr = pa.array(["01²3"])
    assert pc.utf8_normalize(arr, form="NFC") == arr
    assert pc.utf8_normalize(arr, form="NFKC") == pa.array(["0123"])
    assert pc.utf8_normalize(arr, "NFD") == arr
    assert pc.utf8_normalize(arr, "NFKD") == pa.array(["0123"])
    with pytest.raises(
            ValueError,
            match='"NFZ" is not a valid Unicode normalization form'):
        pc.utf8_normalize(arr, form="NFZ")


def test_random():
    # (note negative integer initializers are accepted)
    for initializer in ['system', 42, -42, b"abcdef"]:
        assert pc.random(0, initializer=initializer) == \
            pa.array([], type=pa.float64())

    # System random initialization => outputs all distinct
    arrays = [tuple(pc.random(100).to_pylist()) for i in range(10)]
    assert len(set(arrays)) == len(arrays)

    arrays = [tuple(pc.random(100, initializer=i % 7).to_pylist())
              for i in range(0, 100)]
    assert len(set(arrays)) == 7

    # Arbitrary hashable objects can be given as initializer
    initializers = [object(), (4, 5, 6), "foo"]
    initializers.extend(os.urandom(10) for i in range(10))
    arrays = [tuple(pc.random(100, initializer=i).to_pylist())
              for i in initializers]
    assert len(set(arrays)) == len(arrays)

    with pytest.raises(TypeError,
                       match=r"initializer should be 'system', an integer, "
                             r"or a hashable object; got \[\]"):
        pc.random(100, initializer=[])


@pytest.mark.parametrize(
    "tiebreaker,expected_values",
    [("min", [3, 1, 4, 6, 4, 6, 1]),
     ("max", [3, 2, 5, 7, 5, 7, 2]),
     ("first", [3, 1, 4, 6, 5, 7, 2]),
     ("dense", [2, 1, 3, 4, 3, 4, 1])]
)
def test_rank_options_tiebreaker(tiebreaker, expected_values):
    arr = pa.array([1.2, 0.0, 5.3, None, 5.3, None, 0.0])
    rank_options = pc.RankOptions(sort_keys="ascending",
                                  null_placement="at_end",
                                  tiebreaker=tiebreaker)
    result = pc.rank(arr, options=rank_options)
    expected = pa.array(expected_values, type=pa.uint64())
    assert result.equals(expected)


def test_rank_options():
    arr = pa.array([1.2, 0.0, 5.3, None, 5.3, None, 0.0])
    expected = pa.array([3, 1, 4, 6, 5, 7, 2], type=pa.uint64())

    # Ensure rank can be called without specifying options
    result = pc.rank(arr)
    assert result.equals(expected)

    # Ensure default RankOptions
    result = pc.rank(arr, options=pc.RankOptions())
    assert result.equals(expected)

    # Ensure sort_keys tuple usage
    result = pc.rank(arr, options=pc.RankOptions(
        sort_keys=[("b", "ascending")])
    )
    assert result.equals(expected)

    result = pc.rank(arr, null_placement="at_start")
    expected_at_start = pa.array([5, 3, 6, 1, 7, 2, 4], type=pa.uint64())
    assert result.equals(expected_at_start)

    result = pc.rank(arr, sort_keys="descending")
    expected_descending = pa.array([3, 4, 1, 6, 2, 7, 5], type=pa.uint64())
    assert result.equals(expected_descending)

    with pytest.raises(ValueError,
                       match=r'"NonExisting" is not a valid tiebreaker'):
        pc.RankOptions(sort_keys="descending",
                       null_placement="at_end",
                       tiebreaker="NonExisting")


def test_expression_serialization():
    a = pc.scalar(1)
    b = pc.scalar(1.1)
    c = pc.scalar(True)
    d = pc.scalar("string")
    e = pc.scalar(None)
    f = pc.scalar({'a': 1})
    g = pc.scalar(pa.scalar(1))
    h = pc.scalar(np.int64(2))

    all_exprs = [a, b, c, d, e, f, g, h, a == b, a > b, a & b, a | b, ~c,
                 d.is_valid(), a.cast(pa.int32(), safe=False),
                 a.cast(pa.int32(), safe=False), a.isin([1, 2, 3]),
                 pc.field('i64') > 5, pc.field('i64') == 5,
                 pc.field('i64') == 7, pc.field('i64').is_null(),
                 pc.field(('foo', 'bar')) == 'value',
                 pc.field('foo', 'bar') == 'value']
    for expr in all_exprs:
        assert isinstance(expr, pc.Expression)
        restored = pickle.loads(pickle.dumps(expr))
        assert expr.equals(restored)


def test_expression_construction():
    zero = pc.scalar(0)
    one = pc.scalar(1)
    true = pc.scalar(True)
    false = pc.scalar(False)
    string = pc.scalar("string")
    field = pc.field("field")
    nested_field = pc.field(("nested", "field"))
    nested_field2 = pc.field("nested", "field")

    zero | one == string
    ~true == false
    for typ in ("bool", pa.bool_()):
        field.cast(typ) == true

    field.isin([1, 2])
    nested_field.isin(["foo", "bar"])
    nested_field2.isin(["foo", "bar"])

    with pytest.raises(TypeError):
        field.isin(1)

    with pytest.raises(pa.ArrowInvalid):
        field != object()


def test_expression_boolean_operators():
    # https://issues.apache.org/jira/browse/ARROW-11412
    true = pc.scalar(True)
    false = pc.scalar(False)

    with pytest.raises(ValueError, match="cannot be evaluated to python True"):
        true and false

    with pytest.raises(ValueError, match="cannot be evaluated to python True"):
        true or false

    with pytest.raises(ValueError, match="cannot be evaluated to python True"):
        bool(true)

    with pytest.raises(ValueError, match="cannot be evaluated to python True"):
        not true


def test_expression_call_function():
    field = pc.field("field")

    # no options
    assert str(pc.hour(field)) == "hour(field)"

    # default options
    assert str(pc.round(field)) == "round(field)"
    # specified options
    assert str(pc.round(field, ndigits=1)) == \
        "round(field, {ndigits=1, round_mode=HALF_TO_EVEN})"

    # Will convert non-expression arguments if possible
    assert str(pc.add(field, 1)) == "add(field, 1)"
    assert str(pc.add(field, pa.scalar(1))) == "add(field, 1)"

    # Invalid pc.scalar input gives original erorr message
    msg = "only other expressions allowed as arguments"
    with pytest.raises(TypeError, match=msg):
        pc.add(field, object)


def test_cast_table_raises():
    table = pa.table({'a': [1, 2]})

<<<<<<< HEAD
    with pytest.raises(pa.lib.ArrowInvalid):
        pc.cast(table, pa.int64())


@pytest.mark.parametrize("start,stop,expected", (
    (0, 1, [[1], [4], [6], None]),
    (0, 2, [[1, 2], [4, 5], [6, None], None]),
    (1, 2, [[2], [5], [None], None]),
    (2, 4, [[3, None], [None, None], [None, None], None])
))
@pytest.mark.parametrize("value_type", (pa.string, pa.int16, pa.float64))
@pytest.mark.parametrize("list_type", (pa.list_, pa.large_list, "fixed"))
def test_list_slice_output_fixed(start, stop, expected, value_type, list_type):
    if list_type == "fixed":
        arr = pa.array([[1, 2, 3], [4, 5, None], [6, None, None], None],
                       pa.list_(pa.int8(), 3)).cast(pa.list_(value_type(), 3))
    else:
        arr = pa.array([[1, 2, 3], [4, 5], [6], None],
                       pa.list_(pa.int8())).cast(list_type(value_type()))
    result = pc.list_slice(arr, start, stop, return_fixed_size_list=True)
    pylist = result.cast(pa.list_(pa.int8(), stop-start)).to_pylist()
    assert pylist == expected


@pytest.mark.parametrize("start,stop", (
    (0, 1,),
    (0, 2,),
    (1, 2,),
    (2, 4,)
))
@pytest.mark.parametrize("value_type", (pa.string, pa.int16, pa.float64))
@pytest.mark.parametrize("list_type", (pa.list_, pa.large_list, "fixed"))
def test_list_slice_output_variable(start, stop, value_type, list_type):
    if list_type == "fixed":
        data = [[1, 2, 3], [4, 5, None], [6, None, None], None]
        arr = pa.array(
            data,
            pa.list_(pa.int8(), 3)).cast(pa.list_(value_type(), 3))
    else:
        data = [[1, 2, 3], [4, 5], [6], None]
        arr = pa.array(data,
                       pa.list_(pa.int8())).cast(list_type(value_type()))

    # Gets same list type (ListArray vs LargeList)
    if list_type == "fixed":
        list_type = pa.list_  # non fixed output type

    result = pc.list_slice(arr, start, stop, return_fixed_size_list=False)
    assert result.type == list_type(value_type())

    pylist = result.cast(pa.list_(pa.int8())).to_pylist()

    # Variable output slicing follows Python's slice semantics
    expected = [d[start:stop] if d is not None else None for d in data]
    assert pylist == expected


@pytest.mark.parametrize("return_fixed_size", (True, False, None))
@pytest.mark.parametrize("type", (
    lambda: pa.list_(pa.field('col', pa.int8())),
    lambda: pa.list_(pa.field('col', pa.int8()), 1),
    lambda: pa.large_list(pa.field('col', pa.int8()))))
def test_list_slice_field_names_retained(return_fixed_size, type):
    arr = pa.array([[1]], type())
    out = pc.list_slice(arr, 0, 1, return_fixed_size_list=return_fixed_size)
    assert arr.type.field(0).name == out.type.field(0).name

    # Verify out type matches in type if return_fixed_size_list==None
    if return_fixed_size is None:
        assert arr.type == out.type


def test_list_slice_bad_parameters():
    arr = pa.array([[1]], pa.list_(pa.int8(), 1))
    msg = r"`start`(.*) should be greater than 0 and smaller than `stop`(.*)"
    with pytest.raises(pa.ArrowInvalid, match=msg):
        pc.list_slice(arr, -1, 1)  # negative start?
    with pytest.raises(pa.ArrowInvalid, match=msg):
        pc.list_slice(arr, 2, 1)  # start > stop?

    # TODO(ARROW-18281): start==stop -> empty lists
    with pytest.raises(pa.ArrowInvalid, match=msg):
        pc.list_slice(arr, 0, 0)  # start == stop?

    # TODO(ARROW-18282): support step in slicing
    msg = "Setting `step` to anything other than 1 is not supported; "\
        "got step=2"
    with pytest.raises(NotImplementedError, match=msg):
        pc.list_slice(arr, 0, 1, step=2)

    # TODO(ARROW-18280): support stop == None; slice to end
    # This fails first at resolve, b/c it doesn't now how big the
    # resulting FixedSizeListArray item size will be
    msg = "Unable to produce FixedSizeListArray without `stop`"
    with pytest.raises(NotImplementedError, match=msg):
        pc.list_slice(arr, 0, return_fixed_size_list=True)

    # cont. This fails inside of kernel function; resolver doesn't
    # need to know the item size for ListArray.
    msg = "Slicing to end not yet implemented*"
    with pytest.raises(NotImplementedError, match=msg):
        pc.list_slice(arr, 0, return_fixed_size_list=False)
=======
    with pytest.raises(pa.lib.ArrowTypeError):
        pc.cast(table, pa.int64())
>>>>>>> 058d4f69
<|MERGE_RESOLUTION|>--- conflicted
+++ resolved
@@ -2945,8 +2945,7 @@
 def test_cast_table_raises():
     table = pa.table({'a': [1, 2]})
 
-<<<<<<< HEAD
-    with pytest.raises(pa.lib.ArrowInvalid):
+    with pytest.raises(pa.lib.ArrowTypeError):
         pc.cast(table, pa.int64())
 
 
@@ -3047,8 +3046,4 @@
     # need to know the item size for ListArray.
     msg = "Slicing to end not yet implemented*"
     with pytest.raises(NotImplementedError, match=msg):
-        pc.list_slice(arr, 0, return_fixed_size_list=False)
-=======
-    with pytest.raises(pa.lib.ArrowTypeError):
-        pc.cast(table, pa.int64())
->>>>>>> 058d4f69
+        pc.list_slice(arr, 0, return_fixed_size_list=False)