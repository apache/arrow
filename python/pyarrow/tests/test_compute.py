--- conflicted
+++ resolved
@@ -173,13 +173,9 @@
         pc.QuantileOptions(),
         pc.RandomOptions(),
         pc.RankOptions(sort_keys="ascending",
-<<<<<<< HEAD
                        null_placement="at_end", tiebreaker="max"),
-=======
-                       null_placement="at_start", tiebreaker="max"),
         pc.RankQuantileOptions(sort_keys="ascending",
-                               null_placement="at_start"),
->>>>>>> ac00bc8d
+                               null_placement="at_end"),
         pc.ReplaceSliceOptions(0, 1, "a"),
         pc.ReplaceSubstringOptions("a", "b"),
         pc.RoundOptions(2, "towards_infinity"),
