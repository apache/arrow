--- conflicted
+++ resolved
@@ -2497,16 +2497,12 @@
             pa.array(data)
 
 
-<<<<<<< HEAD
+@pytest.mark.numpy
 @pytest.mark.parametrize('binary_type', [None, pa.binary(), pa.large_binary()])
 def test_array_from_numpy_ascii(binary_type):
     # Default when no type is specified should be binary
     expected_type = binary_type or pa.binary()
 
-=======
-@pytest.mark.numpy
-def test_array_from_numpy_ascii():
->>>>>>> e2ac52d6
     arr = np.array(['abcde', 'abc', ''], dtype='|S5')
 
     arrow_arr = pa.array(arr, binary_type)
@@ -2650,16 +2646,12 @@
     assert list(actual_list[0]) == expected_from_pandas
 
 
-<<<<<<< HEAD
+@pytest.mark.numpy
 @pytest.mark.parametrize('string_type', [None, pa.utf8(), pa.large_utf8()])
 def test_array_from_numpy_unicode(string_type):
     # Default when no type is specified should be utf8
     expected_type = string_type or pa.utf8()
 
-=======
-@pytest.mark.numpy
-def test_array_from_numpy_unicode():
->>>>>>> e2ac52d6
     dtypes = ['<U5', '>U5']
 
     for dtype in dtypes:
