--- conflicted
+++ resolved
@@ -2656,14 +2656,5 @@
         if val is None:
             continue
 
-<<<<<<< HEAD
         assert f"{arg}={val}" in repr
-        continue
-=======
-        if arg not in ("read_options", "write_options"):
-            assert f"{arg}={val}" in repr
-            continue
-
-        val_repr = val.__repr__()
-        assert val_repr in repr
->>>>>>> 8a67ca25
+        continue