# Licensed to the Apache Software Foundation (ASF) under one
# or more contributor license agreements.  See the NOTICE file
# distributed with this work for additional information
# regarding copyright ownership.  The ASF licenses this file
# to you under the Apache License, Version 2.0 (the
# "License"); you may not use this file except in compliance
# with the License.  You may obtain a copy of the License at
#
#   http://www.apache.org/licenses/LICENSE-2.0
#
# Unless required by applicable law or agreed to in writing,
# software distributed under the License is distributed on an
# "AS IS" BASIS, WITHOUT WARRANTIES OR CONDITIONS OF ANY
# KIND, either express or implied.  See the License for the
# specific language governing permissions and limitations
# under the License.

import pytest
import pyarrow as pa
import pyarrow.compute as pc
from .test_extension_type import IntegerType

try:
    import pyarrow.dataset as ds
except ImportError:
    pass

try:
    from pyarrow.acero import _perform_join, _perform_join_asof, _filter_table
except ImportError:
    pass

pytestmark = pytest.mark.acero


def test_joins_corner_cases():
    t1 = pa.Table.from_pydict({
        "colA": [1, 2, 3, 4, 5, 6],
        "col2": ["a", "b", "c", "d", "e", "f"]
    })

    t2 = pa.Table.from_pydict({
        "colB": [1, 2, 3, 4, 5],
        "col3": ["A", "B", "C", "D", "E"]
    })

    with pytest.raises(pa.ArrowInvalid):
        _perform_join("left outer", t1, "", t2, "")

    with pytest.raises(TypeError):
        _perform_join("left outer", None, "colA", t2, "colB")

    with pytest.raises(ValueError):
        _perform_join("super mario join", t1, "colA", t2, "colB")


@pytest.mark.parametrize("jointype,expected", [
    ("left semi", {
        "colA": [1, 2],
        "col2": ["a", "b"]
    }),
    ("right semi", {
        "colB": [1, 2],
        "col3": ["A", "B"]
    }),
    ("left anti", {
        "colA": [6],
        "col2": ["f"]
    }),
    ("right anti", {
        "colB": [99],
        "col3": ["Z"]
    }),
    ("inner", {
        "colA": [1, 2],
        "col2": ["a", "b"],
        "colB": [1, 2],
        "col3": ["A", "B"]
    }),
    ("left outer", {
        "colA": [1, 2, 6],
        "col2": ["a", "b", "f"],
        "colB": [1, 2, None],
        "col3": ["A", "B", None]
    }),
    ("right outer", {
        "colA": [1, 2, None],
        "col2": ["a", "b", None],
        "colB": [1, 2, 99],
        "col3": ["A", "B", "Z"]
    }),
    ("full outer", {
        "colA": [1, 2, 6, None],
        "col2": ["a", "b", "f", None],
        "colB": [1, 2, None, 99],
        "col3": ["A", "B", None, "Z"]
    })
])
@pytest.mark.parametrize("use_threads", [True, False])
@pytest.mark.parametrize("coalesce_keys", [True, False])
@pytest.mark.parametrize("use_datasets",
                         [False, pytest.param(True, marks=pytest.mark.dataset)])
def test_joins(jointype, expected, use_threads, coalesce_keys, use_datasets):
    # Allocate table here instead of using parametrize
    # this prevents having arrow allocated memory forever around.
    expected = pa.table(expected)

    t1 = pa.Table.from_pydict({
        "colA": [1, 2, 6],
        "col2": ["a", "b", "f"]
    })

    t2 = pa.Table.from_pydict({
        "colB": [99, 2, 1],
        "col3": ["Z", "B", "A"]
    })

    if use_datasets:
        t1 = ds.dataset([t1])
        t2 = ds.dataset([t2])

    r = _perform_join(jointype, t1, "colA", t2, "colB",
                      use_threads=use_threads, coalesce_keys=coalesce_keys)
    r = r.combine_chunks()
    if "right" in jointype:
        r = r.sort_by("colB")
    else:
        r = r.sort_by("colA")
    if coalesce_keys:
        if jointype in ("inner", "left outer"):
            expected = expected.drop(["colB"])
        elif jointype == "right outer":
            expected = expected.drop(["colA"])
        elif jointype == "full outer":
            expected = expected.drop(["colB"]).set_column(0, "colA", [[1, 2, 6, 99]])
    assert r == expected


def test_table_join_collisions():
    t1 = pa.table({
        "colA": [1, 2, 6],
        "colB": [10, 20, 60],
        "colVals": ["a", "b", "f"]
    })

    t2 = pa.table({
        "colB": [99, 20, 10],
        "colVals": ["Z", "B", "A"],
        "colUniq": [100, 200, 300],
        "colA": [99, 2, 1],
    })

    result = _perform_join(
        "full outer", t1, ["colA", "colB"], t2, ["colA", "colB"])
    result = result.combine_chunks()
    result = result.sort_by("colUniq")
    assert result == pa.table([
        [None, 2, 1, 6],
        [None, 20, 10, 60],
        [None, "b", "a", "f"],
        [99, 20, 10, None],
        ["Z", "B", "A", None],
        [100, 200, 300, None],
        [99, 2, 1, None],
    ], names=["colA", "colB", "colVals", "colB", "colVals", "colUniq", "colA"])

    result = _perform_join("full outer", t1, "colA",
                           t2, "colA", right_suffix="_r",
                           coalesce_keys=False)
    result = result.combine_chunks()
    result = result.sort_by("colA")
    assert result == pa.table({
        "colA": [1, 2, 6, None],
        "colB": [10, 20, 60, None],
        "colVals": ["a", "b", "f", None],
        "colB_r": [10, 20, None, 99],
        "colVals_r": ["A", "B", None, "Z"],
        "colUniq": [300, 200, None, 100],
        "colA_r": [1, 2, None, 99],
    })

    result = _perform_join("full outer", t1, "colA",
                           t2, "colA", right_suffix="_r",
                           coalesce_keys=True)
    result = result.combine_chunks()
    result = result.sort_by("colA")
    assert result == pa.table({
        "colA": [1, 2, 6, 99],
        "colB": [10, 20, 60, None],
        "colVals": ["a", "b", "f", None],
        "colB_r": [10, 20, None, 99],
        "colVals_r": ["A", "B", None, "Z"],
        "colUniq": [300, 200, None, 100]
    })


def test_table_join_keys_order():
    t1 = pa.table({
        "colB": [10, 20, 60],
        "colA": [1, 2, 6],
        "colVals": ["a", "b", "f"]
    })

    t2 = pa.table({
        "colVals": ["Z", "B", "A"],
        "colX": [99, 2, 1],
    })

    result = _perform_join("full outer", t1, "colA", t2, "colX",
                           left_suffix="_l", right_suffix="_r",
                           coalesce_keys=True)
    result = result.combine_chunks()
    result = result.sort_by("colA")
    assert result == pa.table({
        "colB": [10, 20, 60, None],
        "colA": [1, 2, 6, 99],
        "colVals_l": ["a", "b", "f", None],
        "colVals_r": ["A", "B", None, "Z"],
    })


def test_filter_table_errors():
    t = pa.table({
        "a": [1, 2, 3, 4, 5],
        "b": [10, 20, 30, 40, 50]
    })

    with pytest.raises(pa.ArrowTypeError):
        _filter_table(t, pc.divide(pc.field("a"), pc.scalar(2)))

    with pytest.raises(pa.ArrowInvalid):
        _filter_table(t, (pc.field("Z") <= pc.scalar(2)))


def test_filter_table():
    t = pa.table({
        "a": [1, 2, 3, 4, 5],
        "b": [10, 20, 30, 40, 50]
    })

    result = _filter_table(
        t, (pc.field("a") <= pc.scalar(3)) & (pc.field("b") == pc.scalar(20)),
    )
    assert result == pa.table({
        "a": [2],
        "b": [20]
    })

    result = _filter_table(t, pc.field("b") > pc.scalar(30))
    assert result == pa.table({
        "a": [4, 5],
        "b": [40, 50]
    })


def test_filter_table_ordering():
    table1 = pa.table({'a': [1, 2, 3, 4], 'b': ['a'] * 4})
    table2 = pa.table({'a': [1, 2, 3, 4], 'b': ['b'] * 4})
    table = pa.concat_tables([table1, table2])

    for _ in range(20):
        # 20 seems to consistently cause errors when order is not preserved.
        # If the order problem is reintroduced this test will become flaky
        # which is still a signal that the order is not preserved.
        r = _filter_table(table, pc.field('a') == 1)
        assert r["b"] == pa.chunked_array([["a"], ["b"]])


def test_complex_filter_table():
    t = pa.table({
        "a": [1, 2, 3, 4, 5, 6, 6],
        "b": [10, 20, 30, 40, 50, 60, 61]
    })

    result = _filter_table(
        t, ((pc.bit_wise_and(pc.field("a"), pc.scalar(1)) == pc.scalar(0)) &
            (pc.multiply(pc.field("a"), pc.scalar(10)) == pc.field("b")))
    )

    assert result == pa.table({
        "a": [2, 4, 6],  # second six must be omitted because 6*10 != 61
        "b": [20, 40, 60]
    })


def test_join_extension_array_column():
    storage = pa.array([1, 2, 3], type=pa.int64())
    ty = IntegerType()
    ext_array = pa.ExtensionArray.from_storage(ty, storage)
    dict_array = pa.DictionaryArray.from_arrays(
        pa.array([0, 2, 1]), pa.array(['a', 'b', 'c']))
    t1 = pa.table({
        "colA": [1, 2, 6],
        "colB": ext_array,
        "colVals": ext_array,
    })

    t2 = pa.table({
        "colA": [99, 2, 1],
        "colC": ext_array,
    })

    t3 = pa.table({
        "colA": [99, 2, 1],
        "colC": ext_array,
        "colD": dict_array,
    })

    result = _perform_join(
        "left outer", t1, ["colA"], t2, ["colA"])
    assert result["colVals"] == pa.chunked_array(ext_array)

    result = _perform_join(
        "left outer", t1, ["colB"], t2, ["colC"])
    assert result["colB"] == pa.chunked_array(ext_array)

    result = _perform_join(
        "left outer", t1, ["colA"], t3, ["colA"])
    assert result["colVals"] == pa.chunked_array(ext_array)

    result = _perform_join(
        "left outer", t1, ["colB"], t3, ["colC"])
    assert result["colB"] == pa.chunked_array(ext_array)


<<<<<<< HEAD
@pytest.mark.parametrize("tolerance,expected", [
    (
        1,
        {
            "colA": [1, 1, 5, 6, 7],
            "col2": ["a", "b", "a", "b", "f"],
            "colC": [1., None, None, None, None],
        },
    ),
    (
        3,
        {
            "colA": [1, 1, 5, 6, 7],
            "col2": ["a", "b", "a", "b", "f"],
            "colC": [1., None, None, 3., None],
        },
    ),
    (
        -5,
        {
            "colA": [1, 1, 5, 6, 7],
            "col2": ["a", "b", "a", "b", "f"],
            "colC": [None, None, 1., None, None],
        },
    ),
])
@pytest.mark.parametrize("use_datasets", [False, True])
def test_join_asof(tolerance, expected, use_datasets):
    # Allocate table here instead of using parametrize
    # this prevents having arrow allocated memory forever around.
    expected = pa.table(expected)

    t1 = pa.Table.from_pydict({
        "colA": [1, 1, 5, 6, 7],
        "col2": ["a", "b", "a", "b", "f"]
    })

    t2 = pa.Table.from_pydict({
        "colB": [2, 9, 15],
        "col3": ["a", "b", "g"],
        "colC": [1., 3., 5.]
    })

    if use_datasets:
        t1 = ds.dataset([t1])
        t2 = ds.dataset([t2])

    r = _perform_join_asof(t1, "colA", "col2", t2, "colB", "col3", tolerance)
    r = r.combine_chunks()
    r = r.sort_by("colA")
    assert r == expected


def test_table_join_asof_collisions():
    t1 = pa.table({
        "colA": [1, 2, 6],
        "colB": [10, 20, 60],
        "on": [1, 2, 3],
        "colVals": ["a", "b", "f"]
    })

    t2 = pa.table({
        "colB": [99, 20, 10],
        "colVals": ["Z", "B", "A"],
        "colUniq": [100, 200, 300],
        "colA": [99, 2, 1],
        "on": [2, 3, 4],
    })

    msg = (
        "Columns {'colVals'} present in both tables. "
        "AsofJoin does not support column collisions."
    )
    with pytest.raises(ValueError, match=msg):
        _perform_join_asof(t1, "on", ["colA", "colB"], t2, "on", ["colA", "colB"], 1)
=======
def test_group_by_ordering():
    # GH-36709 - preserve ordering in groupby by setting use_threads=False
    table1 = pa.table({'a': [1, 2, 3, 4], 'b': ['a'] * 4})
    table2 = pa.table({'a': [1, 2, 3, 4], 'b': ['b'] * 4})
    table = pa.concat_tables([table1, table2])

    for _ in range(50):
        # 50 seems to consistently cause errors when order is not preserved.
        # If the order problem is reintroduced this test will become flaky
        # which is still a signal that the order is not preserved.
        result = table.group_by("b", use_threads=False).aggregate([])
        assert result["b"] == pa.chunked_array([["a"], ["b"]])
>>>>>>> 6f8f34bd
<|MERGE_RESOLUTION|>--- conflicted
+++ resolved
@@ -323,7 +323,6 @@
     assert result["colB"] == pa.chunked_array(ext_array)
 
 
-<<<<<<< HEAD
 @pytest.mark.parametrize("tolerance,expected", [
     (
         1,
@@ -399,7 +398,8 @@
     )
     with pytest.raises(ValueError, match=msg):
         _perform_join_asof(t1, "on", ["colA", "colB"], t2, "on", ["colA", "colB"], 1)
-=======
+
+
 def test_group_by_ordering():
     # GH-36709 - preserve ordering in groupby by setting use_threads=False
     table1 = pa.table({'a': [1, 2, 3, 4], 'b': ['a'] * 4})
@@ -411,5 +411,4 @@
         # If the order problem is reintroduced this test will become flaky
         # which is still a signal that the order is not preserved.
         result = table.group_by("b", use_threads=False).aggregate([])
-        assert result["b"] == pa.chunked_array([["a"], ["b"]])
->>>>>>> 6f8f34bd
+        assert result["b"] == pa.chunked_array([["a"], ["b"]])