# Licensed to the Apache Software Foundation (ASF) under one
# or more contributor license agreements.  See the NOTICE file
# distributed with this work for additional information
# regarding copyright ownership.  The ASF licenses this file
# to you under the Apache License, Version 2.0 (the
# "License"); you may not use this file except in compliance
# with the License.  You may obtain a copy of the License at
#
#   http://www.apache.org/licenses/LICENSE-2.0
#
# Unless required by applicable law or agreed to in writing,
# software distributed under the License is distributed on an
# "AS IS" BASIS, WITHOUT WARRANTIES OR CONDITIONS OF ANY
# KIND, either express or implied.  See the License for the
# specific language governing permissions and limitations
# under the License.

# cython: profile=False
# distutils: language = c++
# cython: embedsignature = True

import io
from textwrap import indent
import warnings

import numpy as np

from cython.operator cimport dereference as deref
from pyarrow.includes.common cimport *
from pyarrow.includes.libarrow cimport *
from pyarrow.lib cimport (_Weakrefable, Buffer, Array, Schema,
                          check_status,
                          MemoryPool, maybe_unbox_memory_pool,
                          Table, NativeFile,
                          pyarrow_wrap_chunked_array,
                          pyarrow_wrap_schema,
                          pyarrow_wrap_table,
                          pyarrow_wrap_buffer,
                          pyarrow_wrap_batch,
                          NativeFile, get_reader, get_writer)

from pyarrow.lib import (ArrowException, NativeFile, BufferOutputStream,
                         _stringify_path, _datetime_from_int,
                         tobytes, frombytes)

cimport cpython as cp


cdef class Statistics(_Weakrefable):
    def __cinit__(self):
        pass

    def __repr__(self):
        return """{}
  has_min_max: {}
  min: {}
  max: {}
  null_count: {}
  distinct_count: {}
  num_values: {}
  physical_type: {}
  logical_type: {}
  converted_type (legacy): {}""".format(object.__repr__(self),
                                        self.has_min_max,
                                        self.min,
                                        self.max,
                                        self.null_count,
                                        self.distinct_count,
                                        self.num_values,
                                        self.physical_type,
                                        str(self.logical_type),
                                        self.converted_type)

    def to_dict(self):
        d = dict(
            has_min_max=self.has_min_max,
            min=self.min,
            max=self.max,
            null_count=self.null_count,
            distinct_count=self.distinct_count,
            num_values=self.num_values,
            physical_type=self.physical_type
        )
        return d

    def __eq__(self, other):
        try:
            return self.equals(other)
        except TypeError:
            return NotImplemented

    def equals(self, Statistics other):
        return self.statistics.get().Equals(deref(other.statistics.get()))

    @property
    def has_min_max(self):
        return self.statistics.get().HasMinMax()

    @property
    def min_raw(self):
        if self.has_min_max:
            return _cast_statistic_raw_min(self.statistics.get())
        else:
            return None

    @property
    def max_raw(self):
        if self.has_min_max:
            return _cast_statistic_raw_max(self.statistics.get())
        else:
            return None

    @property
    def min(self):
        if self.has_min_max:
            return _cast_statistic_min(self.statistics.get())
        else:
            return None

    @property
    def max(self):
        if self.has_min_max:
            return _cast_statistic_max(self.statistics.get())
        else:
            return None

    @property
    def null_count(self):
        return self.statistics.get().null_count()

    @property
    def distinct_count(self):
        return self.statistics.get().distinct_count()

    @property
    def num_values(self):
        return self.statistics.get().num_values()

    @property
    def physical_type(self):
        raw_physical_type = self.statistics.get().physical_type()
        return physical_type_name_from_enum(raw_physical_type)

    @property
    def logical_type(self):
        return wrap_logical_type(self.statistics.get().descr().logical_type())

    @property
    def converted_type(self):
        raw_converted_type = self.statistics.get().descr().converted_type()
        return converted_type_name_from_enum(raw_converted_type)


cdef class ParquetLogicalType(_Weakrefable):
    cdef:
        shared_ptr[const CParquetLogicalType] type

    def __cinit__(self):
        pass

    cdef init(self, const shared_ptr[const CParquetLogicalType]& type):
        self.type = type

    def __str__(self):
        return frombytes(self.type.get().ToString(), safe=True)

    def to_json(self):
        return frombytes(self.type.get().ToJSON())

    @property
    def type(self):
        return logical_type_name_from_enum(self.type.get().type())


cdef wrap_logical_type(const shared_ptr[const CParquetLogicalType]& type):
    cdef ParquetLogicalType out = ParquetLogicalType()
    out.init(type)
    return out


cdef _cast_statistic_raw_min(CStatistics* statistics):
    cdef ParquetType physical_type = statistics.physical_type()
    cdef uint32_t type_length = statistics.descr().type_length()
    if physical_type == ParquetType_BOOLEAN:
        return (<CBoolStatistics*> statistics).min()
    elif physical_type == ParquetType_INT32:
        return (<CInt32Statistics*> statistics).min()
    elif physical_type == ParquetType_INT64:
        return (<CInt64Statistics*> statistics).min()
    elif physical_type == ParquetType_FLOAT:
        return (<CFloatStatistics*> statistics).min()
    elif physical_type == ParquetType_DOUBLE:
        return (<CDoubleStatistics*> statistics).min()
    elif physical_type == ParquetType_BYTE_ARRAY:
        return _box_byte_array((<CByteArrayStatistics*> statistics).min())
    elif physical_type == ParquetType_FIXED_LEN_BYTE_ARRAY:
        return _box_flba((<CFLBAStatistics*> statistics).min(), type_length)


cdef _cast_statistic_raw_max(CStatistics* statistics):
    cdef ParquetType physical_type = statistics.physical_type()
    cdef uint32_t type_length = statistics.descr().type_length()
    if physical_type == ParquetType_BOOLEAN:
        return (<CBoolStatistics*> statistics).max()
    elif physical_type == ParquetType_INT32:
        return (<CInt32Statistics*> statistics).max()
    elif physical_type == ParquetType_INT64:
        return (<CInt64Statistics*> statistics).max()
    elif physical_type == ParquetType_FLOAT:
        return (<CFloatStatistics*> statistics).max()
    elif physical_type == ParquetType_DOUBLE:
        return (<CDoubleStatistics*> statistics).max()
    elif physical_type == ParquetType_BYTE_ARRAY:
        return _box_byte_array((<CByteArrayStatistics*> statistics).max())
    elif physical_type == ParquetType_FIXED_LEN_BYTE_ARRAY:
        return _box_flba((<CFLBAStatistics*> statistics).max(), type_length)


cdef _cast_statistic_min(CStatistics* statistics):
    min_raw = _cast_statistic_raw_min(statistics)
    return _box_logical_type_value(min_raw, statistics.descr())


cdef _cast_statistic_max(CStatistics* statistics):
    max_raw = _cast_statistic_raw_max(statistics)
    return _box_logical_type_value(max_raw, statistics.descr())


cdef _box_logical_type_value(object value, const ColumnDescriptor* descr):
    cdef:
        const CParquetLogicalType* ltype = descr.logical_type().get()
        ParquetTimeUnit time_unit
        const CParquetIntType* itype
        const CParquetTimestampType* ts_type

    if ltype.type() == ParquetLogicalType_STRING:
        return value.decode('utf8')
    elif ltype.type() == ParquetLogicalType_TIME:
        time_unit = (<const CParquetTimeType*> ltype).time_unit()
        if time_unit == ParquetTimeUnit_MILLIS:
            return _datetime_from_int(value, unit=TimeUnit_MILLI).time()
        else:
            return _datetime_from_int(value, unit=TimeUnit_MICRO).time()
    elif ltype.type() == ParquetLogicalType_TIMESTAMP:
        ts_type = <const CParquetTimestampType*> ltype
        time_unit = ts_type.time_unit()
        if ts_type.is_adjusted_to_utc():
            import pytz
            tzinfo = pytz.utc
        else:
            tzinfo = None
        if time_unit == ParquetTimeUnit_MILLIS:
            return _datetime_from_int(value, unit=TimeUnit_MILLI,
                                      tzinfo=tzinfo)
        elif time_unit == ParquetTimeUnit_MICROS:
            return _datetime_from_int(value, unit=TimeUnit_MICRO,
                                      tzinfo=tzinfo)
        elif time_unit == ParquetTimeUnit_NANOS:
            return _datetime_from_int(value, unit=TimeUnit_NANO,
                                      tzinfo=tzinfo)
        else:
            raise ValueError("Unsupported time unit")
    elif ltype.type() == ParquetLogicalType_INT:
        itype = <const CParquetIntType*> ltype
        if not itype.is_signed() and itype.bit_width() == 32:
            return int(np.int32(value).view(np.uint32))
        elif not itype.is_signed() and itype.bit_width() == 64:
            return int(np.int64(value).view(np.uint64))
        else:
            return value
    else:
        # No logical boxing defined
        return value


cdef _box_byte_array(ParquetByteArray val):
    return cp.PyBytes_FromStringAndSize(<char*> val.ptr, <Py_ssize_t> val.len)


cdef _box_flba(ParquetFLBA val, uint32_t len):
    return cp.PyBytes_FromStringAndSize(<char*> val.ptr, <Py_ssize_t> len)


cdef class ColumnChunkMetaData(_Weakrefable):
    def __cinit__(self):
        pass

    def __repr__(self):
        statistics = indent(repr(self.statistics), 4 * ' ')
        return """{0}
  file_offset: {1}
  file_path: {2}
  physical_type: {3}
  num_values: {4}
  path_in_schema: {5}
  is_stats_set: {6}
  statistics:
{7}
  compression: {8}
  encodings: {9}
  has_dictionary_page: {10}
  dictionary_page_offset: {11}
  data_page_offset: {12}
  total_compressed_size: {13}
  total_uncompressed_size: {14}""".format(object.__repr__(self),
                                          self.file_offset,
                                          self.file_path,
                                          self.physical_type,
                                          self.num_values,
                                          self.path_in_schema,
                                          self.is_stats_set,
                                          statistics,
                                          self.compression,
                                          self.encodings,
                                          self.has_dictionary_page,
                                          self.dictionary_page_offset,
                                          self.data_page_offset,
                                          self.total_compressed_size,
                                          self.total_uncompressed_size)

    def to_dict(self):
        statistics = self.statistics.to_dict() if self.is_stats_set else None
        d = dict(
            file_offset=self.file_offset,
            file_path=self.file_path,
            physical_type=self.physical_type,
            num_values=self.num_values,
            path_in_schema=self.path_in_schema,
            is_stats_set=self.is_stats_set,
            statistics=statistics,
            compression=self.compression,
            encodings=self.encodings,
            has_dictionary_page=self.has_dictionary_page,
            dictionary_page_offset=self.dictionary_page_offset,
            data_page_offset=self.data_page_offset,
            total_compressed_size=self.total_compressed_size,
            total_uncompressed_size=self.total_uncompressed_size
        )
        return d

    def __eq__(self, other):
        try:
            return self.equals(other)
        except TypeError:
            return NotImplemented

    def equals(self, ColumnChunkMetaData other):
        return self.metadata.Equals(deref(other.metadata))

    @property
    def file_offset(self):
        return self.metadata.file_offset()

    @property
    def file_path(self):
        return frombytes(self.metadata.file_path())

    @property
    def physical_type(self):
        return physical_type_name_from_enum(self.metadata.type())

    @property
    def num_values(self):
        return self.metadata.num_values()

    @property
    def path_in_schema(self):
        path = self.metadata.path_in_schema().get().ToDotString()
        return frombytes(path)

    @property
    def is_stats_set(self):
        return self.metadata.is_stats_set()

    @property
    def statistics(self):
        if not self.metadata.is_stats_set():
            return None
        statistics = Statistics()
        statistics.init(self.metadata.statistics(), self)
        return statistics

    @property
    def compression(self):
        return compression_name_from_enum(self.metadata.compression())

    @property
    def encodings(self):
        return tuple(map(encoding_name_from_enum, self.metadata.encodings()))

    @property
    def has_dictionary_page(self):
        return bool(self.metadata.has_dictionary_page())

    @property
    def dictionary_page_offset(self):
        if self.has_dictionary_page:
            return self.metadata.dictionary_page_offset()
        else:
            return None

    @property
    def data_page_offset(self):
        return self.metadata.data_page_offset()

    @property
    def has_index_page(self):
        raise NotImplementedError('not supported in parquet-cpp')

    @property
    def index_page_offset(self):
        raise NotImplementedError("parquet-cpp doesn't return valid values")

    @property
    def total_compressed_size(self):
        return self.metadata.total_compressed_size()

    @property
    def total_uncompressed_size(self):
        return self.metadata.total_uncompressed_size()


cdef class RowGroupMetaData(_Weakrefable):
    def __cinit__(self, FileMetaData parent, int index):
        if index < 0 or index >= parent.num_row_groups:
            raise IndexError('{0} out of bounds'.format(index))
        self.up_metadata = parent._metadata.RowGroup(index)
        self.metadata = self.up_metadata.get()
        self.parent = parent
        self.index = index

    def __reduce__(self):
        return RowGroupMetaData, (self.parent, self.index)

    def __eq__(self, other):
        try:
            return self.equals(other)
        except TypeError:
            return NotImplemented

    def equals(self, RowGroupMetaData other):
        return self.metadata.Equals(deref(other.metadata))

    def column(self, int i):
        if i < 0 or i >= self.num_columns:
            raise IndexError('{0} out of bounds'.format(i))
        chunk = ColumnChunkMetaData()
        chunk.init(self, i)
        return chunk

    def __repr__(self):
        return """{0}
  num_columns: {1}
  num_rows: {2}
  total_byte_size: {3}""".format(object.__repr__(self),
                                 self.num_columns,
                                 self.num_rows,
                                 self.total_byte_size)

    def to_dict(self):
        columns = []
        d = dict(
            num_columns=self.num_columns,
            num_rows=self.num_rows,
            total_byte_size=self.total_byte_size,
            columns=columns,
        )
        for i in range(self.num_columns):
            columns.append(self.column(i).to_dict())
        return d

    @property
    def num_columns(self):
        return self.metadata.num_columns()

    @property
    def num_rows(self):
        return self.metadata.num_rows()

    @property
    def total_byte_size(self):
        return self.metadata.total_byte_size()


def _reconstruct_filemetadata(Buffer serialized):
    cdef:
        FileMetaData metadata = FileMetaData.__new__(FileMetaData)
        CBuffer *buffer = serialized.buffer.get()
        uint32_t metadata_len = <uint32_t>buffer.size()

    metadata.init(CFileMetaData_Make(buffer.data(), &metadata_len))

    return metadata


cdef class FileMetaData(_Weakrefable):
    def __cinit__(self):
        pass

    def __reduce__(self):
        cdef:
            NativeFile sink = BufferOutputStream()
            COutputStream* c_sink = sink.get_output_stream().get()
        with nogil:
            self._metadata.WriteTo(c_sink)

        cdef Buffer buffer = sink.getvalue()
        return _reconstruct_filemetadata, (buffer,)

    def __repr__(self):
        return """{0}
  created_by: {1}
  num_columns: {2}
  num_rows: {3}
  num_row_groups: {4}
  format_version: {5}
  serialized_size: {6}""".format(object.__repr__(self),
                                 self.created_by, self.num_columns,
                                 self.num_rows, self.num_row_groups,
                                 self.format_version,
                                 self.serialized_size)

    def to_dict(self):
        row_groups = []
        d = dict(
            created_by=self.created_by,
            num_columns=self.num_columns,
            num_rows=self.num_rows,
            num_row_groups=self.num_row_groups,
            row_groups=row_groups,
            format_version=self.format_version,
            serialized_size=self.serialized_size
        )
        for i in range(self.num_row_groups):
            row_groups.append(self.row_group(i).to_dict())
        return d

    def __eq__(self, other):
        try:
            return self.equals(other)
        except TypeError:
            return NotImplemented

    def equals(self, FileMetaData other):
        return self._metadata.Equals(deref(other._metadata))

    @property
    def schema(self):
        if self._schema is None:
            self._schema = ParquetSchema(self)
        return self._schema

    @property
    def serialized_size(self):
        return self._metadata.size()

    @property
    def num_columns(self):
        return self._metadata.num_columns()

    @property
    def num_rows(self):
        return self._metadata.num_rows()

    @property
    def num_row_groups(self):
        return self._metadata.num_row_groups()

    @property
    def format_version(self):
        cdef ParquetVersion version = self._metadata.version()
        if version == ParquetVersion_V1:
            return '1.0'
        if version == ParquetVersion_V2:
            return '2.0'
        else:
            warnings.warn('Unrecognized file version, assuming 1.0: {}'
                          .format(version))
            return '1.0'

    @property
    def created_by(self):
        return frombytes(self._metadata.created_by())

    @property
    def metadata(self):
        cdef:
            unordered_map[c_string, c_string] metadata
            const CKeyValueMetadata* underlying_metadata
        underlying_metadata = self._metadata.key_value_metadata().get()
        if underlying_metadata != NULL:
            underlying_metadata.ToUnorderedMap(&metadata)
            return metadata
        else:
            return None

    def row_group(self, int i):
        return RowGroupMetaData(self, i)

    def set_file_path(self, path):
        """
        Modify the file_path field of each ColumnChunk in the
        FileMetaData to be a particular value
        """
        cdef:
            c_string c_path = tobytes(path)
        self._metadata.set_file_path(c_path)

    def append_row_groups(self, FileMetaData other):
        """
        Append row groups of other FileMetaData object
        """
        cdef shared_ptr[CFileMetaData] c_metadata

        c_metadata = other.sp_metadata
        self._metadata.AppendRowGroups(deref(c_metadata))

    def write_metadata_file(self, where):
        """
        Write the metadata object to a metadata-only file
        """
        cdef:
            shared_ptr[COutputStream] sink
            c_string c_where

        try:
            where = _stringify_path(where)
        except TypeError:
            get_writer(where, &sink)
        else:
            c_where = tobytes(where)
            with nogil:
                sink = GetResultValue(FileOutputStream.Open(c_where))

        with nogil:
            check_status(
                WriteMetaDataFile(deref(self._metadata), sink.get()))


cdef class ParquetSchema(_Weakrefable):
    def __cinit__(self, FileMetaData container):
        self.parent = container
        self.schema = container._metadata.schema()

    def __repr__(self):
        return "{0}\n{1}".format(
            object.__repr__(self),
            frombytes(self.schema.ToString(), safe=True))

    def __reduce__(self):
        return ParquetSchema, (self.parent,)

    def __len__(self):
        return self.schema.num_columns()

    def __getitem__(self, i):
        return self.column(i)

    @property
    def names(self):
        return [self[i].name for i in range(len(self))]

    def to_arrow_schema(self):
        """
        Convert Parquet schema to effective Arrow schema

        Returns
        -------
        schema : pyarrow.Schema
        """
        cdef shared_ptr[CSchema] sp_arrow_schema

        with nogil:
            check_status(FromParquetSchema(
                self.schema, default_arrow_reader_properties(),
                self.parent._metadata.key_value_metadata(),
                &sp_arrow_schema))

        return pyarrow_wrap_schema(sp_arrow_schema)

    def __eq__(self, other):
        try:
            return self.equals(other)
        except TypeError:
            return NotImplemented

    def equals(self, ParquetSchema other):
        """
        Returns True if the Parquet schemas are equal
        """
        return self.schema.Equals(deref(other.schema))

    def column(self, i):
        if i < 0 or i >= len(self):
            raise IndexError('{0} out of bounds'.format(i))

        return ColumnSchema(self, i)


cdef class ColumnSchema(_Weakrefable):
    cdef:
        int index
        ParquetSchema parent
        const ColumnDescriptor* descr

    def __cinit__(self, ParquetSchema schema, int index):
        self.parent = schema
        self.index = index  # for pickling support
        self.descr = schema.schema.Column(index)

    def __eq__(self, other):
        try:
            return self.equals(other)
        except TypeError:
            return NotImplemented

    def __reduce__(self):
        return ColumnSchema, (self.parent, self.index)

    def equals(self, ColumnSchema other):
        """
        Returns True if the column schemas are equal
        """
        return self.descr.Equals(deref(other.descr))

    def __repr__(self):
        physical_type = self.physical_type
        converted_type = self.converted_type
        if converted_type == 'DECIMAL':
            converted_type = 'DECIMAL({0}, {1})'.format(self.precision,
                                                        self.scale)
        elif physical_type == 'FIXED_LEN_BYTE_ARRAY':
            converted_type = ('FIXED_LEN_BYTE_ARRAY(length={0})'
                              .format(self.length))

        return """<ParquetColumnSchema>
  name: {0}
  path: {1}
  max_definition_level: {2}
  max_repetition_level: {3}
  physical_type: {4}
  logical_type: {5}
  converted_type (legacy): {6}""".format(self.name, self.path,
                                         self.max_definition_level,
                                         self.max_repetition_level,
                                         physical_type,
                                         str(self.logical_type),
                                         converted_type)

    @property
    def name(self):
        return frombytes(self.descr.name())

    @property
    def path(self):
        return frombytes(self.descr.path().get().ToDotString())

    @property
    def max_definition_level(self):
        return self.descr.max_definition_level()

    @property
    def max_repetition_level(self):
        return self.descr.max_repetition_level()

    @property
    def physical_type(self):
        return physical_type_name_from_enum(self.descr.physical_type())

    @property
    def logical_type(self):
        return wrap_logical_type(self.descr.logical_type())

    @property
    def converted_type(self):
        return converted_type_name_from_enum(self.descr.converted_type())

    @property
    def logical_type(self):
        return wrap_logical_type(self.descr.logical_type())

    # FIXED_LEN_BYTE_ARRAY attribute
    @property
    def length(self):
        return self.descr.type_length()

    # Decimal attributes
    @property
    def precision(self):
        return self.descr.type_precision()

    @property
    def scale(self):
        return self.descr.type_scale()


cdef physical_type_name_from_enum(ParquetType type_):
    return {
        ParquetType_BOOLEAN: 'BOOLEAN',
        ParquetType_INT32: 'INT32',
        ParquetType_INT64: 'INT64',
        ParquetType_INT96: 'INT96',
        ParquetType_FLOAT: 'FLOAT',
        ParquetType_DOUBLE: 'DOUBLE',
        ParquetType_BYTE_ARRAY: 'BYTE_ARRAY',
        ParquetType_FIXED_LEN_BYTE_ARRAY: 'FIXED_LEN_BYTE_ARRAY',
    }.get(type_, 'UNKNOWN')


cdef logical_type_name_from_enum(ParquetLogicalTypeId type_):
    return {
        ParquetLogicalType_UNKNOWN: 'UNKNOWN',
        ParquetLogicalType_STRING: 'STRING',
        ParquetLogicalType_MAP: 'MAP',
        ParquetLogicalType_LIST: 'LIST',
        ParquetLogicalType_ENUM: 'ENUM',
        ParquetLogicalType_DECIMAL: 'DECIMAL',
        ParquetLogicalType_DATE: 'DATE',
        ParquetLogicalType_TIME: 'TIME',
        ParquetLogicalType_TIMESTAMP: 'TIMESTAMP',
        ParquetLogicalType_INT: 'INT',
        ParquetLogicalType_JSON: 'JSON',
        ParquetLogicalType_BSON: 'BSON',
        ParquetLogicalType_UUID: 'UUID',
        ParquetLogicalType_NONE: 'NONE',
    }.get(type_, 'UNKNOWN')


cdef converted_type_name_from_enum(ParquetConvertedType type_):
    return {
        ParquetConvertedType_NONE: 'NONE',
        ParquetConvertedType_UTF8: 'UTF8',
        ParquetConvertedType_MAP: 'MAP',
        ParquetConvertedType_MAP_KEY_VALUE: 'MAP_KEY_VALUE',
        ParquetConvertedType_LIST: 'LIST',
        ParquetConvertedType_ENUM: 'ENUM',
        ParquetConvertedType_DECIMAL: 'DECIMAL',
        ParquetConvertedType_DATE: 'DATE',
        ParquetConvertedType_TIME_MILLIS: 'TIME_MILLIS',
        ParquetConvertedType_TIME_MICROS: 'TIME_MICROS',
        ParquetConvertedType_TIMESTAMP_MILLIS: 'TIMESTAMP_MILLIS',
        ParquetConvertedType_TIMESTAMP_MICROS: 'TIMESTAMP_MICROS',
        ParquetConvertedType_UINT_8: 'UINT_8',
        ParquetConvertedType_UINT_16: 'UINT_16',
        ParquetConvertedType_UINT_32: 'UINT_32',
        ParquetConvertedType_UINT_64: 'UINT_64',
        ParquetConvertedType_INT_8: 'INT_8',
        ParquetConvertedType_INT_16: 'INT_16',
        ParquetConvertedType_INT_32: 'INT_32',
        ParquetConvertedType_INT_64: 'INT_64',
        ParquetConvertedType_JSON: 'JSON',
        ParquetConvertedType_BSON: 'BSON',
        ParquetConvertedType_INTERVAL: 'INTERVAL',
    }.get(type_, 'UNKNOWN')


cdef encoding_name_from_enum(ParquetEncoding encoding_):
    return {
        ParquetEncoding_PLAIN: 'PLAIN',
        ParquetEncoding_PLAIN_DICTIONARY: 'PLAIN_DICTIONARY',
        ParquetEncoding_RLE: 'RLE',
        ParquetEncoding_BIT_PACKED: 'BIT_PACKED',
        ParquetEncoding_DELTA_BINARY_PACKED: 'DELTA_BINARY_PACKED',
        ParquetEncoding_DELTA_LENGTH_BYTE_ARRAY: 'DELTA_LENGTH_BYTE_ARRAY',
        ParquetEncoding_DELTA_BYTE_ARRAY: 'DELTA_BYTE_ARRAY',
        ParquetEncoding_RLE_DICTIONARY: 'RLE_DICTIONARY',
        ParquetEncoding_BYTE_STREAM_SPLIT: 'BYTE_STREAM_SPLIT',
    }.get(encoding_, 'UNKNOWN')


cdef compression_name_from_enum(ParquetCompression compression_):
    return {
        ParquetCompression_UNCOMPRESSED: 'UNCOMPRESSED',
        ParquetCompression_SNAPPY: 'SNAPPY',
        ParquetCompression_GZIP: 'GZIP',
        ParquetCompression_LZO: 'LZO',
        ParquetCompression_BROTLI: 'BROTLI',
        ParquetCompression_LZ4: 'LZ4',
        ParquetCompression_ZSTD: 'ZSTD',
    }.get(compression_, 'UNKNOWN')


cdef int check_compression_name(name) except -1:
    if name.upper() not in {'NONE', 'SNAPPY', 'GZIP', 'LZO', 'BROTLI', 'LZ4',
                            'ZSTD'}:
        raise ArrowException("Unsupported compression: " + name)
    return 0


cdef ParquetCompression compression_from_name(name):
    name = name.upper()
    if name == 'SNAPPY':
        return ParquetCompression_SNAPPY
    elif name == 'GZIP':
        return ParquetCompression_GZIP
    elif name == 'LZO':
        return ParquetCompression_LZO
    elif name == 'BROTLI':
        return ParquetCompression_BROTLI
    elif name == 'LZ4':
        return ParquetCompression_LZ4
    elif name == 'ZSTD':
        return ParquetCompression_ZSTD
    else:
        return ParquetCompression_UNCOMPRESSED


cdef c_string retrieve_key_from_python(
    void* pyobject, const c_string& key_metadata
) with gil:
    retrieve_key_callable = <object> pyobject
    return retrieve_key_callable(key_metadata)


cdef class LowLevelDecryptionProperties(_Weakrefable):
    """Wrapper for FileDecryptionProperties."""
    cdef:
        shared_ptr[FileDecryptionProperties] decryption_properties

    def __cinit__(self,
                  footer_key=None,
                  # Map column name (str) to key (bytes):
                  column_keys=None,
                  # Callable that takes key metadata (bytes), returns the key
                  # (bytes); equivalent to DecryptionKeyRetriever in C++ API.
                  retrieve_key=None,
                  disable_footer_signature_verification=False,
                  plaintext_files_allowed=False):
        cdef c_map[c_string, shared_ptr[
            ColumnDecryptionProperties]] c_column_keys
        cdef FileDecryptionProperties.Builder builder
        cdef c_string column, key
        cdef shared_ptr[DecryptionKeyRetriever] key_retriever

        builder = FileDecryptionProperties.Builder()

        if retrieve_key is not None:
            key_retriever = FunctionKeyRetriever.build(
                <void*>retrieve_key, retrieve_key_from_python)
            builder.key_retriever(key_retriever)

        if footer_key is not None:
            builder.footer_key(footer_key)

        if column_keys is not None:
            for pycolumn, key in column_keys.items():
                column = pycolumn.encode("utf-8")
                c_column_keys[column] = ColumnDecryptionProperties.Builder(
                    column).key(key).build()
            builder.column_keys(c_column_keys)

        if disable_footer_signature_verification:
            builder.disable_footer_signature_verification()

        if plaintext_files_allowed:
            builder.plaintext_files_allowed()

        self.decryption_properties = builder.build()


cdef class ParquetReader(_Weakrefable):
    cdef:
        object source
        CMemoryPool* pool
        unique_ptr[FileReader] reader
        FileMetaData _metadata

    cdef public:
        _column_idx_map

    def __cinit__(self, MemoryPool memory_pool=None):
        self.pool = maybe_unbox_memory_pool(memory_pool)
        self._metadata = None

    def open(self, object source, bint use_memory_map=True,
             read_dictionary=None, FileMetaData metadata=None,
             int buffer_size=0, LowLevelDecryptionProperties lldecrypt=None):
        cdef:
            shared_ptr[CRandomAccessFile] rd_handle
            shared_ptr[CFileMetaData] c_metadata
            CReaderProperties properties = default_reader_properties()
            ArrowReaderProperties arrow_props = (
                default_arrow_reader_properties())
            c_string path
            FileReaderBuilder builder
            shared_ptr[FileDecryptionProperties] decryption_properties

        if metadata is not None:
            c_metadata = metadata.sp_metadata

        if buffer_size > 0:
            properties.enable_buffered_stream()
            properties.set_buffer_size(buffer_size)
        elif buffer_size == 0:
            properties.disable_buffered_stream()
        else:
            raise ValueError('Buffer size must be larger than zero')

        if lldecrypt is not None:
            decryption_properties = lldecrypt.decryption_properties
            properties.file_decryption_properties(decryption_properties)

        self.source = source

        get_reader(source, use_memory_map, &rd_handle)
        with nogil:
            check_status(builder.Open(rd_handle, properties, c_metadata))

        # Set up metadata
        with nogil:
            c_metadata = builder.raw_reader().metadata()
        self._metadata = result = FileMetaData()
        result.init(c_metadata)

        if read_dictionary is not None:
            self._set_read_dictionary(read_dictionary, &arrow_props)

        with nogil:
            check_status(builder.memory_pool(self.pool)
                         .properties(arrow_props)
                         .Build(&self.reader))

    cdef _set_read_dictionary(self, read_dictionary,
                              ArrowReaderProperties* props):
        for column in read_dictionary:
            if not isinstance(column, int):
                column = self.column_name_idx(column)
            props.set_read_dictionary(column, True)

    @property
    def column_paths(self):
        cdef:
            FileMetaData container = self.metadata
            const CFileMetaData* metadata = container._metadata
            vector[c_string] path
            int i = 0

        paths = []
        for i in range(0, metadata.num_columns()):
            path = (metadata.schema().Column(i)
                    .path().get().ToDotVector())
            paths.append([frombytes(x) for x in path])

        return paths

    @property
    def metadata(self):
        return self._metadata

    @property
    def schema_arrow(self):
        cdef shared_ptr[CSchema] out
        with nogil:
            check_status(self.reader.get().GetSchema(&out))
        return pyarrow_wrap_schema(out)

    @property
    def num_row_groups(self):
        return self.reader.get().num_row_groups()

    def set_use_threads(self, bint use_threads):
        self.reader.get().set_use_threads(use_threads)

    def set_batch_size(self, int64_t batch_size):
        self.reader.get().set_batch_size(batch_size)

    def iter_batches(self, int64_t batch_size, row_groups, column_indices=None,
                     bint use_threads=True):
        cdef:
            vector[int] c_row_groups
            vector[int] c_column_indices
            shared_ptr[CRecordBatch] record_batch
            shared_ptr[TableBatchReader] batch_reader
            unique_ptr[CRecordBatchReader] recordbatchreader

        self.set_batch_size(batch_size)

        if use_threads:
            self.set_use_threads(use_threads)

        for row_group in row_groups:
            c_row_groups.push_back(row_group)

        if column_indices is not None:
            for index in column_indices:
                c_column_indices.push_back(index)
            with nogil:
                check_status(
                    self.reader.get().GetRecordBatchReader(
                        c_row_groups, c_column_indices, &recordbatchreader
                    )
                )
        else:
            with nogil:
                check_status(
                    self.reader.get().GetRecordBatchReader(
                        c_row_groups, &recordbatchreader
                    )
                )

        while True:
            with nogil:
                check_status(
                    recordbatchreader.get().ReadNext(&record_batch)
                )

            if record_batch.get() == NULL:
                break

            yield pyarrow_wrap_batch(record_batch)

    def read_row_group(self, int i, column_indices=None,
                       bint use_threads=True):
        return self.read_row_groups([i], column_indices, use_threads)

    def read_row_groups(self, row_groups not None, column_indices=None,
                        bint use_threads=True):
        cdef:
            shared_ptr[CTable] ctable
            vector[int] c_row_groups
            vector[int] c_column_indices

        self.set_use_threads(use_threads)

        for row_group in row_groups:
            c_row_groups.push_back(row_group)

        if column_indices is not None:
            for index in column_indices:
                c_column_indices.push_back(index)

            with nogil:
                check_status(self.reader.get()
                             .ReadRowGroups(c_row_groups, c_column_indices,
                                            &ctable))
        else:
            # Read all columns
            with nogil:
                check_status(self.reader.get()
                             .ReadRowGroups(c_row_groups, &ctable))
        return pyarrow_wrap_table(ctable)

    def read_all(self, column_indices=None, bint use_threads=True):
        cdef:
            shared_ptr[CTable] ctable
            vector[int] c_column_indices

        self.set_use_threads(use_threads)

        if column_indices is not None:
            for index in column_indices:
                c_column_indices.push_back(index)

            with nogil:
                check_status(self.reader.get()
                             .ReadTable(c_column_indices, &ctable))
        else:
            # Read all columns
            with nogil:
                check_status(self.reader.get()
                             .ReadTable(&ctable))
        return pyarrow_wrap_table(ctable)

    def scan_contents(self, column_indices=None, batch_size=65536):
        cdef:
            vector[int] c_column_indices
            int32_t c_batch_size
            int64_t c_num_rows

        if column_indices is not None:
            for index in column_indices:
                c_column_indices.push_back(index)

        c_batch_size = batch_size

        with nogil:
            check_status(self.reader.get()
                         .ScanContents(c_column_indices, c_batch_size,
                                       &c_num_rows))

        return c_num_rows

    def column_name_idx(self, column_name):
        """
        Find the matching index of a column in the schema.

        Parameter
        ---------
        column_name: str
            Name of the column, separation of nesting levels is done via ".".

        Returns
        -------
        column_idx: int
            Integer index of the position of the column
        """
        cdef:
            FileMetaData container = self.metadata
            const CFileMetaData* metadata = container._metadata
            int i = 0

        if self._column_idx_map is None:
            self._column_idx_map = {}
            for i in range(0, metadata.num_columns()):
                col_bytes = tobytes(metadata.schema().Column(i)
                                    .path().get().ToDotString())
                self._column_idx_map[col_bytes] = i

        return self._column_idx_map[tobytes(column_name)]

    def read_column(self, int column_index):
        cdef shared_ptr[CChunkedArray] out
        with nogil:
            check_status(self.reader.get()
                         .ReadColumn(column_index, &out))
        return pyarrow_wrap_chunked_array(out)

    def read_schema_field(self, int field_index):
        cdef shared_ptr[CChunkedArray] out
        with nogil:
            check_status(self.reader.get()
                         .ReadSchemaField(field_index, &out))
        return pyarrow_wrap_chunked_array(out)


cdef class LowLevelEncryptionProperties(_Weakrefable):
    """Wrapper for FileEncryptionProperties.

    Not intended for direct use by Python users, currently, just wrapped to
    enable testing of low-level decryption.
    """
    cdef:
        shared_ptr[FileEncryptionProperties] encryption_properties

    def __cinit__(self, footer_key, column_keys=None, plaintext_footer=False,
                  footer_key_metadata=None, column_keys_metadata=None):
        cdef FileEncryptionProperties.Builder* builder
        cdef c_string column
        cdef c_map[c_string, shared_ptr[
            ColumnEncryptionProperties]] c_column_keys
        builder = new FileEncryptionProperties.Builder(footer_key)
        if footer_key_metadata is not None:
            builder.footer_key_metadata(footer_key_metadata)

        if column_keys is not None:
            for pycolumn, key in column_keys.items():
                column = pycolumn.encode("utf-8")
                if column_keys_metadata is not None:
                    key_id = column_keys_metadata[pycolumn]
                else:
                    key_id = b""
                c_column_keys[column] = ColumnEncryptionProperties.Builder(
                    column).key(key).key_id(key_id).build()
            builder.encrypted_columns(c_column_keys)

        if plaintext_footer:
            builder.set_plaintext_footer()

        self.encryption_properties = builder.build()
        del builder


cdef shared_ptr[WriterProperties] _create_writer_properties(
    use_dictionary=None,
    compression=None,
    version=None,
    write_statistics=None,
    data_page_size=None,
    compression_level=None,
    use_byte_stream_split=False,
    data_page_version=None,
    lowlevel_encryption_properties=None
) except *:
    """General writer properties"""
    cdef:
        shared_ptr[WriterProperties] properties
        WriterProperties.Builder props
        LowLevelEncryptionProperties llep
        shared_ptr[FileEncryptionProperties] encryption_properties

    # data_page_version

    if data_page_version is not None:
        if data_page_version == "1.0":
            props.data_page_version(ParquetDataPageVersion_V1)
        elif data_page_version == "2.0":
            props.data_page_version(ParquetDataPageVersion_V2)
        else:
            raise ValueError("Unsupported Parquet data page version: {0}"
                             .format(data_page_version))

    # version

    if version is not None:
        if version == "1.0":
            props.version(ParquetVersion_V1)
        elif version == "2.0":
            props.version(ParquetVersion_V2)
        else:
            raise ValueError("Unsupported Parquet format version: {0}"
                             .format(version))

    # compression

    if isinstance(compression, basestring):
        check_compression_name(compression)
        props.compression(compression_from_name(compression))
    elif compression is not None:
        for column, codec in compression.iteritems():
            check_compression_name(codec)
            props.compression(tobytes(column), compression_from_name(codec))

    if isinstance(compression_level, int):
        props.compression_level(compression_level)
    elif compression_level is not None:
        for column, level in compression_level.iteritems():
            props.compression_level(tobytes(column), level)

    # use_dictionary

    if isinstance(use_dictionary, bool):
        if use_dictionary:
            props.enable_dictionary()
        else:
            props.disable_dictionary()
    elif use_dictionary is not None:
        # Deactivate dictionary encoding by default
        props.disable_dictionary()
        for column in use_dictionary:
            props.enable_dictionary(tobytes(column))

    # write_statistics

    if isinstance(write_statistics, bool):
        if write_statistics:
            props.enable_statistics()
        else:
            props.disable_statistics()
    elif write_statistics is not None:
        # Deactivate statistics by default and enable for specified columns
        props.disable_statistics()
        for column in write_statistics:
            props.enable_statistics(tobytes(column))

    # use_byte_stream_split

    if isinstance(use_byte_stream_split, bool):
        if use_byte_stream_split:
            props.encoding(ParquetEncoding_BYTE_STREAM_SPLIT)
    elif use_byte_stream_split is not None:
        for column in use_byte_stream_split:
            props.encoding(tobytes(column),
                           ParquetEncoding_BYTE_STREAM_SPLIT)

    if data_page_size is not None:
        props.data_pagesize(data_page_size)

    # encryption
    if lowlevel_encryption_properties is not None:
        llep = lowlevel_encryption_properties
        encryption_properties = llep.encryption_properties
        props.encryption(encryption_properties)

    properties = props.build()

    return properties


cdef shared_ptr[ArrowWriterProperties] _create_arrow_writer_properties(
        use_deprecated_int96_timestamps=False,
        coerce_timestamps=None,
        allow_truncated_timestamps=False,
        writer_engine_version=None,
        use_compliant_nested_type=False) except *:
    """Arrow writer properties"""
    cdef:
        shared_ptr[ArrowWriterProperties] arrow_properties
        ArrowWriterProperties.Builder arrow_props

    # Store the original Arrow schema so things like dictionary types can
    # be automatically reconstructed
    arrow_props.store_schema()

    # int96 support

    if use_deprecated_int96_timestamps:
        arrow_props.enable_deprecated_int96_timestamps()
    else:
        arrow_props.disable_deprecated_int96_timestamps()

    # coerce_timestamps

    if coerce_timestamps == 'ms':
        arrow_props.coerce_timestamps(TimeUnit_MILLI)
    elif coerce_timestamps == 'us':
        arrow_props.coerce_timestamps(TimeUnit_MICRO)
    elif coerce_timestamps is not None:
        raise ValueError('Invalid value for coerce_timestamps: {0}'
                         .format(coerce_timestamps))

    # allow_truncated_timestamps

    if allow_truncated_timestamps:
        arrow_props.allow_truncated_timestamps()
    else:
        arrow_props.disallow_truncated_timestamps()

    # use_compliant_nested_type

    if use_compliant_nested_type:
        arrow_props.enable_compliant_nested_types()
    else:
        arrow_props.disable_compliant_nested_types()

    # writer_engine_version

    if writer_engine_version == "V1":
        warnings.warn("V1 parquet writer engine is a no-op.  Use V2.")
        arrow_props.set_engine_version(ArrowWriterEngineVersion.V1)
    elif writer_engine_version != "V2":
        raise ValueError("Unsupported Writer Engine Version: {0}"
                         .format(writer_engine_version))

    arrow_properties = arrow_props.build()

    return arrow_properties


cdef class ParquetWriter(_Weakrefable):
    cdef:
        unique_ptr[FileWriter] writer
        shared_ptr[COutputStream] sink
        bint own_sink

    cdef readonly:
        object use_dictionary
        object use_deprecated_int96_timestamps
        object use_byte_stream_split
        object coerce_timestamps
        object allow_truncated_timestamps
        object compression
        object compression_level
        object data_page_version
        object use_compliant_nested_type
        object version
        object write_statistics
        object writer_engine_version
        int row_group_size
        int64_t data_page_size

    def __cinit__(self, where, Schema schema, use_dictionary=None,
                  compression=None, version=None,
                  write_statistics=None,
                  MemoryPool memory_pool=None,
                  use_deprecated_int96_timestamps=False,
                  coerce_timestamps=None,
                  data_page_size=None,
                  allow_truncated_timestamps=False,
                  compression_level=None,
                  use_byte_stream_split=False,
                  writer_engine_version=None,
                  data_page_version=None,
<<<<<<< HEAD
                  lowlevel_encryption_properties=None,
                  ):
=======
                  use_compliant_nested_type=False):
>>>>>>> 7a359456
        cdef:
            shared_ptr[WriterProperties] properties
            shared_ptr[ArrowWriterProperties] arrow_properties
            c_string c_where
            CMemoryPool* pool

        try:
            where = _stringify_path(where)
        except TypeError:
            get_writer(where, &self.sink)
            self.own_sink = False
        else:
            c_where = tobytes(where)
            with nogil:
                self.sink = GetResultValue(FileOutputStream.Open(c_where))
            self.own_sink = True

        properties = _create_writer_properties(
            use_dictionary=use_dictionary,
            compression=compression,
            version=version,
            write_statistics=write_statistics,
            data_page_size=data_page_size,
            compression_level=compression_level,
            use_byte_stream_split=use_byte_stream_split,
            data_page_version=data_page_version,
            lowlevel_encryption_properties=lowlevel_encryption_properties,
        )
        arrow_properties = _create_arrow_writer_properties(
            use_deprecated_int96_timestamps=use_deprecated_int96_timestamps,
            coerce_timestamps=coerce_timestamps,
            allow_truncated_timestamps=allow_truncated_timestamps,
            writer_engine_version=writer_engine_version,
            use_compliant_nested_type=use_compliant_nested_type
        )

        pool = maybe_unbox_memory_pool(memory_pool)
        with nogil:
            check_status(
                FileWriter.Open(deref(schema.schema), pool,
                                self.sink, properties, arrow_properties,
                                &self.writer))

    def close(self):
        with nogil:
            check_status(self.writer.get().Close())
            if self.own_sink:
                check_status(self.sink.get().Close())

    def write_table(self, Table table, row_group_size=None):
        cdef:
            CTable* ctable = table.table
            int64_t c_row_group_size

        if row_group_size is None or row_group_size == -1:
            c_row_group_size = ctable.num_rows()
        elif row_group_size == 0:
            raise ValueError('Row group size cannot be 0')
        else:
            c_row_group_size = row_group_size

        with nogil:
            check_status(self.writer.get()
                         .WriteTable(deref(ctable), c_row_group_size))

    @property
    def metadata(self):
        cdef:
            shared_ptr[CFileMetaData] metadata
            FileMetaData result
        with nogil:
            metadata = self.writer.get().metadata()
        if metadata:
            result = FileMetaData()
            result.init(metadata)
            return result
        raise RuntimeError(
            'file metadata is only available after writer close')<|MERGE_RESOLUTION|>--- conflicted
+++ resolved
@@ -1460,12 +1460,8 @@
                   use_byte_stream_split=False,
                   writer_engine_version=None,
                   data_page_version=None,
-<<<<<<< HEAD
                   lowlevel_encryption_properties=None,
-                  ):
-=======
                   use_compliant_nested_type=False):
->>>>>>> 7a359456
         cdef:
             shared_ptr[WriterProperties] properties
             shared_ptr[ArrowWriterProperties] arrow_properties
