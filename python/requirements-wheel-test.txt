# Remove pre and extra index url once there's NumPy and Cython wheels for 3.13
# on PyPI
--pre
--prefer-binary
--extra-index-url "https://pypi.anaconda.org/scientific-python-nightly-wheels/simple"

cffi
cython
hypothesis
pytest
pytz
tzdata; sys_platform == 'win32'

<<<<<<< HEAD
numpy==1.21.6; platform_system == "Linux"   and platform_machine == "aarch64" and python_version < "3.11"
numpy==1.23.5;                                                                    python_version == "3.11"
numpy==1.26.4;                                                                    python_version == "3.12"
numpy~=2.1.0;                                                                         python_version == "3.13"
numpy==1.19.5; platform_system == "Linux"   and platform_machine != "aarch64" and python_version <  "3.9"
numpy==1.21.6; platform_system == "Linux"   and platform_machine != "aarch64" and python_version >= "3.9" and python_version < "3.11"
numpy==1.21.6; platform_system == "Darwin"  and platform_machine == "arm64"   and python_version <  "3.11"
numpy==1.19.5; platform_system == "Darwin"  and platform_machine != "arm64"   and python_version <  "3.9"
numpy==1.21.6; platform_system == "Darwin"  and platform_machine != "arm64"   and python_version >= "3.9" and python_version < "3.11"
numpy==1.19.5; platform_system == "Windows"                                   and python_version <  "3.9"
numpy==1.21.6; platform_system == "Windows"                                   and python_version >= "3.9" and python_version < "3.11"

pandas>=3.0.0.dev0;                                                                        python_version == "3.13"
pandas<1.1.0;  platform_system == "Linux"   and platform_machine != "aarch64" and python_version <  "3.8"
pandas;        platform_system == "Linux"   and platform_machine != "aarch64" and python_version >= "3.8"
pandas;        platform_system == "Linux"   and platform_machine == "aarch64"
pandas<1.1.0;  platform_system == "Darwin"  and platform_machine != "arm64"   and python_version <  "3.8"
pandas;        platform_system == "Darwin"  and platform_machine != "arm64"   and python_version >= "3.8"
pandas;        platform_system == "Darwin"  and platform_machine == "arm64"
pandas<1.1.0;  platform_system == "Windows"                                   and python_version <  "3.8"
pandas;        platform_system == "Windows"                                   and python_version >= "3.8"
=======
# We generally test with the oldest numpy version that supports a given Python
# version. However, there is no need to make this strictly the oldest version,
# so it can be broadened to have a single version specification across platforms.
# (`~=x.y.z` specifies a compatible release as `>=x.y.z, == x.y.*`)
numpy~=1.21.3; python_version < "3.11"
numpy~=1.23.2; python_version == "3.11"
numpy~=1.26.0; python_version == "3.12"

pandas
>>>>>>> 2e83aa63
<|MERGE_RESOLUTION|>--- conflicted
+++ resolved
@@ -11,29 +11,6 @@
 pytz
 tzdata; sys_platform == 'win32'
 
-<<<<<<< HEAD
-numpy==1.21.6; platform_system == "Linux"   and platform_machine == "aarch64" and python_version < "3.11"
-numpy==1.23.5;                                                                    python_version == "3.11"
-numpy==1.26.4;                                                                    python_version == "3.12"
-numpy~=2.1.0;                                                                         python_version == "3.13"
-numpy==1.19.5; platform_system == "Linux"   and platform_machine != "aarch64" and python_version <  "3.9"
-numpy==1.21.6; platform_system == "Linux"   and platform_machine != "aarch64" and python_version >= "3.9" and python_version < "3.11"
-numpy==1.21.6; platform_system == "Darwin"  and platform_machine == "arm64"   and python_version <  "3.11"
-numpy==1.19.5; platform_system == "Darwin"  and platform_machine != "arm64"   and python_version <  "3.9"
-numpy==1.21.6; platform_system == "Darwin"  and platform_machine != "arm64"   and python_version >= "3.9" and python_version < "3.11"
-numpy==1.19.5; platform_system == "Windows"                                   and python_version <  "3.9"
-numpy==1.21.6; platform_system == "Windows"                                   and python_version >= "3.9" and python_version < "3.11"
-
-pandas>=3.0.0.dev0;                                                                        python_version == "3.13"
-pandas<1.1.0;  platform_system == "Linux"   and platform_machine != "aarch64" and python_version <  "3.8"
-pandas;        platform_system == "Linux"   and platform_machine != "aarch64" and python_version >= "3.8"
-pandas;        platform_system == "Linux"   and platform_machine == "aarch64"
-pandas<1.1.0;  platform_system == "Darwin"  and platform_machine != "arm64"   and python_version <  "3.8"
-pandas;        platform_system == "Darwin"  and platform_machine != "arm64"   and python_version >= "3.8"
-pandas;        platform_system == "Darwin"  and platform_machine == "arm64"
-pandas<1.1.0;  platform_system == "Windows"                                   and python_version <  "3.8"
-pandas;        platform_system == "Windows"                                   and python_version >= "3.8"
-=======
 # We generally test with the oldest numpy version that supports a given Python
 # version. However, there is no need to make this strictly the oldest version,
 # so it can be broadened to have a single version specification across platforms.
@@ -41,6 +18,6 @@
 numpy~=1.21.3; python_version < "3.11"
 numpy~=1.23.2; python_version == "3.11"
 numpy~=1.26.0; python_version == "3.12"
+numpy~=2.1.0; python_version >= "3.13"
 
-pandas
->>>>>>> 2e83aa63
+pandas