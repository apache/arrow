#!/usr/bin/env python

# Licensed to the Apache Software Foundation (ASF) under one
# or more contributor license agreements.  See the NOTICE file
# distributed with this work for additional information
# regarding copyright ownership.  The ASF licenses this file
# to you under the Apache License, Version 2.0 (the
# "License"); you may not use this file except in compliance
# with the License.  You may obtain a copy of the License at
#
#   http://www.apache.org/licenses/LICENSE-2.0
#
# Unless required by applicable law or agreed to in writing,
# software distributed under the License is distributed on an
# "AS IS" BASIS, WITHOUT WARRANTIES OR CONDITIONS OF ANY
# KIND, either express or implied.  See the License for the
# specific language governing permissions and limitations
# under the License.

import contextlib
import json
import os
import os.path
from os.path import join as pjoin
import pathlib
import re
import shlex
import subprocess
import sys
import tempfile

if sys.version_info >= (3, 10):
    import sysconfig
else:
    # Get correct EXT_SUFFIX on Windows (https://bugs.python.org/issue39825)
    from distutils import sysconfig

import pkg_resources
from setuptools import setup, Extension, Distribution, find_namespace_packages

from Cython.Distutils import build_ext as _build_ext
import Cython

# Check if we're running 64-bit Python
is_64_bit = sys.maxsize > 2**32

is_emscripten = False
if (
    sysconfig.get_config_var("SOABI")
    and sysconfig.get_config_var("SOABI").find("emscripten") != -1
):
    is_emscripten = True


if Cython.__version__ < '0.29.31':
    raise Exception(
        'Please update your Cython version. Supported Cython >= 0.29.31')

setup_dir = os.path.abspath(os.path.dirname(__file__))

ext_suffix = sysconfig.get_config_var('EXT_SUFFIX')


@contextlib.contextmanager
def changed_dir(dirname):
    oldcwd = os.getcwd()
    os.chdir(dirname)
    try:
        yield
    finally:
        os.chdir(oldcwd)


def strtobool(val):
    """Convert a string representation of truth to true (1) or false (0).

    True values are 'y', 'yes', 't', 'true', 'on', and '1'; false values
    are 'n', 'no', 'f', 'false', 'off', and '0'.  Raises ValueError if
    'val' is anything else.
    """
    # Copied from distutils
    val = val.lower()
    if val in ('y', 'yes', 't', 'true', 'on', '1'):
        return 1
    elif val in ('n', 'no', 'f', 'false', 'off', '0'):
        return 0
    else:
        raise ValueError("invalid truth value %r" % (val,))


class build_ext(_build_ext):
    _found_names = ()

    def build_extensions(self):
        numpy_incl = pkg_resources.resource_filename('numpy', 'core/include')

        self.extensions = [ext for ext in self.extensions
                           if ext.name != '__dummy__']

        for ext in self.extensions:
            if (hasattr(ext, 'include_dirs') and
                    numpy_incl not in ext.include_dirs):
                ext.include_dirs.append(numpy_incl)
        _build_ext.build_extensions(self)

    def run(self):
        self._run_cmake()
        _build_ext.run(self)

    # adapted from cmake_build_ext in dynd-python
    # github.com/libdynd/dynd-python

    description = "Build the C-extensions for arrow"
    user_options = ([('cmake-generator=', None, 'CMake generator'),
                     ('extra-cmake-args=', None, 'extra arguments for CMake'),
                     ('build-type=', None,
                      'build type (debug or release), default release'),
                     ('boost-namespace=', None,
                      'namespace of boost (default: boost)'),
                     ('with-cuda', None, 'build the Cuda extension'),
                     ('with-flight', None, 'build the Flight extension'),
                     ('with-substrait', None, 'build the Substrait extension'),
                     ('with-acero', None, 'build the Acero Engine extension'),
                     ('with-dataset', None, 'build the Dataset extension'),
                     ('with-parquet', None, 'build the Parquet extension'),
                     ('with-parquet-encryption', None,
                      'build the Parquet encryption extension'),
                     ('with-azure', None,
                      'build the Azure Blob Storage extension'),
                     ('with-gcs', None,
                      'build the Google Cloud Storage (GCS) extension'),
                     ('with-s3', None, 'build the Amazon S3 extension'),
                     ('with-static-parquet', None, 'link parquet statically'),
                     ('with-static-boost', None, 'link boost statically'),
                     ('with-orc', None, 'build the ORC extension'),
                     ('with-gandiva', None, 'build the Gandiva extension'),
                     ('generate-coverage', None,
                      'enable Cython code coverage'),
                     ('bundle-boost', None,
                      'bundle the (shared) Boost libraries'),
                     ('bundle-cython-cpp', None,
                      'bundle generated Cython C++ code '
                      '(used for code coverage)'),
                     ('bundle-arrow-cpp', None,
                      'bundle the Arrow C++ libraries'),
                     ('bundle-arrow-cpp-headers', None,
                      'bundle the Arrow C++ headers')] +
                    _build_ext.user_options)

    def get_arrow_build_options(self):
        """
            read arrow options from cmake
        """
        if hasattr(self, "_arrow_build_options"):
            return self._arrow_build_options
        self._arrow_build_options = {}
        # now make a temp folder to run cmake in
        with tempfile.TemporaryDirectory() as td:
            old_dir = os.getcwd()
            os.chdir(td)
            (pathlib.Path(td) / "CMakeLists.txt").write_text("""
                cmake_minimum_required(VERSION 3.16)
                project(dumpvars)
                find_package(Arrow REQUIRED)
                include(DefineOptions)
                config_summary_json()
                """)
            cmake_cmdline = ["cmake", ".",
                             f"-DCMAKE_MODULE_PATH={old_dir}/cmake_modules"]
            if is_emscripten:
                cmake_cmdline = ["emcmake"] + cmake_cmdline
            print("Running cmake to get Arrow options")
            subprocess.check_call(cmake_cmdline)
            options_json = (pathlib.Path(td) / "cmake_summary.json").read_text()
            options = json.loads(options_json)
            self._arrow_build_options = options
            os.chdir(old_dir)
        print("Loaded build options:", self._arrow_build_options)
        return self._arrow_build_options

    def get_env_option(self, name, default):
        """
            Get an option from environment variable. If the variable is not set,
            a default is used based on arrow cmake options.
        """
        if name in os.environ:
            return strtobool(os.environ.get(name))
        elif is_emscripten:
            # on emscripten we need to compute the PYARROW_* flags based
            # on the ARROW_* flags in the build system. This is because pyodide
            # build clears environment variables before setup.py is run.
            special_cases = {
                "PYARROW_WITH_PARQUET_ENCRYPTION": "PARQUET_REQUIRE_ENCRYPTION"}
            cmake_default_name = None
            if name in special_cases:
                cmake_default_name = special_cases[name]
            elif name.startswith("PYARROW_WITH_"):
                cmake_default_name = name.replace("PYARROW_WITH_", "ARROW_")
            elif name.startswith("PYARROW_"):
                cmake_default_name = name.replace("PYARROW_", "ARROW_")
            if cmake_default_name is not None:
                # get name from arrow cmake options
                cmake_options = self.get_arrow_build_options()
                return strtobool(cmake_options.get(cmake_default_name, default))
            else:
                return strtobool(default)

    def initialize_options(self):
        _build_ext.initialize_options(self)

        self.cmake_generator = os.environ.get('PYARROW_CMAKE_GENERATOR')
        if not self.cmake_generator and sys.platform == 'win32':
            self.cmake_generator = 'Visual Studio 15 2017 Win64'
        self.extra_cmake_args = os.environ.get('PYARROW_CMAKE_OPTIONS', '')
        self.build_type = os.environ.get('PYARROW_BUILD_TYPE',
                                         'release').lower()

        self.cmake_cxxflags = os.environ.get('PYARROW_CXXFLAGS', '')

        if sys.platform == 'win32':
            # Cannot do debug builds in Windows unless Python itself is a debug
            # build
            if not hasattr(sys, 'gettotalrefcount'):
                self.build_type = 'release'

<<<<<<< HEAD
        self.with_azure = self.get_env_option('PYARROW_WITH_AZURE', '0')
        self.with_gcs = self.get_env_option('PYARROW_WITH_GCS', '0')
        self.with_s3 = self.get_env_option('PYARROW_WITH_S3', '0')
        self.with_hdfs = self.get_env_option('PYARROW_WITH_HDFS', '0')
        self.with_cuda = self.get_env_option('PYARROW_WITH_CUDA', '0')
        self.with_substrait = self.get_env_option('PYARROW_WITH_SUBSTRAIT', '0')
        self.with_flight = self.get_env_option('PYARROW_WITH_FLIGHT', '0')
        self.with_acero = self.get_env_option('PYARROW_WITH_ACERO', '0')
        self.with_dataset = self.get_env_option('PYARROW_WITH_DATASET', '0')
        self.with_parquet = self.get_env_option('PYARROW_WITH_PARQUET', '0')
        self.with_parquet_encryption = self.get_env_option(
            'PYARROW_WITH_PARQUET_ENCRYPTION', '0')
        self.with_orc = self.get_env_option('PYARROW_WITH_ORC', '0')
        self.with_gandiva = self.get_env_option('PYARROW_WITH_GANDIVA', '0')
        self.generate_coverage = self.get_env_option('PYARROW_GENERATE_COVERAGE', '0')
        self.bundle_arrow_cpp = self.get_env_option('PYARROW_BUNDLE_ARROW_CPP', '0')
        self.bundle_cython_cpp = self.get_env_option('PYARROW_BUNDLE_CYTHON_CPP', '0')
=======
        self.with_azure = None
        self.with_gcs = None
        self.with_s3 = None
        self.with_hdfs = None
        self.with_cuda = None
        self.with_substrait = None
        self.with_flight = None
        self.with_acero = None
        self.with_dataset = None
        self.with_parquet = None
        self.with_parquet_encryption = None
        self.with_orc = None
        self.with_gandiva = None

        self.generate_coverage = strtobool(
            os.environ.get('PYARROW_GENERATE_COVERAGE', '0'))
        self.bundle_arrow_cpp = strtobool(
            os.environ.get('PYARROW_BUNDLE_ARROW_CPP', '0'))
        self.bundle_cython_cpp = strtobool(
            os.environ.get('PYARROW_BUNDLE_CYTHON_CPP', '0'))
>>>>>>> 6800be93

    CYTHON_MODULE_NAMES = [
        'lib',
        '_fs',
        '_csv',
        '_json',
        '_compute',
        '_cuda',
        '_flight',
        '_dataset',
        '_dataset_orc',
        '_dataset_parquet',
        '_acero',
        '_feather',
        '_parquet',
        '_parquet_encryption',
        '_pyarrow_cpp_tests',
        '_orc',
        '_azurefs',
        '_gcsfs',
        '_s3fs',
        '_substrait',
        '_hdfs',
        'gandiva']

    def _run_cmake(self):
        # check if build_type is correctly passed / set
        if self.build_type.lower() not in ('release', 'debug',
                                           'relwithdebinfo'):
            raise ValueError("--build-type (or PYARROW_BUILD_TYPE) needs to "
                             "be 'release', 'debug' or 'relwithdebinfo'")

        # The directory containing this setup.py
        source = os.path.dirname(os.path.abspath(__file__))

        # The staging directory for the module being built
        build_cmd = self.get_finalized_command('build')
        saved_cwd = os.getcwd()
        build_temp = pjoin(saved_cwd, build_cmd.build_temp)
        build_lib = pjoin(saved_cwd, build_cmd.build_lib)

        if not os.path.isdir(build_temp):
            self.mkpath(build_temp)

        if self.inplace:
            # a bit hacky
            build_lib = saved_cwd

        install_prefix = pjoin(build_lib, "pyarrow")

        # Change to the build directory
        with changed_dir(build_temp):
            # Detect if we built elsewhere
            if os.path.isfile('CMakeCache.txt'):
                cachefile = open('CMakeCache.txt', 'r')
                cachedir = re.search('CMAKE_CACHEFILE_DIR:INTERNAL=(.*)',
                                     cachefile.read()).group(1)
                cachefile.close()
                if (cachedir != build_temp):
                    build_base = pjoin(saved_cwd, build_cmd.build_base)
                    print(f"-- Skipping build. Temp build {build_temp} does "
                          f"not match cached dir {cachedir}")
                    print("---- For a clean build you might want to delete "
                          f"{build_base}.")
                    return

            cmake_options = [
                f'-DCMAKE_INSTALL_PREFIX={install_prefix}',
                f'-DPYTHON_EXECUTABLE={sys.executable}',
                f'-DPython3_EXECUTABLE={sys.executable}',
                f'-DPYARROW_CXXFLAGS={self.cmake_cxxflags}',
            ]

            def append_cmake_bool(value, varname):
                cmake_options.append('-D{0}={1}'.format(
                    varname, 'on' if value else 'off'))

            def append_cmake_component(flag, varname):
                # only pass this to cmake is the user pass the --with-component
                # flag to setup.py build_ext
                if flag is not None:
                    append_cmake_bool(flag, varname)

            if self.cmake_generator:
                cmake_options += ['-G', self.cmake_generator]

            append_cmake_component(self.with_cuda, 'PYARROW_CUDA')
            append_cmake_component(self.with_substrait, 'PYARROW_SUBSTRAIT')
            append_cmake_component(self.with_flight, 'PYARROW_FLIGHT')
            append_cmake_component(self.with_gandiva, 'PYARROW_GANDIVA')
            append_cmake_component(self.with_acero, 'PYARROW_ACERO')
            append_cmake_component(self.with_dataset, 'PYARROW_DATASET')
            append_cmake_component(self.with_orc, 'PYARROW_ORC')
            append_cmake_component(self.with_parquet, 'PYARROW_PARQUET')
            append_cmake_component(self.with_parquet_encryption,
                                   'PYARROW_PARQUET_ENCRYPTION')
            append_cmake_component(self.with_azure, 'PYARROW_AZURE')
            append_cmake_component(self.with_gcs, 'PYARROW_GCS')
            append_cmake_component(self.with_s3, 'PYARROW_S3')
            append_cmake_component(self.with_hdfs, 'PYARROW_HDFS')

            append_cmake_bool(self.bundle_arrow_cpp,
                              'PYARROW_BUNDLE_ARROW_CPP')
            append_cmake_bool(self.bundle_cython_cpp,
                              'PYARROW_BUNDLE_CYTHON_CPP')
            append_cmake_bool(self.generate_coverage,
                              'PYARROW_GENERATE_COVERAGE')

            cmake_options.append(
                f'-DCMAKE_BUILD_TYPE={self.build_type.lower()}')

            extra_cmake_args = shlex.split(self.extra_cmake_args)

            build_tool_args = []
            if sys.platform == 'win32':
                if not is_64_bit:
                    raise RuntimeError('Not supported on 32-bit Windows')
            else:
                build_tool_args.append('--')
                if os.environ.get('PYARROW_BUILD_VERBOSE', '0') == '1':
                    cmake_options.append('-DCMAKE_VERBOSE_MAKEFILE=ON')
                parallel = os.environ.get('PYARROW_PARALLEL', '')
                if parallel:
                    build_tool_args.append(f'-j{parallel}')

            if is_emscripten:
                # Generate the build files
                print("-- Running emcmake cmake for PyArrow on Emscripten")
                self.spawn(['emcmake', 'cmake'] + extra_cmake_args +
                           cmake_options + [source])
            else:
                # Generate the build files
                print("-- Running cmake for PyArrow")
                self.spawn(['cmake'] + extra_cmake_args + cmake_options + [source])
                print("-- Finished cmake for PyArrow")

            print("-- Running cmake --build for PyArrow")
            self.spawn(['cmake', '--build', '.', '--config', self.build_type] +
                       build_tool_args)
            print("-- Finished cmake --build for PyArrow")

            print("-- Running cmake --build --target install for PyArrow")
            self.spawn(['cmake', '--build', '.', '--config', self.build_type] +
                       ['--target', 'install'] + build_tool_args)
            print("-- Finished cmake --build --target install for PyArrow")

            self._found_names = []
            for name in self.CYTHON_MODULE_NAMES:
                built_path = pjoin(install_prefix, name + ext_suffix)
                if os.path.exists(built_path):
                    self._found_names.append(name)

    def _get_build_dir(self):
        # Get the package directory from build_py
        build_py = self.get_finalized_command('build_py')
        return build_py.get_package_dir('pyarrow')

    def _get_cmake_ext_path(self, name):
        # This is the name of the arrow C-extension
        filename = name + ext_suffix
        return pjoin(self._get_build_dir(), filename)

    def get_ext_generated_cpp_source(self, name):
        if sys.platform == 'win32':
            head, tail = os.path.split(name)
            return pjoin(head, tail + ".cpp")
        else:
            return pjoin(name + ".cpp")

    def get_ext_built_api_header(self, name):
        if sys.platform == 'win32':
            head, tail = os.path.split(name)
            return pjoin(head, tail + "_api.h")
        else:
            return pjoin(name + "_api.h")

    def get_names(self):
        return self._found_names

    def get_outputs(self):
        # Just the C extensions
        # regular_exts = _build_ext.get_outputs(self)
        return [self._get_cmake_ext_path(name)
                for name in self.get_names()]


# If the event of not running from a git clone (e.g. from a git archive
# or a Python sdist), see if we can set the version number ourselves
default_version = '17.0.0-SNAPSHOT'
if (not os.path.exists('../.git') and
        not os.environ.get('SETUPTOOLS_SCM_PRETEND_VERSION')):
    os.environ['SETUPTOOLS_SCM_PRETEND_VERSION'] = \
        default_version.replace('-SNAPSHOT', 'a0')


# See https://github.com/pypa/setuptools_scm#configuration-parameters
scm_version_write_to_prefix = os.environ.get(
    'SETUPTOOLS_SCM_VERSION_WRITE_TO_PREFIX', setup_dir)


def parse_git(root, **kwargs):
    """
    Parse function for setuptools_scm that ignores tags for non-C++
    subprojects, e.g. apache-arrow-js-XXX tags.
    """
    from setuptools_scm.git import parse
    kwargs['describe_command'] =\
        'git describe --dirty --tags --long --match "apache-arrow-[0-9]*.*"'
    return parse(root, **kwargs)


def guess_next_dev_version(version):
    if version.exact:
        return version.format_with('{tag}')
    else:
        def guess_next_version(tag_version):
            return default_version.replace('-SNAPSHOT', '')
        return version.format_next_version(guess_next_version)


with open('README.md') as f:
    long_description = f.read()


class BinaryDistribution(Distribution):
    def has_ext_modules(foo):
        return True


install_requires = (
    'numpy >= 1.16.6',
)


# Only include pytest-runner in setup_requires if we're invoking tests
if {'pytest', 'test', 'ptr'}.intersection(sys.argv):
    setup_requires = ['pytest-runner']
else:
    setup_requires = []


if strtobool(os.environ.get('PYARROW_INSTALL_TESTS', '1')):
    packages = find_namespace_packages(include=['pyarrow*'])
    exclude_package_data = {}
else:
    packages = find_namespace_packages(include=['pyarrow*'],
                                       exclude=["pyarrow.tests*"])
    # setuptools adds back importable packages even when excluded.
    # https://github.com/pypa/setuptools/issues/3260
    # https://github.com/pypa/setuptools/issues/3340#issuecomment-1219383976
    exclude_package_data = {"pyarrow": ["tests*"]}


setup(
    name='pyarrow',
    packages=packages,
    zip_safe=False,
    package_data={'pyarrow': ['*.pxd', '*.pyx', 'includes/*.pxd']},
    include_package_data=True,
    exclude_package_data=exclude_package_data,
    distclass=BinaryDistribution,
    # Dummy extension to trigger build_ext
    ext_modules=[Extension('__dummy__', sources=[])],
    cmdclass={
        'build_ext': build_ext
    },
    use_scm_version={
        'root': os.path.dirname(setup_dir),
        'parse': parse_git,
        'write_to': os.path.join(scm_version_write_to_prefix,
                                 'pyarrow/_generated_version.py'),
        'version_scheme': guess_next_dev_version
    },
    setup_requires=['setuptools_scm', 'cython >= 0.29.31'] + setup_requires,
    install_requires=install_requires,
    tests_require=['pytest', 'pandas', 'hypothesis'],
    python_requires='>=3.8',
    description='Python library for Apache Arrow',
    long_description=long_description,
    long_description_content_type='text/markdown',
    classifiers=[
        'License :: OSI Approved :: Apache Software License',
        'Programming Language :: Python :: 3.8',
        'Programming Language :: Python :: 3.9',
        'Programming Language :: Python :: 3.10',
        'Programming Language :: Python :: 3.11',
        'Programming Language :: Python :: 3.12',
    ],
    license='Apache License, Version 2.0',
    maintainer='Apache Arrow Developers',
    maintainer_email='dev@arrow.apache.org',
    test_suite='pyarrow.tests',
    url='https://arrow.apache.org/',
    project_urls={
        'Documentation': 'https://arrow.apache.org/docs/python',
        'Source': 'https://github.com/apache/arrow',
    },
)<|MERGE_RESOLUTION|>--- conflicted
+++ resolved
@@ -18,16 +18,12 @@
 # under the License.
 
 import contextlib
-import json
 import os
 import os.path
 from os.path import join as pjoin
-import pathlib
 import re
 import shlex
-import subprocess
 import sys
-import tempfile
 
 if sys.version_info >= (3, 10):
     import sysconfig
@@ -43,14 +39,6 @@
 
 # Check if we're running 64-bit Python
 is_64_bit = sys.maxsize > 2**32
-
-is_emscripten = False
-if (
-    sysconfig.get_config_var("SOABI")
-    and sysconfig.get_config_var("SOABI").find("emscripten") != -1
-):
-    is_emscripten = True
-
 
 if Cython.__version__ < '0.29.31':
     raise Exception(
@@ -147,67 +135,8 @@
                       'bundle the Arrow C++ headers')] +
                     _build_ext.user_options)
 
-    def get_arrow_build_options(self):
-        """
-            read arrow options from cmake
-        """
-        if hasattr(self, "_arrow_build_options"):
-            return self._arrow_build_options
-        self._arrow_build_options = {}
-        # now make a temp folder to run cmake in
-        with tempfile.TemporaryDirectory() as td:
-            old_dir = os.getcwd()
-            os.chdir(td)
-            (pathlib.Path(td) / "CMakeLists.txt").write_text("""
-                cmake_minimum_required(VERSION 3.16)
-                project(dumpvars)
-                find_package(Arrow REQUIRED)
-                include(DefineOptions)
-                config_summary_json()
-                """)
-            cmake_cmdline = ["cmake", ".",
-                             f"-DCMAKE_MODULE_PATH={old_dir}/cmake_modules"]
-            if is_emscripten:
-                cmake_cmdline = ["emcmake"] + cmake_cmdline
-            print("Running cmake to get Arrow options")
-            subprocess.check_call(cmake_cmdline)
-            options_json = (pathlib.Path(td) / "cmake_summary.json").read_text()
-            options = json.loads(options_json)
-            self._arrow_build_options = options
-            os.chdir(old_dir)
-        print("Loaded build options:", self._arrow_build_options)
-        return self._arrow_build_options
-
-    def get_env_option(self, name, default):
-        """
-            Get an option from environment variable. If the variable is not set,
-            a default is used based on arrow cmake options.
-        """
-        if name in os.environ:
-            return strtobool(os.environ.get(name))
-        elif is_emscripten:
-            # on emscripten we need to compute the PYARROW_* flags based
-            # on the ARROW_* flags in the build system. This is because pyodide
-            # build clears environment variables before setup.py is run.
-            special_cases = {
-                "PYARROW_WITH_PARQUET_ENCRYPTION": "PARQUET_REQUIRE_ENCRYPTION"}
-            cmake_default_name = None
-            if name in special_cases:
-                cmake_default_name = special_cases[name]
-            elif name.startswith("PYARROW_WITH_"):
-                cmake_default_name = name.replace("PYARROW_WITH_", "ARROW_")
-            elif name.startswith("PYARROW_"):
-                cmake_default_name = name.replace("PYARROW_", "ARROW_")
-            if cmake_default_name is not None:
-                # get name from arrow cmake options
-                cmake_options = self.get_arrow_build_options()
-                return strtobool(cmake_options.get(cmake_default_name, default))
-            else:
-                return strtobool(default)
-
     def initialize_options(self):
         _build_ext.initialize_options(self)
-
         self.cmake_generator = os.environ.get('PYARROW_CMAKE_GENERATOR')
         if not self.cmake_generator and sys.platform == 'win32':
             self.cmake_generator = 'Visual Studio 15 2017 Win64'
@@ -223,25 +152,6 @@
             if not hasattr(sys, 'gettotalrefcount'):
                 self.build_type = 'release'
 
-<<<<<<< HEAD
-        self.with_azure = self.get_env_option('PYARROW_WITH_AZURE', '0')
-        self.with_gcs = self.get_env_option('PYARROW_WITH_GCS', '0')
-        self.with_s3 = self.get_env_option('PYARROW_WITH_S3', '0')
-        self.with_hdfs = self.get_env_option('PYARROW_WITH_HDFS', '0')
-        self.with_cuda = self.get_env_option('PYARROW_WITH_CUDA', '0')
-        self.with_substrait = self.get_env_option('PYARROW_WITH_SUBSTRAIT', '0')
-        self.with_flight = self.get_env_option('PYARROW_WITH_FLIGHT', '0')
-        self.with_acero = self.get_env_option('PYARROW_WITH_ACERO', '0')
-        self.with_dataset = self.get_env_option('PYARROW_WITH_DATASET', '0')
-        self.with_parquet = self.get_env_option('PYARROW_WITH_PARQUET', '0')
-        self.with_parquet_encryption = self.get_env_option(
-            'PYARROW_WITH_PARQUET_ENCRYPTION', '0')
-        self.with_orc = self.get_env_option('PYARROW_WITH_ORC', '0')
-        self.with_gandiva = self.get_env_option('PYARROW_WITH_GANDIVA', '0')
-        self.generate_coverage = self.get_env_option('PYARROW_GENERATE_COVERAGE', '0')
-        self.bundle_arrow_cpp = self.get_env_option('PYARROW_BUNDLE_ARROW_CPP', '0')
-        self.bundle_cython_cpp = self.get_env_option('PYARROW_BUNDLE_CYTHON_CPP', '0')
-=======
         self.with_azure = None
         self.with_gcs = None
         self.with_s3 = None
@@ -262,7 +172,6 @@
             os.environ.get('PYARROW_BUNDLE_ARROW_CPP', '0'))
         self.bundle_cython_cpp = strtobool(
             os.environ.get('PYARROW_BUNDLE_CYTHON_CPP', '0'))
->>>>>>> 6800be93
 
     CYTHON_MODULE_NAMES = [
         'lib',
@@ -384,20 +293,14 @@
                 build_tool_args.append('--')
                 if os.environ.get('PYARROW_BUILD_VERBOSE', '0') == '1':
                     cmake_options.append('-DCMAKE_VERBOSE_MAKEFILE=ON')
-                parallel = os.environ.get('PYARROW_PARALLEL', '')
+                parallel = os.environ.get('PYARROW_PARALLEL')
                 if parallel:
                     build_tool_args.append(f'-j{parallel}')
 
-            if is_emscripten:
-                # Generate the build files
-                print("-- Running emcmake cmake for PyArrow on Emscripten")
-                self.spawn(['emcmake', 'cmake'] + extra_cmake_args +
-                           cmake_options + [source])
-            else:
-                # Generate the build files
-                print("-- Running cmake for PyArrow")
-                self.spawn(['cmake'] + extra_cmake_args + cmake_options + [source])
-                print("-- Finished cmake for PyArrow")
+            # Generate the build files
+            print("-- Running cmake for PyArrow")
+            self.spawn(['cmake'] + extra_cmake_args + cmake_options + [source])
+            print("-- Finished cmake for PyArrow")
 
             print("-- Running cmake --build for PyArrow")
             self.spawn(['cmake', '--build', '.', '--config', self.build_type] +
