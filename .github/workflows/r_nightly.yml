# Licensed to the Apache Software Foundation (ASF) under one
# or more contributor license agreements.  See the NOTICE file
# distributed with this work for additional information
# regarding copyright ownership.  The ASF licenses this file
# to you under the Apache License, Version 2.0 (the
# "License"); you may not use this file except in compliance
# with the License.  You may obtain a copy of the License at
#
#   http://www.apache.org/licenses/LICENSE-2.0
#
# Unless required by applicable law or agreed to in writing,
# software distributed under the License is distributed on an
# "AS IS" BASIS, WITHOUT WARRANTIES OR CONDITIONS OF ANY
# KIND, either express or implied.  See the License for the
# specific language governing permissions and limitations
# under the License.

name: Upload R Nightly builds
# This workflow downloads the (nightly) binaries created in crossbow and uploads them
# to nightlies.apache.org. Due to authorization requirements, this upload can't be done 
# from the crossbow repository.

on:
  workflow_dispatch:
    inputs:
      prefix:
        description: Job prefix to use.
        required: false
        default: ''
      keep:
        description: Number of versions to keep.
        required: false
        default: 14

  schedule:
    #Crossbow packaging runs at 0 8 * * *
    - cron: '0 14 * * *'

permissions:
  contents: read

jobs:
  upload:
    if: github.repository == 'apache/arrow'
    runs-on: ubuntu-latest
    steps:
      - name: Checkout Arrow
<<<<<<< HEAD
        uses: actions/checkout@f43a0e5ff2bd294095638e18286ca9a3d1956744 # v3.6.0
=======
        uses: actions/checkout@v4
>>>>>>> f71594c9
        with:
          fetch-depth: 1
          path: arrow
          repository: apache/arrow
          ref: main
          submodules: recursive
      - name: Checkout Crossbow
<<<<<<< HEAD
        uses: actions/checkout@f43a0e5ff2bd294095638e18286ca9a3d1956744 # v3.6.0
=======
        uses: actions/checkout@v4
>>>>>>> f71594c9
        with:
          fetch-depth: 0
          path: crossbow
          repository: ursacomputing/crossbow
          ref: main
      - name: Set up Python
        uses: actions/setup-python@61a6322f88396a6271a6ee3565807d608ecaddd1 # v4.7.0
        with:
          cache: 'pip'
          python-version: 3.8
      - name: Install Archery
        shell: bash
        run: pip install -e arrow/dev/archery[all]
      - run: mkdir -p binaries
      - name: Download Artifacts
        env:
          PREFIX: ${{ github.event.inputs.prefix || ''}}
        run: |
          if [ -z $PREFIX ]; then
            PREFIX=nightly-packaging-$(date +%Y-%m-%d)-0
          fi
          echo $PREFIX

          archery crossbow download-artifacts -f r-binary-packages -t binaries $PREFIX

          if [ -n "$(ls -A binaries/*/*/)" ]; then
            echo "Found files!"
          else
            echo "No files found. Stopping upload."
            exit 1
          fi
      - name: Cache Repo
        uses: actions/cache@88522ab9f39a2ea568f7027eddc7d8d8bc9d59c8 # v3.3.1
        with:
          path: repo
          key: r-nightly-${{ github.run_id }}
          restore-keys: r-nightly-
      - name: Sync from Remote
        uses: ./arrow/.github/actions/sync-nightlies
        with:
          switches: -avzh --update --delete --progress
          local_path: repo
          remote_path: ${{ secrets.NIGHTLIES_RSYNC_PATH }}/arrow/r
          remote_host: ${{ secrets.NIGHTLIES_RSYNC_HOST }}
          remote_port: ${{ secrets.NIGHTLIES_RSYNC_PORT }}
          remote_user: ${{ secrets.NIGHTLIES_RSYNC_USER }}
          remote_key: ${{ secrets.NIGHTLIES_RSYNC_KEY }}
          remote_host_key: ${{ secrets.NIGHTLIES_RSYNC_HOST_KEY }}
      - run: tree repo
      - name: Build Repository
        shell: Rscript {0}
        run: |
          # folder that we sync to nightlies.apache.org
          repo_root <- "repo"
          # The binaries are in a nested dir
          # so we need to find the correct path.
          art_path <- list.files("binaries",
            recursive = TRUE,
            include.dirs = TRUE,
            pattern = "r-binary-packages$",
            full.names = TRUE
          )

          current_path <- list.files(art_path, full.names = TRUE, recursive = TRUE)
          files <- sub("r-(pkg|lib)", repo_root, current_path)

          # decode contrib.url from artifact name:
          # bin__windows__contrib__4.1 -> bin/windows/contrib/4.1
          new_paths <- gsub("__", "/", files)
          # strip superfluous nested dirs
          new_paths <- sub(art_path, ".", new_paths)
          dirs <- dirname(new_paths)
          sapply(dirs, dir.create, recursive = TRUE, showWarnings = FALSE)

          # overwrite allows us to "force push" a new version with the same name
          copy_result <- file.copy(current_path, new_paths, overwrite = TRUE)

          if (!all(copy_result)) {
            stop("There was an issue while copying the files!")
          }
      - name: Prune Repository
        shell: bash
        env:
          KEEP: ${{ github.event.inputs.keep || 14 }}
        run: |   
          prune() {
            # list files  | retain $KEEP newest files | delete everything else
            ls -t $1/arrow* | tail -n +$((KEEP + 1)) | xargs --no-run-if-empty rm 
          }

          # find leaf sub dirs
          repo_dirs=$(find repo -type d -links 2)

          # We want to retain $keep (14) versions of each pkg/lib so we call
          # prune on each leaf dir and not on repo/.
          for dir in ${repo_dirs[@]}; do
            prune $dir
          done
      - name: Update Repository Index
        shell: Rscript {0}
        run: |
          # folder that we sync to nightlies.apache.org
          repo_root <- "repo"
          tools::write_PACKAGES(file.path(repo_root, "src/contrib"),
            type = "source",
            verbose = TRUE,
            latestOnly = FALSE
          )

          repo_dirs <- list.dirs(repo_root)
          # find dirs with binary R packages: e.g. */contrib/4.1
          pkg_dirs <- grep(".+contrib\\/\\d.+", repo_dirs, value = TRUE)


          for (dir in pkg_dirs) {
            on_win <- grepl("windows", dir)
            tools::write_PACKAGES(dir,
              type = ifelse(on_win, "win.binary", "mac.binary"),
              verbose = TRUE,
              latestOnly = FALSE
            )
          }
      - name: Show repo contents
        run: tree repo
      - name: Sync to Remote
        uses: ./arrow/.github/actions/sync-nightlies
        with:
          upload: true
          switches: -avzh --update --delete --progress
          local_path: repo
          remote_path: ${{ secrets.NIGHTLIES_RSYNC_PATH }}/arrow/r
          remote_host: ${{ secrets.NIGHTLIES_RSYNC_HOST }}
          remote_port: ${{ secrets.NIGHTLIES_RSYNC_PORT }}
          remote_user: ${{ secrets.NIGHTLIES_RSYNC_USER }}
          remote_key: ${{ secrets.NIGHTLIES_RSYNC_KEY }}
          remote_host_key: ${{ secrets.NIGHTLIES_RSYNC_HOST_KEY }}
<|MERGE_RESOLUTION|>--- conflicted
+++ resolved
@@ -1,200 +1,192 @@
-# Licensed to the Apache Software Foundation (ASF) under one
-# or more contributor license agreements.  See the NOTICE file
-# distributed with this work for additional information
-# regarding copyright ownership.  The ASF licenses this file
-# to you under the Apache License, Version 2.0 (the
-# "License"); you may not use this file except in compliance
-# with the License.  You may obtain a copy of the License at
-#
-#   http://www.apache.org/licenses/LICENSE-2.0
-#
-# Unless required by applicable law or agreed to in writing,
-# software distributed under the License is distributed on an
-# "AS IS" BASIS, WITHOUT WARRANTIES OR CONDITIONS OF ANY
-# KIND, either express or implied.  See the License for the
-# specific language governing permissions and limitations
-# under the License.
-
-name: Upload R Nightly builds
-# This workflow downloads the (nightly) binaries created in crossbow and uploads them
-# to nightlies.apache.org. Due to authorization requirements, this upload can't be done 
-# from the crossbow repository.
-
-on:
-  workflow_dispatch:
-    inputs:
-      prefix:
-        description: Job prefix to use.
-        required: false
-        default: ''
-      keep:
-        description: Number of versions to keep.
-        required: false
-        default: 14
-
-  schedule:
-    #Crossbow packaging runs at 0 8 * * *
-    - cron: '0 14 * * *'
-
-permissions:
-  contents: read
-
-jobs:
-  upload:
-    if: github.repository == 'apache/arrow'
-    runs-on: ubuntu-latest
-    steps:
-      - name: Checkout Arrow
-<<<<<<< HEAD
-        uses: actions/checkout@f43a0e5ff2bd294095638e18286ca9a3d1956744 # v3.6.0
-=======
-        uses: actions/checkout@v4
->>>>>>> f71594c9
-        with:
-          fetch-depth: 1
-          path: arrow
-          repository: apache/arrow
-          ref: main
-          submodules: recursive
-      - name: Checkout Crossbow
-<<<<<<< HEAD
-        uses: actions/checkout@f43a0e5ff2bd294095638e18286ca9a3d1956744 # v3.6.0
-=======
-        uses: actions/checkout@v4
->>>>>>> f71594c9
-        with:
-          fetch-depth: 0
-          path: crossbow
-          repository: ursacomputing/crossbow
-          ref: main
-      - name: Set up Python
-        uses: actions/setup-python@61a6322f88396a6271a6ee3565807d608ecaddd1 # v4.7.0
-        with:
-          cache: 'pip'
-          python-version: 3.8
-      - name: Install Archery
-        shell: bash
-        run: pip install -e arrow/dev/archery[all]
-      - run: mkdir -p binaries
-      - name: Download Artifacts
-        env:
-          PREFIX: ${{ github.event.inputs.prefix || ''}}
-        run: |
-          if [ -z $PREFIX ]; then
-            PREFIX=nightly-packaging-$(date +%Y-%m-%d)-0
-          fi
-          echo $PREFIX
-
-          archery crossbow download-artifacts -f r-binary-packages -t binaries $PREFIX
-
-          if [ -n "$(ls -A binaries/*/*/)" ]; then
-            echo "Found files!"
-          else
-            echo "No files found. Stopping upload."
-            exit 1
-          fi
-      - name: Cache Repo
-        uses: actions/cache@88522ab9f39a2ea568f7027eddc7d8d8bc9d59c8 # v3.3.1
-        with:
-          path: repo
-          key: r-nightly-${{ github.run_id }}
-          restore-keys: r-nightly-
-      - name: Sync from Remote
-        uses: ./arrow/.github/actions/sync-nightlies
-        with:
-          switches: -avzh --update --delete --progress
-          local_path: repo
-          remote_path: ${{ secrets.NIGHTLIES_RSYNC_PATH }}/arrow/r
-          remote_host: ${{ secrets.NIGHTLIES_RSYNC_HOST }}
-          remote_port: ${{ secrets.NIGHTLIES_RSYNC_PORT }}
-          remote_user: ${{ secrets.NIGHTLIES_RSYNC_USER }}
-          remote_key: ${{ secrets.NIGHTLIES_RSYNC_KEY }}
-          remote_host_key: ${{ secrets.NIGHTLIES_RSYNC_HOST_KEY }}
-      - run: tree repo
-      - name: Build Repository
-        shell: Rscript {0}
-        run: |
-          # folder that we sync to nightlies.apache.org
-          repo_root <- "repo"
-          # The binaries are in a nested dir
-          # so we need to find the correct path.
-          art_path <- list.files("binaries",
-            recursive = TRUE,
-            include.dirs = TRUE,
-            pattern = "r-binary-packages$",
-            full.names = TRUE
-          )
-
-          current_path <- list.files(art_path, full.names = TRUE, recursive = TRUE)
-          files <- sub("r-(pkg|lib)", repo_root, current_path)
-
-          # decode contrib.url from artifact name:
-          # bin__windows__contrib__4.1 -> bin/windows/contrib/4.1
-          new_paths <- gsub("__", "/", files)
-          # strip superfluous nested dirs
-          new_paths <- sub(art_path, ".", new_paths)
-          dirs <- dirname(new_paths)
-          sapply(dirs, dir.create, recursive = TRUE, showWarnings = FALSE)
-
-          # overwrite allows us to "force push" a new version with the same name
-          copy_result <- file.copy(current_path, new_paths, overwrite = TRUE)
-
-          if (!all(copy_result)) {
-            stop("There was an issue while copying the files!")
-          }
-      - name: Prune Repository
-        shell: bash
-        env:
-          KEEP: ${{ github.event.inputs.keep || 14 }}
-        run: |   
-          prune() {
-            # list files  | retain $KEEP newest files | delete everything else
-            ls -t $1/arrow* | tail -n +$((KEEP + 1)) | xargs --no-run-if-empty rm 
-          }
-
-          # find leaf sub dirs
-          repo_dirs=$(find repo -type d -links 2)
-
-          # We want to retain $keep (14) versions of each pkg/lib so we call
-          # prune on each leaf dir and not on repo/.
-          for dir in ${repo_dirs[@]}; do
-            prune $dir
-          done
-      - name: Update Repository Index
-        shell: Rscript {0}
-        run: |
-          # folder that we sync to nightlies.apache.org
-          repo_root <- "repo"
-          tools::write_PACKAGES(file.path(repo_root, "src/contrib"),
-            type = "source",
-            verbose = TRUE,
-            latestOnly = FALSE
-          )
-
-          repo_dirs <- list.dirs(repo_root)
-          # find dirs with binary R packages: e.g. */contrib/4.1
-          pkg_dirs <- grep(".+contrib\\/\\d.+", repo_dirs, value = TRUE)
-
-
-          for (dir in pkg_dirs) {
-            on_win <- grepl("windows", dir)
-            tools::write_PACKAGES(dir,
-              type = ifelse(on_win, "win.binary", "mac.binary"),
-              verbose = TRUE,
-              latestOnly = FALSE
-            )
-          }
-      - name: Show repo contents
-        run: tree repo
-      - name: Sync to Remote
-        uses: ./arrow/.github/actions/sync-nightlies
-        with:
-          upload: true
-          switches: -avzh --update --delete --progress
-          local_path: repo
-          remote_path: ${{ secrets.NIGHTLIES_RSYNC_PATH }}/arrow/r
-          remote_host: ${{ secrets.NIGHTLIES_RSYNC_HOST }}
-          remote_port: ${{ secrets.NIGHTLIES_RSYNC_PORT }}
-          remote_user: ${{ secrets.NIGHTLIES_RSYNC_USER }}
-          remote_key: ${{ secrets.NIGHTLIES_RSYNC_KEY }}
-          remote_host_key: ${{ secrets.NIGHTLIES_RSYNC_HOST_KEY }}
+# Licensed to the Apache Software Foundation (ASF) under one
+# or more contributor license agreements.  See the NOTICE file
+# distributed with this work for additional information
+# regarding copyright ownership.  The ASF licenses this file
+# to you under the Apache License, Version 2.0 (the
+# "License"); you may not use this file except in compliance
+# with the License.  You may obtain a copy of the License at
+#
+#   http://www.apache.org/licenses/LICENSE-2.0
+#
+# Unless required by applicable law or agreed to in writing,
+# software distributed under the License is distributed on an
+# "AS IS" BASIS, WITHOUT WARRANTIES OR CONDITIONS OF ANY
+# KIND, either express or implied.  See the License for the
+# specific language governing permissions and limitations
+# under the License.
+
+name: Upload R Nightly builds
+# This workflow downloads the (nightly) binaries created in crossbow and uploads them
+# to nightlies.apache.org. Due to authorization requirements, this upload can't be done 
+# from the crossbow repository.
+
+on:
+  workflow_dispatch:
+    inputs:
+      prefix:
+        description: Job prefix to use.
+        required: false
+        default: ''
+      keep:
+        description: Number of versions to keep.
+        required: false
+        default: 14
+
+  schedule:
+    #Crossbow packaging runs at 0 8 * * *
+    - cron: '0 14 * * *'
+
+permissions:
+  contents: read
+
+jobs:
+  upload:
+    if: github.repository == 'apache/arrow'
+    runs-on: ubuntu-latest
+    steps:
+      - name: Checkout Arrow
+        uses: actions/checkout@3df4ab11eba7bda6032a0b82a6bb43b11571feac # v4.0.0
+        with:
+          fetch-depth: 1
+          path: arrow
+          repository: apache/arrow
+          ref: main
+          submodules: recursive
+      - name: Checkout Crossbow
+        uses: actions/checkout@3df4ab11eba7bda6032a0b82a6bb43b11571feac # v4.0.0
+        with:
+          fetch-depth: 0
+          path: crossbow
+          repository: ursacomputing/crossbow
+          ref: main
+      - name: Set up Python
+        uses: actions/setup-python@61a6322f88396a6271a6ee3565807d608ecaddd1 # v4.7.0
+        with:
+          cache: 'pip'
+          python-version: 3.8
+      - name: Install Archery
+        shell: bash
+        run: pip install -e arrow/dev/archery[all]
+      - run: mkdir -p binaries
+      - name: Download Artifacts
+        env:
+          PREFIX: ${{ github.event.inputs.prefix || ''}}
+        run: |
+          if [ -z $PREFIX ]; then
+            PREFIX=nightly-packaging-$(date +%Y-%m-%d)-0
+          fi
+          echo $PREFIX
+
+          archery crossbow download-artifacts -f r-binary-packages -t binaries $PREFIX
+
+          if [ -n "$(ls -A binaries/*/*/)" ]; then
+            echo "Found files!"
+          else
+            echo "No files found. Stopping upload."
+            exit 1
+          fi
+      - name: Cache Repo
+        uses: actions/cache@88522ab9f39a2ea568f7027eddc7d8d8bc9d59c8 # v3.3.1
+        with:
+          path: repo
+          key: r-nightly-${{ github.run_id }}
+          restore-keys: r-nightly-
+      - name: Sync from Remote
+        uses: ./arrow/.github/actions/sync-nightlies
+        with:
+          switches: -avzh --update --delete --progress
+          local_path: repo
+          remote_path: ${{ secrets.NIGHTLIES_RSYNC_PATH }}/arrow/r
+          remote_host: ${{ secrets.NIGHTLIES_RSYNC_HOST }}
+          remote_port: ${{ secrets.NIGHTLIES_RSYNC_PORT }}
+          remote_user: ${{ secrets.NIGHTLIES_RSYNC_USER }}
+          remote_key: ${{ secrets.NIGHTLIES_RSYNC_KEY }}
+          remote_host_key: ${{ secrets.NIGHTLIES_RSYNC_HOST_KEY }}
+      - run: tree repo
+      - name: Build Repository
+        shell: Rscript {0}
+        run: |
+          # folder that we sync to nightlies.apache.org
+          repo_root <- "repo"
+          # The binaries are in a nested dir
+          # so we need to find the correct path.
+          art_path <- list.files("binaries",
+            recursive = TRUE,
+            include.dirs = TRUE,
+            pattern = "r-binary-packages$",
+            full.names = TRUE
+          )
+
+          current_path <- list.files(art_path, full.names = TRUE, recursive = TRUE)
+          files <- sub("r-(pkg|lib)", repo_root, current_path)
+
+          # decode contrib.url from artifact name:
+          # bin__windows__contrib__4.1 -> bin/windows/contrib/4.1
+          new_paths <- gsub("__", "/", files)
+          # strip superfluous nested dirs
+          new_paths <- sub(art_path, ".", new_paths)
+          dirs <- dirname(new_paths)
+          sapply(dirs, dir.create, recursive = TRUE, showWarnings = FALSE)
+
+          # overwrite allows us to "force push" a new version with the same name
+          copy_result <- file.copy(current_path, new_paths, overwrite = TRUE)
+
+          if (!all(copy_result)) {
+            stop("There was an issue while copying the files!")
+          }
+      - name: Prune Repository
+        shell: bash
+        env:
+          KEEP: ${{ github.event.inputs.keep || 14 }}
+        run: |   
+          prune() {
+            # list files  | retain $KEEP newest files | delete everything else
+            ls -t $1/arrow* | tail -n +$((KEEP + 1)) | xargs --no-run-if-empty rm 
+          }
+
+          # find leaf sub dirs
+          repo_dirs=$(find repo -type d -links 2)
+
+          # We want to retain $keep (14) versions of each pkg/lib so we call
+          # prune on each leaf dir and not on repo/.
+          for dir in ${repo_dirs[@]}; do
+            prune $dir
+          done
+      - name: Update Repository Index
+        shell: Rscript {0}
+        run: |
+          # folder that we sync to nightlies.apache.org
+          repo_root <- "repo"
+          tools::write_PACKAGES(file.path(repo_root, "src/contrib"),
+            type = "source",
+            verbose = TRUE,
+            latestOnly = FALSE
+          )
+
+          repo_dirs <- list.dirs(repo_root)
+          # find dirs with binary R packages: e.g. */contrib/4.1
+          pkg_dirs <- grep(".+contrib\\/\\d.+", repo_dirs, value = TRUE)
+
+
+          for (dir in pkg_dirs) {
+            on_win <- grepl("windows", dir)
+            tools::write_PACKAGES(dir,
+              type = ifelse(on_win, "win.binary", "mac.binary"),
+              verbose = TRUE,
+              latestOnly = FALSE
+            )
+          }
+      - name: Show repo contents
+        run: tree repo
+      - name: Sync to Remote
+        uses: ./arrow/.github/actions/sync-nightlies
+        with:
+          upload: true
+          switches: -avzh --update --delete --progress
+          local_path: repo
+          remote_path: ${{ secrets.NIGHTLIES_RSYNC_PATH }}/arrow/r
+          remote_host: ${{ secrets.NIGHTLIES_RSYNC_HOST }}
+          remote_port: ${{ secrets.NIGHTLIES_RSYNC_PORT }}
+          remote_user: ${{ secrets.NIGHTLIES_RSYNC_USER }}
+          remote_key: ${{ secrets.NIGHTLIES_RSYNC_KEY }}
+          remote_host_key: ${{ secrets.NIGHTLIES_RSYNC_HOST_KEY }}