# Licensed to the Apache Software Foundation (ASF) under one
# or more contributor license agreements.  See the NOTICE file
# distributed with this work for additional information
# regarding copyright ownership.  The ASF licenses this file
# to you under the Apache License, Version 2.0 (the
# "License"); you may not use this file except in compliance
# with the License.  You may obtain a copy of the License at
#
#   http://www.apache.org/licenses/LICENSE-2.0
#
# Unless required by applicable law or agreed to in writing,
# software distributed under the License is distributed on an
# "AS IS" BASIS, WITHOUT WARRANTIES OR CONDITIONS OF ANY
# KIND, either express or implied.  See the License for the
# specific language governing permissions and limitations
# under the License.

name: C GLib & Ruby

on:
  push:
    paths:
      - '.github/workflows/ruby.yml'
      - 'ci/docker/**'
      - 'ci/scripts/c_glib_*'
      - 'ci/scripts/cpp_*'
      - 'ci/scripts/msys2_*'
      - 'ci/scripts/ruby_*'
      - 'ci/scripts/util_*'
      - 'c_glib/**'
      - 'cpp/**'
      - 'ruby/**'
  pull_request:
    paths:
      - '.github/workflows/ruby.yml'
      - 'ci/docker/**'
      - 'ci/scripts/c_glib_*'
      - 'ci/scripts/cpp_*'
      - 'ci/scripts/msys2_*'
      - 'ci/scripts/ruby_*'
      - 'ci/scripts/util_*'
      - 'c_glib/**'
      - 'cpp/**'
      - 'ruby/**'

concurrency:
  group: ${{ github.repository }}-${{ github.head_ref || github.sha }}-${{ github.workflow }}
  cancel-in-progress: true

env:
  DOCKER_VOLUME_PREFIX: ".docker/"
  ARCHERY_DOCKER_USER: ${{ secrets.DOCKERHUB_USER }}
  ARCHERY_DOCKER_PASSWORD: ${{ secrets.DOCKERHUB_TOKEN }}

jobs:

  ubuntu:
    name: AMD64 Ubuntu ${{ matrix.ubuntu }} GLib & Ruby
    runs-on: ubuntu-latest
    if: ${{ !contains(github.event.pull_request.title, 'WIP') }}
    timeout-minutes: 60
    strategy:
      fail-fast: false
      matrix:
        ubuntu:
          - 20.04
    env:
      UBUNTU: ${{ matrix.ubuntu }}
    steps:
      - name: Checkout Arrow
        uses: actions/checkout@v3
        with:
          fetch-depth: 0
          submodules: recursive
      - name: Cache Docker Volumes
        uses: actions/cache@v2
        with:
          path: .docker
          key: ubuntu-${{ matrix.ubuntu }}-ruby-${{ hashFiles('cpp/**') }}
          restore-keys: ubuntu-${{ matrix.ubuntu }}-ruby-
      - name: Setup Python
        uses: actions/setup-python@v4
        with:
          python-version: 3.8
      - name: Setup Archery
        run: pip install -e dev/archery[docker]
      - name: Execute Docker Build
        run: |
          sudo sysctl -w kernel.core_pattern="core.%e.%p"
          ulimit -c unlimited
          archery docker run \
            -e ARROW_FLIGHT=ON \
<<<<<<< HEAD
=======
            -e ARROW_FLIGHT_SQL=ON \
>>>>>>> 7fe71f5c
            -e ARROW_GCS=ON \
            -e Protobuf_SOURCE=BUNDLED \
            -e gRPC_SOURCE=BUNDLED \
            ubuntu-ruby
      - name: Docker Push
        if: success() && github.event_name == 'push' && github.repository == 'apache/arrow'
        continue-on-error: true
        shell: bash
        run: archery docker push ubuntu-ruby

  macos:
    name: AMD64 MacOS 10.15 GLib & Ruby
    runs-on: macos-latest
    if: ${{ !contains(github.event.pull_request.title, 'WIP') }}
    timeout-minutes: 60
    strategy:
      fail-fast: false
    env:
      ARROW_BUILD_STATIC: OFF
      ARROW_BUILD_TESTS: OFF
      ARROW_BUILD_UTILITIES: OFF
      ARROW_FLIGHT: ON
      ARROW_FLIGHT_SQL: ON
      ARROW_GANDIVA: ON
      ARROW_GCS: ON
      ARROW_GLIB_GTK_DOC: true
      ARROW_GLIB_WERROR: true
      ARROW_HOME: /usr/local
      ARROW_JEMALLOC: OFF
      ARROW_ORC: OFF
      ARROW_PARQUET: ON
      ARROW_WITH_BROTLI: ON
      ARROW_WITH_LZ4: ON
      ARROW_WITH_SNAPPY: ON
      ARROW_WITH_ZLIB: ON
      ARROW_WITH_ZSTD: ON
      XML_CATALOG_FILES: /usr/local/etc/xml/catalog
    steps:
      - name: Checkout Arrow
        uses: actions/checkout@v3
        with:
          fetch-depth: 0
          submodules: recursive
      - name: Install Homebrew Dependencies
        shell: bash
        run: |
          rm -f /usr/local/bin/2to3
          brew update --preinstall
          brew install --overwrite git
          brew bundle --file=cpp/Brewfile
          brew bundle --file=c_glib/Brewfile
      - name: Install Ruby Dependencies
        run: |
          export MAKEFLAGS="-j$(sysctl -n hw.ncpu)"
          bundle install --gemfile c_glib/Gemfile
          bundle install --gemfile ruby/Gemfile
          for ruby_package_gemfile in ruby/*/Gemfile; do \
            bundle install --gemfile ${ruby_package_gemfile}
          done
      - name: Setup ccache
        run: |
          ci/scripts/ccache_setup.sh
      - name: ccache info
        id: ccache-info
        run: |
          echo "::set-output name=cache-dir::$(ccache --get-config cache_dir)"
      - name: Cache ccache
        uses: actions/cache@v2
        with:
          path: ${{ steps.ccache-info.outputs.cache-dir }}
          key: ruby-ccache-macos-${{ hashFiles('cpp/**') }}
          restore-keys: ruby-ccache-macos-
      - name: Build C++
        run: |
          ci/scripts/cpp_build.sh $(pwd) $(pwd)/build
      - name: Build GLib
        run: |
          ci/scripts/c_glib_build.sh $(pwd) $(pwd)/build
      - name: Test GLib
        shell: bash
        run: ci/scripts/c_glib_test.sh $(pwd) $(pwd)/build
      - name: Test Ruby
        shell: bash
        run: ci/scripts/ruby_test.sh $(pwd) $(pwd)/build

  windows:
    name: AMD64 Windows MinGW ${{ matrix.mingw-n-bits }} GLib & Ruby
    runs-on: windows-2019
    if: ${{ !contains(github.event.pull_request.title, 'WIP') }}
    timeout-minutes: 90
    strategy:
      fail-fast: false
      matrix:
        mingw-n-bits:
          - 64
        ruby-version:
          - "3.1"
    env:
      ARROW_BUILD_STATIC: OFF
      ARROW_BUILD_TESTS: OFF
      ARROW_BUILD_UTILITIES: OFF
      ARROW_BUILD_TYPE: release
      ARROW_FLIGHT: ON
      ARROW_FLIGHT_SQL: ON
      ARROW_GANDIVA: ON
      ARROW_GCS: ON
      ARROW_HDFS: OFF
      ARROW_HOME: /ucrt${{ matrix.mingw-n-bits }}
      ARROW_JEMALLOC: OFF
      ARROW_PARQUET: ON
      ARROW_PYTHON: OFF
      ARROW_S3: ON
      ARROW_USE_GLOG: OFF
      ARROW_WITH_BROTLI: ON
      ARROW_WITH_BZ2: ON
      ARROW_WITH_LZ4: ON
      ARROW_WITH_SNAPPY: ON
      ARROW_WITH_ZLIB: ON
      ARROW_WITH_ZSTD: ON
      # Don't use preinstalled Boost by empty BOOST_ROOT and
      # -DBoost_NO_BOOST_CMAKE=ON
      BOOST_ROOT: ""
      CMAKE_ARGS: >-
        -DARROW_PACKAGE_PREFIX=/ucrt${{ matrix.mingw-n-bits }}
        -DBoost_NO_BOOST_CMAKE=ON
      CMAKE_UNITY_BUILD: ON
    steps:
      - name: Disable Crash Dialogs
        run: |
          reg add `
            "HKCU\SOFTWARE\Microsoft\Windows\Windows Error Reporting" `
            /v DontShowUI `
            /t REG_DWORD `
            /d 1 `
            /f
      - name: Checkout Arrow
        uses: actions/checkout@v3
        with:
          fetch-depth: 0
          submodules: recursive
      - name: Setup Ruby
        uses: ruby/setup-ruby@v1
        with:
          ruby-version: ${{ matrix.ruby-version }}
      - name: Upgrade MSYS2
        run: |
          ridk exec bash ci\scripts\msys2_system_upgrade.sh
          taskkill /F /FI "MODULES eq msys-2.0.dll"
      - name: Clean MSYS2
        run: |
          ridk exec bash ci\scripts\msys2_system_clean.sh
      - name: Setup MSYS2
        run: |
          ridk exec bash ci\scripts\msys2_setup.sh ruby
      - name: Cache ccache
        uses: actions/cache@v2
        with:
          path: ccache
          key: ruby-ccache-ucrt${{ matrix.mingw-n-bits }}-${{ hashFiles('cpp/**') }}
          restore-keys: ruby-ccache-ucrt${{ matrix.mingw-n-bits }}-
      - name: Build C++
        run: |
          $Env:CMAKE_BUILD_PARALLEL_LEVEL = $Env:NUMBER_OF_PROCESSORS
          $source_dir = "$(ridk exec cygpath --unix "$(Get-Location)")"
          $build_dir = "$(ridk exec cygpath --unix "$(Get-Location)\build")"
          $ErrorActionPreference = "Continue"
          ridk exec bash ci\scripts\cpp_build.sh "${source_dir}" "${build_dir}"
      - name: Build GLib
        run: |
          $Env:CMAKE_BUILD_PARALLEL_LEVEL = $Env:NUMBER_OF_PROCESSORS
          $source_dir = "$(ridk exec cygpath --unix "$(Get-Location)")"
          $build_dir = "$(ridk exec cygpath --unix "$(Get-Location)\build")"
          $ErrorActionPreference = "Continue"
          ridk exec bash ci\scripts\c_glib_build.sh "${source_dir}" "${build_dir}"
      - name: RubyGems info
        id: rubygems-info
        run: |
          Write-Output "::set-output name=gem-dir::$(ridk exec gem env gemdir)"
      - name: Cache RubyGems
        uses: actions/cache@v2
        with:
          path: ${{ steps.rubygems-info.outputs.gem-dir }}
          key: ruby-rubygems-ucrt${{ matrix.mingw-n-bits }}-${{ hashFiles('**/Gemfile', 'ruby/*/*.gemspec') }}
          restore-keys: ruby-rubygems-ucrt${{ matrix.mingw-n-bits }}-
      - name: Install test dependencies
        run: |
          bundle install --gemfile c_glib\Gemfile
          bundle install --gemfile ruby\Gemfile
          Get-ChildItem ruby\*\Gemfile | `
            ForEach-Object {bundle install --gemfile $_}
      - name: Test GLib
        run: |
          $source_dir = "$(ridk exec cygpath --unix "$(Get-Location)")"
          $build_dir = "$(ridk exec cygpath --unix "$(Get-Location)\build")"
          $ErrorActionPreference = "Continue"
          ridk exec bash ci\scripts\c_glib_test.sh "${source_dir}" "${build_dir}"
      - name: Test Ruby
        run: |
          $Env:PKG_CONFIG_PATH = `
            "$(ridk exec cygpath --absolute --windows "${Env:ARROW_HOME}/lib/pkgconfig")"
          $Env:GI_TYPELIB_PATH = `
            "$(ridk exec cygpath --absolute --windows "${Env:ARROW_HOME}/lib/girepository-1.0")"
          $Env:RUBYOPTS = "-rdevkit"
          $Env:MAKE = "ridk exec make"
          $ErrorActionPreference = "Continue"
          rake -f ruby\Rakefile<|MERGE_RESOLUTION|>--- conflicted
+++ resolved
@@ -90,10 +90,7 @@
           ulimit -c unlimited
           archery docker run \
             -e ARROW_FLIGHT=ON \
-<<<<<<< HEAD
-=======
             -e ARROW_FLIGHT_SQL=ON \
->>>>>>> 7fe71f5c
             -e ARROW_GCS=ON \
             -e Protobuf_SOURCE=BUNDLED \
             -e gRPC_SOURCE=BUNDLED \
