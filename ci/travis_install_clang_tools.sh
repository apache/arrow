#!/usr/bin/env bash

# Licensed to the Apache Software Foundation (ASF) under one
# or more contributor license agreements.  See the NOTICE file
# distributed with this work for additional information
# regarding copyright ownership.  The ASF licenses this file
# to you under the Apache License, Version 2.0 (the
# "License"); you may not use this file except in compliance
# with the License.  You may obtain a copy of the License at
#
#   http://www.apache.org/licenses/LICENSE-2.0
#
# Unless required by applicable law or agreed to in writing,
# software distributed under the License is distributed on an
# "AS IS" BASIS, WITHOUT WARRANTIES OR CONDITIONS OF ANY
# KIND, either express or implied.  See the License for the
# specific language governing permissions and limitations
# under the License.

wget -O - http://llvm.org/apt/llvm-snapshot.gpg.key|sudo apt-key add -
sudo apt-add-repository -y \
<<<<<<< HEAD
     "deb http://llvm.org/apt/trusty/ llvm-toolchain-trusty-4.0 main"
sudo apt-get update -qq
sudo apt-get install -q clang-4.0 clang-format-4.0 clang-tidy-4.0
=======
     "deb http://llvm.org/apt/trusty/ llvm-toolchain-trusty-5.0 main"
sudo apt-get update -q
sudo apt-get install -q clang-5.0 clang-format-5.0 clang-tidy-5.0
>>>>>>> a1a34b8a
<|MERGE_RESOLUTION|>--- conflicted
+++ resolved
@@ -19,12 +19,6 @@
 
 wget -O - http://llvm.org/apt/llvm-snapshot.gpg.key|sudo apt-key add -
 sudo apt-add-repository -y \
-<<<<<<< HEAD
-     "deb http://llvm.org/apt/trusty/ llvm-toolchain-trusty-4.0 main"
+     "deb http://llvm.org/apt/trusty/ llvm-toolchain-trusty-5.0 main"
 sudo apt-get update -qq
-sudo apt-get install -q clang-4.0 clang-format-4.0 clang-tidy-4.0
-=======
-     "deb http://llvm.org/apt/trusty/ llvm-toolchain-trusty-5.0 main"
-sudo apt-get update -q
-sudo apt-get install -q clang-5.0 clang-format-5.0 clang-tidy-5.0
->>>>>>> a1a34b8a
+sudo apt-get install -q clang-5.0 clang-format-5.0 clang-tidy-5.0