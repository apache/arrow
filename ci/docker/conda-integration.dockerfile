--- conflicted
+++ resolved
@@ -38,11 +38,7 @@
         nodejs=${node} \
         yarn \
         openjdk=${jdk} \
-<<<<<<< HEAD
         zlib=1.2.11 && \
-=======
-        zlib=1.2.11 && \ 
->>>>>>> 3a59bc02
     mamba clean --all --force-pkgs-dirs
 
 # Install Rust with only the needed components
