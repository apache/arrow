# Licensed to the Apache Software Foundation (ASF) under one
# or more contributor license agreements.  See the NOTICE file
# distributed with this work for additional information
# regarding copyright ownership.  The ASF licenses this file
# to you under the Apache License, Version 2.0 (the
# "License"); you may not use this file except in compliance
# with the License.  You may obtain a copy of the License at
#
#   http://www.apache.org/licenses/LICENSE-2.0
#
# Unless required by applicable law or agreed to in writing,
# software distributed under the License is distributed on an
# "AS IS" BASIS, WITHOUT WARRANTIES OR CONDITIONS OF ANY
# KIND, either express or implied.  See the License for the
# specific language governing permissions and limitations
# under the License.

<<<<<<< HEAD
clangdev
llvmdev
bison>=3.8
flex>=2.5
=======
# ARROW-17830 Temporarily pin LLVM version on Appveyor due to a bug in Conda's packaging of LLVM 15.
clangdev<15
llvmdev<15
>>>>>>> d8f39460
<|MERGE_RESOLUTION|>--- conflicted
+++ resolved
@@ -15,13 +15,8 @@
 # specific language governing permissions and limitations
 # under the License.
 
-<<<<<<< HEAD
-clangdev
-llvmdev
-bison>=3.8
-flex>=2.5
-=======
 # ARROW-17830 Temporarily pin LLVM version on Appveyor due to a bug in Conda's packaging of LLVM 15.
 clangdev<15
 llvmdev<15
->>>>>>> d8f39460
+bison>=3.8
+flex>=2.5