--- conflicted
+++ resolved
@@ -70,12 +70,8 @@
 
 @rem Note: avoid Cython 0.28.0 due to https://github.com/cython/cython/issues/2148
 conda create -n arrow -q -y python=%PYTHON% ^
-<<<<<<< HEAD
-      six pytest setuptools numpy pandas cython=0.27.3 ^
-=======
       six pytest setuptools numpy pandas ^
       cython=0.27.3 ^
->>>>>>> 98012cb3
       thrift-cpp=0.11.0
 
 call activate arrow
