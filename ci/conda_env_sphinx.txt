--- conflicted
+++ resolved
@@ -22,12 +22,5 @@
 numpydoc
 pydata-sphinx-theme
 sphinx>=4.2
-<<<<<<< HEAD
 sphinx-copybutton
-
-# Unable to install sphinx-tabs from conda-forge due to:
-# - package sphinx-tabs-1.2.1-py_0 requires sphinx >=2,<4, but none of the providers can be installed
-# sphinx-tabs
-=======
-sphinx-tabs
->>>>>>> 065236fe
+sphinx-tabs