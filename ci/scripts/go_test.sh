--- conflicted
+++ resolved
@@ -36,11 +36,7 @@
 # in .c files don't get included in non-test builds.
 
 for d in $(go list ./... | grep -v vendor); do
-<<<<<<< HEAD
-    go test -tags "test" $d
-=======
     go test $testargs -tags "test" $d
->>>>>>> 1049dde9
 done
 
 popd
