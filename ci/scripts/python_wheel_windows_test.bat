--- conflicted
+++ resolved
@@ -51,10 +51,7 @@
 python -c "import pyarrow.fs" || exit /B 1
 python -c "import pyarrow.json" || exit /B 1
 python -c "import pyarrow.parquet" || exit /B 1
-<<<<<<< HEAD
-=======
 python -c "import pyarrow.substrait" || exit /B 1
->>>>>>> 7fe71f5c
 
 @REM Execute unittest
 pytest -r s --pyargs pyarrow || exit /B 1