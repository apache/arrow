{
  "version": "0.2.0",
  "name": "apache-arrow",
  "description": "Apache Arrow columnar in-memory format",
  "bin": {
    "arrow2csv": "bin/arrow2csv"
  },
  "scripts": {
    "lerna": "lerna",
    "test": "gulp test",
    "build": "gulp build",
    "clean": "gulp clean",
    "debug": "gulp debug",
    "perf": "node ./perf/index.js",
    "release": "./npm-release.sh",
    "clean:all": "run-p clean clean:testdata",
    "clean:testdata": "gulp clean:testdata",
    "create:testdata": "gulp create:testdata",
    "test:coverage": "gulp test -t ts --coverage",
    "doc": "shx rm -rf ./doc && esdoc",
    "lint": "run-p lint:*",
    "lint:src": "tslint --fix --project -p tsconfig.json -c tslint.json \"src/**/*.ts\"",
    "lint:test": "tslint --fix --project -p test/tsconfig.json -c tslint.json \"test/**/*.ts\"",
    "prepublishOnly": "echo \"Error: do 'npm run release' instead of 'npm publish'\" && exit 1",
    "version": "npm install && npm run clean:all"
  },
  "repository": {
    "type": "git",
    "url": "git+https://github.com/apache/arrow.git"
  },
  "keywords": [
    "apache",
    "arrow"
  ],
  "author": "Apache Software Foundation",
  "license": "Apache-2.0",
  "bugs": {
    "url": "https://issues.apache.org/jira/projects/ARROW"
  },
  "homepage": "https://github.com/apache/arrow/blob/master/js/README.md",
  "files": [
    "bin",
    "src",
    "gulp",
    "test",
    "*.json",
    "tsconfig",
    "README.md",
    "gulpfile.js",
    "npm-release.sh"
  ],
  "peerDependencies": {
    "command-line-usage": "4.0.1"
  },
  "dependencies": {
    "command-line-args": "4.0.7",
    "command-line-usage": "4.0.2",
    "flatbuffers": "trxcllnt/flatbuffers-esm",
    "json-bignum": "0.0.3",
    "text-encoding-utf-8": "^1.0.2",
    "tslib": "1.8.1"
  },
  "devDependencies": {
    "@std/esm": "0.18.0",
    "@types/flatbuffers": "1.6.5",
    "@types/glob": "5.0.34",
    "@types/jest": "21.1.8",
    "@types/node": "8.5.0",
    "@types/text-encoding": "0.0.32",
    "ast-types": "0.10.1",
    "benchmark": "2.1.4",
    "coveralls": "3.0.0",
    "del": "3.0.0",
    "esdoc": "1.0.3",
    "esdoc-standard-plugin": "1.0.0",
    "glob": "7.1.2",
<<<<<<< HEAD
    "google-closure-compiler": "20171112.0.0",
    "gulp": "github:gulpjs/gulp#6d71a658c61edb3090221579d8f97dbe086ba2ed",
=======
    "google-closure-compiler": "20171203.0.0",
    "gulp": "github:gulpjs/gulp#4.0",
>>>>>>> 89865212
    "gulp-json-transform": "0.4.5",
    "gulp-rename": "1.2.2",
    "gulp-sourcemaps": "2.6.1",
    "gulp-transform-js-ast": "1.0.2",
    "gulp-typescript": "3.2.3",
    "ix": "2.3.4",
    "jest": "21.2.1",
    "jest-environment-node-debug": "2.0.0",
    "json": "9.0.6",
    "lerna": "2.5.1",
    "lint-staged": "6.0.0",
    "merge2": "1.2.0",
    "mkdirp": "0.5.1",
    "npm-run-all": "4.1.2",
    "pump": "1.0.2",
    "rimraf": "2.6.2",
    "rxjs": "5.5.5",
    "shx": "0.2.2",
    "source-map-loader": "0.2.3",
    "trash": "4.2.1",
    "ts-jest": "21.2.4",
    "tslint": "5.8.0",
    "typescript": "2.6.2",
    "uglifyjs-webpack-plugin": "1.1.2",
    "webpack": "3.10.0",
    "xml2js": "0.4.19"
  },
  "lint-staged": {
    "*.@(ts)": [
      "tslint --fix",
      "git add"
    ]
  },
  "jest": {
    "verbose": false,
    "globals": {
      "ts-jest": {
        "tsConfigFile": "test/tsconfig.json"
      }
    },
    "roots": [
      "<rootDir>/test/"
    ],
    "moduleFileExtensions": [
      "js",
      "ts",
      "tsx"
    ],
    "mapCoverage": true,
    "coverageReporters": [
      "lcov"
    ],
    "coveragePathIgnorePatterns": [
      "format\\/(File|Message|Schema|Tensor)_generated\\.(js|ts)$",
      "test\\/.*\\.(ts|tsx|js)$",
      "/node_modules/"
    ],
    "transform": {
      ".(ts|tsx)": "<rootDir>/node_modules/ts-jest/preprocessor.js",
      ".(js|jsx)": "<rootDir>/node_modules/babel-jest/build/index.js"
    },
    "testRegex": "(.*(-|\\.)(test|spec)s?)\\.(ts|tsx|js)$"
  }
}<|MERGE_RESOLUTION|>--- conflicted
+++ resolved
@@ -74,13 +74,8 @@
     "esdoc": "1.0.3",
     "esdoc-standard-plugin": "1.0.0",
     "glob": "7.1.2",
-<<<<<<< HEAD
-    "google-closure-compiler": "20171112.0.0",
+    "google-closure-compiler": "20171203.0.0",
     "gulp": "github:gulpjs/gulp#6d71a658c61edb3090221579d8f97dbe086ba2ed",
-=======
-    "google-closure-compiler": "20171203.0.0",
-    "gulp": "github:gulpjs/gulp#4.0",
->>>>>>> 89865212
     "gulp-json-transform": "0.4.5",
     "gulp-rename": "1.2.2",
     "gulp-sourcemaps": "2.6.1",
