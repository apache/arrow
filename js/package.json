{
  "name": "apache-arrow",
  "description": "Apache Arrow columnar in-memory format",
  "bin": {
    "arrow2csv": "bin/arrow2csv.js"
  },
  "scripts": {
    "lerna": "lerna",
    "test": "cross-env NODE_NO_WARNINGS=1 gulp test",
    "build": "cross-env NODE_NO_WARNINGS=1 gulp build",
    "clean": "cross-env NODE_NO_WARNINGS=1 gulp clean",
    "debug": "cross-env NODE_NO_WARNINGS=1 gulp debug",
    "perf": "ts-node-transpile-only ./perf/index.ts",
    "test:integration": "node ./bin/integration.js --mode validate",
    "release": "./npm-release.sh",
    "clean:all": "run-p clean clean:testdata",
    "clean:testdata": "gulp clean:testdata",
    "create:testdata": "gulp create:testdata",
    "test:coverage": "gulp test -t src --coverage",
    "doc": "del-cli ./doc && typedoc --options typedoc.js",
    "lint": "eslint src test --fix",
    "lint:ci": "eslint src test",
    "prepublishOnly": "echo \"Error: do 'yarn release' instead of 'npm publish'\" && exit 1"
  },
  "repository": {
    "type": "git",
    "url": "git+https://github.com/apache/arrow.git"
  },
  "keywords": [
    "apache",
    "arrow"
  ],
  "author": "Apache Software Foundation",
  "license": "Apache-2.0",
  "bugs": {
    "url": "https://issues.apache.org/jira/projects/ARROW"
  },
  "homepage": "https://github.com/apache/arrow/blob/master/js/README.md",
  "files": [
    "bin",
    "src",
    "gulp",
    "jestconfigs",
    "test",
    "*.json",
    "tsconfigs",
    "README.md",
    "gulpfile.js",
    "npm-release.sh",
    "jest.config.js"
  ],
  "dependencies": {
    "@types/flatbuffers": "^1.10.0",
    "@types/node": "^16.4.0",
    "command-line-args": "5.1.3",
    "command-line-usage": "6.1.1",
    "flatbuffers": "1.12.0",
    "json-bignum": "^0.0.3",
    "pad-left": "^2.1.0",
    "tslib": "^2.3.0"
  },
  "devDependencies": {
    "@openpgp/web-stream-tools": "0.0.6",
    "@types/glob": "7.1.4",
    "@types/jest": "26.0.24",
    "@types/randomatic": "3.1.2",
<<<<<<< HEAD
    "@typescript-eslint/eslint-plugin": "4.26.0",
    "@typescript-eslint/parser": "4.26.0",
=======
    "@typescript-eslint/eslint-plugin": "4.28.4",
    "@typescript-eslint/parser": "4.28.4",
>>>>>>> 227a718e
    "async-done": "1.3.2",
    "benny": "3.6.15",
    "cpy": "8.1.2",
    "cross-env": "7.0.3",
    "del-cli": "4.0.1",
    "eslint": "7.31.0",
    "eslint-plugin-jest": "24.3.7",
    "esm": "https://github.com/jsg2021/esm/releases/download/v3.x.x-pr883/esm-3.x.x-pr883.tgz",
    "glob": "7.1.7",
    "google-closure-compiler": "20210601.0.0",
    "gulp": "4.0.2",
    "gulp-json-transform": "0.4.7",
    "gulp-rename": "2.0.0",
    "gulp-sourcemaps": "3.0.0",
    "gulp-typescript": "5.0.1",
    "ix": "4.4.1",
    "jest": "27.0.6",
    "jest-silent-reporter": "0.5.0",
    "lerna": "4.0.0",
    "memfs": "3.2.2",
    "mkdirp": "1.0.4",
    "multistream": "4.1.0",
    "npm-run-all": "4.1.5",
    "randomatic": "3.1.1",
    "rxjs": "7.2.0",
    "ts-jest": "27.0.3",
<<<<<<< HEAD
    "ts-node": "10.0.0",
    "typedoc": "0.20.36",
    "typescript": "4.3.3",
=======
    "ts-node": "10.1.0",
    "typedoc": "0.21.4",
    "typescript": "4.0.2",
>>>>>>> 227a718e
    "web-streams-polyfill": "3.0.3",
    "xml2js": "0.4.23"
  },
  "engines": {
    "node": ">=12.0"
  },
  "version": "6.0.0-SNAPSHOT"
}<|MERGE_RESOLUTION|>--- conflicted
+++ resolved
@@ -64,13 +64,8 @@
     "@types/glob": "7.1.4",
     "@types/jest": "26.0.24",
     "@types/randomatic": "3.1.2",
-<<<<<<< HEAD
-    "@typescript-eslint/eslint-plugin": "4.26.0",
-    "@typescript-eslint/parser": "4.26.0",
-=======
     "@typescript-eslint/eslint-plugin": "4.28.4",
     "@typescript-eslint/parser": "4.28.4",
->>>>>>> 227a718e
     "async-done": "1.3.2",
     "benny": "3.6.15",
     "cpy": "8.1.2",
@@ -97,15 +92,9 @@
     "randomatic": "3.1.1",
     "rxjs": "7.2.0",
     "ts-jest": "27.0.3",
-<<<<<<< HEAD
-    "ts-node": "10.0.0",
-    "typedoc": "0.20.36",
-    "typescript": "4.3.3",
-=======
     "ts-node": "10.1.0",
     "typedoc": "0.21.4",
-    "typescript": "4.0.2",
->>>>>>> 227a718e
+    "typescript": "4.3.3",
     "web-streams-polyfill": "3.0.3",
     "xml2js": "0.4.23"
   },
