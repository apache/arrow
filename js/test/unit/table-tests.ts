// Licensed to the Apache Software Foundation (ASF) under one
// or more contributor license agreements.  See the NOTICE file
// distributed with this work for additional information
// regarding copyright ownership.  The ASF licenses this file
// to you under the Apache License, Version 2.0 (the
// "License"); you may not use this file except in compliance
// with the License.  You may obtain a copy of the License at
//
//   http://www.apache.org/licenses/LICENSE-2.0
//
// Unless required by applicable law or agreed to in writing,
// software distributed under the License is distributed on an
// "AS IS" BASIS, WITHOUT WARRANTIES OR CONDITIONS OF ANY
// KIND, either express or implied.  See the License for the
// specific language governing permissions and limitations
// under the License.

import '../jest-extensions';
import {
    predicate,
    Data, Schema, Field, Table, RecordBatch, Column,
    Vector, Int32Vector, Float32Vector, Utf8Vector, DictionaryVector,
    Struct, Float32, Int32, Dictionary, Utf8, Int8
} from '../Arrow';
import { arange } from './utils';

const { col, lit, custom, and, or, And, Or } = predicate;

const NAMES = ['f32', 'i32', 'dictionary'] as (keyof TestDataSchema)[];
const F32 = 0, I32 = 1, DICT = 2;
const test_data = [
    {
        name: `single record batch`,
        table: getSingleRecordBatchTable,
        // Use Math.fround to coerce to float32
        values: () => [
            [Math.fround(-0.3), -1, 'a'],
            [Math.fround(-0.2), 1, 'b'],
            [Math.fround(-0.1), -1, 'c'],
            [Math.fround(0), 1, 'a'],
            [Math.fround(0.1), -1, 'b'],
            [Math.fround(0.2), 1, 'c'],
            [Math.fround(0.3), -1, 'a']
        ]
    }, {
        name: `multiple record batches`,
        table: getMultipleRecordBatchesTable,
        values: () => [
            [Math.fround(-0.3), -1, 'a'],
            [Math.fround(-0.2), 1, 'b'],
            [Math.fround(-0.1), -1, 'c'],
            [Math.fround(0), 1, 'a'],
            [Math.fround(0.1), -1, 'b'],
            [Math.fround(0.2), 1, 'c'],
            [Math.fround(0.3), -1, 'a'],
            [Math.fround(0.2), 1, 'b'],
            [Math.fround(0.1), -1, 'c'],
        ]
    }, {
        name: `struct`,
        table: () => Table.fromStruct(getStructTable().getColumn('struct')!),
        // Use Math.fround to coerce to float32
        values: () => [
            [Math.fround(-0.3), -1, 'a'],
            [Math.fround(-0.2), 1, 'b'],
            [Math.fround(-0.1), -1, 'c'],
            [Math.fround(0), 1, 'a'],
            [Math.fround(0.1), -1, 'b'],
            [Math.fround(0.2), 1, 'c'],
            [Math.fround(0.3), -1, 'a']
        ]
    },
];

function compareBatchAndTable(source: Table, offset: number, batch: RecordBatch, table: Table) {
    expect(batch).toHaveLength(table.length);
    expect(table.numCols).toEqual(source.numCols);
    expect(batch.numCols).toEqual(source.numCols);
    for (let i = -1, n = source.numCols; ++i < n;) {
        const v0 = source.getColumnAt(i)!.slice(offset, offset + batch.length);
        const v1 = batch.getChildAt(i);
        const v2 = table.getColumnAt(i);
        const name = source.schema.fields[i].name;
        expect([v1, `batch`, name]).toEqualVector([v0, `source`]);
        expect([v2, `table`, name]).toEqualVector([v0, `source`]);
    }
}

describe(`Table`, () => {
    test(`can create an empty table`, () => {
        expect(Table.empty()).toHaveLength(0);
    });
    test(`Table.from([]) creates an empty table`, () => {
        expect(Table.from([])).toHaveLength(0);
    });
    test(`Table.from() creates an empty table`, () => {
        expect(Table.from()).toHaveLength(0);
    });

    describe(`new()`, () => {
<<<<<<< HEAD

        const arange = <T extends { length: number; [n: number]: number }>(arr: T, n = arr.length) => {
            for (let i = -1; ++i < n; arr[i] = i) { }
            return arr;
        };

=======
>>>>>>> bc5a63bb
        test(`creates an empty Table with Columns`, () => {
            let i32 = Column.new('i32', Data.new(new Int32(), 0, 0));
            let f32 = Column.new('f32', Data.new(new Float32(), 0, 0));
            const table = Table.new(i32, f32);
            i32 = table.getColumn('i32')!;
            f32 = table.getColumn('f32')!;
            expect(table).toHaveLength(0);
            expect(i32).toHaveLength(0);
            expect(f32).toHaveLength(0);
            expect(i32.toArray()).toBeInstanceOf(Int32Array);
            expect(f32.toArray()).toBeInstanceOf(Float32Array);
        });

        test(`creates a new Table from a Column`, () => {

            const i32s = new Int32Array(arange(new Array<number>(10)));

            let i32 = Column.new('i32', Data.Int(new Int32(), 0, i32s.length, 0, null, i32s));
            expect(i32.name).toBe('i32');
            expect(i32).toHaveLength(i32s.length);
            expect(i32.nullable).toBe(true);
            expect(i32.nullCount).toBe(0);

            const table = Table.new(i32);
            i32 = table.getColumnAt(0)!;

            expect(i32.name).toBe('i32');
            expect(i32).toHaveLength(i32s.length);
            expect(i32.nullable).toBe(true);
            expect(i32.nullCount).toBe(0);

            expect(i32).toEqualVector(Int32Vector.from(i32s));
        });

        test(`creates a new Table from Columns`, () => {

            const i32s = new Int32Array(arange(new Array<number>(10)));
            const f32s = new Float32Array(arange(new Array<number>(10)));

            let i32 = Column.new('i32', Data.Int(new Int32(), 0, i32s.length, 0, null, i32s));
            let f32 = Column.new('f32', Data.Float(new Float32(), 0, f32s.length, 0, null, f32s));
            expect(i32.name).toBe('i32');
            expect(f32.name).toBe('f32');
            expect(i32).toHaveLength(i32s.length);
            expect(f32).toHaveLength(f32s.length);
            expect(i32.nullable).toBe(true);
            expect(f32.nullable).toBe(true);
            expect(i32.nullCount).toBe(0);
            expect(f32.nullCount).toBe(0);

            const table = Table.new(i32, f32);
            i32 = table.getColumnAt(0)!;
            f32 = table.getColumnAt(1)!;

            expect(i32.name).toBe('i32');
            expect(f32.name).toBe('f32');
            expect(i32).toHaveLength(i32s.length);
            expect(f32).toHaveLength(f32s.length);
            expect(i32.nullable).toBe(true);
            expect(f32.nullable).toBe(true);
            expect(i32.nullCount).toBe(0);
            expect(f32.nullCount).toBe(0);

            expect(i32).toEqualVector(Int32Vector.from(i32s));
            expect(f32).toEqualVector(Float32Vector.from(f32s));
        });

        test(`creates a new Table from Columns with different lengths`, () => {

            const i32s = new Int32Array(arange(new Array<number>(20)));
            const f32s = new Float32Array(arange(new Array<number>(8)));

            let i32 = Column.new('i32', Int32Vector.from(i32s));
            let f32 = Column.new('f32', Float32Vector.from(f32s));

            expect(i32.name).toBe('i32');
            expect(f32.name).toBe('f32');
            expect(i32).toHaveLength(i32s.length);
            expect(f32).toHaveLength(f32s.length);
            expect(i32.nullable).toBe(true);
            expect(f32.nullable).toBe(true);
            expect(i32.nullCount).toBe(0);
            expect(f32.nullCount).toBe(0);

            const table = Table.new([i32, f32]);
            i32 = table.getColumnAt(0)!;
            f32 = table.getColumnAt(1)!;

            expect(i32.name).toBe('i32');
            expect(f32.name).toBe('f32');
            expect(i32).toHaveLength(i32s.length);
            expect(f32).toHaveLength(i32s.length); // new length should be the same as the longest sibling
            expect(i32.nullable).toBe(true);
            expect(f32.nullable).toBe(true); // true, with 12 additional nulls
            expect(i32.nullCount).toBe(0);
            expect(f32.nullCount).toBe(i32s.length - f32s.length);

            const f32Expected = Data.Float(
                f32.type, 0, i32s.length,
                i32s.length - f32s.length,
                new Uint8Array(8).fill(255, 0, 1), f32s);

            expect(i32).toEqualVector(Int32Vector.from(i32s));
            expect(f32).toEqualVector(new Float32Vector(f32Expected));
        });

        test(`creates a new Table from Columns with different lengths and number of inner chunks`, () => {

            const i32s = new Int32Array(arange(new Array<number>(20)));
            const f32s = new Float32Array(arange(new Array<number>(16)));

            let i32 = Column.new('i32', Int32Vector.from(i32s));
            let f32 = Column.new('f32', Float32Vector.from(f32s.slice(0, 8)), Float32Vector.from(f32s.slice(8, 16)));

            expect(i32.name).toBe('i32');
            expect(f32.name).toBe('f32');
            expect(i32).toHaveLength(i32s.length);
            expect(f32).toHaveLength(f32s.length);
            expect(i32.nullable).toBe(true);
            expect(f32.nullable).toBe(true);
            expect(i32.nullCount).toBe(0);
            expect(f32.nullCount).toBe(0);

            const table = Table.new({ i32Renamed: i32, f32Renamed: f32 });
            i32 = table.getColumn('i32Renamed');
            f32 = table.getColumn('f32Renamed');

            expect(i32.name).toBe('i32Renamed');
            expect(f32.name).toBe('f32Renamed');
            expect(i32).toHaveLength(i32s.length);
            expect(f32).toHaveLength(i32s.length); // new length should be the same as the longest sibling
            expect(i32.nullable).toBe(true);
            expect(f32.nullable).toBe(true); // true, with 4 additional nulls
            expect(i32.nullCount).toBe(0);
            expect(f32.nullCount).toBe(i32s.length - f32s.length);

            const f32Expected = Data.Float(
                f32.type, 0, i32s.length,
                i32s.length - f32s.length,
                new Uint8Array(8).fill(255, 0, 2), f32s);

            expect(i32).toEqualVector(Int32Vector.from(i32s));
            expect(f32).toEqualVector(new Float32Vector(f32Expected));
        });
    });

    test(`Table.serialize() serializes sliced RecordBatches`, () => {

        const table = getSingleRecordBatchTable();
        const batch = table.chunks[0], half = batch.length / 2 | 0;

        // First compare what happens when slicing from the batch level
        let [batch1, batch2] = [batch.slice(0, half), batch.slice(half)];

        compareBatchAndTable(table,    0, batch1, Table.from(new Table(batch1).serialize()));
        compareBatchAndTable(table, half, batch2, Table.from(new Table(batch2).serialize()));

        // Then compare what happens when creating a RecordBatch by slicing each child individually
        batch1 = new RecordBatch(batch1.schema, batch1.length, batch1.schema.fields.map((_, i) => {
            return batch.getChildAt(i)!.slice(0, half);
        }));

        batch2 = new RecordBatch(batch2.schema, batch2.length, batch2.schema.fields.map((_, i) => {
            return batch.getChildAt(i)!.slice(half);
        }));

        compareBatchAndTable(table,    0, batch1, Table.from(new Table(batch1).serialize()));
        compareBatchAndTable(table, half, batch2, Table.from(new Table(batch2).serialize()));
    });

    for (let datum of test_data) {
        describe(datum.name, () => {
            test(`has the correct length`, () => {
                const table = datum.table();
                const values = datum.values();
                expect(table).toHaveLength(values.length);
            });
            test(`gets expected values`, () => {
                const table = datum.table();
                const values = datum.values();
                for (let i = -1; ++i < values.length;) {
                    const row = table.get(i);
                    const expected = values[i];
                    expect(row.f32).toEqual(expected[F32]);
                    expect(row.i32).toEqual(expected[I32]);
                    expect(row.dictionary).toEqual(expected[DICT]);
                }
            });
            test(`iterates expected values`, () => {
                let i = 0;
                const table = datum.table();
                const values = datum.values();
                for (let row of table) {
                    const expected = values[i++];
                    expect(row.f32).toEqual(expected[F32]);
                    expect(row.i32).toEqual(expected[I32]);
                    expect(row.dictionary).toEqual(expected[DICT]);
                }
            });
            test(`serialize and de-serialize is a no-op`, () => {
                const table = datum.table();
                const clone = Table.from(table.serialize());
                expect(clone).toEqualTable(table);
            });

            describe(`scan()`, () => {
                test(`yields all values`, () => {
                    const table = datum.table();
                    let expected_idx = 0;
                    table.scan((idx, batch) => {
                        const columns = batch.schema.fields.map((_, i) => batch.getChildAt(i)!);
                        expect(columns.map((c) => c.get(idx))).toEqual(values[expected_idx++]);
                    });
                });
                test(`calls bind function with every batch`, () => {
                    const table = datum.table();
                    let bind = jest.fn();
                    table.scan(() => { }, bind);
                    for (let batch of table.chunks) {
                        expect(bind).toHaveBeenCalledWith(batch);
                    }
                });
            });
            describe(`scanReverse()`, () => {
                test(`yields all values`, () => {
                    const table = datum.table();
                    let expected_idx = values.length;
                    table.scanReverse((idx, batch) => {
                        const columns = batch.schema.fields.map((_, i) => batch.getChildAt(i)!);
                        expect(columns.map((c) => c.get(idx))).toEqual(values[--expected_idx]);
                    });
                });
                test(`calls bind function with every batch`, () => {
                    const table = datum.table();
                    let bind = jest.fn();
                    table.scanReverse(() => { }, bind);
                    for (let batch of table.chunks) {
                        expect(bind).toHaveBeenCalledWith(batch);
                    }
                });
            });
            test(`count() returns the correct length`, () => {
                const table = datum.table();
                const values = datum.values();
                expect(table.count()).toEqual(values.length);
            });
            test(`getColumnIndex`, () => {
                const table = datum.table();
                expect(table.getColumnIndex('i32')).toEqual(I32);
                expect(table.getColumnIndex('f32')).toEqual(F32);
                expect(table.getColumnIndex('dictionary')).toEqual(DICT);
            });
            const table = datum.table();
            const values = datum.values();
            let get_i32: (idx: number) => number, get_f32: (idx: number) => number;
            const filter_tests = [
                {
                    name: `filter on f32 >= 0`,
                    filtered: table.filter(col('f32').ge(0)),
                    expected: values.filter((row) => row[F32] >= 0)
                }, {
                    name: `filter on 0 <= f32`,
                    filtered: table.filter(lit(0).le(col('f32'))),
                    expected: values.filter((row) => 0 <= row[F32])
                }, {
                    name: `filter on i32 <= 0`,
                    filtered: table.filter(col('i32').le(0)),
                    expected: values.filter((row) => row[I32] <= 0)
                }, {
                    name: `filter on 0 >= i32`,
                    filtered: table.filter(lit(0).ge(col('i32'))),
                    expected: values.filter((row) => 0 >= row[I32])
                }, {
                    name: `filter on f32 < 0`,
                    filtered: table.filter(col('f32').lt(0)),
                    expected: values.filter((row) => row[F32] < 0)
                }, {
                    name: `filter on i32 > 1 (empty)`,
                    filtered: table.filter(col('i32').gt(0)),
                    expected: values.filter((row) => row[I32] > 0)
                }, {
                    name: `filter on f32 <= -.25 || f3 >= .25`,
                    filtered: table.filter(col('f32').le(-.25).or(col('f32').ge(.25))),
                    expected: values.filter((row) => row[F32] <= -.25 || row[F32] >= .25)
                }, {
                    name: `filter on !(f32 <= -.25 || f3 >= .25) (not)`,
                    filtered: table.filter(col('f32').le(-.25).or(col('f32').ge(.25)).not()),
                    expected: values.filter((row) => !(row[F32] <= -.25 || row[F32] >= .25))
                }, {
                    name: `filter method combines predicates (f32 >= 0 && i32 <= 0)`,
                    filtered: table.filter(col('i32').le(0)).filter(col('f32').ge(0)),
                    expected: values.filter((row) => row[I32] <= 0 && row[F32] >= 0)
                }, {
                    name: `filter on dictionary == 'a'`,
                    filtered: table.filter(col('dictionary').eq('a')),
                    expected: values.filter((row) => row[DICT] === 'a')
                }, {
                    name: `filter on 'a' == dictionary (commutativity)`,
                    filtered: table.filter(lit('a').eq(col('dictionary'))),
                    expected: values.filter((row) => row[DICT] === 'a')
                }, {
                    name: `filter on dictionary != 'b'`,
                    filtered: table.filter(col('dictionary').ne('b')),
                    expected: values.filter((row) => row[DICT] !== 'b')
                }, {
                    name: `filter on f32 >= i32`,
                    filtered: table.filter(col('f32').ge(col('i32'))),
                    expected: values.filter((row) => row[F32] >= row[I32])
                }, {
                    name: `filter on f32 <= i32`,
                    filtered: table.filter(col('f32').le(col('i32'))),
                    expected: values.filter((row) => row[F32] <= row[I32])
                }, {
                    name: `filter on f32*i32 > 0 (custom predicate)`,
                    filtered: table.filter(custom(
                        (idx: number) => (get_f32(idx) * get_i32(idx) > 0),
                        (batch: RecordBatch) => {
                            get_f32 = col('f32').bind(batch);
                            get_i32 = col('i32').bind(batch);
                        })),
                    expected: values.filter((row) => (row[F32] as number) * (row[I32] as number) > 0)
                }, {
                    name: `filter out all records`,
                    filtered: table.filter(lit(1).eq(0)),
                    expected: []
                }
            ];
            for (let this_test of filter_tests) {
                const { name, filtered, expected } = this_test;
                describe(name, () => {
                    test(`count() returns the correct length`, () => {
                        expect(filtered.count()).toEqual(expected.length);
                    });
                    describe(`scan()`, () => {
                        test(`iterates over expected values`, () => {
                            let expected_idx = 0;
                            filtered.scan((idx, batch) => {
                                const columns = batch.schema.fields.map((_, i) => batch.getChildAt(i)!);
                                expect(columns.map((c) => c.get(idx))).toEqual(expected[expected_idx++]);
                            });
                        });
                        test(`calls bind function lazily`, () => {
                            let bind = jest.fn();
                            filtered.scan(() => { }, bind);
                            if (expected.length) {
                                expect(bind).toHaveBeenCalled();
                            } else {
                                expect(bind).not.toHaveBeenCalled();
                            }
                        });
                    });
                    describe(`scanReverse()`, () => {
                        test(`iterates over expected values in reverse`, () => {
                            let expected_idx = expected.length;
                            filtered.scanReverse((idx, batch) => {
                                const columns = batch.schema.fields.map((_, i) => batch.getChildAt(i)!);
                                expect(columns.map((c) => c.get(idx))).toEqual(expected[--expected_idx]);
                            });
                        });
                        test(`calls bind function lazily`, () => {
                            let bind = jest.fn();
                            filtered.scanReverse(() => { }, bind);
                            if (expected.length) {
                                expect(bind).toHaveBeenCalled();
                            } else {
                                expect(bind).not.toHaveBeenCalled();
                            }
                        });
                    });
                });
            }
            test(`countBy on dictionary returns the correct counts`, () => {
                // Make sure countBy works both with and without the Col wrapper
                // class
                let expected: { [key: string]: number } = { 'a': 0, 'b': 0, 'c': 0 };
                for (let row of values) {
                    expected[row[DICT]] += 1;
                }

                expect(table.countBy(col('dictionary')).toJSON()).toEqual(expected);
                expect(table.countBy('dictionary').toJSON()).toEqual(expected);
            });
            test(`countBy on dictionary with filter returns the correct counts`, () => {
                let expected: { [key: string]: number } = { 'a': 0, 'b': 0, 'c': 0 };
                for (let row of values) {
                    if (row[I32] === 1) { expected[row[DICT]] += 1; }
                }

                expect(table.filter(col('i32').eq(1)).countBy('dictionary').toJSON()).toEqual(expected);
            });
            test(`countBy on non dictionary column throws error`, () => {
                expect(() => { table.countBy('i32'); }).toThrow();
                expect(() => { table.filter(col('dict').eq('a')).countBy('i32'); }).toThrow();
            });
            test(`countBy on non-existent column throws error`, () => {
                expect(() => { table.countBy('FAKE' as any); }).toThrow();
            });
            test(`table.select() basic tests`, () => {
                let selected = table.select('f32', 'dictionary');
                expect(selected.schema.fields).toHaveLength(2);
                expect(selected.schema.fields[0]).toEqual(table.schema.fields[0]);
                expect(selected.schema.fields[1]).toEqual(table.schema.fields[2]);

                expect(selected).toHaveLength(values.length);
                let idx = 0, expected_row;
                for (let row of selected) {
                    expected_row = values[idx++];
                    expect(row.f32).toEqual(expected_row[F32]);
                    expect(row.dictionary).toEqual(expected_row[DICT]);
                }
            });
            // test(`table.toString()`, () => {
            //     let selected = table.select('i32', 'dictionary');
            //     let headers = [`"row_id"`, `"i32: Int32"`, `"dictionary: Dictionary<Int8, Utf8>"`];
            //     let expected = [headers.join(' | '), ...values.map((row, idx) => {
            //         return [`${idx}`, `${row[I32]}`, `"${row[DICT]}"`].map((str, col) => {
            //             return leftPad(str, ' ', headers[col].length);
            //         }).join(' | ');
            //     })].join('\n') + '\n';
            //     expect(selected.toString()).toEqual(expected);
            // });
            test(`table.filter(..).count() on always false predicates returns 0`, () => {
                expect(table.filter(col('i32').ge(100)).count()).toEqual(0);
                expect(table.filter(col('dictionary').eq('z')).count()).toEqual(0);
            });
            describe(`lit-lit comparison`, () => {
                test(`always-false count() returns 0`, () => {
                    expect(table.filter(lit('abc').eq('def')).count()).toEqual(0);
                    expect(table.filter(lit(0).ge(1)).count()).toEqual(0);
                });
                test(`always-true count() returns length`, () => {
                    expect(table.filter(lit('abc').eq('abc')).count()).toEqual(table.length);
                    expect(table.filter(lit(-100).le(0)).count()).toEqual(table.length);
                });
            });
            describe(`col-col comparison`, () => {
                test(`always-false count() returns 0`, () => {
                    expect(table.filter(col('dictionary').eq(col('i32'))).count()).toEqual(0);
                });
                test(`always-true count() returns length`, () => {
                    expect(table.filter(col('dictionary').eq(col('dictionary'))).count()).toEqual(table.length);
                });
            });
        });
    }
});

describe(`Predicate`, () => {
    const p1 = col('a').gt(100);
    const p2 = col('a').lt(1000);
    const p3 = col('b').eq('foo');
    const p4 = col('c').eq('bar');
    const expected = [p1, p2, p3, p4];
    test(`and flattens children`, () => {
        expect(and(p1, p2, p3, p4).children).toEqual(expected);
        expect(and(p1.and(p2), new And(p3, p4)).children).toEqual(expected);
        expect(and(p1.and(p2, p3, p4)).children).toEqual(expected);
    });
    test(`or flattens children`, () => {
        expect(or(p1, p2, p3, p4).children).toEqual(expected);
        expect(or(p1.or(p2), new Or(p3, p4)).children).toEqual(expected);
        expect(or(p1.or(p2, p3, p4)).children).toEqual(expected);
    });
});

// function leftPad(str: string, fill: string, n: number) {
//     return (new Array(n + 1).join(fill) + str).slice(-1 * n);
// }

type TestDataSchema = { f32: Float32; i32: Int32; dictionary: Dictionary<Utf8, Int8> };

function getTestVectors(f32Values: number[], i32Values: number[], dictIndices: number[]) {

    const values = Utf8Vector.from(['a', 'b', 'c']);
    const i32Data = Data.Int(new Int32(), 0, i32Values.length, 0, null, i32Values);
    const f32Data = Data.Float(new Float32(), 0, f32Values.length, 0, null, f32Values);

    return [Vector.new(f32Data), Vector.new(i32Data), DictionaryVector.from(values, new Int8(), dictIndices)];
}

export function getSingleRecordBatchTable() {
    const vectors = getTestVectors(
        [-0.3, -0.2, -0.1, 0, 0.1, 0.2, 0.3],
        [-1, 1, -1, 1, -1, 1, -1],
        [0, 1, 2, 0, 1, 2, 0]
    );

    return Table.new<TestDataSchema>(vectors, NAMES);
}

function getMultipleRecordBatchesTable() {

    const types = getTestVectors([], [], []).map((vec) => vec.type);
    const fields = NAMES.map((name, i) => Field.new(name, types[i]));
    const schema = new Schema<TestDataSchema>(fields);

    const b1 = new RecordBatch(schema, 3, getTestVectors(
        [-0.3, -0.2, -0.1],
        [-1, 1, -1],
        [0, 1, 2]
    ));

    const b2 = new RecordBatch(schema, 3, getTestVectors(
        [0, 0.1, 0.2],
        [1, -1, 1],
        [0, 1, 2]
    ));

    const b3 = new RecordBatch(schema, 3, getTestVectors(
        [0.3, 0.2, 0.1],
        [-1, 1, -1],
        [0, 1, 2]
    ));

    return new Table<TestDataSchema>([b1, b2, b3]);
}

function getStructTable() {
    const table = getSingleRecordBatchTable();
    const struct = new Struct<TestDataSchema>(table.schema.fields);
    const children = table.schema.fields.map((_, i) => table.getColumnAt(i)!);
    const structVec = Vector.new(Data.Struct(struct, 0, table.length, 0, null, children));
    return Table.new<{ struct: Struct<TestDataSchema> }>([structVec], ['struct']);
}<|MERGE_RESOLUTION|>--- conflicted
+++ resolved
@@ -98,15 +98,6 @@
     });
 
     describe(`new()`, () => {
-<<<<<<< HEAD
-
-        const arange = <T extends { length: number; [n: number]: number }>(arr: T, n = arr.length) => {
-            for (let i = -1; ++i < n; arr[i] = i) { }
-            return arr;
-        };
-
-=======
->>>>>>> bc5a63bb
         test(`creates an empty Table with Columns`, () => {
             let i32 = Column.new('i32', Data.new(new Int32(), 0, 0));
             let f32 = Column.new('f32', Data.new(new Float32(), 0, 0));
