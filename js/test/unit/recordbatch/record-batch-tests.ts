--- conflicted
+++ resolved
@@ -20,15 +20,7 @@
     Data, RecordBatch,
     Vector, Int32Vector, Float32Vector, Float32, Int32,
 } from '../../Arrow';
-<<<<<<< HEAD
-
-function arange<T extends { length: number; [n: number]: number }>(arr: T, n = arr.length) {
-    for (let i = -1; ++i < n; arr[i] = i) { }
-    return arr;
-}
-=======
 import { arange } from '../utils';
->>>>>>> bc5a63bb
 
 function numsRecordBatch(i32Len: number, f32Len: number) {
     return RecordBatch.new({
