// Licensed to the Apache Software Foundation (ASF) under one
// or more contributor license agreements.  See the NOTICE file
// distributed with this work for additional information
// regarding copyright ownership.  The ASF licenses this file
// to you under the Apache License, Version 2.0 (the
// "License"); you may not use this file except in compliance
// with the License.  You may obtain a copy of the License at
//
//   http://www.apache.org/licenses/LICENSE-2.0
//
// Unless required by applicable law or agreed to in writing,
// software distributed under the License is distributed on an
// "AS IS" BASIS, WITHOUT WARRANTIES OR CONDITIONS OF ANY
// KIND, either express or implied.  See the License for the
// specific language governing permissions and limitations
// under the License.

import { Vector } from './vector.js';
import { Data, makeData } from './data.js';
import { MapRow, kKeys } from './row/map.js';
import {
    DataType, strideForType,
    Float, Int, Decimal, FixedSizeBinary,
<<<<<<< HEAD
    Date_, Time, Timestamp, Interval,
    Utf8, LargeUtf8, Binary, List, Map_,
=======
    Date_, Time, Timestamp, Interval, Duration,
    Utf8, Binary, List, Map_,
>>>>>>> 47dadb02
} from './type.js';
import { createIsValidFunction } from './builder/valid.js';
import { BufferBuilder, BitmapBufferBuilder, DataBufferBuilder, OffsetsBufferBuilder } from './builder/buffer.js';

/**
 * A set of options required to create a `Builder` instance for a given `DataType`.
 * @see {@link Builder}
 */
export interface BuilderOptions<T extends DataType = any, TNull = any> {
    type: T;
    nullValues?: TNull[] | ReadonlyArray<TNull> | null;
    children?: { [key: string]: BuilderOptions } | BuilderOptions[];
}

/**
 * An abstract base class for types that construct Arrow Vectors from arbitrary JavaScript values.
 *
 * A `Builder` is responsible for writing arbitrary JavaScript values
 * to ArrayBuffers and/or child Builders according to the Arrow specification
 * for each DataType, creating or resizing the underlying ArrayBuffers as necessary.
 *
 * The `Builder` for each Arrow `DataType` handles converting and appending
 * values for a given `DataType`. The high-level {@link makeBuilder `makeBuilder()`} convenience
 * method creates the specific `Builder` subclass for the supplied `DataType`.
 *
 * Once created, `Builder` instances support both appending values to the end
 * of the `Builder`, and random-access writes to specific indices
 * (`Builder.prototype.append(value)` is a convenience method for
 * `builder.set(builder.length, value)`). Appending or setting values beyond the
 * Builder's current length may cause the builder to grow its underlying buffers
 * or child Builders (if applicable) to accommodate the new values.
 *
 * After enough values have been written to a `Builder`, `Builder.prototype.flush()`
 * will commit the values to the underlying ArrayBuffers (or child Builders). The
 * internal Builder state will be reset, and an instance of `Data<T>` is returned.
 * Alternatively, `Builder.prototype.toVector()` will flush the `Builder` and return
 * an instance of `Vector<T>` instead.
 *
 * When there are no more values to write, use `Builder.prototype.finish()` to
 * finalize the `Builder`. This does not reset the internal state, so it is
 * necessary to call `Builder.prototype.flush()` or `toVector()` one last time
 * if there are still values queued to be flushed.
 *
 * Note: calling `Builder.prototype.finish()` is required when using a `DictionaryBuilder`,
 * because this is when it flushes the values that have been enqueued in its internal
 * dictionary's `Builder`, and creates the `dictionaryVector` for the `Dictionary` `DataType`.
 *
 * @example
 * ```ts
 * import { makeBuilder, Utf8 } from 'apache-arrow';
 *
 * const utf8Builder = makeBuilder({
 *     type: new Utf8(),
 *     nullValues: [null, 'n/a']
 * });
 *
 * utf8Builder
 *     .append('hello')
 *     .append('n/a')
 *     .append('world')
 *     .append(null);
 *
 * const utf8Vector = utf8Builder.finish().toVector();
 *
 * console.log(utf8Vector.toJSON());
 * // > ["hello", null, "world", null]
 * ```
 *
 * @typeparam T The `DataType` of this `Builder`.
 * @typeparam TNull The type(s) of values which will be considered null-value sentinels.
 */
export abstract class Builder<T extends DataType = any, TNull = any> {

    /** @nocollapse */
    // @ts-ignore
    public static throughNode<T extends DataType = any, TNull = any>(options: import('./io/node/builder').BuilderDuplexOptions<T, TNull>): import('stream').Duplex {
        throw new Error(`"throughNode" not available in this environment`);
    }
    /** @nocollapse */
    // @ts-ignore
    public static throughDOM<T extends DataType = any, TNull = any>(options: import('./io/whatwg/builder').BuilderTransformOptions<T, TNull>): import('./io/whatwg/builder').BuilderTransform<T, TNull> {
        throw new Error(`"throughDOM" not available in this environment`);
    }

    /**
     * Construct a builder with the given Arrow DataType with optional null values,
     * which will be interpreted as "null" when set or appended to the `Builder`.
     * @param {{ type: T, nullValues?: any[] }} options A `BuilderOptions` object used to create this `Builder`.
     */
    constructor({ 'type': type, 'nullValues': nulls }: BuilderOptions<T, TNull>) {
        this.type = type;
        this.children = [];
        this.nullValues = nulls;
        this.stride = strideForType(type);
        this._nulls = new BitmapBufferBuilder();
        if (nulls && nulls.length > 0) {
            this._isValid = createIsValidFunction(nulls);
        }
    }

    /**
     * The Builder's `DataType` instance.
     * @readonly
     */
    public type: T;
    /**
     * The number of values written to the `Builder` that haven't been flushed yet.
     * @readonly
     */
    public length = 0;
    /**
     * A boolean indicating whether `Builder.prototype.finish()` has been called on this `Builder`.
     * @readonly
     */
    public finished = false;
    /**
     * The number of elements in the underlying values TypedArray that
     * represent a single logical element, determined by this Builder's
     * `DataType`. This is 1 for most types, but is larger when the `DataType`
     * is `Int64`, `Uint64`, `Decimal`, `DateMillisecond`, certain variants of
     * `Interval`, `Time`, or `Timestamp`, `FixedSizeBinary`, and `FixedSizeList`.
     * @readonly
     */
    public readonly stride: number;
    public readonly children: Builder[];
    /**
     * The list of null-value sentinels for this `Builder`. When one of these values
     * is written to the `Builder` (either via `Builder.prototype.set()` or `Builder.prototype.append()`),
     * a 1-bit is written to this Builder's underlying null BitmapBufferBuilder.
     * @readonly
     */
    public readonly nullValues?: TNull[] | ReadonlyArray<TNull> | null;

    /**
     * Flush the `Builder` and return a `Vector<T>`.
     * @returns {Vector<T>} A `Vector<T>` of the flushed values.
     */
    public toVector() { return new Vector([this.flush()]); }

    public get ArrayType() { return this.type.ArrayType; }
    public get OffsetArrayType() { return this.type.OffsetArrayType; }
    public get nullCount() { return this._nulls.numInvalid; }
    public get numChildren() { return this.children.length; }

    /**
     * @returns The aggregate length (in bytes) of the values that have been written.
     */
    public get byteLength(): number {
        let size = 0;
        const { _offsets, _values, _nulls, _typeIds, children } = this;
        _offsets && (size += _offsets.byteLength);
        _values && (size += _values.byteLength);
        _nulls && (size += _nulls.byteLength);
        _typeIds && (size += _typeIds.byteLength);
        return children.reduce((size, child) => size + child.byteLength, size);
    }

    /**
     * @returns The aggregate number of rows that have been reserved to write new values.
     */
    public get reservedLength(): number {
        return this._nulls.reservedLength;
    }

    /**
     * @returns The aggregate length (in bytes) that has been reserved to write new values.
     */
    public get reservedByteLength(): number {
        let size = 0;
        this._offsets && (size += this._offsets.reservedByteLength);
        this._values && (size += this._values.reservedByteLength);
        this._nulls && (size += this._nulls.reservedByteLength);
        this._typeIds && (size += this._typeIds.reservedByteLength);
        return this.children.reduce((size, child) => size + child.reservedByteLength, size);
    }

    declare protected _offsets: DataBufferBuilder<T['TOffsetArray']>;
    public get valueOffsets() { return this._offsets ? this._offsets.buffer : null; }

    declare protected _values: BufferBuilder<T['TArray']>;
    public get values() { return this._values ? this._values.buffer : null; }

    declare protected _nulls: BitmapBufferBuilder;
    public get nullBitmap() { return this._nulls ? this._nulls.buffer : null; }

    declare protected _typeIds: DataBufferBuilder<Int8Array>;
    public get typeIds() { return this._typeIds ? this._typeIds.buffer : null; }

    declare protected _isValid: (value: T['TValue'] | TNull) => boolean;
    declare protected _setValue: (inst: Builder<T>, index: number, value: T['TValue']) => void;

    /**
     * Appends a value (or null) to this `Builder`.
     * This is equivalent to `builder.set(builder.length, value)`.
     * @param {T['TValue'] | TNull } value The value to append.
     */
    public append(value: T['TValue'] | TNull) { return this.set(this.length, value); }

    /**
     * Validates whether a value is valid (true), or null (false)
     * @param {T['TValue'] | TNull } value The value to compare against null the value representations
     */
    public isValid(value: T['TValue'] | TNull): boolean { return this._isValid(value); }

    /**
     * Write a value (or null-value sentinel) at the supplied index.
     * If the value matches one of the null-value representations, a 1-bit is
     * written to the null `BitmapBufferBuilder`. Otherwise, a 0 is written to
     * the null `BitmapBufferBuilder`, and the value is passed to
     * `Builder.prototype.setValue()`.
     * @param {number} index The index of the value to write.
     * @param {T['TValue'] | TNull } value The value to write at the supplied index.
     * @returns {this} The updated `Builder` instance.
     */
    public set(index: number, value: T['TValue'] | TNull) {
        if (this.setValid(index, this.isValid(value))) {
            this.setValue(index, value);
        }
        return this;
    }

    /**
     * Write a value to the underlying buffers at the supplied index, bypassing
     * the null-value check. This is a low-level method that
     * @param {number} index
     * @param {T['TValue'] | TNull } value
     */
    public setValue(index: number, value: T['TValue']) { this._setValue(this, index, value); }
    public setValid(index: number, valid: boolean) {
        this.length = this._nulls.set(index, +valid).length;
        return valid;
    }

    // @ts-ignore
    public addChild(child: Builder, name = `${this.numChildren}`) {
        throw new Error(`Cannot append children to non-nested type "${this.type}"`);
    }

    /**
     * Retrieve the child `Builder` at the supplied `index`, or null if no child
     * exists at that index.
     * @param {number} index The index of the child `Builder` to retrieve.
     * @returns {Builder | null} The child Builder at the supplied index or null.
     */
    public getChildAt<R extends DataType = any>(index: number): Builder<R> | null {
        return this.children[index] || null;
    }

    /**
     * Commit all the values that have been written to their underlying
     * ArrayBuffers, including any child Builders if applicable, and reset
     * the internal `Builder` state.
     * @returns A `Data<T>` of the buffers and children representing the values written.
     */
    public flush(): Data<T> {

        let data;
        let typeIds;
        let nullBitmap;
        let valueOffsets;
        const { type, length, nullCount, _typeIds, _offsets, _values, _nulls } = this;

        if (typeIds = _typeIds?.flush(length)) { // Unions
            // DenseUnions
            valueOffsets = _offsets?.flush(length);
        } else if (valueOffsets = _offsets?.flush(length)) { // Variable-width primitives (Binary, Utf8), and Lists
<<<<<<< HEAD
            // Binary, Utf8, LargeUtf8
            const last = _offsets.last();
            data = _values?.flush(last != undefined ? Number(last) : last);
        } else { // Fixed-width primitives (Int, Float, Decimal, Time, Timestamp, and Interval)
=======
            // Binary, Utf8
            data = _values?.flush(_offsets.last());
        } else { // Fixed-width primitives (Int, Float, Decimal, Time, Timestamp, Duration and Interval)
>>>>>>> 47dadb02
            data = _values?.flush(length);
        }

        if (nullCount > 0) {
            nullBitmap = _nulls?.flush(length);
        }

        const children = this.children.map((child) => child.flush());

        this.clear();

        return makeData(<any>{
            type, length, nullCount,
            children, 'child': children[0],
            data, typeIds, nullBitmap, valueOffsets,
        }) as Data<T>;
    }

    /**
     * Finalize this `Builder`, and child builders if applicable.
     * @returns {this} The finalized `Builder` instance.
     */
    public finish() {
        this.finished = true;
        for (const child of this.children) child.finish();
        return this;
    }

    /**
     * Clear this Builder's internal state, including child Builders if applicable, and reset the length to 0.
     * @returns {this} The cleared `Builder` instance.
     */
    public clear() {
        this.length = 0;
        this._nulls?.clear();
        this._values?.clear();
        this._offsets?.clear();
        this._typeIds?.clear();
        for (const child of this.children) child.clear();
        return this;
    }
}

(Builder.prototype as any).length = 1;
(Builder.prototype as any).stride = 1;
(Builder.prototype as any).children = null;
(Builder.prototype as any).finished = false;
(Builder.prototype as any).nullValues = null;
(Builder.prototype as any)._isValid = () => true;

/** @ignore */
export abstract class FixedWidthBuilder<T extends Int | Float | FixedSizeBinary | Date_ | Timestamp | Time | Decimal | Interval | Duration = any, TNull = any> extends Builder<T, TNull> {
    constructor(opts: BuilderOptions<T, TNull>) {
        super(opts);
        this._values = new DataBufferBuilder(new this.ArrayType(0), this.stride);
    }
    public setValue(index: number, value: T['TValue']) {
        const values = this._values;
        values.reserve(index - values.length + 1);
        return super.setValue(index, value);
    }
}

/** @ignore */
export abstract class VariableWidthBuilder<T extends Binary | Utf8 | LargeUtf8 | List | Map_, TNull = any> extends Builder<T, TNull> {
    protected _pendingLength = 0;
    protected _offsets: OffsetsBufferBuilder<T>;
    protected _pending: Map<number, any> | undefined;
    constructor(opts: BuilderOptions<T, TNull>) {
        super(opts);
        this._offsets = new OffsetsBufferBuilder(opts.type);
    }
    public setValue(index: number, value: T['TValue']) {
        const pending = this._pending || (this._pending = new Map());
        const current = pending.get(index);
        current && (this._pendingLength -= current.length);
        this._pendingLength += (value instanceof MapRow) ? value[kKeys].length : value.length;
        pending.set(index, value);
    }
    public setValid(index: number, isValid: boolean) {
        if (!super.setValid(index, isValid)) {
            (this._pending || (this._pending = new Map())).set(index, undefined);
            return false;
        }
        return true;
    }
    public clear() {
        this._pendingLength = 0;
        this._pending = undefined;
        return super.clear();
    }
    public flush() {
        this._flush();
        return super.flush();
    }
    public finish() {
        this._flush();
        return super.finish();
    }
    protected _flush() {
        const pending = this._pending;
        const pendingLength = this._pendingLength;
        this._pendingLength = 0;
        this._pending = undefined;
        if (pending && pending.size > 0) {
            this._flushPending(pending, pendingLength);
        }
        return this;
    }
    protected abstract _flushPending(pending: Map<number, any>, pendingLength: number): void;
}<|MERGE_RESOLUTION|>--- conflicted
+++ resolved
@@ -21,13 +21,8 @@
 import {
     DataType, strideForType,
     Float, Int, Decimal, FixedSizeBinary,
-<<<<<<< HEAD
-    Date_, Time, Timestamp, Interval,
+    Date_, Time, Timestamp, Interval, Duration,
     Utf8, LargeUtf8, Binary, List, Map_,
-=======
-    Date_, Time, Timestamp, Interval, Duration,
-    Utf8, Binary, List, Map_,
->>>>>>> 47dadb02
 } from './type.js';
 import { createIsValidFunction } from './builder/valid.js';
 import { BufferBuilder, BitmapBufferBuilder, DataBufferBuilder, OffsetsBufferBuilder } from './builder/buffer.js';
@@ -294,16 +289,10 @@
             // DenseUnions
             valueOffsets = _offsets?.flush(length);
         } else if (valueOffsets = _offsets?.flush(length)) { // Variable-width primitives (Binary, Utf8), and Lists
-<<<<<<< HEAD
             // Binary, Utf8, LargeUtf8
             const last = _offsets.last();
             data = _values?.flush(last != undefined ? Number(last) : last);
-        } else { // Fixed-width primitives (Int, Float, Decimal, Time, Timestamp, and Interval)
-=======
-            // Binary, Utf8
-            data = _values?.flush(_offsets.last());
         } else { // Fixed-width primitives (Int, Float, Decimal, Time, Timestamp, Duration and Interval)
->>>>>>> 47dadb02
             data = _values?.flush(length);
         }
 
