# licensed to the Apache Software Foundation (ASF) under one
# or more contributor license agreements.  See the NOTICE file
# distributed with this work for additional information
# regarding copyright ownership.  The ASF licenses this file
# to you under the Apache License, Version 2.0 (the
# "License"); you may not use this file except in compliance
# with the License.  You may obtain a copy of the License at
#
#   http://www.apache.org/licenses/LICENSE-2.0
#
# Unless required by applicable law or agreed to in writing,
# software distributed under the License is distributed on an
# "AS IS" BASIS, WITHOUT WARRANTIES OR CONDITIONS OF ANY
# KIND, either express or implied.  See the License for the
# specific language governing permissions and limitations
# under the License.

from collections import namedtuple
from concurrent.futures import ThreadPoolExecutor
from functools import partial
import glob
import gzip
import itertools
import os
import sys
import tempfile
import traceback

from .scenario import Scenario
from .tester_cpp import CPPTester
from .tester_go import GoTester
from .tester_rust import RustTester
from .tester_java import JavaTester
from .tester_js import JSTester
from .util import (ARROW_ROOT_DEFAULT, guid, SKIP_ARROW, SKIP_FLIGHT,
                   printer)
from . import datagen


Failure = namedtuple('Failure',
                     ('test_case', 'producer', 'consumer', 'exc_info'))

log = printer.print


class Outcome:
    def __init__(self):
        self.failure = None
        self.skipped = False


class IntegrationRunner(object):

    def __init__(self, json_files, flight_scenarios, testers, tempdir=None,
                 debug=False, stop_on_error=True, gold_dirs=None,
                 serial=False, match=None, **unused_kwargs):
        self.json_files = json_files
        self.flight_scenarios = flight_scenarios
        self.testers = testers
        self.temp_dir = tempdir or tempfile.mkdtemp()
        self.debug = debug
        self.stop_on_error = stop_on_error
        self.serial = serial
        self.gold_dirs = gold_dirs
        self.failures = []
        self.match = match

        if self.match is not None:
            print("-- Only running tests with {} in their name"
                  .format(self.match))
            self.json_files = [json_file for json_file in self.json_files
                               if self.match in json_file.name]

    def run(self):
        """
        Run Arrow IPC integration tests for the matrix of enabled
        implementations.
        """
        for producer, consumer in itertools.product(
                filter(lambda t: t.PRODUCER, self.testers),
                filter(lambda t: t.CONSUMER, self.testers)):
            self._compare_implementations(
                producer, consumer, self._produce_consume,
                self.json_files)
        if self.gold_dirs:
            for gold_dir, consumer in itertools.product(
                    self.gold_dirs,
                    filter(lambda t: t.CONSUMER, self.testers)):
                log('\n\n\n\n')
                log('******************************************************')
                log('Tests against golden files in {}'.format(gold_dir))
                log('******************************************************')

                def run_gold(producer, consumer, outcome, test_case):
                    self._run_gold(gold_dir, producer, consumer, outcome,
                                   test_case)
                self._compare_implementations(
                    consumer, consumer, run_gold,
                    self._gold_tests(gold_dir))

    def run_flight(self):
        """
        Run Arrow Flight integration tests for the matrix of enabled
        implementations.
        """
        servers = filter(lambda t: t.FLIGHT_SERVER, self.testers)
        clients = filter(lambda t: (t.FLIGHT_CLIENT and t.CONSUMER),
                         self.testers)
        for server, client in itertools.product(servers, clients):
            self._compare_flight_implementations(server, client)

    def _gold_tests(self, gold_dir):
        prefix = os.path.basename(os.path.normpath(gold_dir))
        SUFFIX = ".json.gz"
        golds = [jf for jf in os.listdir(gold_dir) if jf.endswith(SUFFIX)]
        for json_path in golds:
            name = json_path[json_path.index('_')+1: -len(SUFFIX)]
            base_name = prefix + "_" + name + ".gold.json"
            out_path = os.path.join(self.temp_dir, base_name)
            with gzip.open(os.path.join(gold_dir, json_path)) as i:
                with open(out_path, "wb") as out:
                    out.write(i.read())

            try:
                skip = next(f for f in self.json_files
                            if f.name == name).skip
            except StopIteration:
                skip = set()
            if name == 'union' and prefix == '0.17.1':
                skip.add("Java")
            if prefix == '1.0.0-bigendian' or prefix == '1.0.0-littleendian':
                skip.add("Go")
                skip.add("Java")
                skip.add("JS")
                skip.add("Rust")
            if prefix == '2.0.0-compression':
                skip.add("Go")
                skip.add("JS")
                skip.add("Rust")
<<<<<<< HEAD
                # See https://github.com/apache/arrow/pull/9822 for how to
                # disable specific compression type tests.
=======
            if name == 'zstd':
                skip.add("Java")
            if prefix == '4.0.0-shareddict':
                skip.add("Go")
>>>>>>> 2756a03d
            yield datagen.File(name, None, None, skip=skip, path=out_path)

    def _run_test_cases(self, producer, consumer, case_runner,
                        test_cases):
        def case_wrapper(test_case):
            with printer.cork():
                return case_runner(test_case)

        if self.failures and self.stop_on_error:
            return

        if self.serial:
            for outcome in map(case_wrapper, test_cases):
                if outcome.failure is not None:
                    self.failures.append(outcome.failure)
                    if self.stop_on_error:
                        break

        else:
            with ThreadPoolExecutor() as executor:
                for outcome in executor.map(case_wrapper, test_cases):
                    if outcome.failure is not None:
                        self.failures.append(outcome.failure)
                        if self.stop_on_error:
                            break

    def _compare_implementations(
            self, producer, consumer, run_binaries, test_cases):
        """
        Compare Arrow IPC for two implementations (one producer, one consumer).
        """
        log('##########################################################')
        log('IPC: {0} producing, {1} consuming'
            .format(producer.name, consumer.name))
        log('##########################################################')

        case_runner = partial(self._run_ipc_test_case,
                              producer, consumer, run_binaries)
        self._run_test_cases(producer, consumer, case_runner, test_cases)

    def _run_ipc_test_case(self, producer, consumer, run_binaries, test_case):
        """
        Run one IPC test case.
        """
        outcome = Outcome()

        json_path = test_case.path
        log('==========================================================')
        log('Testing file {0}'.format(json_path))
        log('==========================================================')

        if producer.name in test_case.skip:
            log('-- Skipping test because producer {0} does '
                'not support'.format(producer.name))
            outcome.skipped = True

        elif consumer.name in test_case.skip:
            log('-- Skipping test because consumer {0} does '
                'not support'.format(consumer.name))
            outcome.skipped = True

        elif SKIP_ARROW in test_case.skip:
            log('-- Skipping test')
            outcome.skipped = True

        else:
            try:
                run_binaries(producer, consumer, outcome, test_case)
            except Exception:
                traceback.print_exc(file=printer.stdout)
                outcome.failure = Failure(test_case, producer, consumer,
                                          sys.exc_info())

        return outcome

    def _produce_consume(self, producer, consumer, outcome, test_case):
        # Make the random access file
        json_path = test_case.path
        file_id = guid()[:8]
        name = os.path.splitext(os.path.basename(json_path))[0]

        producer_file_path = os.path.join(self.temp_dir, file_id + '_' +
                                          name + '.json_as_file')
        producer_stream_path = os.path.join(self.temp_dir, file_id + '_' +
                                            name + '.producer_file_as_stream')
        consumer_file_path = os.path.join(self.temp_dir, file_id + '_' +
                                          name + '.consumer_stream_as_file')

        log('-- Creating binary inputs')
        producer.json_to_file(json_path, producer_file_path)

        # Validate the file
        log('-- Validating file')
        consumer.validate(json_path, producer_file_path)

        log('-- Validating stream')
        producer.file_to_stream(producer_file_path, producer_stream_path)
        consumer.stream_to_file(producer_stream_path, consumer_file_path)
        consumer.validate(json_path, consumer_file_path)

    def _run_gold(self, gold_dir, producer, consumer, outcome, test_case):
        json_path = test_case.path

        # Validate the file
        log('-- Validating file')
        producer_file_path = os.path.join(
            gold_dir, "generated_" + test_case.name + ".arrow_file")
        consumer.validate(json_path, producer_file_path)

        log('-- Validating stream')
        consumer_stream_path = os.path.join(
            gold_dir, "generated_" + test_case.name + ".stream")
        file_id = guid()[:8]
        name = os.path.splitext(os.path.basename(json_path))[0]

        consumer_file_path = os.path.join(self.temp_dir, file_id + '_' +
                                          name + '.consumer_stream_as_file')

        consumer.stream_to_file(consumer_stream_path, consumer_file_path)
        consumer.validate(json_path, consumer_file_path)

    def _compare_flight_implementations(self, producer, consumer):
        log('##########################################################')
        log('Flight: {0} serving, {1} requesting'
            .format(producer.name, consumer.name))
        log('##########################################################')

        case_runner = partial(self._run_flight_test_case, producer, consumer)
        self._run_test_cases(producer, consumer, case_runner,
                             self.json_files + self.flight_scenarios)

    def _run_flight_test_case(self, producer, consumer, test_case):
        """
        Run one Flight test case.
        """
        outcome = Outcome()

        log('=' * 58)
        log('Testing file {0}'.format(test_case.name))
        log('=' * 58)

        if producer.name in test_case.skip:
            log('-- Skipping test because producer {0} does '
                'not support'.format(producer.name))
            outcome.skipped = True

        elif consumer.name in test_case.skip:
            log('-- Skipping test because consumer {0} does '
                'not support'.format(consumer.name))
            outcome.skipped = True

        elif SKIP_FLIGHT in test_case.skip:
            log('-- Skipping test')
            outcome.skipped = True

        else:
            try:
                if isinstance(test_case, Scenario):
                    server = producer.flight_server(test_case.name)
                    client_args = {'scenario_name': test_case.name}
                else:
                    server = producer.flight_server()
                    client_args = {'json_path': test_case.path}

                with server as port:
                    # Have the client upload the file, then download and
                    # compare
                    consumer.flight_request(port, **client_args)
            except Exception:
                traceback.print_exc(file=printer.stdout)
                outcome.failure = Failure(test_case, producer, consumer,
                                          sys.exc_info())

        return outcome


def get_static_json_files():
    glob_pattern = os.path.join(ARROW_ROOT_DEFAULT,
                                'integration', 'data', '*.json')
    return [
        datagen.File(name=os.path.basename(p), path=p, skip=set(),
                     schema=None, batches=None)
        for p in glob.glob(glob_pattern)
    ]


def run_all_tests(with_cpp=True, with_java=True, with_js=True,
                  with_go=True, with_rust=False, run_flight=False,
                  tempdir=None, **kwargs):
    tempdir = tempdir or tempfile.mkdtemp(prefix='arrow-integration-')

    testers = []

    if with_cpp:
        testers.append(CPPTester(**kwargs))

    if with_java:
        testers.append(JavaTester(**kwargs))

    if with_js:
        testers.append(JSTester(**kwargs))

    if with_go:
        testers.append(GoTester(**kwargs))

    if with_rust:
        testers.append(RustTester(**kwargs))

    static_json_files = get_static_json_files()
    generated_json_files = datagen.get_generated_json_files(tempdir=tempdir)
    json_files = static_json_files + generated_json_files

    # Additional integration test cases for Arrow Flight.
    flight_scenarios = [
        Scenario(
            "auth:basic_proto",
            description="Authenticate using the BasicAuth protobuf."),
        Scenario(
            "middleware",
            description="Ensure headers are propagated via middleware.",
            skip={"Rust"}   # TODO(ARROW-10961): tonic upgrade needed
        ),
    ]

    runner = IntegrationRunner(json_files, flight_scenarios, testers, **kwargs)
    runner.run()
    if run_flight:
        runner.run_flight()

    fail_count = 0
    if runner.failures:
        log("################# FAILURES #################")
        for test_case, producer, consumer, exc_info in runner.failures:
            fail_count += 1
            log("FAILED TEST:", end=" ")
            log(test_case.name, producer.name, "producing, ",
                consumer.name, "consuming")
            if exc_info:
                traceback.print_exception(*exc_info)
            log()

    log(fail_count, "failures")
    if fail_count > 0:
        sys.exit(1)


def write_js_test_json(directory):
    datagen.generate_map_case().write(
        os.path.join(directory, 'map.json')
    )
    datagen.generate_nested_case().write(
        os.path.join(directory, 'nested.json')
    )
    datagen.generate_decimal_case().write(
        os.path.join(directory, 'decimal.json')
    )
    datagen.generate_datetime_case().write(
        os.path.join(directory, 'datetime.json')
    )
    datagen.generate_dictionary_case().write(
        os.path.join(directory, 'dictionary.json')
    )
    datagen.generate_dictionary_unsigned_case().write(
        os.path.join(directory, 'dictionary_unsigned.json')
    )
    datagen.generate_primitive_case([]).write(
        os.path.join(directory, 'primitive_no_batches.json')
    )
    datagen.generate_primitive_case([7, 10]).write(
        os.path.join(directory, 'primitive.json')
    )
    datagen.generate_primitive_case([0, 0, 0]).write(
        os.path.join(directory, 'primitive-empty.json')
    )<|MERGE_RESOLUTION|>--- conflicted
+++ resolved
@@ -137,15 +137,13 @@
                 skip.add("Go")
                 skip.add("JS")
                 skip.add("Rust")
-<<<<<<< HEAD
-                # See https://github.com/apache/arrow/pull/9822 for how to
-                # disable specific compression type tests.
-=======
-            if name == 'zstd':
-                skip.add("Java")
+
+            # See https://github.com/apache/arrow/pull/9822 for how to
+            # disable specific compression type tests.
+
             if prefix == '4.0.0-shareddict':
                 skip.add("Go")
->>>>>>> 2756a03d
+
             yield datagen.File(name, None, None, skip=skip, path=out_path)
 
     def _run_test_cases(self, producer, consumer, case_runner,
