--- conflicted
+++ resolved
@@ -288,11 +288,6 @@
       # "ubuntu-bionic-arm64",
       "ubuntu-focal",
       # "ubuntu-focal-arm64",
-<<<<<<< HEAD
-      "ubuntu-impish",
-      # "ubuntu-impish-arm64",
-=======
->>>>>>> 7fe71f5c
       "ubuntu-jammy",
       # "ubuntu-jammy-arm64",
     ]
