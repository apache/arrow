# Licensed to the Apache Software Foundation (ASF) under one
# or more contributor license agreements.  See the NOTICE file
# distributed with this work for additional information
# regarding copyright ownership.  The ASF licenses this file
# to you under the Apache License, Version 2.0 (the
# "License"); you may not use this file except in compliance
# with the License.  You may obtain a copy of the License at
#
#   http://www.apache.org/licenses/LICENSE-2.0
#
# Unless required by applicable law or agreed to in writing,
# software distributed under the License is distributed on an
# "AS IS" BASIS, WITHOUT WARRANTIES OR CONDITIONS OF ANY
# KIND, either express or implied.  See the License for the
# specific language governing permissions and limitations
# under the License.

groups:
  # these groups are just for convenience
  # makes it easier to submit related taskshttps://github.com/github/release-radar

{############################# Packaging tasks ###############################}

  conan:
    - conan-*

  conda:
    - conda-*

  wheel:
    - wheel-*

  linux:
    - almalinux-*
    - amazon-linux-*
    - centos-*
    - debian-*
    - ubuntu-*

  linux-amd64:
    - almalinux-*-amd64
    - amazon-linux-*-amd64
    - centos-*-amd64
    - debian-*-amd64
    - ubuntu-*-amd64

  linux-arm64:
    - almalinux-*-arm64
    - debian-*-arm64
    - ubuntu-*-arm64

  homebrew:
    - homebrew-*

  packaging:
    - almalinux-*
    - amazon-linux-*
    - centos-*
    - conan-*
    - debian-*
    - java-jars
    - nuget
    - python-sdist
    - r-binary-packages
    - ubuntu-*
    - wheel-*
    - test-ubuntu-default-docs

{############################# Testing tasks #################################}

  test:
    - test-*

  cpp:
    - test-*cpp*

  c-glib:
    - test-*c-glib*

  python:
    - test-*python*

  r:
    - test*-r-*
    - homebrew-r-autobrew
    - homebrew-r-brew
    # r-conda tasks
    - conda-linux-x64-cpu-r*
    - conda-linux-aarch64-cpu-r*
    - conda-osx-x64-cpu-r*
    - conda-osx-arm64-cpu-r*
    - conda-win-x64-cpu-r*
    - r-binary-packages

  ruby:
    - test-*ruby*

  vcpkg:
    - test-*vcpkg*

  integration:
    - test-*dask*
    - test-*hdfs*
    - test-*pandas*
    - test-*spark*

  example:
    - example-*

  example-cpp:
    - example-*cpp*

  example-python:
    - example-*python*

  fuzz:
    - test-*fuzz*

  verify-rc:
    - verify-rc-*

  verify-rc-binaries:
    - verify-rc-binaries-*

  verify-rc-jars:
    - verify-rc-binaries-jars-*

  verify-rc-wheels:
    - verify-rc-binaries-wheels-*

  verify-rc-source:
    - verify-rc-source-*

  verify-rc-source-macos:
    - verify-rc-source-*-macos-*

  verify-rc-source-linux:
    - verify-rc-source-*-linux-*

{######################## Tasks to run regularly #############################}

  nightly:
    - verify-rc-source-*
    - almalinux-*
    - amazon-linux-*
    - debian-*
    - ubuntu-*
    - centos-*
    - conan-*
    - conda-*
    - java-jars
    # List the homebrews explicitly because we don't care about running homebrew-cpp-autobrew
    - homebrew-cpp
    - homebrew-r-autobrew
    - homebrew-r-brew
    - nuget
    - test-*
    - example-*
    - wheel-*
    - python-sdist

  nightly-tests:
    - test-*
    - example-*

  nightly-packaging:
    - almalinux-*
    - amazon-linux-*
    - debian-*
    - ubuntu-*
    - centos-*
    - conda-*
    - conan-*
    - java-jars
    # List the homebrews explicitly because we don't care about running homebrew-cpp-autobrew
    - homebrew-cpp
    - homebrew-r-autobrew
    - homebrew-r-brew
    - nuget
    - wheel-*
    - python-sdist
    - r-binary-packages

  nightly-release:
    - verify-rc-source-*

tasks:
  # arbitrary_task_name:
  #   template: path of jinja2 templated yml
  #   params: optional extra parameters
  #   artifacts: list of regex patterns, each needs to match a single github
  #              release asset, version variable is replaced in the pattern
  #              e.g.:
  #     - pyarrow-{no_rc_version}-py38(h[a-z0-9]+)_0-linux-64.tar.bz2

  ############################## Conan ##################################

  conan-minimum:
    ci: github
    template: docker-tests/github.linux.yml
    params:
      image: conan

  conan-maximum:
    ci: github
    template: docker-tests/github.linux.yml
    params:
      flags: >-
        -e ARROW_CONAN_PARQUET=True
        -e ARROW_CONAN_WITH_BROTLI=True
        -e ARROW_CONAN_WITH_BZ2=True
        -e ARROW_CONAN_WITH_FLIGHT_RPC=True
        -e ARROW_CONAN_WITH_GLOG=True
        -e ARROW_CONAN_WITH_JEMALLOC=True
        -e ARROW_CONAN_WITH_JSON=True
        -e ARROW_CONAN_WITH_LZ4=True
        -e ARROW_CONAN_WITH_SNAPPY=True
        -e ARROW_CONAN_WITH_ZSTD=True
      image: conan

  ########################### Python Minimal ############################

{% for kind in ["fedora-conda", "ubuntu-venv"] %}
  example-python-minimal-build-{{ kind }}:
    ci: github
    template: python-minimal-build/github.linux.yml
    params:
      type: minimal_build
      image: minimal-{{ kind }}
{% endfor %}

  ############################# Conda Linux (x64) #############################

  conda-clean:
    ci: azure
    template: conda-recipes/azure.clean.yml

  # Important notes on the conda setup here:
  #
  # * On conda-forge the `pyarrow` and `arrow-cpp` packages are built in
  #   the same feedstock as the dependency matrix is the same for them as
  #   Python and the OS are the main dimension. The R package `r-arrow` is
  #   an independent feedstock as it doesn't have the Python but the
  #   R dimension.
  # * The files in `dev/tasks/conda-recipes/.ci_support/` are automatically
  #   generated and to be synced regularly from the feedstock. We have no way
  #   yet to generate them inside the arrow repository automatically.

  conda-linux-x64-cpu-r41:
    ci: azure
    template: conda-recipes/azure.linux.yml
    params:
      config: linux_64_cuda_compiler_versionNoneopenssl3
      r_config: linux_64_r_base4.1
    artifacts:
      - libarrow-{no_rc_version}-(h[a-z0-9]+)_0_cpu.conda
      - r-arrow-{no_rc_version}-r41(h[a-z0-9]+)_0.conda

  conda-linux-x64-cpu-r42:
    ci: azure
    template: conda-recipes/azure.linux.yml
    params:
      config: linux_64_cuda_compiler_versionNoneopenssl3
      r_config: linux_64_r_base4.2
    artifacts:
      - libarrow-{no_rc_version}-(h[a-z0-9]+)_0_cpu.conda
      - r-arrow-{no_rc_version}-r42(h[a-z0-9]+)_0.conda

  conda-linux-x64-cpu-py3:
    ci: azure
    template: conda-recipes/azure.linux.yml
    params:
      config: linux_64_cuda_compiler_versionNoneopenssl3
    artifacts:
      - libarrow-{no_rc_version}-(h[a-z0-9]+)_0_cpu.conda
      - pyarrow-{no_rc_version}-py38(h[a-z0-9]+)_0_cpu.conda
      - pyarrow-{no_rc_version}-py39(h[a-z0-9]+)_0_cpu.conda
      - pyarrow-{no_rc_version}-py310(h[a-z0-9]+)_0_cpu.conda
      - pyarrow-{no_rc_version}-py311(h[a-z0-9]+)_0_cpu.conda

  conda-linux-x64-cuda-py3:
    ci: azure
    template: conda-recipes/azure.linux.yml
    params:
      config: linux_64_cuda_compiler_version10.2openssl3
    artifacts:
      - libarrow-{no_rc_version}-(h[a-z0-9]+)_0_cuda.conda
      - pyarrow-{no_rc_version}-py38(h[a-z0-9]+)_0_cuda.conda
      - pyarrow-{no_rc_version}-py39(h[a-z0-9]+)_0_cuda.conda
      - pyarrow-{no_rc_version}-py310(h[a-z0-9]+)_0_cuda.conda
      - pyarrow-{no_rc_version}-py311(h[a-z0-9]+)_0_cuda.conda

  ########################### Conda Linux (aarch64) ###########################

  conda-linux-aarch64-cpu-r41:
    ci: azure
    template: conda-recipes/azure.linux.yml
    params:
      config: linux_aarch64_cuda_compiler_versionNoneopenssl3
      r_config: linux_aarch64_r_base4.1
    artifacts:
      - libarrow-{no_rc_version}-(h[a-z0-9]+)_0_cpu.conda
      - r-arrow-{no_rc_version}-r41(h[a-z0-9]+)_0.conda

  conda-linux-aarch64-cpu-r42:
    ci: azure
    template: conda-recipes/azure.linux.yml
    params:
      config: linux_aarch64_cuda_compiler_versionNoneopenssl3
      r_config: linux_aarch64_r_base4.2
    artifacts:
      - libarrow-{no_rc_version}-(h[a-z0-9]+)_0_cpu.conda
      - r-arrow-{no_rc_version}-r42(h[a-z0-9]+)_0.conda

  conda-linux-aarch64-cpu-py3:
    ci: azure
    template: conda-recipes/azure.linux.yml
    params:
      config: linux_aarch64_cuda_compiler_versionNoneopenssl3
    artifacts:
      - libarrow-{no_rc_version}-(h[a-z0-9]+)_0_cpu.conda
      - pyarrow-{no_rc_version}-py38(h[a-z0-9]+)_0_cpu.conda
      - pyarrow-{no_rc_version}-py39(h[a-z0-9]+)_0_cpu.conda
      - pyarrow-{no_rc_version}-py310(h[a-z0-9]+)_0_cpu.conda
      - pyarrow-{no_rc_version}-py311(h[a-z0-9]+)_0_cpu.conda

  ########################### Conda Linux (ppc64le) ###########################

  conda-linux-ppc64le-cpu-py3:
    ci: azure
    template: conda-recipes/azure.linux.yml
    params:
      config: linux_ppc64le_cuda_compiler_versionNoneopenssl3
    artifacts:
      - libarrow-{no_rc_version}-(h[a-z0-9]+)_0_cpu.conda
      - pyarrow-{no_rc_version}-py38(h[a-z0-9]+)_0_cpu.conda
      - pyarrow-{no_rc_version}-py39(h[a-z0-9]+)_0_cpu.conda
      - pyarrow-{no_rc_version}-py310(h[a-z0-9]+)_0_cpu.conda
      - pyarrow-{no_rc_version}-py311(h[a-z0-9]+)_0_cpu.conda

  ############################## Conda OSX (x64) ##############################

  conda-osx-x64-cpu-r41:
    ci: azure
    template: conda-recipes/azure.osx.yml
    params:
      config:  osx_64_openssl3
      r_config: osx_64_r_base4.1
    artifacts:
      - libarrow-{no_rc_version}-(h[a-z0-9]+)_0_cpu.conda
      - r-arrow-{no_rc_version}-r41(h[a-z0-9]+)_0.conda

  conda-osx-x64-cpu-r42:
    ci: azure
    template: conda-recipes/azure.osx.yml
    params:
      config: osx_64_openssl3
      r_config: osx_64_r_base4.2
    artifacts:
      - libarrow-{no_rc_version}-(h[a-z0-9]+)_0_cpu.conda
      - r-arrow-{no_rc_version}-r42(h[a-z0-9]+)_0.conda

  conda-osx-x64-cpu-py3:
    ci: azure
    template: conda-recipes/azure.osx.yml
    params:
      config: osx_64_openssl3
    artifacts:
      - libarrow-{no_rc_version}-(h[a-z0-9]+)_0_cpu.conda
      - pyarrow-{no_rc_version}-py38(h[a-z0-9]+)_0_cpu.conda
      - pyarrow-{no_rc_version}-py39(h[a-z0-9]+)_0_cpu.conda
      - pyarrow-{no_rc_version}-py310(h[a-z0-9]+)_0_cpu.conda
      - pyarrow-{no_rc_version}-py311(h[a-z0-9]+)_0_cpu.conda

  ############################# Conda OSX (arm64) #############################

  conda-osx-arm64-cpu-r41:
    ci: azure
    template: conda-recipes/azure.osx.yml
    params:
      config: osx_arm64_openssl3
      r_config: osx_arm64_r_base4.1
    artifacts:
      - libarrow-{no_rc_version}-(h[a-z0-9]+)_0_cpu.conda
      - r-arrow-{no_rc_version}-r41(h[a-z0-9]+)_0.conda

  conda-osx-arm64-cpu-r42:
    ci: azure
    template: conda-recipes/azure.osx.yml
    params:
      config: osx_arm64_openssl3
      r_config: osx_arm64_r_base4.2
    artifacts:
      - libarrow-{no_rc_version}-(h[a-z0-9]+)_0_cpu.conda
      - r-arrow-{no_rc_version}-r42(h[a-z0-9]+)_0.conda

  conda-osx-arm64-cpu-py3:
    ci: azure
    template: conda-recipes/azure.osx.yml
    params:
      config: osx_arm64_openssl3
    artifacts:
      - libarrow-{no_rc_version}-(h[a-z0-9]+)_0_cpu.conda
      - pyarrow-{no_rc_version}-py38(h[a-z0-9]+)_0_cpu.conda
      - pyarrow-{no_rc_version}-py39(h[a-z0-9]+)_0_cpu.conda
      - pyarrow-{no_rc_version}-py310(h[a-z0-9]+)_0_cpu.conda
      - pyarrow-{no_rc_version}-py311(h[a-z0-9]+)_0_cpu.conda

  ############################## Conda Windows ################################

  conda-win-x64-cpu-r41:
    ci: azure
    template: conda-recipes/azure.win.yml
    params:
      config: win_64_cuda_compiler_versionNoneopenssl3
      r_config: win_64_
    artifacts:
      - libarrow-{no_rc_version}-(h[a-z0-9]+)_0_cpu.conda
      - r-arrow-{no_rc_version}-r41(h[a-z0-9]+)_0.conda

  # conda-forge does not yet support R 4.2 on windows

  conda-win-x64-cpu-py3:
    ci: azure
    template: conda-recipes/azure.win.yml
    params:
      config: win_64_cuda_compiler_versionNoneopenssl3
    artifacts:
      - libarrow-{no_rc_version}-(h[a-z0-9]+)_0_cpu.conda
      - pyarrow-{no_rc_version}-py38(h[a-z0-9]+)_0_cpu.conda
      - pyarrow-{no_rc_version}-py39(h[a-z0-9]+)_0_cpu.conda
      - pyarrow-{no_rc_version}-py310(h[a-z0-9]+)_0_cpu.conda
      - pyarrow-{no_rc_version}-py311(h[a-z0-9]+)_0_cpu.conda

  conda-win-x64-cuda-py3:
    ci: azure
    template: conda-recipes/azure.win.yml
    params:
      config: win_64_cuda_compiler_versionNoneopenssl3
    artifacts:
      - libarrow-{no_rc_version}-(h[a-z0-9]+)_0_cuda.conda
      - pyarrow-{no_rc_version}-py38(h[a-z0-9]+)_0_cuda.conda
      - pyarrow-{no_rc_version}-py39(h[a-z0-9]+)_0_cuda.conda
      - pyarrow-{no_rc_version}-py310(h[a-z0-9]+)_0_cuda.conda
      - pyarrow-{no_rc_version}-py311(h[a-z0-9]+)_0_cuda.conda

  wheel-clean:
    ci: github
    template: python-wheels/github.clean.yml

{% for python_version, python_tag, abi_tag in [("3.7", "cp37", "cp37m"),
                                               ("3.8", "cp38", "cp38"),
                                               ("3.9", "cp39", "cp39"),
                                               ("3.10", "cp310", "cp310"),
                                               ("3.11", "cp311", "cp311")] %}

{############################## Wheel Linux ##################################}

<<<<<<< HEAD
{% for ci, arch, manylinux_version, platform_tag in [("github", "amd64", "2014", "manylinux_2_17_x86_64.manylinux2014_x86_64"),
                                                     ("github", "amd64", "2-28", "manylinux_2_28_x86_64"),
                                                     ("travis", "arm64", "2014", "manylinux_2_17_aarch64.manylinux2014_aarch64"),
                                                     ("travis", "arm64", "2-28", "manylinux_2_28_aarch64")] %}
  wheel-manylinux-{{ manylinux_version }}-{{ python_tag }}-{{ arch }}:
    ci: "{{ ci }}"
    template: python-wheels/{{ ci }}.linux.{{ arch }}.yml
=======
{% for arch, arch_alias, x_y, manylinux in [("amd64", "x86_64", "2_17", "2014"),
                                            ("arm64", "aarch64", "2_17", "2014")] %}
  wheel-manylinux{{ manylinux }}-{{ python_tag }}-{{ arch }}:
    ci: github
    template: python-wheels/github.linux.yml
>>>>>>> 34addbb5
    params:
      arch: "{{ arch }}"
      python_version: "{{ python_version }}"
      manylinux_version: "{{ manylinux_version }}"
      wheel_platform_tag: "{{ platform_tag }}"
    artifacts:
      - pyarrow-{no_rc_version}-{{ python_tag }}-{{ abi_tag }}-{{ platform_tag }}.whl
{% endfor %}

{############################## Wheel OSX ####################################}

{% for macos_version, macos_codename in [("10.14", "mojave")] %}
  {% set platform_tag = "macosx_{}_x86_64".format(macos_version.replace('.', '_')) %}

  wheel-macos-{{ macos_codename }}-{{ python_tag }}-amd64:
    ci: github
    template: python-wheels/github.osx.amd64.yml
    params:
      python_version: "{{ python_version }}"
      macos_deployment_target: "{{ macos_version }}"
    artifacts:
      - pyarrow-{no_rc_version}-{{ python_tag }}-{{ abi_tag }}-{{ platform_tag }}.whl

{% endfor %}

{############################## Wheel Windows ################################}

  wheel-windows-{{ python_tag }}-amd64:
    ci: github
    template: python-wheels/github.windows.yml
    params:
      python_version: "{{ python_version }}"
    artifacts:
      - pyarrow-{no_rc_version}-{{ python_tag }}-{{ abi_tag }}-win_amd64.whl

{% endfor %}

{############################## Wheel OSX M1 #################################}

  # The python 3.8 universal2 installer has been built with macos deployment
  # target 11.0, so we cannot build binaries with earlier deployment target
  # otherwise distutils will raise a deployment target version mismatch error.
  wheel-macos-big-sur-cp38-arm64:
    ci: github
    template: python-wheels/github.osx.arm64.yml
    params:
      arch: arm64
      arrow_simd_level: "DEFAULT"
      python_version: "3.8"
      macos_deployment_target: "11.0"

    artifacts:
      - pyarrow-{no_rc_version}-cp38-cp38-macosx_11_0_arm64.whl

{% for python_version, python_tag in [("3.9", "cp39"), ("3.10", "cp310"), ("3.11", "cp311")] %}
  wheel-macos-big-sur-{{ python_tag }}-arm64:
    ci: github
    template: python-wheels/github.osx.arm64.yml
    params:
      arch: arm64
      python_version: "{{ python_version }}"
      macos_deployment_target: "11.0"
    artifacts:
      - pyarrow-{no_rc_version}-{{ python_tag }}-{{ python_tag }}-macosx_11_0_arm64.whl
{% endfor %}

{############################ Python sdist ####################################}

  python-sdist:
    ci: github
    template: python-sdist/github.yml
    artifacts:
      - pyarrow-{no_rc_version}.tar.gz

{############################## Linux PKGS ####################################}

{% for target in ["debian-bullseye",
                  "debian-bookworm",
                  "ubuntu-focal",
                  "ubuntu-jammy",
                  "ubuntu-kinetic"] %}
  {% for architecture in ["amd64", "arm64"] %}
  {{ target }}-{{ architecture }}:
    ci: github
    template: linux-packages/github.linux.yml
    params:
      architecture: "{{ architecture }}"
    {% if architecture == "amd64" %}
      target: "{{ target }}"
    {% else %}
      target: "{{ target }}-arm64"
    {% endif %}
      task_namespace: "apt"
      upload_extensions:
        - .ddeb
        - .deb
        - .debian.tar.xz
        - .dsc
        - .orig.tar.gz
    artifacts:
      - arrow-tools_{no_rc_version}-1_[a-z0-9]+.deb
    {% if architecture == "amd64" %}
      - apache-arrow-apt-source_{no_rc_version}-1.debian.tar.xz
      - apache-arrow-apt-source_{no_rc_version}-1.dsc
      - apache-arrow-apt-source_{no_rc_version}-1_all.deb
      - apache-arrow-apt-source_{no_rc_version}.orig.tar.gz
      - apache-arrow_{no_rc_version}-1.debian.tar.xz
      - apache-arrow_{no_rc_version}-1.dsc
      - apache-arrow_{no_rc_version}.orig.tar.gz
    {% endif %}
      - gir1.2-arrow-1.0_{no_rc_version}-1_[a-z0-9]+.deb
      - gir1.2-arrow-dataset-1.0_{no_rc_version}-1_[a-z0-9]+.deb
      - gir1.2-arrow-flight-1.0_{no_rc_version}-1_[a-z0-9]+.deb
      - gir1.2-arrow-flight-sql-1.0_{no_rc_version}-1_[a-z0-9]+.deb
      - gir1.2-gandiva-1.0_{no_rc_version}-1_[a-z0-9]+.deb
      - gir1.2-parquet-1.0_{no_rc_version}-1_[a-z0-9]+.deb
      - libarrow-dataset-dev_{no_rc_version}-1_[a-z0-9]+.deb
      - libarrow-dataset-glib-dev_{no_rc_version}-1_[a-z0-9]+.deb
      - libarrow-dataset-glib-doc_{no_rc_version}-1_[a-z0-9]+.deb
      - libarrow-dataset-glib1200-dbgsym_{no_rc_version}-1_[a-z0-9]+.d?deb
      - libarrow-dataset-glib1200_{no_rc_version}-1_[a-z0-9]+.deb
      - libarrow-dataset1200-dbgsym_{no_rc_version}-1_[a-z0-9]+.d?deb
      - libarrow-dataset1200_{no_rc_version}-1_[a-z0-9]+.deb
      - libarrow-dev_{no_rc_version}-1_[a-z0-9]+.deb
      - libarrow-flight-dev_{no_rc_version}-1_[a-z0-9]+.deb
      - libarrow-flight-glib-dev_{no_rc_version}-1_[a-z0-9]+.deb
      - libarrow-flight-glib-doc_{no_rc_version}-1_[a-z0-9]+.deb
      - libarrow-flight-glib1200-dbgsym_{no_rc_version}-1_[a-z0-9]+.d?deb
      - libarrow-flight-glib1200_{no_rc_version}-1_[a-z0-9]+.deb
      - libarrow-flight-sql-dev_{no_rc_version}-1_[a-z0-9]+.deb
      - libarrow-flight-sql-glib-dev_{no_rc_version}-1_[a-z0-9]+.deb
      - libarrow-flight-sql-glib-doc_{no_rc_version}-1_[a-z0-9]+.deb
      - libarrow-flight-sql-glib1200-dbgsym_{no_rc_version}-1_[a-z0-9]+.d?deb
      - libarrow-flight-sql-glib1200_{no_rc_version}-1_[a-z0-9]+.deb
      - libarrow-flight-sql1200-dbgsym_{no_rc_version}-1_[a-z0-9]+.d?deb
      - libarrow-flight-sql1200_{no_rc_version}-1_[a-z0-9]+.deb
      - libarrow-flight1200-dbgsym_{no_rc_version}-1_[a-z0-9]+.d?deb
      - libarrow-flight1200_{no_rc_version}-1_[a-z0-9]+.deb
      - libarrow-glib-dev_{no_rc_version}-1_[a-z0-9]+.deb
      - libarrow-glib-doc_{no_rc_version}-1_[a-z0-9]+.deb
      - libarrow-glib1200-dbgsym_{no_rc_version}-1_[a-z0-9]+.d?deb
      - libarrow-glib1200_{no_rc_version}-1_[a-z0-9]+.deb
      - libarrow1200-dbgsym_{no_rc_version}-1_[a-z0-9]+.d?deb
      - libarrow1200_{no_rc_version}-1_[a-z0-9]+.deb
      - libgandiva-dev_{no_rc_version}-1_[a-z0-9]+.deb
      - libgandiva-glib-dev_{no_rc_version}-1_[a-z0-9]+.deb
      - libgandiva-glib-doc_{no_rc_version}-1_[a-z0-9]+.deb
      - libgandiva-glib1200-dbgsym_{no_rc_version}-1_[a-z0-9]+.d?deb
      - libgandiva-glib1200_{no_rc_version}-1_[a-z0-9]+.deb
      - libgandiva1200-dbgsym_{no_rc_version}-1_[a-z0-9]+.d?deb
      - libgandiva1200_{no_rc_version}-1_[a-z0-9]+.deb
      - libparquet-dev_{no_rc_version}-1_[a-z0-9]+.deb
      - libparquet-glib-dev_{no_rc_version}-1_[a-z0-9]+.deb
      - libparquet-glib-doc_{no_rc_version}-1_[a-z0-9]+.deb
      - libparquet-glib1200-dbgsym_{no_rc_version}-1_[a-z0-9]+.d?deb
      - libparquet-glib1200_{no_rc_version}-1_[a-z0-9]+.deb
      - libparquet1200-dbgsym_{no_rc_version}-1_[a-z0-9]+.d?deb
      - libparquet1200_{no_rc_version}-1_[a-z0-9]+.deb
      - parquet-tools_{no_rc_version}-1_[a-z0-9]+.deb
    {% if architecture == "amd64" %}
      - gir1.2-arrow-cuda-1.0_{no_rc_version}-1_[a-z0-9]+.deb
      - libarrow-cuda-dev_{no_rc_version}-1_[a-z0-9]+.deb
      - libarrow-cuda-glib-dev_{no_rc_version}-1_[a-z0-9]+.deb
      - libarrow-cuda-glib1200-dbgsym_{no_rc_version}-1_[a-z0-9]+.d?deb
      - libarrow-cuda-glib1200_{no_rc_version}-1_[a-z0-9]+.deb
      - libarrow-cuda1200-dbgsym_{no_rc_version}-1_[a-z0-9]+.d?deb
      - libarrow-cuda1200_{no_rc_version}-1_[a-z0-9]+.deb
    {% endif %}
  {% endfor %}
{% endfor %}

{% for target in ["almalinux-9",
                  "almalinux-8",
                  "amazon-linux-2",
                  "centos-9-stream",
                  "centos-8-stream",
                  "centos-7"] %}
  {% set is_rhel7_based = (target in ["amazon-linux-2", "centos-7"]) %}
  {% for architecture
       in ["amd64", "arm64"]
       if not (target == "centos-7" and architecture == "arm64") %}
  {{ target }}-{{ architecture }}:
    ci: github
    template: linux-packages/github.linux.yml
    params:
      architecture: "{{ architecture }}"
    {% if architecture == "amd64" %}
      target: "{{ target }}"
    {% else %}
      target: "{{ target }}-aarch64"
    {% endif %}
      task_namespace: "yum"
      upload_extensions:
        - .rpm
    artifacts:
    {% if architecture == "amd64" %}
      - apache-arrow-release-{no_rc_version}-1.[a-z0-9]+.noarch.rpm
      - apache-arrow-release-{no_rc_version}-1.[a-z0-9]+.src.rpm
    {% endif %}
      - arrow-dataset-devel-{no_rc_version}-1.[a-z0-9]+.[a-z0-9_]+.rpm
      - arrow-dataset-glib-devel-{no_rc_version}-1.[a-z0-9]+.[a-z0-9_]+.rpm
      - arrow-dataset-glib-doc-{no_rc_version}-1.[a-z0-9]+.[a-z0-9_]+.rpm
    {% if not is_rhel7_based %}
      - arrow[0-9]+-dataset-glib-libs-debuginfo-{no_rc_version}-1.[a-z0-9]+.[a-z0-9_]+.rpm
    {% endif %}
      - arrow[0-9]+-dataset-glib-libs-{no_rc_version}-1.[a-z0-9]+.[a-z0-9_]+.rpm
    {% if not is_rhel7_based %}
      - arrow[0-9]+-dataset-libs-debuginfo-{no_rc_version}-1.[a-z0-9]+.[a-z0-9_]+.rpm
    {% endif %}
      - arrow[0-9]+-dataset-libs-{no_rc_version}-1.[a-z0-9]+.[a-z0-9_]+.rpm
      - arrow-debuginfo-{no_rc_version}-1.[a-z0-9]+.[a-z0-9_]+.rpm
    {% if not is_rhel7_based %}
      - arrow-debugsource-{no_rc_version}-1.[a-z0-9]+.[a-z0-9_]+.rpm
    {% endif %}
      - arrow-devel-{no_rc_version}-1.[a-z0-9]+.[a-z0-9_]+.rpm
    {% if not is_rhel7_based %}
      - arrow-flight-devel-{no_rc_version}-1.[a-z0-9]+.[a-z0-9_]+.rpm
      - arrow-flight-glib-devel-{no_rc_version}-1.[a-z0-9]+.[a-z0-9_]+.rpm
      - arrow-flight-glib-doc-{no_rc_version}-1.[a-z0-9]+.[a-z0-9_]+.rpm
      - arrow-flight-sql-devel-{no_rc_version}-1.[a-z0-9]+.[a-z0-9_]+.rpm
      - arrow-flight-sql-glib-devel-{no_rc_version}-1.[a-z0-9]+.[a-z0-9_]+.rpm
      - arrow-flight-sql-glib-doc-{no_rc_version}-1.[a-z0-9]+.[a-z0-9_]+.rpm
      - arrow[0-9]+-flight-glib-libs-debuginfo-{no_rc_version}-1.[a-z0-9]+.[a-z0-9_]+.rpm
      - arrow[0-9]+-flight-glib-libs-{no_rc_version}-1.[a-z0-9]+.[a-z0-9_]+.rpm
      - arrow[0-9]+-flight-libs-debuginfo-{no_rc_version}-1.[a-z0-9]+.[a-z0-9_]+.rpm
      - arrow[0-9]+-flight-libs-{no_rc_version}-1.[a-z0-9]+.[a-z0-9_]+.rpm
      - arrow[0-9]+-flight-sql-glib-libs-debuginfo-{no_rc_version}-1.[a-z0-9]+.[a-z0-9_]+.rpm
      - arrow[0-9]+-flight-sql-glib-libs-{no_rc_version}-1.[a-z0-9]+.[a-z0-9_]+.rpm
      - arrow[0-9]+-flight-sql-libs-debuginfo-{no_rc_version}-1.[a-z0-9]+.[a-z0-9_]+.rpm
      - arrow[0-9]+-flight-sql-libs-{no_rc_version}-1.[a-z0-9]+.[a-z0-9_]+.rpm
    {% endif %}
      - arrow-glib-devel-{no_rc_version}-1.[a-z0-9]+.[a-z0-9_]+.rpm
      - arrow-glib-doc-{no_rc_version}-1.[a-z0-9]+.[a-z0-9_]+.rpm
    {% if not is_rhel7_based %}
      - arrow[0-9]+-glib-libs-debuginfo-{no_rc_version}-1.[a-z0-9]+.[a-z0-9_]+.rpm
    {% endif %}
      - arrow[0-9]+-glib-libs-{no_rc_version}-1.[a-z0-9]+.[a-z0-9_]+.rpm
    {% if not is_rhel7_based %}
      - arrow[0-9]+-libs-debuginfo-{no_rc_version}-1.[a-z0-9]+.[a-z0-9_]+.rpm
    {% endif %}
      - arrow[0-9]+-libs-{no_rc_version}-1.[a-z0-9]+.[a-z0-9_]+.rpm
    {% if architecture == "amd64" %}
      - arrow-{no_rc_version}-1.[a-z0-9]+.src.rpm
    {% endif %}
      - arrow-tools-{no_rc_version}-1.[a-z0-9]+.[a-z0-9_]+.rpm
    {% if not is_rhel7_based %}
      - arrow-tools-debuginfo-{no_rc_version}-1.[a-z0-9]+.[a-z0-9_]+.rpm
    {% endif %}
    {% if not is_rhel7_based %}
      - gandiva-devel-{no_rc_version}-1.[a-z0-9]+.[a-z0-9_]+.rpm
      - gandiva-glib-devel-{no_rc_version}-1.[a-z0-9]+.[a-z0-9_]+.rpm
      - gandiva-glib-doc-{no_rc_version}-1.[a-z0-9]+.[a-z0-9_]+.rpm
      - gandiva[0-9]+-glib-libs-debuginfo-{no_rc_version}-1.[a-z0-9]+.[a-z0-9_]+.rpm
      - gandiva[0-9]+-glib-libs-{no_rc_version}-1.[a-z0-9]+.[a-z0-9_]+.rpm
      - gandiva[0-9]+-libs-debuginfo-{no_rc_version}-1.[a-z0-9]+.[a-z0-9_]+.rpm
      - gandiva[0-9]+-libs-{no_rc_version}-1.[a-z0-9]+.[a-z0-9_]+.rpm
    {% endif %}
      - parquet-devel-{no_rc_version}-1.[a-z0-9]+.[a-z0-9_]+.rpm
      - parquet-glib-devel-{no_rc_version}-1.[a-z0-9]+.[a-z0-9_]+.rpm
      - parquet-glib-doc-{no_rc_version}-1.[a-z0-9]+.[a-z0-9_]+.rpm
    {% if not is_rhel7_based %}
      - parquet[0-9]+-glib-libs-debuginfo-{no_rc_version}-1.[a-z0-9]+.[a-z0-9_]+.rpm
    {% endif %}
      - parquet[0-9]+-glib-libs-{no_rc_version}-1.[a-z0-9]+.[a-z0-9_]+.rpm
    {% if not is_rhel7_based %}
      - parquet[0-9]+-libs-debuginfo-{no_rc_version}-1.[a-z0-9]+.[a-z0-9_]+.rpm
    {% endif %}
      - parquet[0-9]+-libs-{no_rc_version}-1.[a-z0-9]+.[a-z0-9_]+.rpm
      - parquet-tools-{no_rc_version}-1.[a-z0-9]+.[a-z0-9_]+.rpm
    {% if not is_rhel7_based %}
      - parquet-tools-debuginfo-{no_rc_version}-1.[a-z0-9]+.[a-z0-9_]+.rpm
    {% endif %}
  {% endfor %}
{% endfor %}

  ############################## Homebrew Tasks ################################

  homebrew-cpp:
    ci: github
    template: homebrew-formulae/github.macos.yml
    params:
      formula: apache-arrow.rb

  homebrew-cpp-autobrew:
    ci: github
    template: homebrew-formulae/github.macos.yml
    params:
      formula: autobrew/apache-arrow.rb

  homebrew-r-autobrew:
    # This tests that the autobrew formula + script work in practice
    ci: github
    template: r/github.macos.autobrew.yml

  homebrew-r-brew:
    # This tests that the autobrew formula + script work in practice
    ci: github
    template: r/github.macos.brew.yml
    params:
      formula: apache-arrow.rb

  ############################## Arrow JAR's ##################################

  java-jars:
    # Build jar's that contains cpp libraries dependencies
    ci: github
    template: java-jars/github.yml
    artifacts:
      - arrow-algorithm-{no_rc_snapshot_version}-cyclonedx.json
      - arrow-algorithm-{no_rc_snapshot_version}-cyclonedx.xml
      - arrow-algorithm-{no_rc_snapshot_version}-javadoc.jar
      - arrow-algorithm-{no_rc_snapshot_version}-sources.jar
      - arrow-algorithm-{no_rc_snapshot_version}-tests.jar
      - arrow-algorithm-{no_rc_snapshot_version}.jar
      - arrow-algorithm-{no_rc_snapshot_version}.pom
      - arrow-avro-{no_rc_snapshot_version}-cyclonedx.json
      - arrow-avro-{no_rc_snapshot_version}-cyclonedx.xml
      - arrow-avro-{no_rc_snapshot_version}-javadoc.jar
      - arrow-avro-{no_rc_snapshot_version}-sources.jar
      - arrow-avro-{no_rc_snapshot_version}-tests.jar
      - arrow-avro-{no_rc_snapshot_version}.jar
      - arrow-avro-{no_rc_snapshot_version}.pom
      - arrow-c-data-{no_rc_snapshot_version}-cyclonedx.json
      - arrow-c-data-{no_rc_snapshot_version}-cyclonedx.xml
      - arrow-c-data-{no_rc_snapshot_version}-javadoc.jar
      - arrow-c-data-{no_rc_snapshot_version}-sources.jar
      - arrow-c-data-{no_rc_snapshot_version}-tests.jar
      - arrow-c-data-{no_rc_snapshot_version}.jar
      - arrow-c-data-{no_rc_snapshot_version}.pom
      - arrow-compression-{no_rc_snapshot_version}-cyclonedx.json
      - arrow-compression-{no_rc_snapshot_version}-cyclonedx.xml
      - arrow-compression-{no_rc_snapshot_version}-javadoc.jar
      - arrow-compression-{no_rc_snapshot_version}-sources.jar
      - arrow-compression-{no_rc_snapshot_version}-tests.jar
      - arrow-compression-{no_rc_snapshot_version}.jar
      - arrow-compression-{no_rc_snapshot_version}.pom
      - arrow-dataset-{no_rc_snapshot_version}-cyclonedx.json
      - arrow-dataset-{no_rc_snapshot_version}-cyclonedx.xml
      - arrow-dataset-{no_rc_snapshot_version}-javadoc.jar
      - arrow-dataset-{no_rc_snapshot_version}-sources.jar
      - arrow-dataset-{no_rc_snapshot_version}-tests.jar
      - arrow-dataset-{no_rc_snapshot_version}.jar
      - arrow-dataset-{no_rc_snapshot_version}.pom
      - arrow-flight-{no_rc_snapshot_version}-cyclonedx.json
      - arrow-flight-{no_rc_snapshot_version}-cyclonedx.xml
      - arrow-flight-{no_rc_snapshot_version}.pom
      - arrow-format-{no_rc_snapshot_version}-cyclonedx.json
      - arrow-format-{no_rc_snapshot_version}-cyclonedx.xml
      - arrow-format-{no_rc_snapshot_version}-javadoc.jar
      - arrow-format-{no_rc_snapshot_version}-sources.jar
      - arrow-format-{no_rc_snapshot_version}-tests.jar
      - arrow-format-{no_rc_snapshot_version}.jar
      - arrow-format-{no_rc_snapshot_version}.pom
      - arrow-gandiva-{no_rc_snapshot_version}-cyclonedx.json
      - arrow-gandiva-{no_rc_snapshot_version}-cyclonedx.xml
      - arrow-gandiva-{no_rc_snapshot_version}-javadoc.jar
      - arrow-gandiva-{no_rc_snapshot_version}-sources.jar
      - arrow-gandiva-{no_rc_snapshot_version}-tests.jar
      - arrow-gandiva-{no_rc_snapshot_version}.jar
      - arrow-gandiva-{no_rc_snapshot_version}.pom
      - arrow-java-root-{no_rc_snapshot_version}-cyclonedx.json
      - arrow-java-root-{no_rc_snapshot_version}-cyclonedx.xml
      - arrow-java-root-{no_rc_snapshot_version}-source-release.zip
      - arrow-java-root-{no_rc_snapshot_version}.pom
      - arrow-jdbc-{no_rc_snapshot_version}-cyclonedx.json
      - arrow-jdbc-{no_rc_snapshot_version}-cyclonedx.xml
      - arrow-jdbc-{no_rc_snapshot_version}-javadoc.jar
      - arrow-jdbc-{no_rc_snapshot_version}-sources.jar
      - arrow-jdbc-{no_rc_snapshot_version}-tests.jar
      - arrow-jdbc-{no_rc_snapshot_version}.jar
      - arrow-jdbc-{no_rc_snapshot_version}.pom
      - arrow-memory-core-{no_rc_snapshot_version}-cyclonedx.json
      - arrow-memory-core-{no_rc_snapshot_version}-cyclonedx.xml
      - arrow-memory-core-{no_rc_snapshot_version}-javadoc.jar
      - arrow-memory-core-{no_rc_snapshot_version}-sources.jar
      - arrow-memory-core-{no_rc_snapshot_version}-tests.jar
      - arrow-memory-core-{no_rc_snapshot_version}.jar
      - arrow-memory-core-{no_rc_snapshot_version}.pom
      - arrow-memory-netty-{no_rc_snapshot_version}-cyclonedx.json
      - arrow-memory-netty-{no_rc_snapshot_version}-cyclonedx.xml
      - arrow-memory-netty-{no_rc_snapshot_version}-javadoc.jar
      - arrow-memory-netty-{no_rc_snapshot_version}-sources.jar
      - arrow-memory-netty-{no_rc_snapshot_version}-tests.jar
      - arrow-memory-netty-{no_rc_snapshot_version}.jar
      - arrow-memory-netty-{no_rc_snapshot_version}.pom
      - arrow-memory-unsafe-{no_rc_snapshot_version}-cyclonedx.json
      - arrow-memory-unsafe-{no_rc_snapshot_version}-cyclonedx.xml
      - arrow-memory-unsafe-{no_rc_snapshot_version}-javadoc.jar
      - arrow-memory-unsafe-{no_rc_snapshot_version}-sources.jar
      - arrow-memory-unsafe-{no_rc_snapshot_version}-tests.jar
      - arrow-memory-unsafe-{no_rc_snapshot_version}.jar
      - arrow-memory-unsafe-{no_rc_snapshot_version}.pom
      - arrow-memory-{no_rc_snapshot_version}-cyclonedx.json
      - arrow-memory-{no_rc_snapshot_version}-cyclonedx.xml
      - arrow-memory-{no_rc_snapshot_version}.pom
      - arrow-orc-{no_rc_snapshot_version}-cyclonedx.json
      - arrow-orc-{no_rc_snapshot_version}-cyclonedx.xml
      - arrow-orc-{no_rc_snapshot_version}-javadoc.jar
      - arrow-orc-{no_rc_snapshot_version}-sources.jar
      - arrow-orc-{no_rc_snapshot_version}-tests.jar
      - arrow-orc-{no_rc_snapshot_version}.jar
      - arrow-orc-{no_rc_snapshot_version}.pom
      - arrow-performance-{no_rc_snapshot_version}-cyclonedx.json
      - arrow-performance-{no_rc_snapshot_version}-cyclonedx.xml
      - arrow-performance-{no_rc_snapshot_version}-sources.jar
      - arrow-performance-{no_rc_snapshot_version}-tests.jar
      - arrow-performance-{no_rc_snapshot_version}.jar
      - arrow-performance-{no_rc_snapshot_version}.pom
      - arrow-tools-{no_rc_snapshot_version}-cyclonedx.json
      - arrow-tools-{no_rc_snapshot_version}-cyclonedx.xml
      - arrow-tools-{no_rc_snapshot_version}-jar-with-dependencies.jar
      - arrow-tools-{no_rc_snapshot_version}-javadoc.jar
      - arrow-tools-{no_rc_snapshot_version}-sources.jar
      - arrow-tools-{no_rc_snapshot_version}-tests.jar
      - arrow-tools-{no_rc_snapshot_version}.jar
      - arrow-tools-{no_rc_snapshot_version}.pom
      - arrow-vector-{no_rc_snapshot_version}-cyclonedx.json
      - arrow-vector-{no_rc_snapshot_version}-cyclonedx.xml
      - arrow-vector-{no_rc_snapshot_version}-javadoc.jar
      - arrow-vector-{no_rc_snapshot_version}-shade-format-flatbuffers.jar
      - arrow-vector-{no_rc_snapshot_version}-sources.jar
      - arrow-vector-{no_rc_snapshot_version}-tests.jar
      - arrow-vector-{no_rc_snapshot_version}.jar
      - arrow-vector-{no_rc_snapshot_version}.pom
      - flight-core-{no_rc_snapshot_version}-cyclonedx.json
      - flight-core-{no_rc_snapshot_version}-cyclonedx.xml
      - flight-core-{no_rc_snapshot_version}-jar-with-dependencies.jar
      - flight-core-{no_rc_snapshot_version}-javadoc.jar
      - flight-core-{no_rc_snapshot_version}-shaded-ext.jar
      - flight-core-{no_rc_snapshot_version}-shaded.jar
      - flight-core-{no_rc_snapshot_version}-sources.jar
      - flight-core-{no_rc_snapshot_version}-tests.jar
      - flight-core-{no_rc_snapshot_version}.jar
      - flight-core-{no_rc_snapshot_version}.pom
      - flight-grpc-{no_rc_snapshot_version}-cyclonedx.json
      - flight-grpc-{no_rc_snapshot_version}-cyclonedx.xml
      - flight-grpc-{no_rc_snapshot_version}-javadoc.jar
      - flight-grpc-{no_rc_snapshot_version}-sources.jar
      - flight-grpc-{no_rc_snapshot_version}-tests.jar
      - flight-grpc-{no_rc_snapshot_version}.jar
      - flight-grpc-{no_rc_snapshot_version}.pom
      - flight-integration-tests-{no_rc_snapshot_version}-cyclonedx.json
      - flight-integration-tests-{no_rc_snapshot_version}-cyclonedx.xml
      - flight-integration-tests-{no_rc_snapshot_version}-jar-with-dependencies.jar
      - flight-integration-tests-{no_rc_snapshot_version}-javadoc.jar
      - flight-integration-tests-{no_rc_snapshot_version}-sources.jar
      - flight-integration-tests-{no_rc_snapshot_version}-tests.jar
      - flight-integration-tests-{no_rc_snapshot_version}.jar
      - flight-integration-tests-{no_rc_snapshot_version}.pom
      - flight-sql-{no_rc_snapshot_version}-cyclonedx.json
      - flight-sql-{no_rc_snapshot_version}-cyclonedx.xml
      - flight-sql-{no_rc_snapshot_version}-javadoc.jar
      - flight-sql-{no_rc_snapshot_version}-sources.jar
      - flight-sql-{no_rc_snapshot_version}-tests.jar
      - flight-sql-{no_rc_snapshot_version}.jar
      - flight-sql-{no_rc_snapshot_version}.pom
      - flight-sql-jdbc-core-{no_rc_snapshot_version}-cyclonedx.json
      - flight-sql-jdbc-core-{no_rc_snapshot_version}-cyclonedx.xml
      - flight-sql-jdbc-core-{no_rc_snapshot_version}-javadoc.jar
      - flight-sql-jdbc-core-{no_rc_snapshot_version}-sources.jar
      - flight-sql-jdbc-core-{no_rc_snapshot_version}-tests.jar
      - flight-sql-jdbc-core-{no_rc_snapshot_version}.jar
      - flight-sql-jdbc-core-{no_rc_snapshot_version}.pom
      - flight-sql-jdbc-driver-{no_rc_snapshot_version}-cyclonedx.json
      - flight-sql-jdbc-driver-{no_rc_snapshot_version}-cyclonedx.xml
      - flight-sql-jdbc-driver-{no_rc_snapshot_version}-sources.jar
      - flight-sql-jdbc-driver-{no_rc_snapshot_version}-tests.jar
      - flight-sql-jdbc-driver-{no_rc_snapshot_version}.jar
      - flight-sql-jdbc-driver-{no_rc_snapshot_version}.pom

  ############################## NuGet packages ###############################

  nuget:
    ci: github
    template: nuget-packages/github.linux.yml
    params:
      run: ubuntu-csharp
    artifacts:
      - Apache.Arrow.Flight.AspNetCore.{no_rc_version}.nupkg
      - Apache.Arrow.Flight.AspNetCore.{no_rc_version}.snupkg
      - Apache.Arrow.Flight.{no_rc_version}.nupkg
      - Apache.Arrow.Flight.{no_rc_version}.snupkg
      - Apache.Arrow.Compression.{no_rc_version}.nupkg
      - Apache.Arrow.Compression.{no_rc_version}.snupkg
      - Apache.Arrow.{no_rc_version}.nupkg
      - Apache.Arrow.{no_rc_version}.snupkg

  ######################## R packages & binaries ##############################
  r-binary-packages:
    ci: github
    template: r/github.packages.yml
    params:
      custom_version: Unset
    artifacts:
      - r-lib__libarrow__bin__windows__arrow-{no_rc_r_version}\.zip
      - r-lib__libarrow__bin__linux-openssl-1.0__arrow-{no_rc_r_version}\.zip
      - r-lib__libarrow__bin__linux-openssl-1.1__arrow-{no_rc_r_version}\.zip
      - r-lib__libarrow__bin__linux-openssl-3.0__arrow-{no_rc_r_version}\.zip
      - r-pkg__bin__windows__contrib__4.1__arrow_{no_rc_r_version}\.zip
      - r-pkg__bin__windows__contrib__4.2__arrow_{no_rc_r_version}\.zip
      - r-pkg__bin__macosx__contrib__4.1__arrow_{no_rc_r_version}\.tgz
      - r-pkg__bin__macosx__contrib__4.2__arrow_{no_rc_r_version}\.tgz
      - r-pkg__bin__macosx__big-sur-arm64__contrib__4.1__arrow_{no_rc_r_version}\.tgz
      - r-pkg__bin__macosx__big-sur-arm64__contrib__4.2__arrow_{no_rc_r_version}\.tgz
      - r-pkg__src__contrib__arrow_{no_rc_r_version}\.tar\.gz


  ########################### Release verification ############################

  ######################## Linux verification #################################

{% for distribution, version in [("conda", "latest"),
                                 ("almalinux", "8"),
                                 ("ubuntu", "20.04"),
                                 ("ubuntu", "22.04")] %}
  {% for target in ["cpp",
                    "csharp",
                    "go",
                    "integration",
                    "java",
                    "js",
                    "python",
                    "ruby"] %}
  verify-rc-source-{{ target }}-linux-{{ distribution }}-{{ version }}-amd64:
    ci: github
    template: verify-rc/github.linux.amd64.docker.yml
    params:
      env:
        {{ distribution.upper() }}: "{{ version }}"
      target: {{ target }}
      distro: {{ distribution }}
  {% endfor %}

  {% for target in ["jars", "wheels"] %}
  verify-rc-binaries-{{ target }}-linux-{{ distribution }}-{{ version }}-amd64:
    ci: github
    template: verify-rc/github.linux.amd64.docker.yml
    params:
      target: {{ target }}
      distro: {{ distribution }}
  {% endfor %}

{% endfor %}

  # Separated these tasks from the loop above due to:
  # - 'binary' verification is not platform dependent
  # - 'yum' and 'apt' requires docker so we need to run the verification script
  #   directly on the host
  {% for target in ["binary", "yum", "apt"] %}
  verify-rc-binaries-{{ target }}-linux-amd64:
    ci: github
    template: verify-rc/github.linux.amd64.yml
    params:
      target: {{ target }}
  {% endfor %}

  ######################## macOS verification ################################

  {% for target in ["cpp", "integration", "python"] %}
  verify-rc-source-{{ target }}-macos-conda-amd64:
    ci: github
    template: verify-rc/github.macos.amd64.yml
    params:
      target: {{ target }}
      use_conda: True
      github_runner: "macos-latest"
  {% endfor %}

  {% for target in ["cpp",
                    "csharp",
                    "go",
                    "integration",
                    "java",
                    "js",
                    "python",
                    "ruby"] %}
  verify-rc-source-{{ target }}-macos-amd64:
    ci: github
    template: verify-rc/github.macos.amd64.yml
    params:
      target: {{ target }}
      github_runner: "macos-latest"
  {% endfor %}

  {% for target in ["cpp",
                    "csharp",
                    "go",
                    "integration",
                    "js",
                    "python",
                    "ruby"] %}
  verify-rc-source-{{ target }}-macos-arm64:
    ci: github
    template: verify-rc/github.macos.arm64.yml
    params:
      env:
        ARROW_FLIGHT: 0
        ARROW_GANDIVA: 0
        TEST_INTEGRATION_JAVA: 0
        PYTEST_ADDOPTS: "-k 'not test_cancellation'"
      target: {{ target }}
      github_runner: ["self-hosted", "macOS", "arm64"]
  {% endfor %}

  {% for macos_version in ["11", "12"] %}
  verify-rc-binaries-wheels-macos-{{ macos_version }}-amd64:
    ci: github
    template: verify-rc/github.macos.amd64.yml
    params:
      github_runner: "macos-{{ macos_version }}"
      target: "wheels"
  {% endfor %}

  verify-rc-binaries-wheels-macos-11-arm64:
    ci: github
    template: verify-rc/github.macos.arm64.yml
    params:
      env:
        PYTEST_ADDOPTS: "-k 'not test_cancellation'"
      github_runner: ["self-hosted", "macOS", "arm64"]
      target: "wheels"

  ######################## Windows verification ##############################

  verify-rc-source-windows:
    ci: github
    template: verify-rc/github.win.yml
    params:
      env:
        PYARROW_TEST_GDB: "OFF"
      script: "verify-release-candidate.bat"

  verify-rc-binaries-wheels-windows:
    ci: github
    template: verify-rc/github.win.yml
    params:
      env:
        PYARROW_TEST_GDB: "OFF"
      script: "verify-release-candidate-wheels.bat"

############################## Docker tests ##################################

{% for image in ["alpine-linux-cpp",
                 "conda-cpp",
                 "debian-c-glib",
                 "ubuntu-c-glib",
                 "debian-ruby",
                 "ubuntu-ruby"] %}
  test-{{ image }}:
    ci: github
    template: docker-tests/github.linux.yml
    params:
      image: {{ image }}
{% endfor %}

  # Use azure to run valgrind tests to prevent OOM
  test-conda-cpp-valgrind:
    ci: azure
    template: docker-tests/azure.linux.yml
    params:
      image: conda-cpp-valgrind

{% for ubuntu_version in ["20.04", "22.04"] %}
  test-ubuntu-{{ ubuntu_version }}-cpp:
    ci: github
    template: docker-tests/github.linux.yml
    params:
      env:
        UBUNTU: "{{ ubuntu_version }}"
      image: ubuntu-cpp
{% endfor %}

  test-ubuntu-20.04-cpp-bundled:
    ci: github
    template: docker-tests/github.linux.yml
    params:
      env:
        UBUNTU: 20.04
      image: ubuntu-cpp-bundled

  test-skyhook-integration:
    ci: github
    template: docker-tests/github.linux.yml
    params:
      env:
        UBUNTU: 20.04
      flags: -e ARROW_SKYHOOK=ON
      image: ubuntu-cpp

{% for debian_version in ["10", "11"] %}
  test-debian-{{ debian_version }}-cpp-amd64:
    ci: github
    template: docker-tests/github.linux.yml
    params:
      env:
        ARCH: "amd64"
        DEBIAN: "{{ debian_version }}"
      image: debian-cpp

  test-debian-{{ debian_version }}-cpp-i386:
    ci: github
    template: docker-tests/github.linux.yml
    params:
      env:
        ARCH: "i386"
        DEBIAN: "{{ debian_version }}"
      flags: "-e ARROW_S3=OFF -e ARROW_GANDIVA=OFF"
      image: debian-cpp
{% endfor %}

  test-fedora-35-cpp:
    ci: github
    template: docker-tests/github.linux.yml
    params:
      env:
        FEDORA: 35
      image: fedora-cpp

{% for cpp_standard in [20] %}
  test-ubuntu-20.04-cpp-{{ cpp_standard }}:
    ci: github
    template: docker-tests/github.linux.yml
    params:
      env:
        UBUNTU: 20.04
      flags: "-e CMAKE_CXX_STANDARD={{ cpp_standard }}"
      image: ubuntu-cpp
{% endfor %}

  test-ubuntu-20.04-cpp-thread-sanitizer:
    ci: github
    template: docker-tests/github.linux.yml
    params:
      env:
        # clang-tools and llvm version need to be synchronized so as
        # to have the right llvm-symbolizer version
        CLANG_TOOLS: 11
        LLVM: 11
        UBUNTU: 20.04
      image: ubuntu-cpp-thread-sanitizer

  test-ubuntu-20.04-cpp-minimal-with-formats:
    ci: github
    template: docker-tests/github.linux.yml
    params:
      env:
        UBUNTU: 20.04
      flags: "-e ARROW_CSV=ON -e ARROW_PARQUET=ON"
      image: ubuntu-cpp-minimal

{% for python_version in ["3.7", "3.8", "3.9", "3.10", "3.11"] %}
  test-conda-python-{{ python_version }}:
    ci: github
    template: docker-tests/github.linux.yml
    params:
      env:
        PYTHON: "{{ python_version }}"
      image: conda-python
{% endfor %}

  test-conda-python-3.8-hypothesis:
    ci: github
    template: docker-tests/github.linux.yml
    params:
      env:
        PYTHON: 3.8
        HYPOTHESIS_PROFILE: ci
        PYARROW_TEST_HYPOTHESIS: ON
        # limit to execute hypothesis tests only
        PYTEST_ARGS: "-m hypothesis"
      image: conda-python-pandas

  test-conda-python-3.9-substrait:
    ci: github
    template: docker-tests/github.linux.yml
    params:
      env:
        PYTHON: "3.9"
      image: conda-python-substrait

  test-debian-11-python-3:
    ci: azure
    template: docker-tests/azure.linux.yml
    params:
      env:
        DEBIAN: 11
      image: debian-python

  test-ubuntu-20.04-python-3:
    ci: azure
    template: docker-tests/azure.linux.yml
    params:
      env:
        UBUNTU: 20.04
      image: ubuntu-python

  test-fedora-35-python-3:
    ci: azure
    template: docker-tests/azure.linux.yml
    params:
      env:
        FEDORA: 35
      image: fedora-python

  test-r-linux-valgrind:
    ci: azure
    template: docker-tests/azure.linux.yml
    params:
      env:
        ARROW_R_DEV: "TRUE"
      image: ubuntu-r-valgrind

  test-r-linux-rchk:
    ci: github
    template: r/github.linux.rchk.yml

  test-r-linux-as-cran:
    ci: github
    template: r/github.linux.cran.yml
    params:
      MATRIX: {{ "${{ matrix.r_image }}" }}

  test-r-arrow-backwards-compatibility:
    ci: github
    template: r/github.linux.arrow.version.back.compat.yml

  test-r-versions:
    ci: github
    template: r/github.linux.versions.yml
    params:
      MATRIX: {{ "${{ matrix.r_version }}" }}

  test-r-install-local:
    ci: github
    template: r/github.macos-linux.local.yml

  test-r-install-local-minsizerel:
    ci: github
    template: r/github.macos-linux.local.yml
    params:
      env:
        CMAKE_BUILD_TYPE: MinSizeRel

  test-r-devdocs:
    ci: github
    template: r/github.devdocs.yml

  test-r-depsource-bundled:
    ci: azure
    template: r/azure.linux.yml
    params:
      r_org: library
      r_image: r-base
      r_tag: latest
      flags: '-e ARROW_DEPENDENCY_SOURCE=BUNDLED'

  test-r-depsource-system:
    ci: github
    template: docker-tests/github.linux.yml
    params:
      flags: '-e ARROW_DEPENDENCY_SOURCE=SYSTEM -e ARROW_GCS=OFF -e xsimd_SOURCE=BUNDLED'
      image: ubuntu-r-only-r

  test-r-offline-minimal:
    ci: azure
    template: r/azure.linux.yml
    params:
      r_org: library
      r_image: r-base
      r_tag: latest
      flags: '-e TEST_OFFLINE_BUILD=true'

  test-r-dev-duckdb:
    ci: github
    template: docker-tests/github.linux.yml
    params:
      env:
        R_DUCKDB_DEV: TRUE
      image: ubuntu-r-only-r

  test-r-offline-maximal:
    ci: github
    template: r/github.linux.offline.build.yml

  test-r-rhub-debian-gcc-release-custom-ccache:
    ci: azure
    template: r/azure.linux.yml
    params:
      r_org: rhub
      r_image: debian-gcc-release
      r_tag: latest
      r_custom_ccache: true

{% for r_org, r_image, r_tag in [("rhub", "ubuntu-gcc-release", "latest"),
                                 ("library", "r-base", "latest"),
                                 ("rstudio", "r-base", "4.2-focal"),
                                 ("rstudio", "r-base", "4.1-opensuse153")] %}
  test-r-{{ r_org }}-{{ r_image }}-{{ r_tag }}:
    ci: azure
    template: r/azure.linux.yml
    params:
      r_org: {{ r_org }}
      r_image: {{ r_image }}
      r_tag: {{ r_tag }}
{% endfor %}

  # This is with R built with --enable-lto
  # CRAN also does R CMD INSTALL --use-LTO
  # which overrides the UseLTO field in r/DESCRIPTION
  test-r-rhub-debian-gcc-devel-lto-latest:
    ci: azure
    template: r/azure.linux.yml
    params:
      r_org: rhub
      r_image: debian-gcc-devel-lto
      r_tag: latest
      flags: '-e NOT_CRAN=false -e INSTALL_ARGS=--use-LTO'

  # This one has -flto=auto
  test-r-ubuntu-22.04:
    ci: github
    template: docker-tests/github.linux.yml
    params:
      env:
        UBUNTU: 22.04
        R_PRUNE_DEPS: TRUE
      image: ubuntu-r-only-r

  # This also has -flto=auto
  test-r-gcc-11:
    ci: github
    template: docker-tests/github.linux.yml
    params:
      env:
        UBUNTU: 22.04
        GCC_VERSION: 11
      image: ubuntu-r-only-r

  # This also has -flto=auto
  test-r-gcc-12:
    ci: github
    template: docker-tests/github.linux.yml
    params:
      env:
        UBUNTU: 22.04
        GCC_VERSION: 12
      image: ubuntu-r-only-r

  test-r-rstudio-r-base-4.2-centos7-devtoolset-8:
    ci: azure
    template: r/azure.linux.yml
    params:
      r_org: rstudio
      r_image: r-base
      r_tag: 4.2-centos7
      devtoolset_version: 8

  test-r-minimal-build:
    ci: azure
    template: r/azure.linux.yml
    params:
      r_org: library
      r_image: r-base
      r_tag: latest
      flags: "-e LIBARROW_MINIMAL=TRUE"

  test-ubuntu-r-sanitizer:
    ci: azure
    template: docker-tests/azure.linux.yml
    params:
      env:
        R_PRUNE_DEPS: TRUE
      image: ubuntu-r-sanitizer

  test-fedora-r-clang-sanitizer:
    ci: azure
    template: docker-tests/azure.linux.yml
    params:
      env:
        R_PRUNE_DEPS: TRUE
      image: fedora-r-clang-sanitizer

  test-debian-11-go-1.17:
    ci: azure
    template: docker-tests/azure.linux.yml
    params:
      env:
        DEBIAN: 11
        GO: 1.17
      image: debian-go

  test-ubuntu-default-docs:
    ci: azure
    template: docker-tests/azure.linux.yml
    params:
      artifacts: "build/docs.tar.gz"
      flags: "-v $PWD/build/:/build/"
      image: ubuntu-docs
      post_script: |
        cd build
        sudo chown -R ${USER}: .
        tar cvzf docs.tar.gz docs
    artifacts:
      - docs.tar.gz

  ############################## CUDA tests #################################
  
  test-cuda-cpp:
    ci: github
    template: docker-tests/github.cuda.yml
    params:
      image: ubuntu-cuda-cpp
  
  test-cuda-python:
    ci: github
    template: docker-tests/github.cuda.yml
    params:
      image: ubuntu-cuda-python

  ############################## Fuzz tests #################################

  test-build-cpp-fuzz:
    ci: github
    template: fuzz-tests/github.oss-fuzz.yml


  ############################## vcpkg tests ##################################

  test-build-vcpkg-win:
    ci: github
    template: vcpkg-tests/github.windows.yml

  ############################## Integration tests ############################

{% for python_version, pandas_version, numpy_version, cache_leaf in [("3.7", "1.0", "1.19", True),
                                                                     ("3.7", "latest", "latest", False),
                                                                     ("3.8", "latest", "latest", False),
                                                                     ("3.8", "nightly", "nightly", False),
                                                                     ("3.9", "upstream_devel", "nightly", False)] %}
  test-conda-python-{{ python_version }}-pandas-{{ pandas_version }}:
    ci: github
    template: docker-tests/github.linux.yml
    params:
      env:
        PYTHON: "{{ python_version }}"
        PANDAS: "{{ pandas_version }}"
        NUMPY: "{{ numpy_version }}"
      {% if pandas_version == "latest" %}
        # ensure we have at least one build with parquet encryption disabled
        PARQUET_REQUIRE_ENCRYPTION: "OFF"
      {% endif %}
    {% if not cache_leaf %}
      # use the latest pandas release, so prevent reusing any cached layers
      flags: --no-leaf-cache
    {% endif %}
      image: conda-python-pandas
{% endfor %}

{% for dask_version in ["latest", "upstream_devel"] %}
  test-conda-python-3.9-dask-{{ dask_version }}:
    ci: github
    template: docker-tests/github.linux.yml
    params:
      env:
        PYTHON: 3.9
        DASK: "{{ dask_version }}"
      # use the latest dask release, so prevent reusing any cached layers
      flags: --no-leaf-cache
      image: conda-python-dask
{% endfor %}

{% for hdfs_version in ["2.9.2", "3.2.1"] %}
  test-conda-python-3.7-hdfs-{{ hdfs_version }}:
    ci: github
    template: docker-tests/github.linux.yml
    params:
      env:
        PYTHON: 3.7
        HDFS: "{{ hdfs_version }}"
      image: conda-python-hdfs
{% endfor %}

{% for python_version, spark_version, test_pyarrow_only, numpy_version in [("3.7", "v3.1.2", "false", "latest"),
                                                                           ("3.8", "v3.2.0", "false", "1.23"),
                                                                           ("3.9", "master", "false", "latest")] %}
  test-conda-python-{{ python_version }}-spark-{{ spark_version }}:
    ci: github
    template: docker-tests/github.linux.yml
    params:
      env:
        PYTHON: "{{ python_version }}"
        SPARK: "{{ spark_version }}"
        TEST_PYARROW_ONLY: "{{ test_pyarrow_only }}"
        NUMPY: "{{ numpy_version }}"
      # use the branch-3.0 of spark, so prevent reusing any layers
      flags: --no-leaf-cache
      image: conda-python-spark
      fetch_depth: 0
{% endfor %}

{% for kind in ["static", "static-system-dependency"] %}
  example-cpp-minimal-build-{{ kind }}:
    ci: github
    template: cpp-examples/github.linux.yml
    params:
      type: minimal_build
      run: {{ kind }}
{% endfor %}

  cpp-tutorial-example:
    ci: github
    template: cpp-examples/github.linux.yml
    params:
      type: tutorial_examples
      run: tutorial

############################## Utility tasks ############################
  preview-docs:
    ci: github
    template: docs/github.linux.yml
    params:
      pr_number: Unset
      artifacts: "build/docs.tar.gz"
      flags: "-v $PWD/build/:/build/"
      image: ubuntu-docs<|MERGE_RESOLUTION|>--- conflicted
+++ resolved
@@ -456,21 +456,14 @@
 
 {############################## Wheel Linux ##################################}
 
-<<<<<<< HEAD
-{% for ci, arch, manylinux_version, platform_tag in [("github", "amd64", "2014", "manylinux_2_17_x86_64.manylinux2014_x86_64"),
-                                                     ("github", "amd64", "2-28", "manylinux_2_28_x86_64"),
-                                                     ("travis", "arm64", "2014", "manylinux_2_17_aarch64.manylinux2014_aarch64"),
-                                                     ("travis", "arm64", "2-28", "manylinux_2_28_aarch64")] %}
+
+{% for arch, manylinux_version, platform_tag in [("amd64", "2014", "manylinux_2_17_x86_64.manylinux2014_x86_64"),
+                                                 ("amd64", "2-28", "manylinux_2_28_x86_64"),
+                                                 ("arm64", "2014", "manylinux_2_17_aarch64.manylinux2014_aarch64"),
+                                                 ("arm64", "2-28", "manylinux_2_28_aarch64")] %}
   wheel-manylinux-{{ manylinux_version }}-{{ python_tag }}-{{ arch }}:
-    ci: "{{ ci }}"
-    template: python-wheels/{{ ci }}.linux.{{ arch }}.yml
-=======
-{% for arch, arch_alias, x_y, manylinux in [("amd64", "x86_64", "2_17", "2014"),
-                                            ("arm64", "aarch64", "2_17", "2014")] %}
-  wheel-manylinux{{ manylinux }}-{{ python_tag }}-{{ arch }}:
     ci: github
     template: python-wheels/github.linux.yml
->>>>>>> 34addbb5
     params:
       arch: "{{ arch }}"
       python_version: "{{ python_version }}"
@@ -1477,13 +1470,13 @@
       - docs.tar.gz
 
   ############################## CUDA tests #################################
-  
+
   test-cuda-cpp:
     ci: github
     template: docker-tests/github.cuda.yml
     params:
       image: ubuntu-cuda-cpp
-  
+
   test-cuda-python:
     ci: github
     template: docker-tests/github.cuda.yml
