# Licensed to the Apache Software Foundation (ASF) under one
# or more contributor license agreements.  See the NOTICE file
# distributed with this work for additional information
# regarding copyright ownership.  The ASF licenses this file
# to you under the Apache License, Version 2.0 (the
# "License"); you may not use this file except in compliance
# with the License.  You may obtain a copy of the License at
#
#   http://www.apache.org/licenses/LICENSE-2.0
#
# Unless required by applicable law or agreed to in writing,
# software distributed under the License is distributed on an
# "AS IS" BASIS, WITHOUT WARRANTIES OR CONDITIONS OF ANY
# KIND, either express or implied.  See the License for the
# specific language governing permissions and limitations
# under the License.

groups:
  # these groups are just for convenience
  # makes it easier to submit related tasks

{############################# Packaging tasks ###############################}

  conan:
    - conan-*

  conda:
    - conda-*

  wheel:
    - wheel-*

  linux:
    - almalinux-*
    - amazon-linux-*
    - centos-*
    - debian-*
    - ubuntu-*

  linux-amd64:
    - almalinux-*-amd64
    - amazon-linux-*-amd64
    - centos-*-amd64
    - debian-*-amd64
    - ubuntu-*-amd64

  linux-arm64:
    - almalinux-*-arm64
    - debian-*-arm64
    - ubuntu-*-arm64

  homebrew:
    - homebrew-*

  packaging:
    - almalinux-*
    - amazon-linux-*
    - centos-*
    - conan-*
    - debian-*
    - java-jars
    - nuget
    - python-sdist
    - r-binary-packages
    - ubuntu-*
    - wheel-*
    - test-ubuntu-default-docs

{############################# Testing tasks #################################}

  test:
    - test-*

  cpp:
    - test-*cpp*

  c-glib:
    - test-*c-glib*

  python:
    - test-*python*

  r:
    - test*-r-*
    - homebrew-r-autobrew
    - homebrew-r-brew
    # r-conda tasks
    - conda-linux-gcc-py*-cpu-r*
    - conda-osx-clang-py*-r*
    - conda-win-vs2017-py*-r*
    - r-binary-packages

  ruby:
    - test-*ruby*

  vcpkg:
    - test-*vcpkg*

  integration:
    - test-*dask*
    - test-*hdfs*
    - test-*kartothek*
    - test-*pandas*
    - test-*spark*
    # - test-*turbodbc*

  example:
    - example-*

  example-cpp:
    - example-*cpp*

  example-python:
    - example-*python*

  fuzz:
    - test-*fuzz*

  verify-rc:
    - verify-rc-*

  verify-rc-binaries:
    - verify-rc-binaries-*

  verify-rc-jars:
    - verify-rc-binaries-jars-*

  verify-rc-wheels:
    - verify-rc-binaries-wheels-*

  verify-rc-source:
    - verify-rc-source-*

  verify-rc-source-macos:
    - verify-rc-source-*-macos-*

  verify-rc-source-linux:
    - verify-rc-source-*-linux-*

{######################## Tasks to run regularly #############################}

  nightly:
    - verify-rc-source-*
    - almalinux-*
    - amazon-linux-*
    - debian-*
    - ubuntu-*
    - centos-*
    - conan-*
    - conda-*
    - java-jars
    # List the homebrews explicitly because we don't care about running homebrew-cpp-autobrew
    - homebrew-cpp
    - homebrew-r-autobrew
    - homebrew-r-brew
    - nuget
    - test-*
    - example-*
    - wheel-*
    - python-sdist

  nightly-tests:
    - test-*
    - example-*

  nightly-packaging:
    - almalinux-*
    - amazon-linux-*
    - debian-*
    - ubuntu-*
    - centos-*
    - conda-*
    - conan-*
    - java-jars
    # List the homebrews explicitly because we don't care about running homebrew-cpp-autobrew
    - homebrew-cpp
    - homebrew-r-autobrew
    - homebrew-r-brew
    - nuget
    - wheel-*
    - python-sdist
    - r-binary-packages

  nightly-release:
    - verify-rc-source-*

tasks:
  # arbitrary_task_name:
  #   template: path of jinja2 templated yml
  #   params: optional extra parameters
  #   artifacts: list of regex patterns, each needs to match a single github
  #              release asset, version variable is replaced in the pattern
  #              e.g.:
  #     - pyarrow-{no_rc_version}-py38(h[a-z0-9]+)_0-linux-64.tar.bz2

  ############################## Conan ##################################

  conan-minimum:
    ci: github
    template: docker-tests/github.linux.yml
    params:
      image: conan

  conan-maximum:
    ci: github
    template: docker-tests/github.linux.yml
    params:
      flags: >-
        -e ARROW_CONAN_PARQUET=True
        -e ARROW_CONAN_WITH_BROTLI=True
        -e ARROW_CONAN_WITH_GLOG=True
        -e ARROW_CONAN_WITH_JEMALLOC=True
        -e ARROW_CONAN_WITH_LZ4=True
        -e ARROW_CONAN_WITH_SNAPPY=True
      image: conan

  ########################### Python Minimal ############################

{% for kind in ["fedora-conda", "ubuntu-venv"] %}
  example-python-minimal-build-{{ kind }}:
    ci: github
    template: python-minimal-build/github.linux.yml
    params:
      type: minimal_build
      image: minimal-{{ kind }}
{% endfor %}

  ############################## Conda Linux ############################

  conda-clean:
    ci: azure
    template: conda-recipes/azure.clean.yml

  # Important notes on the conda setup here:
  #
  # * On conda-forge the `pyarrow` and `arrow-cpp` packages are built in
  #   the same feedstock as the dependency matrix is the same for them as
  #   Python and the OS are the main dimension. The R package `r-arrow` is
  #   an independent feedstock as it doesn't have the Python but the
  #   R dimension. To limit the number of CI jobs, we are building `r-arrow`
  #   with the Python 3.7 jobs.
  # * The files in `dev/tasks/conda-recipes/.ci_support/` are automatically
  #   generated and to be synced regularly from the feedstock. We have no way
  #   yet to generate them inside the arrow repository automatically.

  conda-linux-gcc-py37-cpu-r40:
    ci: azure
    template: conda-recipes/azure.linux.yml
    params:
      config: linux_64_c_compiler_version9cuda_compiler_versionNonecxx_compiler_version9numpy1.18python3.7.____cpython
      r_config: linux_64_r_base4.0
    artifacts:
      - arrow-cpp-{no_rc_version}-py37(h[a-z0-9]+)_0_cpu.tar.bz2
      - pyarrow-{no_rc_version}-py37(h[a-z0-9]+)_0_cpu.tar.bz2

  conda-linux-gcc-py37-cpu-r41:
    ci: azure
    template: conda-recipes/azure.linux.yml
    params:
      config: linux_64_c_compiler_version9cuda_compiler_versionNonecxx_compiler_version9numpy1.18python3.7.____cpython
      r_config: linux_64_r_base4.1
    artifacts:
      - arrow-cpp-{no_rc_version}-py37(h[a-z0-9]+)_0_cpu.tar.bz2
      - pyarrow-{no_rc_version}-py37(h[a-z0-9]+)_0_cpu.tar.bz2

  conda-linux-gcc-py38-cpu:
    ci: azure
    template: conda-recipes/azure.linux.yml
    params:
      config: linux_64_c_compiler_version9cuda_compiler_versionNonecxx_compiler_version9numpy1.18python3.8.____cpython
    artifacts:
      - arrow-cpp-{no_rc_version}-py38(h[a-z0-9]+)_0_cpu.tar.bz2
      - pyarrow-{no_rc_version}-py38(h[a-z0-9]+)_0_cpu.tar.bz2

  conda-linux-gcc-py39-cpu:
    ci: azure
    template: conda-recipes/azure.linux.yml
    params:
      config: linux_64_c_compiler_version9cuda_compiler_versionNonecxx_compiler_version9numpy1.19python3.9.____cpython
    artifacts:
      - arrow-cpp-{no_rc_version}-py39(h[a-z0-9]+)_0_cpu.tar.bz2
      - pyarrow-{no_rc_version}-py39(h[a-z0-9]+)_0_cpu.tar.bz2

  conda-linux-gcc-py310-cpu:
    ci: azure
    template: conda-recipes/azure.linux.yml
    params:
      config: linux_64_c_compiler_version9cuda_compiler_versionNonecxx_compiler_version9numpy1.21python3.10.____cpython
    artifacts:
      - arrow-cpp-{no_rc_version}-py310(h[a-z0-9]+)_0_cpu.tar.bz2
      - pyarrow-{no_rc_version}-py310(h[a-z0-9]+)_0_cpu.tar.bz2

{% for python_version, numpy_version in [("3.7", "1.18"),
                                         ("3.8", "1.18"),
                                         ("3.9", "1.19"),
                                         ("3.10", "1.21")] %}
  {% set pyver = python_version | replace(".", "") %}

  conda-linux-gcc-py{{ pyver }}-cuda:
    ci: azure
    template: conda-recipes/azure.linux.yml
    params:
      config: linux_64_c_compiler_version7cuda_compiler_version10.2cxx_compiler_version7numpy{{ numpy_version }}python{{ python_version }}.____cpython
    artifacts:
      - arrow-cpp-{no_rc_version}-py{{ pyver }}(h[a-z0-9]+)_0_cuda.tar.bz2
      - pyarrow-{no_rc_version}-py{{ pyver }}(h[a-z0-9]+)_0_cuda.tar.bz2

  conda-linux-gcc-py{{ pyver }}-arm64:
    ci: azure
    template: conda-recipes/azure.linux.yml
    params:
      config: linux_aarch64_numpy{{ numpy_version }}python{{ python_version }}.____cpython
    artifacts:
      - arrow-cpp-{no_rc_version}-py{{ pyver }}(h[a-z0-9]+)_0_cpu.tar.bz2
      - pyarrow-{no_rc_version}-py{{ pyver }}(h[a-z0-9]+)_0_cpu.tar.bz2

  conda-linux-gcc-py{{ pyver }}-ppc64le:
    ci: azure
    template: conda-recipes/azure.linux.yml
    params:
      config: linux_ppc64le_numpy{{ numpy_version }}python{{ python_version }}.____cpython
    artifacts:
      - arrow-cpp-{no_rc_version}-py{{ pyver }}(h[a-z0-9]+)_0_cpu.tar.bz2
      - pyarrow-{no_rc_version}-py{{ pyver }}(h[a-z0-9]+)_0_cpu.tar.bz2

{% endfor %}

  ############################## Conda OSX ####################################

  conda-osx-clang-py37-r40:
    ci: azure
    template: conda-recipes/azure.osx.yml
    params:
      config:  osx_64_numpy1.18python3.7.____cpython
      r_config: osx_64_r_base4.0
    artifacts:
      - arrow-cpp-{no_rc_version}-py37(h[a-z0-9]+)_0_cpu.tar.bz2
      - pyarrow-{no_rc_version}-py37(h[a-z0-9]+)_0_cpu.tar.bz2

  conda-osx-clang-py37-r41:
    ci: azure
    template: conda-recipes/azure.osx.yml
    params:
      config: osx_64_numpy1.18python3.7.____cpython
      r_config: osx_64_r_base4.1
    artifacts:
      - arrow-cpp-{no_rc_version}-py37(h[a-z0-9]+)_0_cpu.tar.bz2
      - pyarrow-{no_rc_version}-py37(h[a-z0-9]+)_0_cpu.tar.bz2

  conda-osx-clang-py38:
    ci: azure
    template: conda-recipes/azure.osx.yml
    params:
      config: osx_64_numpy1.18python3.8.____cpython
    artifacts:
      - arrow-cpp-{no_rc_version}-py38(h[a-z0-9]+)_0_cpu.tar.bz2
      - pyarrow-{no_rc_version}-py38(h[a-z0-9]+)_0_cpu.tar.bz2

  conda-osx-clang-py39:
    ci: azure
    template: conda-recipes/azure.osx.yml
    params:
      config: osx_64_numpy1.19python3.9.____cpython
    artifacts:
      - arrow-cpp-{no_rc_version}-py39(h[a-z0-9]+)_0_cpu.tar.bz2
      - pyarrow-{no_rc_version}-py39(h[a-z0-9]+)_0_cpu.tar.bz2

  conda-osx-clang-py310:
    ci: azure
    template: conda-recipes/azure.osx.yml
    params:
      config: osx_64_numpy1.21python3.10.____cpython
    artifacts:
      - arrow-cpp-{no_rc_version}-py310(h[a-z0-9]+)_0_cpu.tar.bz2
      - pyarrow-{no_rc_version}-py310(h[a-z0-9]+)_0_cpu.tar.bz2

  conda-osx-arm64-clang-py38:
    ci: azure
    template: conda-recipes/azure.osx.yml
    params:
      config: osx_arm64_numpy1.19python3.8.____cpython
    artifacts:
      - arrow-cpp-{no_rc_version}-py38(h[a-z0-9]+)_0_cpu.tar.bz2
      - pyarrow-{no_rc_version}-py38(h[a-z0-9]+)_0_cpu.tar.bz2

  conda-osx-arm64-clang-py39:
    ci: azure
    template: conda-recipes/azure.osx.yml
    params:
      config: osx_arm64_numpy1.19python3.9.____cpython
    artifacts:
      - arrow-cpp-{no_rc_version}-py39(h[a-z0-9]+)_0_cpu.tar.bz2
      - pyarrow-{no_rc_version}-py39(h[a-z0-9]+)_0_cpu.tar.bz2

  conda-osx-arm64-clang-py310:
    ci: azure
    template: conda-recipes/azure.osx.yml
    params:
      config: osx_arm64_numpy1.21python3.10.____cpython
    artifacts:
      - arrow-cpp-{no_rc_version}-py310(h[a-z0-9]+)_0_cpu.tar.bz2
      - pyarrow-{no_rc_version}-py310(h[a-z0-9]+)_0_cpu.tar.bz2

  ############################## Conda Windows ################################

  conda-win-vs2017-py37-r40:
    ci: azure
    template: conda-recipes/azure.win.yml
    params:
      config: win_64_cuda_compiler_versionNonenumpy1.18python3.7.____cpython
      r_config: win_64_r_base4.0
    artifacts:
      - arrow-cpp-{no_rc_version}-py37(h[a-z0-9]+)_0_cpu.tar.bz2
      - pyarrow-{no_rc_version}-py37(h[a-z0-9]+)_0_cpu.tar.bz2

  conda-win-vs2017-py37-r41:
    ci: azure
    template: conda-recipes/azure.win.yml
    params:
      config: win_64_cuda_compiler_versionNonenumpy1.18python3.7.____cpython
      r_config: win_64_r_base4.0
    artifacts:
      - arrow-cpp-{no_rc_version}-py37(h[a-z0-9]+)_0_cpu.tar.bz2
      - pyarrow-{no_rc_version}-py37(h[a-z0-9]+)_0_cpu.tar.bz2

  conda-win-vs2017-py38:
    ci: azure
    template: conda-recipes/azure.win.yml
    params:
      config: win_64_cuda_compiler_versionNonenumpy1.18python3.8.____cpython
    artifacts:
      - arrow-cpp-{no_rc_version}-py38(h[a-z0-9]+)_0_cpu.tar.bz2
      - pyarrow-{no_rc_version}-py38(h[a-z0-9]+)_0_cpu.tar.bz2

  conda-win-vs2017-py39:
    ci: azure
    template: conda-recipes/azure.win.yml
    params:
      config: win_64_cuda_compiler_versionNonenumpy1.19python3.9.____cpython
    artifacts:
      - arrow-cpp-{no_rc_version}-py39(h[a-z0-9]+)_0_cpu.tar.bz2
      - pyarrow-{no_rc_version}-py39(h[a-z0-9]+)_0_cpu.tar.bz2

  conda-win-vs2017-py310:
    ci: azure
    template: conda-recipes/azure.win.yml
    params:
      config: win_64_cuda_compiler_versionNonenumpy1.21python3.10.____cpython
    artifacts:
      - arrow-cpp-{no_rc_version}-py310(h[a-z0-9]+)_0_cpu.tar.bz2
      - pyarrow-{no_rc_version}-py310(h[a-z0-9]+)_0_cpu.tar.bz2

# TODO: Windows CUDA

{% for python_version, python_tag, abi_tag in [("3.7", "cp37", "cp37m"),
                                               ("3.8", "cp38", "cp38"),
                                               ("3.9", "cp39", "cp39"),
                                               ("3.10", "cp310", "cp310")] %}

{############################## Wheel Linux ##################################}

{% for ci, arch, arch_alias, x_y, manylinux in [("github", "amd64", "x86_64", "2_17", "2014"),
                                                ("travis", "arm64", "aarch64", "2_17", "2014")] %}
  wheel-manylinux{{ manylinux }}-{{ python_tag }}-{{ arch }}:
    ci: "{{ ci }}"
    template: python-wheels/{{ ci }}.linux.{{ arch }}.yml
    params:
      python_version: "{{ python_version }}"
      manylinux_version: "{{ manylinux }}"
    artifacts:
      - pyarrow-{no_rc_version}-{{ python_tag }}-{{ abi_tag }}-manylinux_{{ x_y }}_{{ arch_alias }}.manylinux{{ manylinux }}_{{ arch_alias }}.whl
{% endfor %}

{############################## Wheel OSX ####################################}

# enable S3 and GCS support from macOS 10.13 so we don't need to bundle curl, crypt and ssl
{% for macos_version, macos_codename, arrow_s3, arrow_gcs in [("10.9", "mavericks", "OFF", "OFF"),
                                                              ("10.13", "high-sierra", "ON", "ON")] %}
  {% set platform_tag = "macosx_{}_x86_64".format(macos_version.replace('.', '_')) %}

  wheel-macos-{{ macos_codename }}-{{ python_tag }}-amd64:
    ci: github
    template: python-wheels/github.osx.amd64.yml
    params:
      python_version: "{{ python_version }}"
      macos_deployment_target: "{{ macos_version }}"
      arrow_s3: "{{ arrow_s3 }}"
      arrow_gcs: "{{ arrow_gcs }}"
    artifacts:
      - pyarrow-{no_rc_version}-{{ python_tag }}-{{ abi_tag }}-{{ platform_tag }}.whl

{% endfor %}

{############################## Wheel Windows ################################}

  wheel-windows-{{ python_tag }}-amd64:
    ci: github
    template: python-wheels/github.windows.yml
    params:
      python_version: "{{ python_version }}"
    artifacts:
      - pyarrow-{no_rc_version}-{{ python_tag }}-{{ abi_tag }}-win_amd64.whl

{% endfor %}

{############################## Wheel OSX M1 #################################}

  # The python 3.8 universal2 installer has been built with macos deployment
  # target 11.0, so we cannot build binaries with earlier deployment target
  # otherwise distutils will raise a deployment target version mismatch error.
  wheel-macos-big-sur-cp38-arm64:
    ci: github
    template: python-wheels/github.osx.arm64.yml
    params:
      arch: arm64
      arrow_simd_level: "DEFAULT"
      python_version: "3.8"
      macos_deployment_target: "11.0"

    artifacts:
      - pyarrow-{no_rc_version}-cp38-cp38-macosx_11_0_arm64.whl

{% for python_version, python_tag in [("3.9", "cp39"), ("3.10", "cp310")] %}
  wheel-macos-big-sur-{{ python_tag }}-arm64:
    ci: github
    template: python-wheels/github.osx.arm64.yml
    params:
      arch: arm64
      python_version: "{{ python_version }}"
      macos_deployment_target: "11.0"
    artifacts:
      - pyarrow-{no_rc_version}-{{ python_tag }}-{{ python_tag }}-macosx_11_0_arm64.whl

  wheel-macos-big-sur-{{ python_tag }}-universal2:
    ci: github
    template: python-wheels/github.osx.arm64.yml
    params:
      arch: universal2
      python_version: "{{ python_version }}"
      macos_deployment_target: "10.13"
    artifacts:
      - pyarrow-{no_rc_version}-{{ python_tag }}-{{ python_tag }}-macosx_10_13_universal2.whl
{% endfor %}

{############################ Python sdist ####################################}

  python-sdist:
    ci: github
    template: python-sdist/github.yml
    artifacts:
      - pyarrow-{no_rc_version}.tar.gz

{############################## Linux PKGS ####################################}

{% for target in ["debian-bullseye",
                  "debian-bookworm",
                  "ubuntu-bionic",
                  "ubuntu-focal",
<<<<<<< HEAD
                  "ubuntu-impish",
=======
>>>>>>> 7fe71f5c
                  "ubuntu-jammy"] %}
  {% for architecture in ["amd64", "arm64"] %}
  {{ target }}-{{ architecture }}:
    {% if architecture == "amd64" %}
    ci: github
    template: linux-packages/github.linux.amd64.yml
    {% else %}
    ci: travis
    template: linux-packages/travis.linux.arm64.yml
    {% endif %}
    params:
    {% if architecture == "amd64" %}
      target: "{{ target }}"
    {% else %}
      target: "{{ target }}-arm64"
    {% endif %}
      task_namespace: "apt"
      upload_extensions:
        - .ddeb
        - .deb
        - .debian.tar.xz
        - .dsc
        - .orig.tar.gz
    artifacts:
    {% if architecture == "amd64" %}
      - apache-arrow-apt-source_{no_rc_version}-1.debian.tar.xz
      - apache-arrow-apt-source_{no_rc_version}-1.dsc
      - apache-arrow-apt-source_{no_rc_version}-1_all.deb
      - apache-arrow-apt-source_{no_rc_version}.orig.tar.gz
      - apache-arrow_{no_rc_version}-1.debian.tar.xz
      - apache-arrow_{no_rc_version}-1.dsc
      - apache-arrow_{no_rc_version}.orig.tar.gz
    {% endif %}
      - gir1.2-arrow-1.0_{no_rc_version}-1_[a-z0-9]+.deb
      - gir1.2-arrow-dataset-1.0_{no_rc_version}-1_[a-z0-9]+.deb
      - gir1.2-arrow-flight-1.0_{no_rc_version}-1_[a-z0-9]+.deb
      - gir1.2-arrow-flight-sql-1.0_{no_rc_version}-1_[a-z0-9]+.deb
      - gir1.2-gandiva-1.0_{no_rc_version}-1_[a-z0-9]+.deb
      - gir1.2-parquet-1.0_{no_rc_version}-1_[a-z0-9]+.deb
      - libarrow-dataset-dev_{no_rc_version}-1_[a-z0-9]+.deb
      - libarrow-dataset-glib-dev_{no_rc_version}-1_[a-z0-9]+.deb
      - libarrow-dataset-glib-doc_{no_rc_version}-1_[a-z0-9]+.deb
      - libarrow-dataset-glib900-dbgsym_{no_rc_version}-1_[a-z0-9]+.d?deb
      - libarrow-dataset-glib900_{no_rc_version}-1_[a-z0-9]+.deb
      - libarrow-dataset900-dbgsym_{no_rc_version}-1_[a-z0-9]+.d?deb
      - libarrow-dataset900_{no_rc_version}-1_[a-z0-9]+.deb
      - libarrow-dev_{no_rc_version}-1_[a-z0-9]+.deb
      - libarrow-flight-dev_{no_rc_version}-1_[a-z0-9]+.deb
      - libarrow-flight-glib-dev_{no_rc_version}-1_[a-z0-9]+.deb
      - libarrow-flight-glib-doc_{no_rc_version}-1_[a-z0-9]+.deb
      - libarrow-flight-glib900-dbgsym_{no_rc_version}-1_[a-z0-9]+.d?deb
      - libarrow-flight-glib900_{no_rc_version}-1_[a-z0-9]+.deb
      - libarrow-flight-sql-dev_{no_rc_version}-1_[a-z0-9]+.deb
      - libarrow-flight-sql-glib-dev_{no_rc_version}-1_[a-z0-9]+.deb
      - libarrow-flight-sql-glib-doc_{no_rc_version}-1_[a-z0-9]+.deb
      - libarrow-flight-sql-glib900-dbgsym_{no_rc_version}-1_[a-z0-9]+.d?deb
      - libarrow-flight-sql-glib900_{no_rc_version}-1_[a-z0-9]+.deb
      - libarrow-flight-sql900-dbgsym_{no_rc_version}-1_[a-z0-9]+.d?deb
      - libarrow-flight-sql900_{no_rc_version}-1_[a-z0-9]+.deb
      - libarrow-flight900-dbgsym_{no_rc_version}-1_[a-z0-9]+.d?deb
      - libarrow-flight900_{no_rc_version}-1_[a-z0-9]+.deb
      - libarrow-glib-dev_{no_rc_version}-1_[a-z0-9]+.deb
      - libarrow-glib-doc_{no_rc_version}-1_[a-z0-9]+.deb
      - libarrow-glib900-dbgsym_{no_rc_version}-1_[a-z0-9]+.d?deb
      - libarrow-glib900_{no_rc_version}-1_[a-z0-9]+.deb
      - libarrow-python-dev_{no_rc_version}-1_[a-z0-9]+.deb
      - libarrow-python-flight-dev_{no_rc_version}-1_[a-z0-9]+.deb
      - libarrow-python-flight900-dbgsym_{no_rc_version}-1_[a-z0-9]+.d?deb
      - libarrow-python-flight900_{no_rc_version}-1_[a-z0-9]+.deb
      - libarrow-python900-dbgsym_{no_rc_version}-1_[a-z0-9]+.d?deb
      - libarrow-python900_{no_rc_version}-1_[a-z0-9]+.deb
      - libarrow900-dbgsym_{no_rc_version}-1_[a-z0-9]+.d?deb
      - libarrow900_{no_rc_version}-1_[a-z0-9]+.deb
      - libgandiva-dev_{no_rc_version}-1_[a-z0-9]+.deb
      - libgandiva-glib-dev_{no_rc_version}-1_[a-z0-9]+.deb
      - libgandiva-glib-doc_{no_rc_version}-1_[a-z0-9]+.deb
      - libgandiva-glib900-dbgsym_{no_rc_version}-1_[a-z0-9]+.d?deb
      - libgandiva-glib900_{no_rc_version}-1_[a-z0-9]+.deb
      - libgandiva900-dbgsym_{no_rc_version}-1_[a-z0-9]+.d?deb
      - libgandiva900_{no_rc_version}-1_[a-z0-9]+.deb
      - libparquet-dev_{no_rc_version}-1_[a-z0-9]+.deb
      - libparquet-glib-dev_{no_rc_version}-1_[a-z0-9]+.deb
      - libparquet-glib-doc_{no_rc_version}-1_[a-z0-9]+.deb
      - libparquet-glib900-dbgsym_{no_rc_version}-1_[a-z0-9]+.d?deb
      - libparquet-glib900_{no_rc_version}-1_[a-z0-9]+.deb
      - libparquet900-dbgsym_{no_rc_version}-1_[a-z0-9]+.d?deb
      - libparquet900_{no_rc_version}-1_[a-z0-9]+.deb
    {% if architecture == "amd64" %}
      - gir1.2-arrow-cuda-1.0_{no_rc_version}-1_[a-z0-9]+.deb
      - gir1.2-plasma-1.0_{no_rc_version}-1_[a-z0-9]+.deb
      - libarrow-cuda-dev_{no_rc_version}-1_[a-z0-9]+.deb
      - libarrow-cuda-glib-dev_{no_rc_version}-1_[a-z0-9]+.deb
      - libarrow-cuda-glib900-dbgsym_{no_rc_version}-1_[a-z0-9]+.d?deb
      - libarrow-cuda-glib900_{no_rc_version}-1_[a-z0-9]+.deb
      - libarrow-cuda900-dbgsym_{no_rc_version}-1_[a-z0-9]+.d?deb
      - libarrow-cuda900_{no_rc_version}-1_[a-z0-9]+.deb
      - libplasma-dev_{no_rc_version}-1_[a-z0-9]+.deb
      - libplasma-glib-dev_{no_rc_version}-1_[a-z0-9]+.deb
      - libplasma-glib-doc_{no_rc_version}-1_[a-z0-9]+.deb
      - libplasma-glib900-dbgsym_{no_rc_version}-1_[a-z0-9]+.d?deb
      - libplasma-glib900_{no_rc_version}-1_[a-z0-9]+.deb
      - libplasma900-dbgsym_{no_rc_version}-1_[a-z0-9]+.d?deb
      - libplasma900_{no_rc_version}-1_[a-z0-9]+.deb
      - plasma-store-server-dbgsym_{no_rc_version}-1_[a-z0-9]+.d?deb
      - plasma-store-server_{no_rc_version}-1_[a-z0-9]+.deb
    {% endif %}
  {% endfor %}
{% endfor %}

{% for target in ["almalinux-9",
                  "almalinux-8",
                  "amazon-linux-2",
                  "centos-9-stream",
                  "centos-8-stream",
                  "centos-7"] %}
  {% set is_rhel7_based = (target in ["amazon-linux-2", "centos-7"]) %}
  {% for architecture
       in ["amd64", "arm64"]
       if not (target == "centos-7" and architecture == "arm64") %}
  {{ target }}-{{ architecture }}:
    {% if architecture == "amd64" %}
    ci: github
    template: linux-packages/github.linux.amd64.yml
    {% else %}
    ci: travis
    template: linux-packages/travis.linux.arm64.yml
    {% endif %}
    params:
    {% if architecture == "amd64" %}
      target: "{{ target }}"
    {% else %}
      target: "{{ target }}-aarch64"
    {% endif %}
      task_namespace: "yum"
      upload_extensions:
        - .rpm
    artifacts:
    {% if architecture == "amd64" %}
      - apache-arrow-release-{no_rc_version}-1.[a-z0-9]+.noarch.rpm
      - apache-arrow-release-{no_rc_version}-1.[a-z0-9]+.src.rpm
    {% endif %}
      - arrow-dataset-devel-{no_rc_version}-1.[a-z0-9]+.[a-z0-9_]+.rpm
      - arrow-dataset-glib-devel-{no_rc_version}-1.[a-z0-9]+.[a-z0-9_]+.rpm
      - arrow-dataset-glib-doc-{no_rc_version}-1.[a-z0-9]+.[a-z0-9_]+.rpm
    {% if not is_rhel7_based %}
      - arrow[0-9]+-dataset-glib-libs-debuginfo-{no_rc_version}-1.[a-z0-9]+.[a-z0-9_]+.rpm
    {% endif %}
      - arrow[0-9]+-dataset-glib-libs-{no_rc_version}-1.[a-z0-9]+.[a-z0-9_]+.rpm
    {% if not is_rhel7_based %}
      - arrow[0-9]+-dataset-libs-debuginfo-{no_rc_version}-1.[a-z0-9]+.[a-z0-9_]+.rpm
    {% endif %}
      - arrow[0-9]+-dataset-libs-{no_rc_version}-1.[a-z0-9]+.[a-z0-9_]+.rpm
      - arrow-debuginfo-{no_rc_version}-1.[a-z0-9]+.[a-z0-9_]+.rpm
    {% if not is_rhel7_based %}
      - arrow-debugsource-{no_rc_version}-1.[a-z0-9]+.[a-z0-9_]+.rpm
    {% endif %}
      - arrow-devel-{no_rc_version}-1.[a-z0-9]+.[a-z0-9_]+.rpm
    {% if not is_rhel7_based %}
      - arrow-flight-devel-{no_rc_version}-1.[a-z0-9]+.[a-z0-9_]+.rpm
      - arrow-flight-glib-devel-{no_rc_version}-1.[a-z0-9]+.[a-z0-9_]+.rpm
      - arrow-flight-glib-doc-{no_rc_version}-1.[a-z0-9]+.[a-z0-9_]+.rpm
      - arrow-flight-sql-devel-{no_rc_version}-1.[a-z0-9]+.[a-z0-9_]+.rpm
      - arrow-flight-sql-glib-devel-{no_rc_version}-1.[a-z0-9]+.[a-z0-9_]+.rpm
      - arrow-flight-sql-glib-doc-{no_rc_version}-1.[a-z0-9]+.[a-z0-9_]+.rpm
      - arrow[0-9]+-flight-glib-libs-debuginfo-{no_rc_version}-1.[a-z0-9]+.[a-z0-9_]+.rpm
      - arrow[0-9]+-flight-glib-libs-{no_rc_version}-1.[a-z0-9]+.[a-z0-9_]+.rpm
      - arrow[0-9]+-flight-libs-debuginfo-{no_rc_version}-1.[a-z0-9]+.[a-z0-9_]+.rpm
      - arrow[0-9]+-flight-libs-{no_rc_version}-1.[a-z0-9]+.[a-z0-9_]+.rpm
      - arrow[0-9]+-flight-sql-glib-libs-debuginfo-{no_rc_version}-1.[a-z0-9]+.[a-z0-9_]+.rpm
      - arrow[0-9]+-flight-sql-glib-libs-{no_rc_version}-1.[a-z0-9]+.[a-z0-9_]+.rpm
      - arrow[0-9]+-flight-sql-libs-debuginfo-{no_rc_version}-1.[a-z0-9]+.[a-z0-9_]+.rpm
      - arrow[0-9]+-flight-sql-libs-{no_rc_version}-1.[a-z0-9]+.[a-z0-9_]+.rpm
    {% endif %}
      - arrow-glib-devel-{no_rc_version}-1.[a-z0-9]+.[a-z0-9_]+.rpm
      - arrow-glib-doc-{no_rc_version}-1.[a-z0-9]+.[a-z0-9_]+.rpm
    {% if not is_rhel7_based %}
      - arrow[0-9]+-glib-libs-debuginfo-{no_rc_version}-1.[a-z0-9]+.[a-z0-9_]+.rpm
    {% endif %}
      - arrow[0-9]+-glib-libs-{no_rc_version}-1.[a-z0-9]+.[a-z0-9_]+.rpm
    {% if not is_rhel7_based %}
      - arrow[0-9]+-libs-debuginfo-{no_rc_version}-1.[a-z0-9]+.[a-z0-9_]+.rpm
    {% endif %}
      - arrow[0-9]+-libs-{no_rc_version}-1.[a-z0-9]+.[a-z0-9_]+.rpm
    {% if target != "amazon-linux-2" %}
      - arrow-python-devel-{no_rc_version}-1.[a-z0-9]+.[a-z0-9_]+.rpm
        {% if not is_rhel7_based %}
      - arrow-python-flight-devel-{no_rc_version}-1.[a-z0-9]+.[a-z0-9_]+.rpm
      - arrow[0-9]+-python-flight-libs-debuginfo-{no_rc_version}-1.[a-z0-9]+.[a-z0-9_]+.rpm
      - arrow[0-9]+-python-flight-libs-{no_rc_version}-1.[a-z0-9]+.[a-z0-9_]+.rpm
      - arrow[0-9]+-python-libs-debuginfo-{no_rc_version}-1.[a-z0-9]+.[a-z0-9_]+.rpm
        {% endif %}
      - arrow[0-9]+-python-libs-{no_rc_version}-1.[a-z0-9]+.[a-z0-9_]+.rpm
    {% endif %}
    {% if architecture == "amd64" %}
      - arrow-{no_rc_version}-1.[a-z0-9]+.src.rpm
    {% endif %}
    {% if not is_rhel7_based and architecture == "amd64" %}
      - gandiva-devel-{no_rc_version}-1.[a-z0-9]+.[a-z0-9_]+.rpm
      - gandiva-glib-devel-{no_rc_version}-1.[a-z0-9]+.[a-z0-9_]+.rpm
      - gandiva-glib-doc-{no_rc_version}-1.[a-z0-9]+.[a-z0-9_]+.rpm
      - gandiva[0-9]+-glib-libs-debuginfo-{no_rc_version}-1.[a-z0-9]+.[a-z0-9_]+.rpm
      - gandiva[0-9]+-glib-libs-{no_rc_version}-1.[a-z0-9]+.[a-z0-9_]+.rpm
      - gandiva[0-9]+-libs-debuginfo-{no_rc_version}-1.[a-z0-9]+.[a-z0-9_]+.rpm
      - gandiva[0-9]+-libs-{no_rc_version}-1.[a-z0-9]+.[a-z0-9_]+.rpm
    {% endif %}
      - parquet-devel-{no_rc_version}-1.[a-z0-9]+.[a-z0-9_]+.rpm
      - parquet-glib-devel-{no_rc_version}-1.[a-z0-9]+.[a-z0-9_]+.rpm
      - parquet-glib-doc-{no_rc_version}-1.[a-z0-9]+.[a-z0-9_]+.rpm
    {% if not is_rhel7_based %}
      - parquet[0-9]+-glib-libs-debuginfo-{no_rc_version}-1.[a-z0-9]+.[a-z0-9_]+.rpm
    {% endif %}
      - parquet[0-9]+-glib-libs-{no_rc_version}-1.[a-z0-9]+.[a-z0-9_]+.rpm
    {% if not is_rhel7_based %}
      - parquet[0-9]+-libs-debuginfo-{no_rc_version}-1.[a-z0-9]+.[a-z0-9_]+.rpm
    {% endif %}
      - parquet[0-9]+-libs-{no_rc_version}-1.[a-z0-9]+.[a-z0-9_]+.rpm
      - plasma-devel-{no_rc_version}-1.[a-z0-9]+.[a-z0-9_]+.rpm
      - plasma-glib-devel-{no_rc_version}-1.[a-z0-9]+.[a-z0-9_]+.rpm
      - plasma-glib-doc-{no_rc_version}-1.[a-z0-9]+.[a-z0-9_]+.rpm
    {% if not is_rhel7_based %}
      - plasma[0-9]+-glib-libs-debuginfo-{no_rc_version}-1.[a-z0-9]+.[a-z0-9_]+.rpm
    {% endif %}
      - plasma[0-9]+-glib-libs-{no_rc_version}-1.[a-z0-9]+.[a-z0-9_]+.rpm
    {% if not is_rhel7_based %}
      - plasma[0-9]+-libs-debuginfo-{no_rc_version}-1.[a-z0-9]+.[a-z0-9_]+.rpm
    {% endif %}
      - plasma[0-9]+-libs-{no_rc_version}-1.[a-z0-9]+.[a-z0-9_]+.rpm
    {% if not is_rhel7_based %}
      - plasma-store-server-debuginfo-{no_rc_version}-1.[a-z0-9]+.[a-z0-9_]+.rpm
    {% endif %}
      - plasma-store-server-{no_rc_version}-1.[a-z0-9]+.[a-z0-9_]+.rpm
  {% endfor %}
{% endfor %}

  ############################## Homebrew Tasks ################################

  homebrew-cpp:
    ci: github
    template: homebrew-formulae/github.macos.yml
    params:
      formula: apache-arrow.rb

  homebrew-cpp-autobrew:
    ci: github
    template: homebrew-formulae/github.macos.yml
    params:
      formula: autobrew/apache-arrow.rb

  homebrew-r-autobrew:
    # This tests that the autobrew formula + script work in practice
    ci: github
    template: r/github.macos.autobrew.yml

  homebrew-r-brew:
    # This tests that the autobrew formula + script work in practice
    ci: github
    template: r/github.macos.brew.yml
    params:
      formula: apache-arrow.rb

  ############################## Arrow JAR's ##################################

  java-jars:
    # Build jar's that contains cpp libraries dependencies
    ci: github
    template: java-jars/github.yml
    artifacts:
      - arrow-algorithm-{no_rc_version}-javadoc.jar
      - arrow-algorithm-{no_rc_version}-sources.jar
      - arrow-algorithm-{no_rc_version}-tests.jar
      - arrow-algorithm-{no_rc_version}.jar
      - arrow-algorithm-{no_rc_version}.pom
      - arrow-avro-{no_rc_version}-javadoc.jar
      - arrow-avro-{no_rc_version}-sources.jar
      - arrow-avro-{no_rc_version}-tests.jar
      - arrow-avro-{no_rc_version}.jar
      - arrow-avro-{no_rc_version}.pom
      - arrow-c-data-{no_rc_version}-javadoc.jar
      - arrow-c-data-{no_rc_version}-sources.jar
      - arrow-c-data-{no_rc_version}-tests.jar
      - arrow-c-data-{no_rc_version}.jar
      - arrow-c-data-{no_rc_version}.pom
      - arrow-compression-{no_rc_version}-javadoc.jar
      - arrow-compression-{no_rc_version}-sources.jar
      - arrow-compression-{no_rc_version}-tests.jar
      - arrow-compression-{no_rc_version}.jar
      - arrow-compression-{no_rc_version}.pom
      - arrow-dataset-{no_rc_version}-javadoc.jar
      - arrow-dataset-{no_rc_version}-sources.jar
      - arrow-dataset-{no_rc_version}-tests.jar
      - arrow-dataset-{no_rc_version}.jar
      - arrow-dataset-{no_rc_version}.pom
      - arrow-flight-{no_rc_version}.pom
      - arrow-format-{no_rc_version}-javadoc.jar
      - arrow-format-{no_rc_version}-sources.jar
      - arrow-format-{no_rc_version}-tests.jar
      - arrow-format-{no_rc_version}.jar
      - arrow-format-{no_rc_version}.pom
      - arrow-gandiva-{no_rc_version}-javadoc.jar
      - arrow-gandiva-{no_rc_version}-sources.jar
      - arrow-gandiva-{no_rc_version}-tests.jar
      - arrow-gandiva-{no_rc_version}.jar
      - arrow-gandiva-{no_rc_version}.pom
      - arrow-java-root-{no_rc_version}-source-release.zip
      - arrow-java-root-{no_rc_version}.pom
      - arrow-jdbc-{no_rc_version}-javadoc.jar
      - arrow-jdbc-{no_rc_version}-sources.jar
      - arrow-jdbc-{no_rc_version}-tests.jar
      - arrow-jdbc-{no_rc_version}.jar
      - arrow-jdbc-{no_rc_version}.pom
      - arrow-memory-core-{no_rc_version}-javadoc.jar
      - arrow-memory-core-{no_rc_version}-sources.jar
      - arrow-memory-core-{no_rc_version}-tests.jar
      - arrow-memory-core-{no_rc_version}.jar
      - arrow-memory-core-{no_rc_version}.pom
      - arrow-memory-netty-{no_rc_version}-javadoc.jar
      - arrow-memory-netty-{no_rc_version}-sources.jar
      - arrow-memory-netty-{no_rc_version}-tests.jar
      - arrow-memory-netty-{no_rc_version}.jar
      - arrow-memory-netty-{no_rc_version}.pom
      - arrow-memory-unsafe-{no_rc_version}-javadoc.jar
      - arrow-memory-unsafe-{no_rc_version}-sources.jar
      - arrow-memory-unsafe-{no_rc_version}-tests.jar
      - arrow-memory-unsafe-{no_rc_version}.jar
      - arrow-memory-unsafe-{no_rc_version}.pom
      - arrow-memory-{no_rc_version}.pom
      - arrow-orc-{no_rc_version}-javadoc.jar
      - arrow-orc-{no_rc_version}-sources.jar
      - arrow-orc-{no_rc_version}-tests.jar
      - arrow-orc-{no_rc_version}.jar
      - arrow-orc-{no_rc_version}.pom
      - arrow-performance-{no_rc_version}-sources.jar
      - arrow-performance-{no_rc_version}-tests.jar
      - arrow-performance-{no_rc_version}.jar
      - arrow-performance-{no_rc_version}.pom
      - arrow-plasma-{no_rc_version}-javadoc.jar
      - arrow-plasma-{no_rc_version}-sources.jar
      - arrow-plasma-{no_rc_version}-tests.jar
      - arrow-plasma-{no_rc_version}.jar
      - arrow-plasma-{no_rc_version}.pom
      - arrow-tools-{no_rc_version}-jar-with-dependencies.jar
      - arrow-tools-{no_rc_version}-javadoc.jar
      - arrow-tools-{no_rc_version}-sources.jar
      - arrow-tools-{no_rc_version}-tests.jar
      - arrow-tools-{no_rc_version}.jar
      - arrow-tools-{no_rc_version}.pom
      - arrow-vector-{no_rc_version}-javadoc.jar
      - arrow-vector-{no_rc_version}-shade-format-flatbuffers.jar
      - arrow-vector-{no_rc_version}-sources.jar
      - arrow-vector-{no_rc_version}-tests.jar
      - arrow-vector-{no_rc_version}.jar
      - arrow-vector-{no_rc_version}.pom
      - flight-core-{no_rc_version}-jar-with-dependencies.jar
      - flight-core-{no_rc_version}-javadoc.jar
      - flight-core-{no_rc_version}-shaded-ext.jar
      - flight-core-{no_rc_version}-shaded.jar
      - flight-core-{no_rc_version}-sources.jar
      - flight-core-{no_rc_version}-tests.jar
      - flight-core-{no_rc_version}.jar
      - flight-core-{no_rc_version}.pom
      - flight-grpc-{no_rc_version}-javadoc.jar
      - flight-grpc-{no_rc_version}-sources.jar
      - flight-grpc-{no_rc_version}-tests.jar
      - flight-grpc-{no_rc_version}.jar
      - flight-grpc-{no_rc_version}.pom
      - flight-integration-tests-{no_rc_version}-jar-with-dependencies.jar
      - flight-integration-tests-{no_rc_version}-javadoc.jar
      - flight-integration-tests-{no_rc_version}-sources.jar
      - flight-integration-tests-{no_rc_version}-tests.jar
      - flight-integration-tests-{no_rc_version}.jar
      - flight-integration-tests-{no_rc_version}.pom
      - flight-sql-{no_rc_version}-javadoc.jar
      - flight-sql-{no_rc_version}-sources.jar
      - flight-sql-{no_rc_version}-tests.jar
      - flight-sql-{no_rc_version}.jar
      - flight-sql-{no_rc_version}.pom

  ############################## NuGet packages ###############################

  nuget:
    ci: github
    template: nuget-packages/github.linux.yml
    params:
      run: ubuntu-csharp
    artifacts:
      - Apache.Arrow.Flight.AspNetCore.{no_rc_version}.nupkg
      - Apache.Arrow.Flight.AspNetCore.{no_rc_version}.snupkg
      - Apache.Arrow.Flight.{no_rc_version}.nupkg
      - Apache.Arrow.Flight.{no_rc_version}.snupkg
      - Apache.Arrow.{no_rc_version}.nupkg
      - Apache.Arrow.{no_rc_version}.snupkg

  ######################## R packages & binaries ##############################
  r-binary-packages:
    ci: github
    template: r/github.packages.yml
    artifacts:
      - r-lib__libarrow__bin__windows__arrow-[0-9\.]+\.zip
      - r-lib__libarrow__bin__centos-7__arrow-[0-9\.]+\.zip
      - r-lib__libarrow__bin__ubuntu-18.04__arrow-[0-9\.]+\.zip
      - r-lib__libarrow__bin__ubuntu-22.04__arrow-[0-9\.]+\.zip
      - r-pkg__bin__windows__contrib__4.1__arrow_[0-9\.]+\.zip
      - r-pkg__bin__windows__contrib__4.2__arrow_[0-9\.]+\.zip
      - r-pkg__bin__macosx__contrib__4.1__arrow_[0-9\.]+\.tgz
      - r-pkg__bin__macosx__contrib__4.2__arrow_[0-9\.]+\.tgz
      - r-pkg__src__contrib__arrow_[0-9\.]+\.tar\.gz


  ########################### Release verification ############################

  ######################## Linux verification #################################

{% for distribution, version in [("conda", "latest"),
                                 ("almalinux", "8"),
                                 ("ubuntu", "18.04"),
                                 ("ubuntu", "20.04"),
                                 ("ubuntu", "22.04")] %}
  {% for target in ["cpp",
                    "csharp",
                    "go",
                    "integration",
                    "java",
                    "js",
                    "python",
                    "ruby"] %}
  verify-rc-source-{{ target }}-linux-{{ distribution }}-{{ version }}-amd64:
    ci: github
    template: verify-rc/github.linux.amd64.docker.yml
    params:
      env:
        {{ distribution.upper() }}: "{{ version }}"
      target: {{ target }}
      distro: {{ distribution }}
  {% endfor %}

  {% for target in ["jars", "wheels"] %}
  verify-rc-binaries-{{ target }}-linux-{{ distribution }}-{{ version }}-amd64:
    ci: github
    template: verify-rc/github.linux.amd64.docker.yml
    params:
      target: {{ target }}
      distro: {{ distribution }}
  {% endfor %}

{% endfor %}

  # Separated these tasks from the loop above due to:
  # - 'binary' verification is not platform dependent
  # - 'yum' and 'apt' requires docker so we need to run the verification script
  #   directly on the host
  {% for target in ["binary", "yum", "apt"] %}
  verify-rc-binaries-{{ target }}-linux-amd64:
    ci: github
    template: verify-rc/github.linux.amd64.yml
    params:
      target: {{ target }}
  {% endfor %}

  ######################## macOS verification ################################

  {% for target in ["cpp", "integration", "python"] %}
  verify-rc-source-{{ target }}-macos-conda-amd64:
    ci: github
    template: verify-rc/github.macos.amd64.yml
    params:
      target: {{ target }}
      use_conda: True
      github_runner: "macos-10.15"
  {% endfor %}

  {% for target in ["cpp",
                    "csharp",
                    "go",
                    "integration",
                    "java",
                    "js",
                    "python",
                    "ruby"] %}
  verify-rc-source-{{ target }}-macos-amd64:
    ci: github
    template: verify-rc/github.macos.amd64.yml
    params:
      target: {{ target }}
      github_runner: "macos-10.15"
  {% endfor %}

  {% for target in ["cpp",
                    "csharp",
                    "go",
                    "integration",
                    "js",
                    "python",
                    "ruby"] %}
  verify-rc-source-{{ target }}-macos-arm64:
    ci: github
    template: verify-rc/github.macos.arm64.yml
    params:
      env:
        ARROW_PLASMA: 0
        ARROW_FLIGHT: 0
        ARROW_GANDIVA: 0
        TEST_INTEGRATION_JAVA: 0
        PYTEST_ADDOPTS: "-k 'not test_cancellation'"
      target: {{ target }}
      github_runner: ["self-hosted", "macOS", "arm64"]
  {% endfor %}

  {% for macos_version in ["10.15", "11"] %}
  verify-rc-binaries-wheels-macos-{{ macos_version }}-amd64:
    ci: github
    template: verify-rc/github.macos.amd64.yml
    params:
      github_runner: "macos-{{ macos_version }}"
      target: "wheels"

  verify-rc-binaries-wheels-macos-{{ macos_version }}-amd64-conda:
    ci: github
    template: verify-rc/github.macos.amd64.yml
    params:
      env:
        USE_CONDA: 1
      github_runner: "macos-{{ macos_version }}"
      target: "wheels"
  {% endfor %}

  verify-rc-binaries-wheels-macos-11-arm64:
    ci: github
    template: verify-rc/github.macos.arm64.yml
    params:
      env:
        PYTEST_ADDOPTS: "-k 'not test_cancellation'"
      github_runner: ["self-hosted", "macOS", "arm64"]
      arch_emulation: arm64
      target: "wheels"

  ######################## Windows verification ##############################

  verify-rc-source-windows:
    ci: github
    template: verify-rc/github.win.yml
    params:
      env:
        PYARROW_TEST_GDB: "OFF"
      script: "verify-release-candidate.bat"

  verify-rc-binaries-wheels-windows:
    ci: github
    template: verify-rc/github.win.yml
    params:
      env:
        PYARROW_TEST_GDB: "OFF"
      script: "verify-release-candidate-wheels.bat"

############################## Docker tests ##################################

{% for image in ["conda-cpp",
                 "debian-c-glib",
                 "ubuntu-c-glib",
                 "debian-ruby",
                 "ubuntu-ruby"] %}
  test-{{ image }}:
    ci: github
    template: docker-tests/github.linux.yml
    params:
      image: {{ image }}
{% endfor %}

  # Use azure to run valgrind tests to prevent OOM
  test-conda-cpp-valgrind:
    ci: azure
    template: docker-tests/azure.linux.yml
    params:
      image: conda-cpp-valgrind

{% for ubuntu_version in ["18.04", "20.04", "22.04"] %}
  test-ubuntu-{{ ubuntu_version }}-cpp:
    ci: github
    template: docker-tests/github.linux.yml
    params:
      env:
        UBUNTU: "{{ ubuntu_version }}"
      image: ubuntu-cpp
{% endfor %}

  test-ubuntu-20.04-cpp-bundled:
    ci: github
    template: docker-tests/github.linux.yml
    params:
      env:
        UBUNTU: 20.04
      image: ubuntu-cpp-bundled

  test-skyhook-integration:
    ci: github
    template: docker-tests/github.linux.yml
    params:
      env:
        UBUNTU: 20.04
      flags: -e ARROW_SKYHOOK=ON
      image: ubuntu-cpp

{% for debian_version in ["10", "11"] %}
  test-debian-{{ debian_version }}-cpp-amd64:
    ci: github
    template: docker-tests/github.linux.yml
    params:
      env:
        ARCH: "amd64"
        DEBIAN: "{{ debian_version }}"
      image: debian-cpp

  test-debian-{{ debian_version }}-cpp-i386:
    ci: github
    template: docker-tests/github.linux.yml
    params:
      env:
        ARCH: "i386"
        DEBIAN: "{{ debian_version }}"
      flags: "-e ARROW_S3=OFF -e ARROW_GANDIVA=OFF"
      image: debian-cpp
{% endfor %}

  test-fedora-35-cpp:
    ci: github
    template: docker-tests/github.linux.yml
    params:
      env:
        FEDORA: 35
      image: fedora-cpp

  test-ubuntu-18.04-cpp-release:
    ci: github
    template: docker-tests/github.linux.yml
    params:
      env:
        UBUNTU: 18.04
      flags: "-e ARROW_BUILD_TYPE=release"
      image: ubuntu-cpp

  test-ubuntu-18.04-cpp-static:
    ci: github
    template: docker-tests/github.linux.yml
    params:
      env:
        UBUNTU: 18.04
      flags: "-e ARROW_BUILD_SHARED=OFF -e ARROW_BUILD_STATIC=ON -e ARROW_TEST_LINKAGE=static"
      image: ubuntu-cpp

{% for cpp_standard in [14, 17] %}
  test-ubuntu-20.04-cpp-{{ cpp_standard }}:
    ci: github
    template: docker-tests/github.linux.yml
    params:
      env:
        UBUNTU: 20.04
      flags: "-e CMAKE_ARGS=-DCMAKE_CXX_STANDARD={{ cpp_standard }}"
      image: ubuntu-cpp
{% endfor %}

  test-ubuntu-20.04-cpp-thread-sanitizer:
    ci: github
    template: docker-tests/github.linux.yml
    params:
      env:
        # clang-tools and llvm version need to be synchronized so as
        # to have the right llvm-symbolizer version
        CLANG_TOOLS: 11
        LLVM: 11
        UBUNTU: 20.04
      image: ubuntu-cpp-thread-sanitizer

{% for python_version in ["3.7", "3.8", "3.9", "3.10"] %}
  test-conda-python-{{ python_version }}:
    ci: github
    template: docker-tests/github.linux.yml
    params:
      env:
        PYTHON: "{{ python_version }}"
      image: conda-python
{% endfor %}

  test-conda-python-3.8-hypothesis:
    ci: github
    template: docker-tests/github.linux.yml
    params:
      env:
        PYTHON: 3.8
        HYPOTHESIS_PROFILE: ci
        PYARROW_TEST_HYPOTHESIS: ON
        # limit to execute hypothesis tests only
        PYTEST_ARGS: "-m hypothesis"
      image: conda-python-pandas

  test-debian-11-python-3:
    ci: azure
    template: docker-tests/azure.linux.yml
    params:
      env:
        DEBIAN: 11
      image: debian-python

  test-ubuntu-20.04-python-3:
    ci: azure
    template: docker-tests/azure.linux.yml
    params:
      env:
        UBUNTU: 20.04
      image: ubuntu-python

  test-fedora-35-python-3:
    ci: azure
    template: docker-tests/azure.linux.yml
    params:
      env:
        FEDORA: 35
      image: fedora-python

  test-r-linux-valgrind:
    ci: azure
    template: docker-tests/azure.linux.yml
    params:
      env:
        ARROW_R_DEV: "TRUE"
        UBUNTU: 18.04
      image: ubuntu-r-valgrind

  test-r-linux-rchk:
    ci: github
    template: r/github.linux.rchk.yml

  test-r-linux-as-cran:
    ci: github
    template: r/github.linux.cran.yml
    params:
      MATRIX: {{ "${{ matrix.r_image }}" }}

  test-r-arrow-backwards-compatibility:
    ci: github
    template: r/github.linux.arrow.version.back.compat.yml

  test-r-versions:
    ci: github
    template: r/github.linux.versions.yml
    params:
      MATRIX: {{ "${{ matrix.r_version }}" }}

  test-r-install-local:
    ci: github
    template: r/github.macos-linux.local.yml

  test-r-devdocs:
    ci: github
    template: r/github.devdocs.yml

  test-r-depsource-bundled:
    ci: azure
    template: r/azure.linux.yml
    params:
      r_org: rocker
      r_image: r-base
      r_tag: latest
      flags: '-e ARROW_DEPENDENCY_SOURCE=BUNDLED'

  test-r-depsource-system:
    ci: github
    template: docker-tests/github.linux.yml
    params:
      flags: '-e ARROW_DEPENDENCY_SOURCE=SYSTEM -e ARROW_GCS=OFF -e xsimd_SOURCE=BUNDLED'
      image: ubuntu-r-only-r

  test-r-offline-minimal:
    ci: azure
    template: r/azure.linux.yml
    params:
      r_org: rocker
      r_image: r-base
      r_tag: latest
      flags: '-e TEST_OFFLINE_BUILD=true'

  test-r-dev-duckdb:
    ci: github
    template: docker-tests/github.linux.yml
    params:
      env:
        R_DUCKDB_DEV: TRUE
      image: ubuntu-r-only-r

  test-r-offline-maximal:
    ci: github
    template: r/github.linux.offline.build.yml


  test-r-rhub-debian-gcc-release-custom-ccache:
    ci: azure
    template: r/azure.linux.yml
    params:
      r_org: rhub
      r_image: debian-gcc-release
      r_tag: latest
      r_custom_ccache: true

{% for r_org, r_image, r_tag in [("rhub", "ubuntu-gcc-release", "latest"),
                                 ("rocker", "r-base", "latest"),
                                 ("rstudio", "r-base", "4.2-focal"),
                                 ("rstudio", "r-base", "4.1-opensuse153")] %}
  test-r-{{ r_org }}-{{ r_image }}-{{ r_tag }}:
    ci: azure
    template: r/azure.linux.yml
    params:
      r_org: {{ r_org }}
      r_image: {{ r_image }}
      r_tag: {{ r_tag }}
{% endfor %}

  # This is with R built with --enable-lto
  # CRAN also does R CMD INSTALL --use-LTO
  # which overrides the UseLTO field in r/DESCRIPTION
  test-r-rhub-debian-gcc-devel-lto-latest:
    ci: azure
    template: r/azure.linux.yml
    params:
      r_org: rhub
      r_image: debian-gcc-devel-lto
      r_tag: latest
      flags: '-e NOT_CRAN=false -e INSTALL_ARGS=--use-LTO'

  # This one has -flto=auto
  test-r-ubuntu-22.04:
    ci: github
    template: docker-tests/github.linux.yml
    params:
      env:
        UBUNTU: 22.04
        R_PRUNE_DEPS: TRUE
      image: ubuntu-r-only-r

  # This also has -flto=auto
  test-r-gcc-11:
    ci: github
    template: docker-tests/github.linux.yml
    params:
      env:
        UBUNTU: 22.04
        GCC_VERSION: 11
      image: ubuntu-r-only-r

  # This also has -flto=auto
  test-r-gcc-12:
    ci: github
    template: docker-tests/github.linux.yml
    params:
      env:
        UBUNTU: 22.04
        GCC_VERSION: 12
      image: ubuntu-r-only-r

  test-r-rstudio-r-base-4.2-centos7-devtoolset-8:
    ci: azure
    template: r/azure.linux.yml
    params:
      r_org: rstudio
      r_image: r-base
      r_tag: 4.2-centos7
      devtoolset_version: 8

  test-r-minimal-build:
    ci: azure
    template: r/azure.linux.yml
    params:
      r_org: rocker
      r_image: r-base
      r_tag: latest
      flags: "-e LIBARROW_MINIMAL=TRUE"

  test-ubuntu-18.04-r-sanitizer:
    ci: azure
    template: docker-tests/azure.linux.yml
    params:
      env:
        UBUNTU: 18.04
        R_PRUNE_DEPS: TRUE
      image: ubuntu-r-sanitizer

  test-fedora-r-clang-sanitizer:
    ci: azure
    template: docker-tests/azure.linux.yml
    params:
      env:
        R_PRUNE_DEPS: TRUE
      image: fedora-r-clang-sanitizer

  revdep-r-check:
    ci: github
    template: r/github.linux.revdepcheck.yml

  test-debian-11-go-1.16:
    ci: azure
    template: docker-tests/azure.linux.yml
    params:
      env:
        DEBIAN: 11
        GO: 1.16
      image: debian-go

  test-ubuntu-default-docs:
    ci: azure
    template: docker-tests/azure.linux.yml
    params:
      artifacts: "build/docs.tar.gz"
      flags: "-v $PWD/build/:/build/"
      image: ubuntu-docs
      post_script: |
        cd build
        sudo chown -R ${USER}: .
        tar cvzf docs.tar.gz docs
    artifacts:
      - docs.tar.gz

  ############################## Fuzz tests #################################

  test-build-cpp-fuzz:
    ci: github
    template: fuzz-tests/github.oss-fuzz.yml


  ############################## vcpkg tests ##################################

  test-build-vcpkg-win:
    ci: github
    template: vcpkg-tests/github.windows.yml

  ############################## Integration tests ############################

{% for python_version, pandas_version, numpy_version, cache_leaf in [("3.7", "0.24", "1.19", True),
                                                                     ("3.7", "latest", "latest", False),
                                                                     ("3.8", "latest", "latest", False),
                                                                     ("3.8", "nightly", "nightly", False),
                                                                     ("3.9", "master", "nightly", False)] %}
  test-conda-python-{{ python_version }}-pandas-{{ pandas_version }}:
    ci: github
    template: docker-tests/github.linux.yml
    params:
      env:
        PYTHON: "{{ python_version }}"
        PANDAS: "{{ pandas_version }}"
        NUMPY: "{{ numpy_version }}"
      {% if pandas_version == "latest" %}
        # ensure we have at least one build with parquet encryption disabled
        PARQUET_REQUIRE_ENCRYPTION: "OFF"
      {% endif %}
    {% if not cache_leaf %}
      # use the latest pandas release, so prevent reusing any cached layers
      flags: --no-leaf-cache
    {% endif %}
      image: conda-python-pandas
{% endfor %}

{% for dask_version in ["latest", "master"] %}
  test-conda-python-3.9-dask-{{ dask_version }}:
    ci: github
    template: docker-tests/github.linux.yml
    params:
      env:
        PYTHON: 3.9
        DASK: "{{ dask_version }}"
      # use the latest dask release, so prevent reusing any cached layers
      flags: --no-leaf-cache
      image: conda-python-dask
{% endfor %}

# Turbodbc is currently failing to build. See:
# https://issues.apache.org/jira/browse/ARROW-15997
# {% for turbodbc_version in ["latest", "master"] %}
#   test-conda-python-3.7-turbodbc-{{ turbodbc_version }}:
#     ci: github
#     template: docker-tests/github.linux.yml
#     params:
#       env:
#         PYTHON: 3.7
#         TURBODBC: {{ turbodbc_version }}
#       # use the latest turbodbc release, so prevent reusing any cached layers
#       flags: --no-leaf-cache
#       image: conda-python-turbodbc
# {% endfor %}

{% for kartothek_version in ["latest", "master"] %}
  test-conda-python-3.7-kartothek-{{ kartothek_version }}:
    ci: github
    template: docker-tests/github.linux.yml
    params:
      env:
        PYTHON: 3.7
        KARTOTHEK: "{{ kartothek_version }}"
      flags: --no-leaf-cache
      image: conda-python-kartothek
{% endfor %}

{% for hdfs_version in ["2.9.2", "3.2.1"] %}
  test-conda-python-3.7-hdfs-{{ hdfs_version }}:
    ci: github
    template: docker-tests/github.linux.yml
    params:
      env:
        PYTHON: 3.7
        HDFS: "{{ hdfs_version }}"
      image: conda-python-hdfs
{% endfor %}

{% for python_version, spark_version, test_pyarrow_only in [("3.7", "v3.1.2", "false"),
                                                            ("3.8", "v3.2.0", "false"),
                                                            ("3.9", "master", "false")] %}
  test-conda-python-{{ python_version }}-spark-{{ spark_version }}:
    ci: github
    template: docker-tests/github.linux.yml
    params:
      env:
        PYTHON: "{{ python_version }}"
        SPARK: "{{ spark_version }}"
        TEST_PYARROW_ONLY: "{{ test_pyarrow_only }}"
      # use the branch-3.0 of spark, so prevent reusing any layers
      flags: --no-leaf-cache
      image: conda-python-spark
      fetch_depth: 0
{% endfor %}

{% for kind in ["static", "static-system-dependency"] %}
  example-cpp-minimal-build-{{ kind }}:
    ci: github
    template: cpp-examples/github.linux.yml
    params:
      type: minimal_build
      run: {{ kind }}
{% endfor %}<|MERGE_RESOLUTION|>--- conflicted
+++ resolved
@@ -556,10 +556,6 @@
                   "debian-bookworm",
                   "ubuntu-bionic",
                   "ubuntu-focal",
-<<<<<<< HEAD
-                  "ubuntu-impish",
-=======
->>>>>>> 7fe71f5c
                   "ubuntu-jammy"] %}
   {% for architecture in ["amd64", "arm64"] %}
   {{ target }}-{{ architecture }}:
