# Licensed to the Apache Software Foundation (ASF) under one
# or more contributor license agreements.  See the NOTICE file
# distributed with this work for additional information
# regarding copyright ownership.  The ASF licenses this file
# to you under the Apache License, Version 2.0 (the
# "License"); you may not use this file except in compliance
# with the License.  You may obtain a copy of the License at
#
#   http://www.apache.org/licenses/LICENSE-2.0
#
# Unless required by applicable law or agreed to in writing,
# software distributed under the License is distributed on an
# "AS IS" BASIS, WITHOUT WARRANTIES OR CONDITIONS OF ANY
# KIND, either express or implied.  See the License for the
# specific language governing permissions and limitations
# under the License.

groups:
  # these groups are just for convenience
  # makes it easier to submit related tasks

{############################# Packaging tasks ###############################}

  conda:
    - conda-*

  wheel:
    - wheel-*

  linux:
    - debian-*
    - ubuntu-*
    - centos-*

  linux-amd64:
    - debian-*-amd64
    - ubuntu-*-amd64
    - centos-*-amd64

  linux-arm64:
    - debian-*-arm64
    - ubuntu-*-arm64
    - centos-*-arm64

  gandiva:
    - gandiva-*

  homebrew:
    - homebrew-*

  packaging:
    - conda-*
    - wheel-*
    - debian-*
    - ubuntu-*
    - centos-*
    - python-sdist
    - nuget

{############################# Testing tasks #################################}

  test:
    - test-*

  cpp:
    - test-*cpp*

  c-glib:
    - test-*c-glib*

  python:
    - test-*python*

  r:
    - test*-r-*
    - homebrew-r-autobrew
    # r-conda tasks
    - conda-linux-gcc-py*-cpu-r*
    - conda-osx-clang-py*-r*
    - conda-win-vs2017-py*-r*

  ruby:
    - test-*ruby*

  vcpkg:
    - test-*vcpkg*

  integration:
    - test-*dask*
    - test-*hdfs*
    - test-*kartothek*
    - test-*pandas*
    - test-*spark*
    - test-*turbodbc*

  example:
    - example-*

  example-cpp:
    - example-*cpp*

  verify-rc:
    - verify-rc-*

  verify-rc-binaries:
    - verify-rc-binaries-*

  verify-rc-wheels:
    - verify-rc-wheels-*

  verify-rc-source:
    - verify-rc-source-*

  verify-rc-source-macos:
    - verify-rc-source-macos-*

  verify-rc-source-linux:
    - verify-rc-source-linux-*

{######################## Tasks to run regularly #############################}

  nightly:
    - debian-*
    - ubuntu-*
    - centos-*
    - conda-*
    - gandiva-*
    # List the homebrews explicitly because we don't care about running homebrew-cpp-autobrew
    - homebrew-cpp
    - homebrew-r-autobrew
    - nuget
    - test-*
    - example-*
    - wheel-*
    - python-sdist

tasks:
  # arbitrary_task_name:
  #   template: path of jinja2 templated yml
  #   params: optional extra parameters
  #   artifacts: list of regex patterns, each needs to match a single github
  #              release asset, version variable is replaced in the pattern
  #              e.g.:
  #     - pyarrow-{no_rc_version}-py36(h[a-z0-9]+)_0-linux-64.tar.bz2

{############################## Conda Linux ##################################}

  conda-clean:
    ci: azure
    template: conda-recipes/azure.clean.yml

  # Important notes on the conda setup here:
  #
  # * On conda-forge the `pyarrow` and `arrow-cpp` packages are built in
  #   the same feedstock as the dependency matrix is the same for them as
  #   Python and the OS are the main dimension. The R package `r-arrow` is
  #   an independent feedstock as it doesn't have the Python but the
  #   R dimension. To limit the number of CI jobs, we are building `r-arrow`
  #   for R 3.6 with the Python 3.6 jobs and for R 4.0 with the Python 3.7 jobs.
  # * The files in `dev/tasks/conda-recipes/.ci_support/` are automatically
  #   generated and to be synced regularly from the feedstock. We have no way
  #   yet to generate them inside the arrow repository automatically.

  conda-linux-gcc-py36-cpu-r36:
    ci: azure
    template: conda-recipes/azure.linux.yml
    params:
      config: linux_64_cuda_compiler_versionNonenumpy1.17python3.6.____cpython
      r_config: linux_64_r_base3.6
    artifacts:
      - arrow-cpp-{no_rc_version}-py36(h[a-z0-9]+)_0_cpu.tar.bz2
      - pyarrow-{no_rc_version}-py36(h[a-z0-9]+)_0_cpu.tar.bz2

  conda-linux-gcc-py37-cpu-r40:
    ci: azure
    template: conda-recipes/azure.linux.yml
    params:
      config: linux_64_cuda_compiler_versionNonenumpy1.17python3.7.____cpython
      r_config: linux_64_r_base4.0
    artifacts:
      - arrow-cpp-{no_rc_version}-py37(h[a-z0-9]+)_0_cpu.tar.bz2
      - pyarrow-{no_rc_version}-py37(h[a-z0-9]+)_0_cpu.tar.bz2

  conda-linux-gcc-py38-cpu:
    ci: azure
    template: conda-recipes/azure.linux.yml
    params:
      config: linux_64_cuda_compiler_versionNonenumpy1.17python3.8.____cpython
    artifacts:
      - arrow-cpp-{no_rc_version}-py38(h[a-z0-9]+)_0_cpu.tar.bz2
      - pyarrow-{no_rc_version}-py38(h[a-z0-9]+)_0_cpu.tar.bz2

  conda-linux-gcc-py39-cpu:
    ci: azure
    template: conda-recipes/azure.linux.yml
    params:
      config: linux_64_cuda_compiler_versionNonenumpy1.19python3.9.____cpython
    artifacts:
      - arrow-cpp-{no_rc_version}-py39(h[a-z0-9]+)_0_cpu.tar.bz2
      - pyarrow-{no_rc_version}-py39(h[a-z0-9]+)_0_cpu.tar.bz2

{% for python_version, numpy_version in [("3.6", "1.17"),
                                         ("3.7", "1.17"),
                                         ("3.8", "1.17"),
                                         ("3.9", "1.19")] %}
  {% set pyver = python_version | replace(".", "") %}

  conda-linux-gcc-py{{ pyver }}-cuda:
    ci: azure
    template: conda-recipes/azure.linux.yml
    params:
      config: linux_64_cuda_compiler_version10.2numpy{{ numpy_version }}python{{ python_version }}.____cpython
    artifacts:
      - arrow-cpp-{no_rc_version}-py{{ pyver }}(h[a-z0-9]+)_0_cuda.tar.bz2
      - pyarrow-{no_rc_version}-py{{ pyver }}(h[a-z0-9]+)_0_cuda.tar.bz2

  conda-linux-gcc-py{{ pyver }}-arm64:
    ci: drone
    template: conda-recipes/drone.yml
    params:
      config: linux_aarch64_python{{ python_version }}.____cpython
    artifacts:
      - arrow-cpp-{no_rc_version}-py{{ pyver }}(h[a-z0-9]+)_0_cpu.tar.bz2
      - pyarrow-{no_rc_version}-py{{ pyver }}(h[a-z0-9]+)_0_cpu.tar.bz2

{% endfor %}

  ############################## Conda OSX ####################################

  conda-osx-clang-py36-r36:
    ci: azure
    template: conda-recipes/azure.osx.yml
    params:
      config: osx_64_numpy1.17python3.6.____cpython
      r_config: osx_64_r_base3.6
    artifacts:
      - arrow-cpp-{no_rc_version}-py36(h[a-z0-9]+)_0_cpu.tar.bz2
      - pyarrow-{no_rc_version}-py36(h[a-z0-9]+)_0_cpu.tar.bz2

  conda-osx-clang-py37-r40:
    ci: azure
    template: conda-recipes/azure.osx.yml
    params:
      config: osx_64_numpy1.17python3.7.____cpython
      r_config: osx_64_r_base4.0
    artifacts:
      - arrow-cpp-{no_rc_version}-py37(h[a-z0-9]+)_0_cpu.tar.bz2
      - pyarrow-{no_rc_version}-py37(h[a-z0-9]+)_0_cpu.tar.bz2

  conda-osx-clang-py38:
    ci: azure
    template: conda-recipes/azure.osx.yml
    params:
      config: osx_64_numpy1.17python3.8.____cpython
    artifacts:
      - arrow-cpp-{no_rc_version}-py38(h[a-z0-9]+)_0_cpu.tar.bz2
      - pyarrow-{no_rc_version}-py38(h[a-z0-9]+)_0_cpu.tar.bz2

  conda-osx-clang-py39:
    ci: azure
    template: conda-recipes/azure.osx.yml
    params:
      config: osx_64_numpy1.19python3.9.____cpython
    artifacts:
      - arrow-cpp-{no_rc_version}-py39(h[a-z0-9]+)_0_cpu.tar.bz2
      - pyarrow-{no_rc_version}-py39(h[a-z0-9]+)_0_cpu.tar.bz2

  conda-osx-arm64-clang-py38:
    ci: azure
    template: conda-recipes/azure.osx.yml
    params:
      config: osx_arm64_python3.8.____cpython
    artifacts:
      - arrow-cpp-{no_rc_version}-py38(h[a-z0-9]+)_0_cpu.tar.bz2
      - pyarrow-{no_rc_version}-py38(h[a-z0-9]+)_0_cpu.tar.bz2

  conda-osx-arm64-clang-py39:
    ci: azure
    template: conda-recipes/azure.osx.yml
    params:
      config: osx_arm64_python3.9.____cpython
    artifacts:
      - arrow-cpp-{no_rc_version}-py39(h[a-z0-9]+)_0_cpu.tar.bz2
      - pyarrow-{no_rc_version}-py39(h[a-z0-9]+)_0_cpu.tar.bz2

  ############################## Conda Windows ################################

  conda-win-vs2017-py36-r36:
    ci: azure
    template: conda-recipes/azure.win.yml
    params:
      config: win_64_cuda_compiler_versionNonenumpy1.17python3.6.____cpython
      r_config: win_64_r_base3.6
    artifacts:
      - arrow-cpp-{no_rc_version}-py36(h[a-z0-9]+)_0_cpu.tar.bz2
      - pyarrow-{no_rc_version}-py36(h[a-z0-9]+)_0_cpu.tar.bz2

  conda-win-vs2017-py37-r40:
    ci: azure
    template: conda-recipes/azure.win.yml
    params:
      config: win_64_cuda_compiler_versionNonenumpy1.17python3.7.____cpython
      r_config: win_64_r_base4.0
    artifacts:
      - arrow-cpp-{no_rc_version}-py37(h[a-z0-9]+)_0_cpu.tar.bz2
      - pyarrow-{no_rc_version}-py37(h[a-z0-9]+)_0_cpu.tar.bz2

  conda-win-vs2017-py38:
    ci: azure
    template: conda-recipes/azure.win.yml
    params:
      config: win_64_cuda_compiler_versionNonenumpy1.17python3.8.____cpython
    artifacts:
      - arrow-cpp-{no_rc_version}-py38(h[a-z0-9]+)_0_cpu.tar.bz2
      - pyarrow-{no_rc_version}-py38(h[a-z0-9]+)_0_cpu.tar.bz2

  conda-win-vs2017-py39:
    ci: azure
    template: conda-recipes/azure.win.yml
    params:
      config: win_64_cuda_compiler_versionNonenumpy1.19python3.9.____cpython
    artifacts:
      - arrow-cpp-{no_rc_version}-py38(h[a-z0-9]+)_0_cpu.tar.bz2
      - pyarrow-{no_rc_version}-py38(h[a-z0-9]+)_0_cpu.tar.bz2


{% for python_version, python_tag, abi_tag in [("3.6", "cp36", "cp36m"),
                                               ("3.7", "cp37", "cp37m"),
                                               ("3.8", "cp38", "cp38"),
                                               ("3.9", "cp39", "cp39")] %}

{############################## Wheel Linux ##################################}

{% for ci, arch, arch_alias, manylinux in [("github", "amd64", "x86_64", "2010"),
                                           ("github", "amd64", "x86_64", "2014"),
                                           ("travis", "arm64", "aarch64", "2014")] %}
  {% set platform_tag = "manylinux{}_{}".format(manylinux, arch_alias) %}

  wheel-manylinux{{ manylinux }}-{{ python_tag }}-{{ arch }}:
    ci: {{ ci }}
    template: python-wheels/{{ ci }}.linux.{{ arch }}.yml
    params:
      python_version: {{ python_version }}
      manylinux_version: {{ manylinux }}
    artifacts:
      - pyarrow-{no_rc_version}-{{ python_tag }}-{{ abi_tag }}-{{ platform_tag }}.whl

{% endfor %}

{############################## Wheel OSX ####################################}

# enable S3 support from macOS 10.13 so we don't need to bundle curl, crypt and ssl
{% for macos_version, macos_codename, arrow_s3 in [("10.9", "mavericks", "OFF"),
                                                   ("10.13", "high-sierra", "ON")] %}
  {% set platform_tag = "macosx_{}_x86_64".format(macos_version.replace('.', '_')) %}

  wheel-osx-{{ macos_codename }}-{{ python_tag }}:
    ci: github
    template: python-wheels/github.osx.yml
    params:
      python_version: {{ python_version }}
      macos_deployment_target: {{ macos_version }}
      arrow_s3: {{ arrow_s3 }}
    artifacts:
      - pyarrow-{no_rc_version}-{{ python_tag }}-{{ abi_tag }}-{{ platform_tag }}.whl

{% endfor %}

{############################## Wheel Windows ################################}

  wheel-windows-{{ python_tag }}:
    ci: github
    template: python-wheels/github.windows.yml
    params:
      python_version: {{ python_version }}
    artifacts:
      - pyarrow-{no_rc_version}-{{ python_tag }}-{{ abi_tag }}-win_amd64.whl

{% endfor %}

{############################ Python sdist ####################################}

  python-sdist:
    ci: github
    template: python-sdist/github.yml
    artifacts:
      - pyarrow-{no_rc_version}.tar.gz

{############################## Linux PKGS ####################################}

{% for target in ["debian-buster",
                  "debian-bullseye",
                  "ubuntu-bionic",
                  "ubuntu-focal",
                  "ubuntu-groovy",
                  "ubuntu-hirsute"] %}
  {% for architecture in ["amd64", "arm64"] %}
  {{ target }}-{{ architecture }}:
    {% if architecture == "amd64" %}
    ci: github
    template: linux-packages/github.linux.amd64.yml
    {% else %}
    ci: travis
    template: linux-packages/travis.linux.arm64.yml
    {% endif %}
    params:
    {% if architecture == "amd64" %}
      target: "{{ target }}"
    {% else %}
      target: "{{ target }}-arm64"
    {% endif %}
      task_namespace: "apt"
      upload_extensions:
        - .ddeb
        - .deb
        - .debian.tar.xz
        - .dsc
        - .orig.tar.gz
    artifacts:
    {% if architecture == "amd64" %}
      - apache-arrow-apt-source_{no_rc_version}-1.debian.tar.xz
      - apache-arrow-apt-source_{no_rc_version}-1.dsc
      - apache-arrow-apt-source_{no_rc_version}-1_all.deb
      - apache-arrow-apt-source_{no_rc_version}.orig.tar.gz
      - apache-arrow_{no_rc_version}-1.debian.tar.xz
      - apache-arrow_{no_rc_version}-1.dsc
      - apache-arrow_{no_rc_version}.orig.tar.gz
    {% endif %}
      - gir1.2-arrow-1.0_{no_rc_version}-1_[a-z0-9]+.deb
      - gir1.2-arrow-dataset-1.0_{no_rc_version}-1_[a-z0-9]+.deb
      - gir1.2-gandiva-1.0_{no_rc_version}-1_[a-z0-9]+.deb
      - gir1.2-parquet-1.0_{no_rc_version}-1_[a-z0-9]+.deb
      - libarrow-dataset-dev_{no_rc_version}-1_[a-z0-9]+.deb
      - libarrow-dataset-glib-dev_{no_rc_version}-1_[a-z0-9]+.deb
      - libarrow-dataset-glib-doc_{no_rc_version}-1_[a-z0-9]+.deb
      - libarrow-dataset-glib500-dbgsym_{no_rc_version}-1_[a-z0-9]+.d?deb
      - libarrow-dataset-glib500_{no_rc_version}-1_[a-z0-9]+.deb
      - libarrow-dataset500-dbgsym_{no_rc_version}-1_[a-z0-9]+.d?deb
      - libarrow-dataset500_{no_rc_version}-1_[a-z0-9]+.deb
      - libarrow-dev_{no_rc_version}-1_[a-z0-9]+.deb
      - libarrow-flight-dev_{no_rc_version}-1_[a-z0-9]+.deb
      - libarrow-flight500-dbgsym_{no_rc_version}-1_[a-z0-9]+.d?deb
      - libarrow-flight500_{no_rc_version}-1_[a-z0-9]+.deb
      - libarrow-glib-dev_{no_rc_version}-1_[a-z0-9]+.deb
      - libarrow-glib-doc_{no_rc_version}-1_[a-z0-9]+.deb
      - libarrow-glib500-dbgsym_{no_rc_version}-1_[a-z0-9]+.d?deb
      - libarrow-glib500_{no_rc_version}-1_[a-z0-9]+.deb
      - libarrow-python-dev_{no_rc_version}-1_[a-z0-9]+.deb
      - libarrow-python-flight-dev_{no_rc_version}-1_[a-z0-9]+.deb
      - libarrow-python-flight500-dbgsym_{no_rc_version}-1_[a-z0-9]+.d?deb
      - libarrow-python-flight500_{no_rc_version}-1_[a-z0-9]+.deb
      - libarrow-python500-dbgsym_{no_rc_version}-1_[a-z0-9]+.d?deb
      - libarrow-python500_{no_rc_version}-1_[a-z0-9]+.deb
      - libarrow500-dbgsym_{no_rc_version}-1_[a-z0-9]+.d?deb
      - libarrow500_{no_rc_version}-1_[a-z0-9]+.deb
      - libgandiva-dev_{no_rc_version}-1_[a-z0-9]+.deb
      - libgandiva-glib-dev_{no_rc_version}-1_[a-z0-9]+.deb
      - libgandiva-glib-doc_{no_rc_version}-1_[a-z0-9]+.deb
      - libgandiva-glib500-dbgsym_{no_rc_version}-1_[a-z0-9]+.d?deb
      - libgandiva-glib500_{no_rc_version}-1_[a-z0-9]+.deb
      - libgandiva500-dbgsym_{no_rc_version}-1_[a-z0-9]+.d?deb
      - libgandiva500_{no_rc_version}-1_[a-z0-9]+.deb
      - libparquet-dev_{no_rc_version}-1_[a-z0-9]+.deb
      - libparquet-glib-dev_{no_rc_version}-1_[a-z0-9]+.deb
      - libparquet-glib-doc_{no_rc_version}-1_[a-z0-9]+.deb
      - libparquet-glib500-dbgsym_{no_rc_version}-1_[a-z0-9]+.d?deb
      - libparquet-glib500_{no_rc_version}-1_[a-z0-9]+.deb
      - libparquet500-dbgsym_{no_rc_version}-1_[a-z0-9]+.d?deb
      - libparquet500_{no_rc_version}-1_[a-z0-9]+.deb
    {% if architecture == "amd64" %}
      - gir1.2-arrow-cuda-1.0_{no_rc_version}-1_[a-z0-9]+.deb
      - gir1.2-plasma-1.0_{no_rc_version}-1_[a-z0-9]+.deb
      - libarrow-cuda-dev_{no_rc_version}-1_[a-z0-9]+.deb
      - libarrow-cuda-glib-dev_{no_rc_version}-1_[a-z0-9]+.deb
      - libarrow-cuda-glib500-dbgsym_{no_rc_version}-1_[a-z0-9]+.d?deb
      - libarrow-cuda-glib500_{no_rc_version}-1_[a-z0-9]+.deb
      - libarrow-cuda500-dbgsym_{no_rc_version}-1_[a-z0-9]+.d?deb
      - libarrow-cuda500_{no_rc_version}-1_[a-z0-9]+.deb
      - libplasma-dev_{no_rc_version}-1_[a-z0-9]+.deb
      - libplasma-glib-dev_{no_rc_version}-1_[a-z0-9]+.deb
      - libplasma-glib-doc_{no_rc_version}-1_[a-z0-9]+.deb
      - libplasma-glib500-dbgsym_{no_rc_version}-1_[a-z0-9]+.d?deb
      - libplasma-glib500_{no_rc_version}-1_[a-z0-9]+.deb
      - libplasma500-dbgsym_{no_rc_version}-1_[a-z0-9]+.d?deb
      - libplasma500_{no_rc_version}-1_[a-z0-9]+.deb
      - plasma-store-server-dbgsym_{no_rc_version}-1_[a-z0-9]+.d?deb
      - plasma-store-server_{no_rc_version}-1_[a-z0-9]+.deb
    {% endif %}
  {% endfor %}
{% endfor %}

  centos-7-amd64:
    ci: github
    template: linux-packages/github.linux.amd64.yml
    params:
      target: "centos-7"
      task_namespace: yum
      upload_extensions:
        - .rpm
    artifacts:
      - apache-arrow-release-{no_rc_version}-1.el7.noarch.rpm
      - apache-arrow-release-{no_rc_version}-1.el7.src.rpm
      - arrow-{no_rc_version}-1.el7.src.rpm
      - arrow-debuginfo-{no_rc_version}-1.el7.[a-z0-9_]+.rpm
      - arrow-devel-{no_rc_version}-1.el7.[a-z0-9_]+.rpm
      - arrow-glib-devel-{no_rc_version}-1.el7.[a-z0-9_]+.rpm
      - arrow-glib-doc-{no_rc_version}-1.el7.[a-z0-9_]+.rpm
      - arrow-glib-libs-{no_rc_version}-1.el7.[a-z0-9_]+.rpm
      - arrow-libs-{no_rc_version}-1.el7.[a-z0-9_]+.rpm
      - arrow-dataset-devel-{no_rc_version}-1.el7.[a-z0-9_]+.rpm
      - arrow-dataset-glib-devel-{no_rc_version}-1.el7.[a-z0-9_]+.rpm
      - arrow-dataset-glib-doc-{no_rc_version}-1.el7.[a-z0-9_]+.rpm
      - arrow-dataset-glib-libs-{no_rc_version}-1.el7.[a-z0-9_]+.rpm
      - arrow-dataset-libs-{no_rc_version}-1.el7.[a-z0-9_]+.rpm
      - arrow-python-devel-{no_rc_version}-1.el7.[a-z0-9_]+.rpm
      - arrow-python-libs-{no_rc_version}-1.el7.[a-z0-9_]+.rpm
      - parquet-devel-{no_rc_version}-1.el7.[a-z0-9_]+.rpm
      - parquet-glib-devel-{no_rc_version}-1.el7.[a-z0-9_]+.rpm
      - parquet-glib-doc-{no_rc_version}-1.el7.[a-z0-9_]+.rpm
      - parquet-glib-libs-{no_rc_version}-1.el7.[a-z0-9_]+.rpm
      - parquet-libs-{no_rc_version}-1.el7.[a-z0-9_]+.rpm
      - plasma-devel-{no_rc_version}-1.el7.[a-z0-9_]+.rpm
      - plasma-glib-devel-{no_rc_version}-1.el7.[a-z0-9_]+.rpm
      - plasma-glib-doc-{no_rc_version}-1.el7.[a-z0-9_]+.rpm
      - plasma-glib-libs-{no_rc_version}-1.el7.[a-z0-9_]+.rpm
      - plasma-libs-{no_rc_version}-1.el7.[a-z0-9_]+.rpm
      - plasma-store-server-{no_rc_version}-1.el7.[a-z0-9_]+.rpm

  centos-8-amd64:
    ci: github
    template: linux-packages/github.linux.amd64.yml
    params:
      target: "centos-8"
      task_namespace: yum
      upload_extensions:
        - .rpm
    artifacts:
      - apache-arrow-release-{no_rc_version}-1.el8.noarch.rpm
      - apache-arrow-release-{no_rc_version}-1.el8.src.rpm
      - arrow-{no_rc_version}-1.el8.src.rpm
      - arrow-dataset-devel-{no_rc_version}-1.el8.[a-z0-9_]+.rpm
      - arrow-dataset-glib-doc-{no_rc_version}-1.el8.[a-z0-9_]+.rpm
      - arrow-dataset-glib-libs-debuginfo-{no_rc_version}-1.el8.[a-z0-9_]+.rpm
      - arrow-dataset-glib-libs-{no_rc_version}-1.el8.[a-z0-9_]+.rpm
      - arrow-dataset-libs-debuginfo-{no_rc_version}-1.el8.[a-z0-9_]+.rpm
      - arrow-dataset-libs-{no_rc_version}-1.el8.[a-z0-9_]+.rpm
      - arrow-debuginfo-{no_rc_version}-1.el8.[a-z0-9_]+.rpm
      - arrow-devel-{no_rc_version}-1.el8.[a-z0-9_]+.rpm
      - arrow-flight-devel-{no_rc_version}-1.el8.[a-z0-9_]+.rpm
      - arrow-flight-libs-debuginfo-{no_rc_version}-1.el8.[a-z0-9_]+.rpm
      - arrow-flight-libs-{no_rc_version}-1.el8.[a-z0-9_]+.rpm
      - arrow-glib-devel-{no_rc_version}-1.el8.[a-z0-9_]+.rpm
      - arrow-glib-doc-{no_rc_version}-1.el8.[a-z0-9_]+.rpm
      - arrow-glib-libs-debuginfo-{no_rc_version}-1.el8.[a-z0-9_]+.rpm
      - arrow-glib-libs-{no_rc_version}-1.el8.[a-z0-9_]+.rpm
      - arrow-libs-debuginfo-{no_rc_version}-1.el8.[a-z0-9_]+.rpm
      - arrow-libs-{no_rc_version}-1.el8.[a-z0-9_]+.rpm
      - arrow-python-devel-{no_rc_version}-1.el8.[a-z0-9_]+.rpm
      - arrow-python-flight-devel-{no_rc_version}-1.el8.[a-z0-9_]+.rpm
      - arrow-python-flight-libs-debuginfo-{no_rc_version}-1.el8.[a-z0-9_]+.rpm
      - arrow-python-flight-libs-{no_rc_version}-1.el8.[a-z0-9_]+.rpm
      - arrow-python-libs-debuginfo-{no_rc_version}-1.el8.[a-z0-9_]+.rpm
      - arrow-python-libs-{no_rc_version}-1.el8.[a-z0-9_]+.rpm
      - gandiva-devel-{no_rc_version}-1.el8.[a-z0-9_]+.rpm
      - gandiva-glib-devel-{no_rc_version}-1.el8.[a-z0-9_]+.rpm
      - gandiva-glib-doc-{no_rc_version}-1.el8.[a-z0-9_]+.rpm
      - gandiva-glib-libs-debuginfo-{no_rc_version}-1.el8.[a-z0-9_]+.rpm
      - gandiva-glib-libs-{no_rc_version}-1.el8.[a-z0-9_]+.rpm
      - gandiva-libs-debuginfo-{no_rc_version}-1.el8.[a-z0-9_]+.rpm
      - gandiva-libs-{no_rc_version}-1.el8.[a-z0-9_]+.rpm
      - parquet-devel-{no_rc_version}-1.el8.[a-z0-9_]+.rpm
      - parquet-glib-devel-{no_rc_version}-1.el8.[a-z0-9_]+.rpm
      - parquet-glib-doc-{no_rc_version}-1.el8.[a-z0-9_]+.rpm
      - parquet-glib-libs-debuginfo-{no_rc_version}-1.el8.[a-z0-9_]+.rpm
      - parquet-glib-libs-{no_rc_version}-1.el8.[a-z0-9_]+.rpm
      - parquet-libs-debuginfo-{no_rc_version}-1.el8.[a-z0-9_]+.rpm
      - parquet-libs-{no_rc_version}-1.el8.[a-z0-9_]+.rpm
      - plasma-devel-{no_rc_version}-1.el8.[a-z0-9_]+.rpm
      - plasma-glib-devel-{no_rc_version}-1.el8.[a-z0-9_]+.rpm
      - plasma-glib-doc-{no_rc_version}-1.el8.[a-z0-9_]+.rpm
      - plasma-glib-libs-debuginfo-{no_rc_version}-1.el8.[a-z0-9_]+.rpm
      - plasma-glib-libs-{no_rc_version}-1.el8.[a-z0-9_]+.rpm
      - plasma-libs-debuginfo-{no_rc_version}-1.el8.[a-z0-9_]+.rpm
      - plasma-libs-{no_rc_version}-1.el8.[a-z0-9_]+.rpm
      - plasma-store-server-debuginfo-{no_rc_version}-1.el8.[a-z0-9_]+.rpm
      - plasma-store-server-{no_rc_version}-1.el8.[a-z0-9_]+.rpm

  centos-8-arm64:
    ci: travis
    template: linux-packages/travis.linux.arm64.yml
    params:
      target: "centos-8-aarch64"
      task_namespace: yum
      upload_extensions:
        - .rpm
    artifacts:
      - arrow-{no_rc_version}-1.el8.src.rpm
      - arrow-dataset-devel-{no_rc_version}-1.el8.[a-z0-9_]+.rpm
      - arrow-dataset-glib-devel-{no_rc_version}-1.el8.[a-z0-9_]+.rpm
      - arrow-dataset-glib-doc-{no_rc_version}-1.el8.[a-z0-9_]+.rpm
      - arrow-dataset-glib-libs-debuginfo-{no_rc_version}-1.el8.[a-z0-9_]+.rpm
      - arrow-dataset-glib-libs-{no_rc_version}-1.el8.[a-z0-9_]+.rpm
      - arrow-dataset-libs-debuginfo-{no_rc_version}-1.el8.[a-z0-9_]+.rpm
      - arrow-dataset-libs-{no_rc_version}-1.el8.[a-z0-9_]+.rpm
      - arrow-debuginfo-{no_rc_version}-1.el8.[a-z0-9_]+.rpm
      - arrow-devel-{no_rc_version}-1.el8.[a-z0-9_]+.rpm
      - arrow-flight-devel-{no_rc_version}-1.el8.[a-z0-9_]+.rpm
      - arrow-flight-libs-debuginfo-{no_rc_version}-1.el8.[a-z0-9_]+.rpm
      - arrow-flight-libs-{no_rc_version}-1.el8.[a-z0-9_]+.rpm
      - arrow-glib-devel-{no_rc_version}-1.el8.[a-z0-9_]+.rpm
      - arrow-glib-doc-{no_rc_version}-1.el8.[a-z0-9_]+.rpm
      - arrow-glib-libs-debuginfo-{no_rc_version}-1.el8.[a-z0-9_]+.rpm
      - arrow-glib-libs-{no_rc_version}-1.el8.[a-z0-9_]+.rpm
      - arrow-libs-debuginfo-{no_rc_version}-1.el8.[a-z0-9_]+.rpm
      - arrow-libs-{no_rc_version}-1.el8.[a-z0-9_]+.rpm
      - arrow-python-devel-{no_rc_version}-1.el8.[a-z0-9_]+.rpm
      - arrow-python-flight-devel-{no_rc_version}-1.el8.[a-z0-9_]+.rpm
      - arrow-python-flight-libs-debuginfo-{no_rc_version}-1.el8.[a-z0-9_]+.rpm
      - arrow-python-flight-libs-{no_rc_version}-1.el8.[a-z0-9_]+.rpm
      - arrow-python-libs-debuginfo-{no_rc_version}-1.el8.[a-z0-9_]+.rpm
      - arrow-python-libs-{no_rc_version}-1.el8.[a-z0-9_]+.rpm
      - parquet-devel-{no_rc_version}-1.el8.[a-z0-9_]+.rpm
      - parquet-glib-devel-{no_rc_version}-1.el8.[a-z0-9_]+.rpm
      - parquet-glib-doc-{no_rc_version}-1.el8.[a-z0-9_]+.rpm
      - parquet-glib-libs-debuginfo-{no_rc_version}-1.el8.[a-z0-9_]+.rpm
      - parquet-glib-libs-{no_rc_version}-1.el8.[a-z0-9_]+.rpm
      - parquet-libs-debuginfo-{no_rc_version}-1.el8.[a-z0-9_]+.rpm
      - parquet-libs-{no_rc_version}-1.el8.[a-z0-9_]+.rpm
      - plasma-devel-{no_rc_version}-1.el8.[a-z0-9_]+.rpm
      - plasma-glib-devel-{no_rc_version}-1.el8.[a-z0-9_]+.rpm
      - plasma-glib-doc-{no_rc_version}-1.el8.[a-z0-9_]+.rpm
      - plasma-glib-libs-debuginfo-{no_rc_version}-1.el8.[a-z0-9_]+.rpm
      - plasma-glib-libs-{no_rc_version}-1.el8.[a-z0-9_]+.rpm
      - plasma-libs-debuginfo-{no_rc_version}-1.el8.[a-z0-9_]+.rpm
      - plasma-libs-{no_rc_version}-1.el8.[a-z0-9_]+.rpm
      - plasma-store-server-debuginfo-{no_rc_version}-1.el8.[a-z0-9_]+.rpm
      - plasma-store-server-{no_rc_version}-1.el8.[a-z0-9_]+.rpm

  ############################## Homebrew Tasks ################################

  homebrew-cpp:
    ci: github
    template: homebrew-formulae/github.macos.yml
    params:
      formula: apache-arrow.rb

  homebrew-cpp-autobrew:
    ci: github
    template: homebrew-formulae/github.macos.yml
    params:
      formula: autobrew/apache-arrow.rb

  homebrew-r-autobrew:
    # This tests that the autobrew formula + script work in practice
    ci: github
    template: r/github.macos.autobrew.yml

  ############################## Gandiva Tasks ################################

  gandiva-jar:
    ci: github
    template: gandiva-jars/github.yml
    artifacts:
      - arrow-gandiva-{no_rc_version}-SNAPSHOT.jar

  ############################## NuGet packages ###############################

  nuget:
    ci: github
    template: nuget-packages/github.linux.yml
    params:
      run: ubuntu-csharp
    artifacts:
      - Apache.Arrow.Flight.AspNetCore.{no_rc_version}.nupkg
      - Apache.Arrow.Flight.AspNetCore.{no_rc_version}.snupkg
      - Apache.Arrow.Flight.{no_rc_version}.nupkg
      - Apache.Arrow.Flight.{no_rc_version}.snupkg
      - Apache.Arrow.{no_rc_version}.nupkg
      - Apache.Arrow.{no_rc_version}.snupkg

  ########################### Release verification ############################

{% for target in ["binary", "yum", "apt"] %}
  verify-rc-binaries-{{ target }}:
    ci: github
    template: verify-rc/github.linux.yml
    params:
      env:
        TEST_DEFAULT: 0
        TEST_{{ target|upper }}: 1
      artifact: "binaries"
{% endfor %}

{% for platform in ["linux", "macos"] %}

  verify-rc-wheels-{{ platform }}:
    ci: github
    template: verify-rc/github.{{ platform }}.yml
    params:
      env:
        TEST_DEFAULT: 0
      artifact: "wheels"

  {% for target in ["csharp",
                    "go",
                    "integration",
                    "java",
                    "js",
                    "python",
                    "ruby",
                    "rust"] %}

  verify-rc-source-{{ platform }}-{{ target }}:
    ci: github
    template: verify-rc/github.{{ platform }}.yml
    params:
      env:
        INSTALL_NODE: 0
        TEST_DEFAULT: 0
        TEST_{{ target|upper }}: 1
      artifact: "source"

  {% endfor %}

{% endfor %}

  verify-rc-source-windows:
    ci: github
    template: verify-rc/github.win.yml
    params:
      script: "verify-release-candidate.bat"

  verify-rc-wheels-windows:
    ci: github
    template: verify-rc/github.win.yml
    params:
      script: "verify-release-candidate-wheels.bat"

{############################## Docker tests #################################}

{% for image in ["conda-cpp",
                 "conda-cpp-valgrind",
                 "debian-c-glib",
                 "ubuntu-c-glib",
                 "debian-ruby",
                 "ubuntu-ruby"] %}
  test-{{ image }}:
    ci: github
    template: docker-tests/github.linux.yml
    params:
      image: {{ image }}
{% endfor %}

{% for ubuntu_version in ["18.04", "20.04"] %}
  test-ubuntu-{{ ubuntu_version }}-cpp:
    ci: github
    template: docker-tests/github.linux.yml
    params:
      env:
        UBUNTU: {{ ubuntu_version }}
      image: ubuntu-cpp
{% endfor %}

  test-debian-10-cpp:
    ci: github
    template: docker-tests/github.linux.yml
    params:
      env:
        DEBIAN: 10
      image: debian-cpp

  test-fedora-33-cpp:
    ci: github
    template: docker-tests/github.linux.yml
    params:
      env:
        FEDORA: 33
      image: fedora-cpp

  test-ubuntu-18.04-cpp-release:
    ci: github
    template: docker-tests/github.linux.yml
    params:
      env:
        UBUNTU: 18.04
      flags: "-e ARROW_BUILD_TYPE=release"
      image: ubuntu-cpp

  test-ubuntu-18.04-cpp-static:
    ci: github
    template: docker-tests/github.linux.yml
    params:
      env:
        UBUNTU: 18.04
      flags: "-e ARROW_BUILD_SHARED=OFF -e ARROW_BUILD_STATIC=ON -e ARROW_TEST_LINKAGE=static"
      image: ubuntu-cpp

{% for cpp_standard in [14, 17] %}
  test-ubuntu-20.04-cpp-{{ cpp_standard }}:
    ci: github
    template: docker-tests/github.linux.yml
    params:
      env:
        UBUNTU: 20.04
      flags: "-e CMAKE_ARGS=-DCMAKE_CXX_STANDARD={{ cpp_standard }}"
      image: ubuntu-cpp
{% endfor %}

  test-ubuntu-20.04-cpp-thread-sanitizer:
    ci: github
    template: docker-tests/github.linux.yml
    params:
      env:
        CLANG_TOOLS: 11
        UBUNTU: 20.04
      image: ubuntu-cpp-thread-sanitizer

{% for python_version in ["3.6", "3.7", "3.8", "3.9"] %}
  test-conda-python-{{ python_version }}:
    ci: github
    template: docker-tests/github.linux.yml
    params:
      env:
        PYTHON: {{ python_version }}
      image: conda-python
{% endfor %}

  test-conda-python-3.8-hypothesis:
    ci: github
    template: docker-tests/github.linux.yml
    params:
      env:
        HYPOTHESIS_PROFILE: ci
        PYARROW_TEST_HYPOTHESIS: ON
        PYTHON: 3.8
        # limit to execute hypothesis tests only
        PYTEST_ARGS: "-m hypothesis"
      image: conda-python-pandas

  test-debian-10-python-3:
    ci: azure
    template: docker-tests/azure.linux.yml
    params:
      env:
        DEBIAN: 10
      run: debian-python

  test-ubuntu-18.04-python-3:
    ci: azure
    template: docker-tests/azure.linux.yml
    params:
      env:
        UBUNTU: 18.04
      run: ubuntu-python

  test-fedora-33-python-3:
    ci: azure
    template: docker-tests/azure.linux.yml
    params:
      env:
        FEDORA: 33
      run: fedora-python

  test-r-linux-as-cran:
    ci: github
    template: r/github.linux.cran.yml
    params:
      MATRIX: {{ "${{ matrix.r_image }}" }}

  test-r-version-compatibility:
    ci: github
    template: r/github.linux.version.compatibility.yml

  test-r-versions:
    ci: github
    template: r/github.linux.versions.yml
    params:
      MATRIX: {{ "${{ matrix.r_version }}" }}

  test-r-install-local:
    ci: github
    template: r/github.macos-linux.local.yml

  test-r-devdocs:
    ci: github
    template: r/github.devdocs.yml

{% for r_org, r_image, r_tag in [("rhub", "ubuntu-gcc-release", "latest"),
                                 ("rocker", "r-base", "latest"),
                                 ("rstudio", "r-base", "3.6-bionic"),
                                 ("rstudio", "r-base", "3.6-centos8"),
                                 ("rstudio", "r-base", "3.6-opensuse15"),
                                 ("rstudio", "r-base", "3.6-opensuse42")] %}
  test-r-{{ r_org }}-{{ r_image }}-{{ r_tag }}:
    ci: azure
    template: r/azure.linux.yml
    params:
      r_org: rocker
      r_image: r-base
      r_tag: latest
{% endfor %}

  test-r-rstudio-r-base-3.6-centos7-devtoolset-8:
    ci: azure
    template: r/azure.linux.yml
    params:
      r_org: rstudio
      r_image: r-base
      r_tag: 3.6-centos7
      devtoolset_version: 8

  test-r-minimal-build:
    ci: azure
    template: r/azure.linux.yml
    params:
      r_org: rocker
      r_image: r-base
      r_tag: latest
      arrow_dataset: "OFF"
      arrow_parquet: "OFF"
      arrow_s3: "OFF"
      arrow_with_re2: "OFF"
      arrow_with_utf8proc: "OFF"
      libarrow_minimal: "TRUE"

  test-r-without-arrow:
    ci: azure
    template: r/azure.linux.yml
    params:
      r_org: rhub
      r_image: ubuntu-gcc-release
      r_tag: latest
      libarrow_download: "FALSE"
      libarrow_build: "FALSE"
      with_arrow: "FALSE"
      not_cran: "FALSE"

  test-ubuntu-18.04-r-sanitizer:
    ci: azure
    template: docker-tests/azure.linux.yml
    params:
      env:
        UBUNTU: 18.04
      run: ubuntu-r-sanitizer

  test-debian-10-go-1.15:
    ci: azure
    template: docker-tests/azure.linux.yml
    params:
      env:
        GO: 1.15
      run: debian-go

  test-ubuntu-20.10-docs:
    ci: azure
    template: docker-tests/azure.linux.yml
    params:
      env:
        UBUNTU: "20.10"
      run: ubuntu-docs

  ############################## vcpkg tests ##################################

  test-build-vcpkg-win:
    ci: github
    template: vcpkg-tests/github.windows.yml

  ############################## Integration tests ############################

{% for python_version, pandas_version, numpy_version, cache_leaf in [("3.6", "0.23", "1.16", True),
                                                                     ("3.7", "0.24", "1.19", True),
                                                                     ("3.7", "latest", "latest", False),
                                                                     ("3.8", "latest", "latest", False),
                                                                     ("3.8", "nightly", "nightly", False),
                                                                     ("3.9", "master", "nightly", False)] %}
  test-conda-python-{{ python_version }}-pandas-{{ pandas_version }}:
    ci: github
    template: docker-tests/github.linux.yml
    params:
      env:
        PYTHON: {{ python_version }}
        PANDAS: {{ pandas_version }}
        NUMPY: {{ numpy_version }}
    {% if cache_leaf %}
      # use the latest pandas release, so prevent reusing any cached layers
      flags: --no-leaf-cache
    {% endif %}
      image: conda-python-pandas
{% endfor %}

{% for dask_version in ["latest", "master"] %}
  test-conda-python-3.7-dask-{{ dask_version }}:
    ci: github
    template: docker-tests/github.linux.yml
    params:
      env:
        PYTHON: 3.7
        DASK: {{ dask_version }}
      # use the latest dask release, so prevent reusing any cached layers
      flags: --no-leaf-cache
      image: conda-python-dask
{% endfor %}

{% for turbodbc_version in ["latest", "master"] %}
  test-conda-python-3.7-turbodbc-{{ turbodbc_version }}:
    ci: github
    template: docker-tests/github.linux.yml
    params:
      env:
        PYTHON: 3.7
        TURBODBC: {{ turbodbc_version }}
      # use the latest turbodbc release, so prevent reusing any cached layers
      flags: --no-leaf-cache
      image: conda-python-turbodbc
{% endfor %}

{% for kartothek_version in ["latest", "master"] %}
  test-conda-python-3.7-kartothek-{{ kartothek_version }}:
    ci: github
    template: docker-tests/github.linux.yml
    params:
      env:
        PYTHON: 3.7
        KARTOTHEK: {{ kartothek_version }}
      flags: --no-leaf-cache
      image: conda-python-kartothek
{% endfor %}

{% for hdfs_version in ["2.9.2", "3.2.1"] %}
  test-conda-python-3.7-hdfs-{{ hdfs_version }}:
    ci: github
    template: docker-tests/github.linux.yml
    params:
      env:
        PYTHON: 3.7
        HDFS: {{ hdfs_version }}
      image: conda-python-hdfs
{% endfor %}

{% for python_version, spark_version, test_pyarrow_only in [("3.7", "branch-3.0", "true"),
                                                            ("3.8", "master", "false")] %}
  test-conda-python-{{ python_version }}-spark-{{ spark_version }}:
    ci: github
    template: docker-tests/github.linux.yml
    params:
      env:
        PYTHON: {{ python_version }}
        SPARK: {{ spark_version }}
        TEST_PYARROW_ONLY: {{ test_pyarrow_only }}
      # use the branch-3.0 of spark, so prevent reusing any layers
      flags: --no-leaf-cache
      image: conda-python-spark
{% endfor %}

<<<<<<< HEAD
=======
  test-conda-python-3.8-jpype:
    ci: github
    template: docker-tests/github.linux.yml
    params:
      env:
        PYTHON: 3.8
      image: conda-python-jpype

>>>>>>> 6c591d02
  # Remove the "skipped-" prefix in ARROW-8475
  skipped-test-conda-cpp-hiveserver2:
    ci: github
    template: docker-tests/github.linux.yml
    params:
      image: conda-cpp-hiveserver2

{% for kind in ["static", "static-system-dependency"] %}
  example-cpp-minimal-build-{{ kind }}:
    ci: github
    template: cpp-examples/github.linux.yml
    params:
      type: minimal_build
      run: {{ kind }}
{% endfor %}<|MERGE_RESOLUTION|>--- conflicted
+++ resolved
@@ -1052,17 +1052,6 @@
       image: conda-python-spark
 {% endfor %}
 
-<<<<<<< HEAD
-=======
-  test-conda-python-3.8-jpype:
-    ci: github
-    template: docker-tests/github.linux.yml
-    params:
-      env:
-        PYTHON: 3.8
-      image: conda-python-jpype
-
->>>>>>> 6c591d02
   # Remove the "skipped-" prefix in ARROW-8475
   skipped-test-conda-cpp-hiveserver2:
     ci: github
