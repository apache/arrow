--- conflicted
+++ resolved
@@ -125,11 +125,7 @@
 fi
 
 apt install -y -V libplasma-glib-dev=${deb_version}
-<<<<<<< HEAD
-# apt install -y -V libplasma-glib-doc=${deb_version}
-=======
 apt install -y -V libplasma-glib-doc=${deb_version}
->>>>>>> c037ee2b
 apt install -y -V plasma-store-server=${deb_version}
 
 if [ "${have_gandiva}" = "yes" ]; then
