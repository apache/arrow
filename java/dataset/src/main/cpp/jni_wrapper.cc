--- conflicted
+++ resolved
@@ -26,11 +26,8 @@
 #include "arrow/dataset/file_base.h"
 #include "arrow/filesystem/localfs.h"
 #include "arrow/engine/substrait/util.h"
-<<<<<<< HEAD
 #include "arrow/engine/substrait/serde.h"
 #include "arrow/engine/substrait/relation.h"
-=======
->>>>>>> 0b56c677
 #include "arrow/ipc/api.h"
 #include "arrow/util/iterator.h"
 #include "jni_util.h"
@@ -38,10 +35,7 @@
 #include "org_apache_arrow_dataset_jni_JniWrapper.h"
 #include "org_apache_arrow_dataset_jni_NativeMemoryPool.h"
 #include "org_apache_arrow_dataset_substrait_JniWrapper.h"
-<<<<<<< HEAD
 #include "iostream"
-=======
->>>>>>> 0b56c677
 
 namespace {
 
@@ -279,11 +273,7 @@
 /// encode (1) the table name and (2) the address of an ArrowArrayStream
 /// containing the table data.  This function will eagerly read all
 /// tables into Tables.
-<<<<<<< HEAD
-std::unordered_map<std::string, std::shared_ptr<arrow::Table>> LoadNamedTables(JNIEnv* env, jobjectArray& str_array) {
-=======
 std::unordered_map<std::string, std::shared_ptr<arrow::Table>> LoadNamedTables(JNIEnv* env, const jobjectArray& str_array) {
->>>>>>> 0b56c677
   std::unordered_map<std::string, std::shared_ptr<arrow::Table>> map_table_to_record_batch_reader;
   int length = env->GetArrayLength(str_array);
   if (length % 2 != 0) {
@@ -297,11 +287,6 @@
     uintptr_t memory_address = 0;
     try {
       memory_address = std::stol(JStringToCString(env, j_string_value));
-<<<<<<< HEAD
-    } catch(const std::runtime_error& re) {
-      JniThrow("Failed to parse memory address from string value. Runtime error: " + std::string(re.what()));
-=======
->>>>>>> 0b56c677
     } catch(const std::exception& ex) {
       JniThrow("Failed to parse memory address from string value. Error: " + std::string(ex.what()));
     } catch (...) {
@@ -666,58 +651,11 @@
 
 /*
  * Class:     org_apache_arrow_dataset_substrait_JniWrapper
-<<<<<<< HEAD
- * Method:    executeSerializedPlanLocalFiles
- * Signature: (Ljava/lang/String;J)V
- */
-JNIEXPORT void JNICALL
-    Java_org_apache_arrow_dataset_substrait_JniWrapper_executeSerializedPlanLocalFiles__Ljava_lang_String_2J (
-    JNIEnv* env, jobject, jstring plan, jlong c_arrow_array_stream_address_out) {
-  JNI_METHOD_START
-  auto* arrow_stream = reinterpret_cast<ArrowArrayStream*>(c_arrow_array_stream_address_out);
-  std::shared_ptr<arrow::Buffer> buffer = JniGetOrThrow(arrow::engine::SerializeJsonPlan(JStringToCString(env, plan)));
-  std::shared_ptr<arrow::RecordBatchReader> reader =
-    JniGetOrThrow(arrow::engine::ExecuteSerializedPlan(*buffer));
-  JniAssertOkOrThrow(arrow::ExportRecordBatchReader(reader, arrow_stream));
-  JNI_METHOD_END()
-}
-
-/*
- * Class:     org_apache_arrow_dataset_substrait_JniWrapper
- * Method:    executeSerializedPlanLocalFiles
- * Signature: (Ljava/nio/ByteBuffer;J)V
- */
-JNIEXPORT void JNICALL
-    Java_org_apache_arrow_dataset_substrait_JniWrapper_executeSerializedPlanLocalFiles__Ljava_nio_ByteBuffer_2J (
-    JNIEnv* env, jobject, jobject plan, jlong c_arrow_array_stream_address_out) {
-  JNI_METHOD_START
-  auto* arrow_stream = reinterpret_cast<ArrowArrayStream*>(c_arrow_array_stream_address_out);
-  // mapping arrow::Buffer
-  auto *buff = reinterpret_cast<jbyte*>(env->GetDirectBufferAddress(plan));
-  int length = env->GetDirectBufferCapacity(plan);
-  std::shared_ptr<arrow::Buffer> buffer = JniGetOrThrow(arrow::AllocateBuffer(length));
-  std::memcpy(buffer->mutable_data(), buff, length);
-  // execute plan
-  std::shared_ptr<arrow::RecordBatchReader> reader =
-    JniGetOrThrow(arrow::engine::ExecuteSerializedPlan(*buffer));
-  JniAssertOkOrThrow(arrow::ExportRecordBatchReader(reader, arrow_stream));
-  JNI_METHOD_END()
-}
-
-/*
- * Class:     org_apache_arrow_dataset_substrait_JniWrapper
- * Method:    executeSerializedPlanNamedTables
- * Signature: (Ljava/lang/String;[Ljava/lang/String;J)V
- */
-JNIEXPORT void JNICALL
-    Java_org_apache_arrow_dataset_substrait_JniWrapper_executeSerializedPlanNamedTables__Ljava_lang_String_2_3Ljava_lang_String_2J (
-=======
  * Method:    executeSerializedPlan
  * Signature: (Ljava/lang/String;[Ljava/lang/String;J)V
  */
 JNIEXPORT void JNICALL
     Java_org_apache_arrow_dataset_substrait_JniWrapper_executeSerializedPlan__Ljava_lang_String_2_3Ljava_lang_String_2J (
->>>>>>> 0b56c677
     JNIEnv* env, jobject, jstring plan, jobjectArray table_to_memory_address_input,
     jlong memory_address_output) {
   JNI_METHOD_START
@@ -746,19 +684,11 @@
 
 /*
  * Class:     org_apache_arrow_dataset_substrait_JniWrapper
-<<<<<<< HEAD
- * Method:    executeSerializedPlanNamedTables
- * Signature: (Ljava/nio/ByteBuffer;[Ljava/lang/String;J)V
- */
-JNIEXPORT void JNICALL
-    Java_org_apache_arrow_dataset_substrait_JniWrapper_executeSerializedPlanNamedTables__Ljava_nio_ByteBuffer_2_3Ljava_lang_String_2J (
-=======
  * Method:    executeSerializedPlan
  * Signature: (Ljava/nio/ByteBuffer;[Ljava/lang/String;J)V
  */
 JNIEXPORT void JNICALL
     Java_org_apache_arrow_dataset_substrait_JniWrapper_executeSerializedPlan__Ljava_nio_ByteBuffer_2_3Ljava_lang_String_2J (
->>>>>>> 0b56c677
     JNIEnv* env, jobject, jobject plan, jobjectArray table_to_memory_address_input,
     jlong memory_address_output) {
   JNI_METHOD_START
@@ -786,7 +716,6 @@
   auto* arrow_stream_out = reinterpret_cast<ArrowArrayStream*>(memory_address_output);
   JniAssertOkOrThrow(arrow::ExportRecordBatchReader(reader_out, arrow_stream_out));
   JNI_METHOD_END()
-<<<<<<< HEAD
 }
 
 /*
@@ -828,6 +757,4 @@
   }
   return extendedExpressionOutput;
   JNI_METHOD_END(nullptr)
-=======
->>>>>>> 0b56c677
 }