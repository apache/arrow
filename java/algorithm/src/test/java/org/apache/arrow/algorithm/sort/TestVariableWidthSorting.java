--- conflicted
+++ resolved
@@ -95,14 +95,8 @@
       VectorValueComparator<V> comparator =
           DefaultVectorComparators.createDefaultComparator(vector);
 
-<<<<<<< HEAD
-      try (V sortedVec =
-          (V) vector.getField().getFieldType().createNewSingleVector("", allocator, null)) {
-        int dataSize = vector.getOffsetBuffer().getInt(vector.getValueCount() * 4);
-=======
       try (V sortedVec = (V) vector.getField().getFieldType().createNewSingleVector("", allocator, null)) {
         int dataSize = vector.getOffsetBuffer().getInt(vector.getValueCount() * 4L);
->>>>>>> 2fa095c8
         sortedVec.allocateNew(dataSize, vector.getValueCount());
         sortedVec.setValueCount(vector.getValueCount());
 
@@ -119,23 +113,11 @@
     List<Object[]> params = new ArrayList<>();
     for (int length : VECTOR_LENGTHS) {
       for (double nullFrac : NULL_FRACTIONS) {
-<<<<<<< HEAD
-        params.add(
-            new Object[] {
-              length,
-              nullFrac,
-              "VarCharVector",
-              (Function<BufferAllocator, VarCharVector>)
-                  (allocator -> new VarCharVector("vector", allocator)),
-              TestSortingUtil.STRING_GENERATOR
-            });
-=======
         params.add(new Object[]{
             length, nullFrac, "VarCharVector",
             (Function<BufferAllocator, VarCharVector>) allocator -> new VarCharVector("vector", allocator),
             TestSortingUtil.STRING_GENERATOR
         });
->>>>>>> 2fa095c8
       }
     }
     return params;
