/*
 * Licensed to the Apache Software Foundation (ASF) under one or more
 * contributor license agreements.  See the NOTICE file distributed with
 * this work for additional information regarding copyright ownership.
 * The ASF licenses this file to You under the Apache License, Version 2.0
 * (the "License"); you may not use this file except in compliance with
 * the License.  You may obtain a copy of the License at
 *
 *    http://www.apache.org/licenses/LICENSE-2.0
 *
 * Unless required by applicable law or agreed to in writing, software
 * distributed under the License is distributed on an "AS IS" BASIS,
 * WITHOUT WARRANTIES OR CONDITIONS OF ANY KIND, either express or implied.
 * See the License for the specific language governing permissions and
 * limitations under the License.
 */

package org.apache.arrow.algorithm.dictionary;

import static junit.framework.TestCase.assertTrue;
import static org.junit.Assert.assertNull;
import static org.junit.jupiter.api.Assertions.assertEquals;

import java.nio.charset.StandardCharsets;
import java.util.Objects;

import org.apache.arrow.memory.BufferAllocator;
import org.apache.arrow.memory.RootAllocator;
import org.apache.arrow.vector.IntVector;
import org.apache.arrow.vector.VarCharVector;
import org.junit.After;
import org.junit.Before;
import org.junit.Test;

/** Test cases for {@link HashTableBasedDictionaryBuilder}. */
public class TestHashTableBasedDictionaryBuilder {

  private BufferAllocator allocator;

  @Before
  public void prepare() {
    allocator = new RootAllocator(1024 * 1024);
  }

  @After
  public void shutdown() {
    allocator.close();
  }

  @Test
  public void testBuildVariableWidthDictionaryWithNull() {
    try (VarCharVector vec = new VarCharVector("", allocator);
        VarCharVector dictionary = new VarCharVector("", allocator)) {

      vec.allocateNew(100, 10);
      vec.setValueCount(10);

      dictionary.allocateNew();

      // fill data
      vec.set(0, "hello".getBytes(StandardCharsets.UTF_8));
      vec.set(1, "abc".getBytes(StandardCharsets.UTF_8));
      vec.setNull(2);
      vec.set(3, "world".getBytes(StandardCharsets.UTF_8));
      vec.set(4, "12".getBytes(StandardCharsets.UTF_8));
      vec.set(5, "dictionary".getBytes(StandardCharsets.UTF_8));
      vec.setNull(6);
      vec.set(7, "hello".getBytes(StandardCharsets.UTF_8));
      vec.set(8, "good".getBytes(StandardCharsets.UTF_8));
      vec.set(9, "abc".getBytes(StandardCharsets.UTF_8));

      HashTableBasedDictionaryBuilder<VarCharVector> dictionaryBuilder =
          new HashTableBasedDictionaryBuilder<>(dictionary, true);

      int result = dictionaryBuilder.addValues(vec);

      assertEquals(7, result);
      assertEquals(7, dictionary.getValueCount());

      assertEquals("hello", new String(Objects.requireNonNull(dictionary.get(0)), StandardCharsets.UTF_8));
      assertEquals("abc", new String(Objects.requireNonNull(dictionary.get(1)), StandardCharsets.UTF_8));
      assertNull(dictionary.get(2));
      assertEquals("world", new String(Objects.requireNonNull(dictionary.get(3)), StandardCharsets.UTF_8));
      assertEquals("12", new String(Objects.requireNonNull(dictionary.get(4)), StandardCharsets.UTF_8));
      assertEquals("dictionary", new String(Objects.requireNonNull(dictionary.get(5)), StandardCharsets.UTF_8));
      assertEquals("good", new String(Objects.requireNonNull(dictionary.get(6)), StandardCharsets.UTF_8));
    }
  }

  @Test
  public void testBuildVariableWidthDictionaryWithoutNull() {
    try (VarCharVector vec = new VarCharVector("", allocator);
        VarCharVector dictionary = new VarCharVector("", allocator)) {

      vec.allocateNew(100, 10);
      vec.setValueCount(10);

      dictionary.allocateNew();

      // fill data
      vec.set(0, "hello".getBytes(StandardCharsets.UTF_8));
      vec.set(1, "abc".getBytes(StandardCharsets.UTF_8));
      vec.setNull(2);
      vec.set(3, "world".getBytes(StandardCharsets.UTF_8));
      vec.set(4, "12".getBytes(StandardCharsets.UTF_8));
      vec.set(5, "dictionary".getBytes(StandardCharsets.UTF_8));
      vec.setNull(6);
      vec.set(7, "hello".getBytes(StandardCharsets.UTF_8));
      vec.set(8, "good".getBytes(StandardCharsets.UTF_8));
      vec.set(9, "abc".getBytes(StandardCharsets.UTF_8));

      HashTableBasedDictionaryBuilder<VarCharVector> dictionaryBuilder =
          new HashTableBasedDictionaryBuilder<>(dictionary, false);

      int result = dictionaryBuilder.addValues(vec);

      assertEquals(6, result);
      assertEquals(6, dictionary.getValueCount());

<<<<<<< HEAD
      assertEquals("hello", new String(dictionary.get(0)));
      assertEquals("abc", new String(dictionary.get(1)));
      assertEquals("world", new String(dictionary.get(2)));
      assertEquals("12", new String(dictionary.get(3)));
      assertEquals("dictionary", new String(dictionary.get(4)));
      assertEquals("good", new String(dictionary.get(5)));
=======
      assertEquals("hello", new String(Objects.requireNonNull(dictionary.get(0)), StandardCharsets.UTF_8));
      assertEquals("abc", new String(Objects.requireNonNull(dictionary.get(1)), StandardCharsets.UTF_8));
      assertEquals("world", new String(Objects.requireNonNull(dictionary.get(2)), StandardCharsets.UTF_8));
      assertEquals("12", new String(Objects.requireNonNull(dictionary.get(3)), StandardCharsets.UTF_8));
      assertEquals("dictionary", new String(Objects.requireNonNull(dictionary.get(4)), StandardCharsets.UTF_8));
      assertEquals("good", new String(Objects.requireNonNull(dictionary.get(5)), StandardCharsets.UTF_8));

>>>>>>> 2fa095c8
    }
  }

  @Test
  public void testBuildFixedWidthDictionaryWithNull() {
    try (IntVector vec = new IntVector("", allocator);
        IntVector dictionary = new IntVector("", allocator)) {
      vec.allocateNew(10);
      vec.setValueCount(10);

      dictionary.allocateNew();

      // fill data
      vec.set(0, 4);
      vec.set(1, 8);
      vec.set(2, 32);
      vec.set(3, 8);
      vec.set(4, 16);
      vec.set(5, 32);
      vec.setNull(6);
      vec.set(7, 4);
      vec.set(8, 4);
      vec.setNull(9);

      HashTableBasedDictionaryBuilder<IntVector> dictionaryBuilder =
          new HashTableBasedDictionaryBuilder<>(dictionary, true);

      int result = dictionaryBuilder.addValues(vec);

      assertEquals(5, result);
      assertEquals(5, dictionary.getValueCount());

      assertEquals(4, dictionary.get(0));
      assertEquals(8, dictionary.get(1));
      assertEquals(32, dictionary.get(2));
      assertEquals(16, dictionary.get(3));
      assertTrue(dictionary.isNull(4));
    }
  }

  @Test
  public void testBuildFixedWidthDictionaryWithoutNull() {
    try (IntVector vec = new IntVector("", allocator);
        IntVector dictionary = new IntVector("", allocator)) {
      vec.allocateNew(10);
      vec.setValueCount(10);

      dictionary.allocateNew();

      // fill data
      vec.set(0, 4);
      vec.set(1, 8);
      vec.set(2, 32);
      vec.set(3, 8);
      vec.set(4, 16);
      vec.set(5, 32);
      vec.setNull(6);
      vec.set(7, 4);
      vec.set(8, 4);
      vec.setNull(9);

      HashTableBasedDictionaryBuilder<IntVector> dictionaryBuilder =
          new HashTableBasedDictionaryBuilder<>(dictionary, false);

      int result = dictionaryBuilder.addValues(vec);

      assertEquals(4, result);
      assertEquals(4, dictionary.getValueCount());

      assertEquals(4, dictionary.get(0));
      assertEquals(8, dictionary.get(1));
      assertEquals(32, dictionary.get(2));
      assertEquals(16, dictionary.get(3));
    }
  }
}<|MERGE_RESOLUTION|>--- conflicted
+++ resolved
@@ -117,14 +117,6 @@
       assertEquals(6, result);
       assertEquals(6, dictionary.getValueCount());
 
-<<<<<<< HEAD
-      assertEquals("hello", new String(dictionary.get(0)));
-      assertEquals("abc", new String(dictionary.get(1)));
-      assertEquals("world", new String(dictionary.get(2)));
-      assertEquals("12", new String(dictionary.get(3)));
-      assertEquals("dictionary", new String(dictionary.get(4)));
-      assertEquals("good", new String(dictionary.get(5)));
-=======
       assertEquals("hello", new String(Objects.requireNonNull(dictionary.get(0)), StandardCharsets.UTF_8));
       assertEquals("abc", new String(Objects.requireNonNull(dictionary.get(1)), StandardCharsets.UTF_8));
       assertEquals("world", new String(Objects.requireNonNull(dictionary.get(2)), StandardCharsets.UTF_8));
@@ -132,7 +124,6 @@
       assertEquals("dictionary", new String(Objects.requireNonNull(dictionary.get(4)), StandardCharsets.UTF_8));
       assertEquals("good", new String(Objects.requireNonNull(dictionary.get(5)), StandardCharsets.UTF_8));
 
->>>>>>> 2fa095c8
     }
   }
 
