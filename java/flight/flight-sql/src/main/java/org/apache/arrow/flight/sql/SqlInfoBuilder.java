/*
 * Licensed to the Apache Software Foundation (ASF) under one or more
 * contributor license agreements.  See the NOTICE file distributed with
 * this work for additional information regarding copyright ownership.
 * The ASF licenses this file to You under the Apache License, Version 2.0
 * (the "License"); you may not use this file except in compliance with
 * the License.  You may obtain a copy of the License at
 *
 *    http://www.apache.org/licenses/LICENSE-2.0
 *
 * Unless required by applicable law or agreed to in writing, software
 * distributed under the License is distributed on an "AS IS" BASIS,
 * WITHOUT WARRANTIES OR CONDITIONS OF ANY KIND, either express or implied.
 * See the License for the specific language governing permissions and
 * limitations under the License.
 */

package org.apache.arrow.flight.sql;

import static java.util.stream.IntStream.range;
import static org.apache.arrow.flight.FlightProducer.ServerStreamListener;
import static org.apache.arrow.flight.sql.impl.FlightSql.SqlSupportedTransaction;
import static org.apache.arrow.flight.sql.util.SqlInfoOptionsUtils.createBitmaskFromEnums;

import com.google.protobuf.ProtocolMessageEnum;
import java.nio.charset.StandardCharsets;
import java.util.ArrayList;
import java.util.HashMap;
import java.util.List;
import java.util.Map;
import java.util.function.Consumer;
import java.util.function.ObjIntConsumer;
import org.apache.arrow.flight.sql.impl.FlightSql.SqlInfo;
import org.apache.arrow.flight.sql.impl.FlightSql.SqlNullOrdering;
import org.apache.arrow.flight.sql.impl.FlightSql.SqlOuterJoinsSupportLevel;
import org.apache.arrow.flight.sql.impl.FlightSql.SqlSupportedCaseSensitivity;
import org.apache.arrow.flight.sql.impl.FlightSql.SqlSupportedElementActions;
import org.apache.arrow.flight.sql.impl.FlightSql.SqlSupportedGroupBy;
import org.apache.arrow.flight.sql.impl.FlightSql.SqlSupportedPositionedCommands;
import org.apache.arrow.flight.sql.impl.FlightSql.SqlSupportedResultSetType;
import org.apache.arrow.flight.sql.impl.FlightSql.SqlSupportedSubqueries;
import org.apache.arrow.flight.sql.impl.FlightSql.SqlSupportedUnions;
import org.apache.arrow.flight.sql.impl.FlightSql.SqlTransactionIsolationLevel;
import org.apache.arrow.flight.sql.impl.FlightSql.SupportedAnsi92SqlGrammarLevel;
import org.apache.arrow.flight.sql.impl.FlightSql.SupportedSqlGrammar;
import org.apache.arrow.memory.ArrowBuf;
import org.apache.arrow.memory.BufferAllocator;
import org.apache.arrow.memory.RootAllocator;
import org.apache.arrow.vector.UInt4Vector;
import org.apache.arrow.vector.VectorSchemaRoot;
import org.apache.arrow.vector.complex.DenseUnionVector;
import org.apache.arrow.vector.complex.ListVector;
import org.apache.arrow.vector.complex.MapVector;
import org.apache.arrow.vector.complex.impl.UnionListWriter;
import org.apache.arrow.vector.complex.impl.UnionMapWriter;
import org.apache.arrow.vector.complex.writer.BaseWriter;
import org.apache.arrow.vector.holders.NullableBigIntHolder;
import org.apache.arrow.vector.holders.NullableBitHolder;
import org.apache.arrow.vector.holders.NullableIntHolder;
import org.apache.arrow.vector.holders.NullableVarCharHolder;

/**
 * Auxiliary class meant to facilitate the implementation of {@link
 * FlightSqlProducer#getStreamSqlInfo}.
 *
 * <p>Usage requires the user to add the required SqlInfo values using the {@code with*} methods
 * like {@link SqlInfoBuilder#withFlightSqlServerName(String)}, and request it back through the
 * {@link SqlInfoBuilder#send(List, ServerStreamListener)} method.
 */
@SuppressWarnings({"unused"})
public class SqlInfoBuilder {
  private final Map<Integer, ObjIntConsumer<VectorSchemaRoot>> providers = new HashMap<>();

  /**
   * Gets a {@link NullableVarCharHolder} from the provided {@code string} using the provided {@code
   * buf}.
   *
   * @param string the {@link StandardCharsets#UTF_8}-encoded text input to store onto the holder.
   * @param buf the {@link ArrowBuf} from which to create the new holder.
   * @return a new {@link NullableVarCharHolder} with the provided input data {@code string}.
   */
  public static NullableVarCharHolder getHolderForUtf8(final String string, final ArrowBuf buf) {
    final byte[] bytes = string.getBytes(StandardCharsets.UTF_8);
    buf.setBytes(0, bytes);
    final NullableVarCharHolder holder = new NullableVarCharHolder();
    holder.buffer = buf;
    holder.end = bytes.length;
    holder.isSet = 1;
    return holder;
  }

  /**
   * Sets a value for {@link SqlInfo#FLIGHT_SQL_SERVER_NAME} in the builder.
   *
   * @param value the value for {@link SqlInfo#FLIGHT_SQL_SERVER_NAME} to be set.
   * @return the SqlInfoBuilder itself.
   */
  public SqlInfoBuilder withFlightSqlServerName(final String value) {
    return withStringProvider(SqlInfo.FLIGHT_SQL_SERVER_NAME_VALUE, value);
  }

  /**
   * Sets a value for {@link SqlInfo#FLIGHT_SQL_SERVER_VERSION} in the builder.
   *
   * @param value the value for {@link SqlInfo#FLIGHT_SQL_SERVER_VERSION} to be set.
   * @return the SqlInfoBuilder itself.
   */
  public SqlInfoBuilder withFlightSqlServerVersion(final String value) {
    return withStringProvider(SqlInfo.FLIGHT_SQL_SERVER_VERSION_VALUE, value);
  }

  /**
   * Sets a value for {@link SqlInfo#FLIGHT_SQL_SERVER_ARROW_VERSION} in the builder.
   *
   * @param value the value for {@link SqlInfo#FLIGHT_SQL_SERVER_ARROW_VERSION} to be set.
   * @return the SqlInfoBuilder itself.
   */
  public SqlInfoBuilder withFlightSqlServerArrowVersion(final String value) {
    return withStringProvider(SqlInfo.FLIGHT_SQL_SERVER_ARROW_VERSION_VALUE, value);
  }

  /** Set a value for SQL support. */
  public SqlInfoBuilder withFlightSqlServerSql(boolean value) {
    return withBooleanProvider(SqlInfo.FLIGHT_SQL_SERVER_SQL_VALUE, value);
  }

  /** Set a value for Substrait support. */
  public SqlInfoBuilder withFlightSqlServerSubstrait(boolean value) {
    return withBooleanProvider(SqlInfo.FLIGHT_SQL_SERVER_SUBSTRAIT_VALUE, value);
  }

  /** Set a value for Substrait minimum version support. */
  public SqlInfoBuilder withFlightSqlServerSubstraitMinVersion(String value) {
    return withStringProvider(SqlInfo.FLIGHT_SQL_SERVER_SUBSTRAIT_MIN_VERSION_VALUE, value);
  }

  /** Set a value for Substrait maximum version support. */
  public SqlInfoBuilder withFlightSqlServerSubstraitMaxVersion(String value) {
    return withStringProvider(SqlInfo.FLIGHT_SQL_SERVER_SUBSTRAIT_MAX_VERSION_VALUE, value);
  }

  /** Set a value for transaction support. */
  public SqlInfoBuilder withFlightSqlServerTransaction(SqlSupportedTransaction value) {
    return withIntProvider(SqlInfo.FLIGHT_SQL_SERVER_TRANSACTION_VALUE, value.getNumber());
  }

  /** Set a value for query cancellation support. */
  public SqlInfoBuilder withFlightSqlServerCancel(boolean value) {
    return withBooleanProvider(SqlInfo.FLIGHT_SQL_SERVER_CANCEL_VALUE, value);
  }

  /** Set a value for statement timeouts. */
  public SqlInfoBuilder withFlightSqlServerStatementTimeout(int value) {
    return withIntProvider(SqlInfo.FLIGHT_SQL_SERVER_STATEMENT_TIMEOUT_VALUE, value);
  }

  /** Set a value for transaction timeouts. */
  public SqlInfoBuilder withFlightSqlServerTransactionTimeout(int value) {
    return withIntProvider(SqlInfo.FLIGHT_SQL_SERVER_TRANSACTION_TIMEOUT_VALUE, value);
  }

  /**
   * Sets a value for {@link SqlInfo#SQL_IDENTIFIER_QUOTE_CHAR} in the builder.
   *
   * @param value the value for {@link SqlInfo#SQL_IDENTIFIER_QUOTE_CHAR} to be set.
   * @return the SqlInfoBuilder itself.
   */
  public SqlInfoBuilder withSqlIdentifierQuoteChar(final String value) {
    return withStringProvider(SqlInfo.SQL_IDENTIFIER_QUOTE_CHAR_VALUE, value);
  }

  /**
   * Sets a value for {@link SqlInfo#SQL_SEARCH_STRING_ESCAPE} in the builder.
   *
   * @param value the value for {@link SqlInfo#SQL_SEARCH_STRING_ESCAPE} to be set.
   * @return the SqlInfoBuilder itself.
   */
  public SqlInfoBuilder withSqlSearchStringEscape(final String value) {
    return withStringProvider(SqlInfo.SQL_SEARCH_STRING_ESCAPE_VALUE, value);
  }

  /**
   * Sets a value for {@link SqlInfo#SQL_EXTRA_NAME_CHARACTERS} in the builder.
   *
   * @param value the value for {@link SqlInfo#SQL_EXTRA_NAME_CHARACTERS} to be set.
   * @return the SqlInfoBuilder itself.
   */
  public SqlInfoBuilder withSqlExtraNameCharacters(final String value) {
    return withStringProvider(SqlInfo.SQL_EXTRA_NAME_CHARACTERS_VALUE, value);
  }

  /**
   * Sets a value for {@link SqlInfo#SQL_SCHEMA_TERM} in the builder.
   *
   * @param value the value for {@link SqlInfo#SQL_SCHEMA_TERM} to be set.
   * @return the SqlInfoBuilder itself.
   */
  public SqlInfoBuilder withSqlSchemaTerm(final String value) {
    return withStringProvider(SqlInfo.SQL_SCHEMA_TERM_VALUE, value);
  }

  /**
   * Sets a value for {@link SqlInfo#SQL_CATALOG_TERM} in the builder.
   *
   * @param value the value for {@link SqlInfo#SQL_CATALOG_TERM} to be set.
   * @return the SqlInfoBuilder itself.
   */
  public SqlInfoBuilder withSqlCatalogTerm(final String value) {
    return withStringProvider(SqlInfo.SQL_CATALOG_TERM_VALUE, value);
  }

  /**
   * Sets a value for {@link SqlInfo#SQL_PROCEDURE_TERM} in the builder.
   *
   * @param value the value for {@link SqlInfo#SQL_PROCEDURE_TERM} to be set.
   * @return the SqlInfoBuilder itself.
   */
  public SqlInfoBuilder withSqlProcedureTerm(final String value) {
    return withStringProvider(SqlInfo.SQL_PROCEDURE_TERM_VALUE, value);
  }

  /**
   * Sets a value for {@link SqlInfo#SQL_DDL_CATALOG} in the builder.
   *
   * @param value the value for {@link SqlInfo#SQL_DDL_CATALOG} to be set.
   * @return the SqlInfoBuilder itself.
   */
  public SqlInfoBuilder withSqlDdlCatalog(final boolean value) {
    return withBooleanProvider(SqlInfo.SQL_DDL_CATALOG_VALUE, value);
  }

  /**
   * Sets a value for {@link SqlInfo#SQL_DDL_SCHEMA} in the builder.
   *
   * @param value the value for {@link SqlInfo#SQL_DDL_SCHEMA} to be set.
   * @return the SqlInfoBuilder itself.
   */
  public SqlInfoBuilder withSqlDdlSchema(final boolean value) {
    return withBooleanProvider(SqlInfo.SQL_DDL_SCHEMA_VALUE, value);
  }

  /**
   * Sets a value for {@link SqlInfo#SQL_DDL_TABLE} in the builder.
   *
   * @param value the value for {@link SqlInfo#SQL_DDL_TABLE} to be set.
   * @return the SqlInfoBuilder itself.
   */
  public SqlInfoBuilder withSqlDdlTable(final boolean value) {
    return withBooleanProvider(SqlInfo.SQL_DDL_TABLE_VALUE, value);
  }

  /**
   * Sets a value for {@link SqlInfo#FLIGHT_SQL_SERVER_READ_ONLY} in the builder.
   *
   * @param value the value for {@link SqlInfo#FLIGHT_SQL_SERVER_READ_ONLY} to be set.
   * @return the SqlInfoBuilder itself.
   */
  public SqlInfoBuilder withFlightSqlServerReadOnly(final boolean value) {
    return withBooleanProvider(SqlInfo.FLIGHT_SQL_SERVER_READ_ONLY_VALUE, value);
  }

  /**
   * Sets a value for {@link SqlInfo#SQL_SUPPORTS_COLUMN_ALIASING} in the builder.
   *
   * @param value the value for {@link SqlInfo#SQL_SUPPORTS_COLUMN_ALIASING} to be set.
   * @return the SqlInfoBuilder itself.
   */
  public SqlInfoBuilder withSqlSupportsColumnAliasing(final boolean value) {
    return withBooleanProvider(SqlInfo.SQL_SUPPORTS_COLUMN_ALIASING_VALUE, value);
  }

  /**
   * Sets a value for {@link SqlInfo#SQL_NULL_PLUS_NULL_IS_NULL} in the builder.
   *
   * @param value the value for {@link SqlInfo#SQL_NULL_PLUS_NULL_IS_NULL} to be set.
   * @return the SqlInfoBuilder itself.
   */
  public SqlInfoBuilder withSqlNullPlusNullIsNull(final boolean value) {
    return withBooleanProvider(SqlInfo.SQL_NULL_PLUS_NULL_IS_NULL_VALUE, value);
  }

  /**
   * Sets a value for {@link SqlInfo#SQL_SUPPORTS_TABLE_CORRELATION_NAMES} in the builder.
   *
   * @param value the value for {@link SqlInfo#SQL_SUPPORTS_TABLE_CORRELATION_NAMES} to be set.
   * @return the SqlInfoBuilder itself.
   */
  public SqlInfoBuilder withSqlSupportsTableCorrelationNames(final boolean value) {
    return withBooleanProvider(SqlInfo.SQL_SUPPORTS_TABLE_CORRELATION_NAMES_VALUE, value);
  }

  /**
   * Sets a value for {@link SqlInfo#SQL_SUPPORTS_DIFFERENT_TABLE_CORRELATION_NAMES} in the builder.
   *
   * @param value the value for {@link SqlInfo#SQL_SUPPORTS_DIFFERENT_TABLE_CORRELATION_NAMES} to be
   *     set.
   * @return the SqlInfoBuilder itself.
   */
  public SqlInfoBuilder withSqlSupportsDifferentTableCorrelationNames(final boolean value) {
    return withBooleanProvider(SqlInfo.SQL_SUPPORTS_DIFFERENT_TABLE_CORRELATION_NAMES_VALUE, value);
  }

  /**
   * Sets a value for {@link SqlInfo#SQL_SUPPORTS_EXPRESSIONS_IN_ORDER_BY} in the builder.
   *
   * @param value the value for {@link SqlInfo#SQL_SUPPORTS_EXPRESSIONS_IN_ORDER_BY} to be set.
   * @return the SqlInfoBuilder itself.
   */
  public SqlInfoBuilder withSqlSupportsExpressionsInOrderBy(final boolean value) {
    return withBooleanProvider(SqlInfo.SQL_SUPPORTS_EXPRESSIONS_IN_ORDER_BY_VALUE, value);
  }

  /**
   * Sets a value for {@link SqlInfo#SQL_SUPPORTS_ORDER_BY_UNRELATED} in the builder.
   *
   * @param value the value for {@link SqlInfo#SQL_SUPPORTS_ORDER_BY_UNRELATED} to be set.
   * @return the SqlInfoBuilder itself.
   */
  public SqlInfoBuilder withSqlSupportsOrderByUnrelated(final boolean value) {
    return withBooleanProvider(SqlInfo.SQL_SUPPORTS_ORDER_BY_UNRELATED_VALUE, value);
  }

  /**
   * Sets a value for {@link SqlInfo#SQL_SUPPORTS_LIKE_ESCAPE_CLAUSE} in the builder.
   *
   * @param value the value for {@link SqlInfo#SQL_SUPPORTS_LIKE_ESCAPE_CLAUSE} to be set.
   * @return the SqlInfoBuilder itself.
   */
  public SqlInfoBuilder withSqlSupportsLikeEscapeClause(final boolean value) {
    return withBooleanProvider(SqlInfo.SQL_SUPPORTS_LIKE_ESCAPE_CLAUSE_VALUE, value);
  }

  /**
   * Sets a value for {@link SqlInfo#SQL_SUPPORTS_NON_NULLABLE_COLUMNS} in the builder.
   *
   * @param value the value for {@link SqlInfo#SQL_SUPPORTS_NON_NULLABLE_COLUMNS} to be set.
   * @return the SqlInfoBuilder itself.
   */
  public SqlInfoBuilder withSqlSupportsNonNullableColumns(final boolean value) {
    return withBooleanProvider(SqlInfo.SQL_SUPPORTS_NON_NULLABLE_COLUMNS_VALUE, value);
  }

  /**
   * Sets a value for {@link SqlInfo#SQL_SUPPORTS_INTEGRITY_ENHANCEMENT_FACILITY} in the builder.
   *
   * @param value the value for {@link SqlInfo#SQL_SUPPORTS_INTEGRITY_ENHANCEMENT_FACILITY} to be
   *     set.
   * @return the SqlInfoBuilder itself.
   */
  public SqlInfoBuilder withSqlSupportsIntegrityEnhancementFacility(final boolean value) {
    return withBooleanProvider(SqlInfo.SQL_SUPPORTS_INTEGRITY_ENHANCEMENT_FACILITY_VALUE, value);
  }

  /**
   * Sets a value for {@link SqlInfo#SQL_CATALOG_AT_START} in the builder.
   *
   * @param value the value for {@link SqlInfo#SQL_CATALOG_AT_START} to be set.
   * @return the SqlInfoBuilder itself.
   */
  public SqlInfoBuilder withSqlCatalogAtStart(final boolean value) {
    return withBooleanProvider(SqlInfo.SQL_CATALOG_AT_START_VALUE, value);
  }

  /**
   * Sets a value for {@link SqlInfo#SQL_SELECT_FOR_UPDATE_SUPPORTED} in the builder.
   *
   * @param value the value for {@link SqlInfo#SQL_SELECT_FOR_UPDATE_SUPPORTED} to be set.
   * @return the SqlInfoBuilder itself.
   */
  public SqlInfoBuilder withSqlSelectForUpdateSupported(final boolean value) {
    return withBooleanProvider(SqlInfo.SQL_SELECT_FOR_UPDATE_SUPPORTED_VALUE, value);
  }

  /**
   * Sets a value for {@link SqlInfo#SQL_STORED_PROCEDURES_SUPPORTED} in the builder.
   *
   * @param value the value for {@link SqlInfo#SQL_STORED_PROCEDURES_SUPPORTED} to be set.
   * @return the SqlInfoBuilder itself.
   */
  public SqlInfoBuilder withSqlStoredProceduresSupported(final boolean value) {
    return withBooleanProvider(SqlInfo.SQL_STORED_PROCEDURES_SUPPORTED_VALUE, value);
  }

  /**
   * Sets a value for {@link SqlInfo#SQL_CORRELATED_SUBQUERIES_SUPPORTED} in the builder.
   *
   * @param value the value for {@link SqlInfo#SQL_CORRELATED_SUBQUERIES_SUPPORTED} to be set.
   * @return the SqlInfoBuilder itself.
   */
  public SqlInfoBuilder withSqlCorrelatedSubqueriesSupported(final boolean value) {
    return withBooleanProvider(SqlInfo.SQL_CORRELATED_SUBQUERIES_SUPPORTED_VALUE, value);
  }

  /**
   * Sets a value for {@link SqlInfo#SQL_MAX_ROW_SIZE_INCLUDES_BLOBS} in the builder.
   *
   * @param value the value for {@link SqlInfo#SQL_MAX_ROW_SIZE_INCLUDES_BLOBS} to be set.
   * @return the SqlInfoBuilder itself.
   */
  public SqlInfoBuilder withSqlMaxRowSizeIncludesBlobs(final boolean value) {
    return withBooleanProvider(SqlInfo.SQL_MAX_ROW_SIZE_INCLUDES_BLOBS_VALUE, value);
  }

  /**
   * Sets a value for {@link SqlInfo#SQL_TRANSACTIONS_SUPPORTED} in the builder.
   *
   * @param value the value for {@link SqlInfo#SQL_TRANSACTIONS_SUPPORTED} to be set.
   * @return the SqlInfoBuilder itself.
   */
  public SqlInfoBuilder withSqlTransactionsSupported(final boolean value) {
    return withBooleanProvider(SqlInfo.SQL_TRANSACTIONS_SUPPORTED_VALUE, value);
  }

  /**
   * Sets a value for {@link SqlInfo#SQL_DATA_DEFINITION_CAUSES_TRANSACTION_COMMIT} in the builder.
   *
   * @param value the value for {@link SqlInfo#SQL_DATA_DEFINITION_CAUSES_TRANSACTION_COMMIT} to be
   *     set.
   * @return the SqlInfoBuilder itself.
   */
  public SqlInfoBuilder withSqlDataDefinitionCausesTransactionCommit(final boolean value) {
    return withBooleanProvider(SqlInfo.SQL_DATA_DEFINITION_CAUSES_TRANSACTION_COMMIT_VALUE, value);
  }

  /**
   * Sets a value for {@link SqlInfo#SQL_DATA_DEFINITIONS_IN_TRANSACTIONS_IGNORED} in the builder.
   *
   * @param value the value for {@link SqlInfo#SQL_DATA_DEFINITIONS_IN_TRANSACTIONS_IGNORED} to be
   *     set.
   * @return the SqlInfoBuilder itself.
   */
  public SqlInfoBuilder withSqlDataDefinitionsInTransactionsIgnored(final boolean value) {
    return withBooleanProvider(SqlInfo.SQL_DATA_DEFINITIONS_IN_TRANSACTIONS_IGNORED_VALUE, value);
  }

  /**
   * Sets a value for {@link SqlInfo#SQL_BATCH_UPDATES_SUPPORTED} in the builder.
   *
   * @param value the value for {@link SqlInfo#SQL_BATCH_UPDATES_SUPPORTED} to be set.
   * @return the SqlInfoBuilder itself.
   */
  public SqlInfoBuilder withSqlBatchUpdatesSupported(final boolean value) {
    return withBooleanProvider(SqlInfo.SQL_BATCH_UPDATES_SUPPORTED_VALUE, value);
  }

  /**
   * Sets a value for { @link SqlInfo#SQL_SAVEPOINTS_SUPPORTED} in the builder.
   *
   * @param value the value for {@link SqlInfo#SQL_SAVEPOINTS_SUPPORTED} to be set.
   * @return the SqlInfoBuilder itself.
   */
  public SqlInfoBuilder withSqlSavepointsSupported(final boolean value) {
    return withBooleanProvider(SqlInfo.SQL_SAVEPOINTS_SUPPORTED_VALUE, value);
  }

  /**
   * Sets a value for {@link SqlInfo#SQL_NAMED_PARAMETERS_SUPPORTED} in the builder.
   *
   * @param value the value for {@link SqlInfo#SQL_NAMED_PARAMETERS_SUPPORTED} to be set.
   * @return the SqlInfoBuilder itself.
   */
  public SqlInfoBuilder withSqlNamedParametersSupported(final boolean value) {
    return withBooleanProvider(SqlInfo.SQL_NAMED_PARAMETERS_SUPPORTED_VALUE, value);
  }

  /**
   * Sets a value for {@link SqlInfo#SQL_LOCATORS_UPDATE_COPY} in the builder.
   *
   * @param value the value for {@link SqlInfo#SQL_LOCATORS_UPDATE_COPY} to be set.
   * @return the SqlInfoBuilder itself.
   */
  public SqlInfoBuilder withSqlLocatorsUpdateCopy(final boolean value) {
    return withBooleanProvider(SqlInfo.SQL_LOCATORS_UPDATE_COPY_VALUE, value);
  }

  /**
   * Sets a value for {@link SqlInfo#SQL_STORED_FUNCTIONS_USING_CALL_SYNTAX_SUPPORTED} in the
   * builder.
   *
   * @param value the value for {@link SqlInfo#SQL_STORED_FUNCTIONS_USING_CALL_SYNTAX_SUPPORTED} to
   *     be set.
   * @return the SqlInfoBuilder itself.
   */
  public SqlInfoBuilder withSqlStoredFunctionsUsingCallSyntaxSupported(final boolean value) {
    return withBooleanProvider(
        SqlInfo.SQL_STORED_FUNCTIONS_USING_CALL_SYNTAX_SUPPORTED_VALUE, value);
  }

  /**
   * Sets a value for {@link SqlInfo#SQL_IDENTIFIER_CASE} in the builder.
   *
   * @param value the value for {@link SqlInfo#SQL_IDENTIFIER_CASE} to be set.
   * @return the SqlInfoBuilder itself.
   */
  public SqlInfoBuilder withSqlIdentifierCase(final SqlSupportedCaseSensitivity value) {
    return withBitIntProvider(SqlInfo.SQL_IDENTIFIER_CASE_VALUE, value.getNumber());
  }

  /**
   * Sets a value for {@link SqlInfo#SQL_QUOTED_IDENTIFIER_CASE} in the builder.
   *
   * @param value the value for {@link SqlInfo#SQL_QUOTED_IDENTIFIER_CASE} to be set.
   * @return the SqlInfoBuilder itself.
   */
  public SqlInfoBuilder withSqlQuotedIdentifierCase(final SqlSupportedCaseSensitivity value) {
    return withBitIntProvider(SqlInfo.SQL_QUOTED_IDENTIFIER_CASE_VALUE, value.getNumber());
  }

  /**
   * Sets a value for {@link SqlInfo#SQL_ALL_TABLES_ARE_SELECTABLE} in the builder.
   *
   * @param value the value for {@link SqlInfo#SQL_ALL_TABLES_ARE_SELECTABLE} to be set.
   * @return the SqlInfoBuilder itself.
   */
  public SqlInfoBuilder withSqlAllTablesAreSelectable(final boolean value) {
    return withBooleanProvider(SqlInfo.SQL_ALL_TABLES_ARE_SELECTABLE_VALUE, value);
  }

  /**
   * Sets a value for {@link SqlInfo#SQL_NULL_ORDERING} in the builder.
   *
   * @param value the value for {@link SqlInfo#SQL_NULL_ORDERING} to be set.
   * @return the SqlInfoBuilder itself.
   */
  public SqlInfoBuilder withSqlNullOrdering(final SqlNullOrdering value) {
    return withBitIntProvider(SqlInfo.SQL_NULL_ORDERING_VALUE, value.getNumber());
  }

  /**
   * Sets a value SqlInf @link SqlInfo#SQL_MAX_BINARY_LITERAL_LENGTH} in the builder.
   *
   * @param value the value for {@link SqlInfo#SQL_MAX_BINARY_LITERAL_LENGTH} to be set.
   * @return the SqlInfoBuilder itself.
   */
  public SqlInfoBuilder withSqlMaxBinaryLiteralLength(final long value) {
    return withBitIntProvider(SqlInfo.SQL_MAX_BINARY_LITERAL_LENGTH_VALUE, value);
  }

  /**
   * Sets a value for {@link SqlInfo#SQL_MAX_CHAR_LITERAL_LENGTH} in the builder.
   *
   * @param value the value for {@link SqlInfo#SQL_MAX_CHAR_LITERAL_LENGTH} to be set.
   * @return the SqlInfoBuilder itself.
   */
  public SqlInfoBuilder withSqlMaxCharLiteralLength(final long value) {
    return withBitIntProvider(SqlInfo.SQL_MAX_CHAR_LITERAL_LENGTH_VALUE, value);
  }

  /**
   * Sets a value for {@link SqlInfo#SQL_MAX_COLUMN_NAME_LENGTH} in the builder.
   *
   * @param value the value for {@link SqlInfo#SQL_MAX_COLUMN_NAME_LENGTH} to be set.
   * @return the SqlInfoBuilder itself.
   */
  public SqlInfoBuilder withSqlMaxColumnNameLength(final long value) {
    return withBitIntProvider(SqlInfo.SQL_MAX_COLUMN_NAME_LENGTH_VALUE, value);
  }

  /**
   * Sets a value for {@link SqlInfo#SQL_MAX_COLUMNS_IN_GROUP_BY} in the builder.
   *
   * @param value the value for {@link SqlInfo#SQL_MAX_COLUMNS_IN_GROUP_BY} to be set.
   * @return the SqlInfoBuilder itself.
   */
  public SqlInfoBuilder withSqlMaxColumnsInGroupBy(final long value) {
    return withBitIntProvider(SqlInfo.SQL_MAX_COLUMNS_IN_GROUP_BY_VALUE, value);
  }

  /**
   * Sets a value for {@link SqlInfo#SQL_MAX_COLUMNS_IN_INDEX} in the builder.
   *
   * @param value the value for {@link SqlInfo#SQL_MAX_COLUMNS_IN_INDEX} to be set.
   * @return the SqlInfoBuilder itself.
   */
  public SqlInfoBuilder withSqlMaxColumnsInIndex(final long value) {
    return withBitIntProvider(SqlInfo.SQL_MAX_COLUMNS_IN_INDEX_VALUE, value);
  }

  /**
   * Sets a value for {@link SqlInfo#SQL_MAX_COLUMNS_IN_ORDER_BY} in the builder.
   *
   * @param value the value for {@link SqlInfo#SQL_MAX_COLUMNS_IN_ORDER_BY} to be set.
   * @return the SqlInfoBuilder itself.
   */
  public SqlInfoBuilder withSqlMaxColumnsInOrderBy(final long value) {
    return withBitIntProvider(SqlInfo.SQL_MAX_COLUMNS_IN_ORDER_BY_VALUE, value);
  }

  /**
   * Sets a value for {@link SqlInfo#SQL_MAX_COLUMNS_IN_SELECT} in the builder.
   *
   * @param value the value for {@link SqlInfo#SQL_MAX_COLUMNS_IN_SELECT} to be set.
   * @return the SqlInfoBuilder itself.
   */
  public SqlInfoBuilder withSqlMaxColumnsInSelect(final long value) {
    return withBitIntProvider(SqlInfo.SQL_MAX_COLUMNS_IN_SELECT_VALUE, value);
  }

  /**
   * Sets a value for {@link SqlInfo#SQL_MAX_COLUMNS_IN_TABLE} in the builder.
   *
   * @param value the value for {@link SqlInfo#SQL_MAX_COLUMNS_IN_TABLE} to be set.
   * @return the SqlInfoBuilder itself.
   */
  public SqlInfoBuilder withSqlMaxColumnsInTable(final long value) {
    return withBitIntProvider(SqlInfo.SQL_MAX_COLUMNS_IN_TABLE_VALUE, value);
  }

  /**
   * Sets a value for {@link SqlInfo#SQL_MAX_CONNECTIONS} in the builder.
   *
   * @param value the value for {@link SqlInfo#SQL_MAX_CONNECTIONS} to be set.
   * @return the SqlInfoBuilder itself.
   */
  public SqlInfoBuilder withSqlMaxConnections(final long value) {
    return withBitIntProvider(SqlInfo.SQL_MAX_CONNECTIONS_VALUE, value);
  }

  /**
   * Sets a value for {@link SqlInfo#SQL_MAX_CURSOR_NAME_LENGTH} in the builder.
   *
   * @param value the value for {@link SqlInfo#SQL_MAX_CURSOR_NAME_LENGTH} to be set.
   * @return the SqlInfoBuilder itself.
   */
  public SqlInfoBuilder withSqlMaxCursorNameLength(final long value) {
    return withBitIntProvider(SqlInfo.SQL_MAX_CURSOR_NAME_LENGTH_VALUE, value);
  }

  /**
   * Sets a value for {@link SqlInfo#SQL_MAX_INDEX_LENGTH} in the builder.
   *
   * @param value the value for {@link SqlInfo#SQL_MAX_INDEX_LENGTH} to be set.
   * @return the SqlInfoBuilder itself.
   */
  public SqlInfoBuilder withSqlMaxIndexLength(final long value) {
    return withBitIntProvider(SqlInfo.SQL_MAX_INDEX_LENGTH_VALUE, value);
  }

  /**
   * Sets a value for {@link SqlInfo#SQL_DB_SCHEMA_NAME_LENGTH} in the builder.
   *
   * @param value the value for {@link SqlInfo#SQL_DB_SCHEMA_NAME_LENGTH} to be set.
   * @return the SqlInfoBuilder itself.
   */
  public SqlInfoBuilder withSqlDbSchemaNameLength(final long value) {
    return withBitIntProvider(SqlInfo.SQL_DB_SCHEMA_NAME_LENGTH_VALUE, value);
  }

  /**
   * Sets a value for {@link SqlInfo#SQL_MAX_PROCEDURE_NAME_LENGTH} in the builder.
   *
   * @param value the value for {@link SqlInfo#SQL_MAX_PROCEDURE_NAME_LENGTH} to be set.
   * @return the SqlInfoBuilder itself.
   */
  public SqlInfoBuilder withSqlMaxProcedureNameLength(final long value) {
    return withBitIntProvider(SqlInfo.SQL_MAX_PROCEDURE_NAME_LENGTH_VALUE, value);
  }

  /**
   * Sets a value for {@link SqlInfo#SQL_MAX_CATALOG_NAME_LENGTH} in the builder.
   *
   * @param value the value for {@link SqlInfo#SQL_MAX_CATALOG_NAME_LENGTH} to be set.
   * @return the SqlInfoBuilder itself.
   */
  public SqlInfoBuilder withSqlMaxCatalogNameLength(final long value) {
    return withBitIntProvider(SqlInfo.SQL_MAX_CATALOG_NAME_LENGTH_VALUE, value);
  }

  /**
   * Sets a value for {@link SqlInfo#SQL_MAX_ROW_SIZE} in the builder.
   *
   * @param value the value for {@link SqlInfo#SQL_MAX_ROW_SIZE} to be set.
   * @return the SqlInfoBuilder itself.
   */
  public SqlInfoBuilder withSqlMaxRowSize(final long value) {
    return withBitIntProvider(SqlInfo.SQL_MAX_ROW_SIZE_VALUE, value);
  }

  /**
   * Sets a value for {@link SqlInfo#SQL_MAX_STATEMENT_LENGTH} in the builder.
   *
   * @param value the value for {@link SqlInfo#SQL_MAX_STATEMENT_LENGTH} to be set.
   * @return the SqlInfoBuilder itself.
   */
  public SqlInfoBuilder withSqlMaxStatementLength(final long value) {
    return withBitIntProvider(SqlInfo.SQL_MAX_STATEMENT_LENGTH_VALUE, value);
  }

  /**
   * Sets a value for {@link SqlInfo#SQL_MAX_STATEMENTS} in the builder.
   *
   * @param value the value for {@link SqlInfo#SQL_MAX_STATEMENTS} to be set.
   * @return the SqlInfoBuilder itself.
   */
  public SqlInfoBuilder withSqlMaxStatements(final long value) {
    return withBitIntProvider(SqlInfo.SQL_MAX_STATEMENTS_VALUE, value);
  }

  /**
   * Sets a value for {@link SqlInfo#SQL_MAX_TABLE_NAME_LENGTH} in the builder.
   *
   * @param value the value for {@link SqlInfo#SQL_MAX_TABLE_NAME_LENGTH} to be set.
   * @return the SqlInfoBuilder itself.
   */
  public SqlInfoBuilder withSqlMaxTableNameLength(final long value) {
    return withBitIntProvider(SqlInfo.SQL_MAX_TABLE_NAME_LENGTH_VALUE, value);
  }

  /**
   * Sets a value for {@link SqlInfo#SQL_MAX_TABLES_IN_SELECT} in the builder.
   *
   * @param value the value for {@link SqlInfo#SQL_MAX_TABLES_IN_SELECT} to be set.
   * @return the SqlInfoBuilder itself.
   */
  public SqlInfoBuilder withSqlMaxTablesInSelect(final long value) {
    return withBitIntProvider(SqlInfo.SQL_MAX_TABLES_IN_SELECT_VALUE, value);
  }

  /**
   * Sets a value for {@link SqlInfo#SQL_MAX_USERNAME_LENGTH} in the builder.
   *
   * @param value the value for {@link SqlInfo#SQL_MAX_USERNAME_LENGTH} to be set.
   * @return the SqlInfoBuilder itself.
   */
  public SqlInfoBuilder withSqlMaxUsernameLength(final long value) {
    return withBitIntProvider(SqlInfo.SQL_MAX_USERNAME_LENGTH_VALUE, value);
  }

  /**
   * Sets a value for {@link SqlInfo#SQL_DEFAULT_TRANSACTION_ISOLATION} in the builder.
   *
   * @param value the value for {@link SqlInfo#SQL_DEFAULT_TRANSACTION_ISOLATION} to be set.
   * @return the SqlInfoBuilder itself.
   */
  public SqlInfoBuilder withSqlDefaultTransactionIsolation(final long value) {
    return withBitIntProvider(SqlInfo.SQL_DEFAULT_TRANSACTION_ISOLATION_VALUE, value);
  }

  /**
   * Sets a value for {@link SqlInfo#SQL_SUPPORTED_GROUP_BY} in the builder.
   *
   * @param values the value for {@link SqlInfo#SQL_SUPPORTED_GROUP_BY} to be set.
   * @return the SqlInfoBuilder itself.
   */
  public SqlInfoBuilder withSqlSupportedGroupBy(final SqlSupportedGroupBy... values) {
    return withEnumProvider(SqlInfo.SQL_SUPPORTED_GROUP_BY_VALUE, values);
  }

  /**
   * Sets a value for {@link SqlInfo#SQL_SUPPORTED_GRAMMAR} in the builder.
   *
   * @param values the value for {@link SqlInfo#SQL_SUPPORTED_GRAMMAR} to be set.
   * @return the SqlInfoBuilder itself.
   */
  public SqlInfoBuilder withSqlSupportedGrammar(final SupportedSqlGrammar... values) {
    return withEnumProvider(SqlInfo.SQL_SUPPORTED_GRAMMAR_VALUE, values);
  }

  /**
   * Sets a value for {@link SqlInfo#SQL_ANSI92_SUPPORTED_LEVEL} in the builder.
   *
   * @param values the value for {@link SqlInfo#SQL_ANSI92_SUPPORTED_LEVEL} to be set.
   * @return the SqlInfoBuilder itself.
   */
  public SqlInfoBuilder withSqlAnsi92SupportedLevel(
      final SupportedAnsi92SqlGrammarLevel... values) {
    return withEnumProvider(SqlInfo.SQL_ANSI92_SUPPORTED_LEVEL_VALUE, values);
  }

  /**
   * Sets a value for {@link SqlInfo#SQL_SCHEMAS_SUPPORTED_ACTIONS} in the builder.
   *
   * @param values the value for {@link SqlInfo#SQL_SCHEMAS_SUPPORTED_ACTIONS} to be set.
   * @return the SqlInfoBuilder itself.
   */
  public SqlInfoBuilder withSqlSchemasSupportedActions(final SqlSupportedElementActions... values) {
    return withEnumProvider(SqlInfo.SQL_SCHEMAS_SUPPORTED_ACTIONS_VALUE, values);
  }

  /**
   * Sets a value for {@link SqlInfo#SQL_CATALOGS_SUPPORTED_ACTIONS} in the builder.
   *
   * @param values the value for {@link SqlInfo#SQL_CATALOGS_SUPPORTED_ACTIONS} to be set.
   * @return the SqlInfoBuilder itself.
   */
  public SqlInfoBuilder withSqlCatalogsSupportedActions(
      final SqlSupportedElementActions... values) {
    return withEnumProvider(SqlInfo.SQL_CATALOGS_SUPPORTED_ACTIONS_VALUE, values);
  }

  /**
   * Sets a value for {@link SqlInfo#SQL_SUPPORTED_POSITIONED_COMMANDS} in the builder.
   *
   * @param values the value for {@link SqlInfo#SQL_SUPPORTED_POSITIONED_COMMANDS} to be set.
   * @return the SqlInfoBuilder itself.
   */
  public SqlInfoBuilder withSqlSupportedPositionedCommands(
      final SqlSupportedPositionedCommands... values) {
    return withEnumProvider(SqlInfo.SQL_SUPPORTED_POSITIONED_COMMANDS_VALUE, values);
  }

  /**
   * Sets a value for {@link SqlInfo#SQL_SUPPORTED_SUBQUERIES} in the builder.
   *
   * @param values the value for {@link SqlInfo#SQL_SUPPORTED_SUBQUERIES} to be set.
   * @return the SqlInfoBuilder itself.
   */
  public SqlInfoBuilder withSqlSubQueriesSupported(final SqlSupportedSubqueries... values) {
    return withEnumProvider(SqlInfo.SQL_SUPPORTED_SUBQUERIES_VALUE, values);
  }

  /**
   * Sets a value for {@link SqlInfo#SQL_SUPPORTED_UNIONS} in the builder.
   *
   * @param values the values for {@link SqlInfo#SQL_SUPPORTED_UNIONS} to be set.
   * @return the SqlInfoBuilder itself.
   */
  public SqlInfoBuilder withSqlSupportedUnions(final SqlSupportedUnions... values) {
    return withEnumProvider(SqlInfo.SQL_SUPPORTED_UNIONS_VALUE, values);
  }

  /**
   * Sets a value for {@link SqlInfo#SQL_OUTER_JOINS_SUPPORT_LEVEL} in the builder.
   *
   * @param value the value for {@link SqlInfo#SQL_OUTER_JOINS_SUPPORT_LEVEL} to be set.
   * @return the SqlInfoBuilder itself.
   */
  public SqlInfoBuilder withSqlOuterJoinSupportLevel(final SqlOuterJoinsSupportLevel... value) {
    return withEnumProvider(SqlInfo.SQL_OUTER_JOINS_SUPPORT_LEVEL_VALUE, value);
  }

  /**
   * Sets a value for {@link SqlInfo#SQL_SUPPORTED_TRANSACTIONS_ISOLATION_LEVELS} in the builder.
   *
   * @param values the values for {@link SqlInfo#SQL_SUPPORTED_TRANSACTIONS_ISOLATION_LEVELS} to be
   *     set.
   * @return the SqlInfoBuilder itself.
   */
  public SqlInfoBuilder withSqlSupportedTransactionsIsolationLevels(
      final SqlTransactionIsolationLevel... values) {
    return withEnumProvider(SqlInfo.SQL_SUPPORTED_TRANSACTIONS_ISOLATION_LEVELS_VALUE, values);
  }

  /**
   * Sets a value for {@link SqlInfo#SQL_SUPPORTED_RESULT_SET_TYPES} in the builder.
   *
   * @param values the values for {@link SqlInfo#SQL_SUPPORTED_RESULT_SET_TYPES} to be set.
   * @return the SqlInfoBuilder itself.
   */
  public SqlInfoBuilder withSqlSupportedResultSetTypes(final SqlSupportedResultSetType... values) {
    return withEnumProvider(SqlInfo.SQL_SUPPORTED_RESULT_SET_TYPES_VALUE, values);
  }

  /**
   * Sets a value for {@link SqlInfo#SQL_KEYWORDS} in the builder.
   *
   * @param value the values for {@link SqlInfo#SQL_KEYWORDS} to be set.
   * @return the SqlInfoBuilder itself.
   */
  public SqlInfoBuilder withSqlKeywords(final String[] value) {
    return withStringArrayProvider(SqlInfo.SQL_KEYWORDS_VALUE, value);
  }

  /**
   * Sets a value for {@link SqlInfo#SQL_NUMERIC_FUNCTIONS} in the builder.
   *
   * @param value the values for {@link SqlInfo#SQL_NUMERIC_FUNCTIONS} to be set.
   * @return the SqlInfoBuilder itself.
   */
  public SqlInfoBuilder withSqlNumericFunctions(final String[] value) {
    return withStringArrayProvider(SqlInfo.SQL_NUMERIC_FUNCTIONS_VALUE, value);
  }

  /**
   * Sets a value for {@link SqlInfo#SQL_STRING_FUNCTIONS} in the builder.
   *
   * @param value the values for {@link SqlInfo#SQL_STRING_FUNCTIONS} to be set.
   * @return the SqlInfoBuilder itself.
   */
  public SqlInfoBuilder withSqlStringFunctions(final String[] value) {
    return withStringArrayProvider(SqlInfo.SQL_STRING_FUNCTIONS_VALUE, value);
  }

  /**
   * Sets a value for {@link SqlInfo#SQL_SYSTEM_FUNCTIONS} in the builder.
   *
   * @param value the values for {@link SqlInfo#SQL_SYSTEM_FUNCTIONS} to be set.
   * @return the SqlInfoBuilder itself.
   */
  public SqlInfoBuilder withSqlSystemFunctions(final String[] value) {
    return withStringArrayProvider(SqlInfo.SQL_SYSTEM_FUNCTIONS_VALUE, value);
  }

  /**
   * Sets a value for {@link SqlInfo#SQL_DATETIME_FUNCTIONS} in the builder.
   *
   * @param value the values for {@link SqlInfo#SQL_DATETIME_FUNCTIONS} to be set.
   * @return the SqlInfoBuilder itself.
   */
  public SqlInfoBuilder withSqlDatetimeFunctions(final String[] value) {
    return withStringArrayProvider(SqlInfo.SQL_DATETIME_FUNCTIONS_VALUE, value);
  }

  /**
   * Sets a value for {@link SqlInfo#SQL_SUPPORTS_CONVERT} in the builder.
   *
   * @param value the values for {@link SqlInfo#SQL_SUPPORTS_CONVERT} to be set.
   * @return the SqlInfoBuilder itself.
   */
  public SqlInfoBuilder withSqlSupportsConvert(final Map<Integer, List<Integer>> value) {
    return withIntToIntListMapProvider(SqlInfo.SQL_SUPPORTS_CONVERT_VALUE, value);
  }

  private void addProvider(final int sqlInfo, final ObjIntConsumer<VectorSchemaRoot> provider) {
    providers.put(sqlInfo, provider);
  }

  private SqlInfoBuilder withEnumProvider(final int sqlInfo, final ProtocolMessageEnum[] values) {
    return withIntProvider(sqlInfo, (int) createBitmaskFromEnums(values));
  }

  private SqlInfoBuilder withIntProvider(final int sqlInfo, final int value) {
    addProvider(sqlInfo, (root, index) -> setDataForIntField(root, index, sqlInfo, value));
    return this;
  }

  private SqlInfoBuilder withBitIntProvider(final int sqlInfo, final long value) {
    addProvider(sqlInfo, (root, index) -> setDataForBigIntField(root, index, sqlInfo, value));
    return this;
  }

  private SqlInfoBuilder withBooleanProvider(final int sqlInfo, final boolean value) {
    addProvider(sqlInfo, (root, index) -> setDataForBooleanField(root, index, sqlInfo, value));
    return this;
  }

  private SqlInfoBuilder withStringProvider(final int sqlInfo, final String value) {
    addProvider(sqlInfo, (root, index) -> setDataForUtf8Field(root, index, sqlInfo, value));
    return this;
  }

  private SqlInfoBuilder withStringArrayProvider(final int sqlInfo, final String[] value) {
    addProvider(sqlInfo, (root, index) -> setDataVarCharListField(root, index, sqlInfo, value));
    return this;
  }

  private SqlInfoBuilder withIntToIntListMapProvider(
      final int sqlInfo, final Map<Integer, List<Integer>> value) {
    addProvider(sqlInfo, (root, index) -> setIntToIntListMapField(root, index, sqlInfo, value));
    return this;
  }

  /**
   * Send the requested information to given ServerStreamListener.
   *
   * @param infos List of SqlInfo to be sent.
   * @param listener ServerStreamListener to send data to.
   */
  public void send(List<Integer> infos, final ServerStreamListener listener) {
    if (infos == null || infos.isEmpty()) {
      infos = new ArrayList<>(providers.keySet());
    }
    try (final BufferAllocator allocator = new RootAllocator();
        final VectorSchemaRoot root =
            VectorSchemaRoot.create(FlightSqlProducer.Schemas.GET_SQL_INFO_SCHEMA, allocator)) {
      final int rows = infos.size();
      for (int i = 0; i < rows; i++) {
        providers.get(infos.get(i)).accept(root, i);
      }
      root.setRowCount(rows);
      listener.start(root);
      listener.putNext();
    } catch (final Throwable throwable) {
      listener.error(throwable);
    } finally {
      listener.completed();
    }
  }

  private void setInfoName(final VectorSchemaRoot root, final int index, final int info) {
    final UInt4Vector infoName = (UInt4Vector) root.getVector("info_name");
    infoName.setSafe(index, info);
  }

  private void setValues(
      final VectorSchemaRoot root,
      final int index,
      final byte typeId,
      final Consumer<DenseUnionVector> dataSetter) {
    final DenseUnionVector values = (DenseUnionVector) root.getVector("value");
    values.setTypeId(index, typeId);
    dataSetter.accept(values);
  }

  /**
   * Executes the given action on an ad-hoc, newly created instance of {@link ArrowBuf}.
   *
   * @param executor the action to take.
   */
  private void onCreateArrowBuf(final Consumer<ArrowBuf> executor) {
    try (final BufferAllocator allocator = new RootAllocator();
        final ArrowBuf buf = allocator.buffer(1024)) {
      executor.accept(buf);
    }
  }

  private void setDataForUtf8Field(
      final VectorSchemaRoot root, final int index, final int sqlInfo, final String value) {
    setInfoName(root, index, sqlInfo);
    onCreateArrowBuf(
        buf -> {
          final Consumer<DenseUnionVector> producer =
              values -> values.setSafe(index, getHolderForUtf8(value, buf));
          setValues(root, index, (byte) 0, producer);
        });
  }

  private void setDataForIntField(
      final VectorSchemaRoot root, final int index, final int sqlInfo, final int value) {
    setInfoName(root, index, sqlInfo);
    final NullableIntHolder dataHolder = new NullableIntHolder();
    dataHolder.isSet = 1;
    dataHolder.value = value;
    setValues(root, index, (byte) 3, values -> values.setSafe(index, dataHolder));
  }

  private void setDataForBigIntField(
      final VectorSchemaRoot root, final int index, final int sqlInfo, final long value) {
    setInfoName(root, index, sqlInfo);
    final NullableBigIntHolder dataHolder = new NullableBigIntHolder();
    dataHolder.isSet = 1;
    dataHolder.value = value;
    setValues(root, index, (byte) 2, values -> values.setSafe(index, dataHolder));
  }

  private void setDataForBooleanField(
      final VectorSchemaRoot root, final int index, final int sqlInfo, final boolean value) {
    setInfoName(root, index, sqlInfo);
    final NullableBitHolder dataHolder = new NullableBitHolder();
    dataHolder.isSet = 1;
    dataHolder.value = value ? 1 : 0;
    setValues(root, index, (byte) 1, values -> values.setSafe(index, dataHolder));
  }

  private void setDataVarCharListField(
      final VectorSchemaRoot root, final int index, final int sqlInfo, final String[] values) {
    final DenseUnionVector denseUnion = (DenseUnionVector) root.getVector("value");
    final ListVector listVector = denseUnion.getList((byte) 4);
    final int listIndex = listVector.getValueCount();
    final int denseUnionValueCount = index + 1;
    final int listVectorValueCount = listIndex + 1;
    denseUnion.setValueCount(denseUnionValueCount);
    listVector.setValueCount(listVectorValueCount);

    final UnionListWriter writer = listVector.getWriter();
    writer.setPosition(listIndex);
    writer.startList();
    final int length = values.length;
    range(0, length)
<<<<<<< HEAD
        .forEach(
            i ->
                onCreateArrowBuf(
                    buf -> {
                      final byte[] bytes = values[i].getBytes(UTF_8);
                      buf.setBytes(0, bytes);
                      writer.writeVarChar(0, bytes.length, buf);
                    }));
=======
        .forEach(i -> onCreateArrowBuf(buf -> {
          final byte[] bytes = values[i].getBytes(StandardCharsets.UTF_8);
          buf.setBytes(0, bytes);
          writer.writeVarChar(0, bytes.length, buf);
        }));
>>>>>>> 2fa095c8
    writer.endList();
    writer.setValueCount(listVectorValueCount);

    denseUnion.setTypeId(index, (byte) 4);
    denseUnion.getOffsetBuffer().setInt(index * 4L, listIndex);
    setInfoName(root, index, sqlInfo);
  }

  private void setIntToIntListMapField(
      final VectorSchemaRoot root,
      final int index,
      final int sqlInfo,
      final Map<Integer, List<Integer>> values) {
    final DenseUnionVector denseUnion = (DenseUnionVector) root.getVector("value");
    final MapVector mapVector = denseUnion.getMap((byte) 5);
    final int mapIndex = mapVector.getValueCount();
    denseUnion.setValueCount(index + 1);
    mapVector.setValueCount(mapIndex + 1);

    final UnionMapWriter mapWriter = mapVector.getWriter();
    mapWriter.setPosition(mapIndex);
    mapWriter.startMap();
    values.forEach(
        (key, value) -> {
          mapWriter.startEntry();
          mapWriter.key().integer().writeInt(key);
          final BaseWriter.ListWriter listWriter = mapWriter.value().list();
          listWriter.startList();
          for (final int v : value) {
            listWriter.integer().writeInt(v);
          }
          listWriter.endList();
          mapWriter.endEntry();
        });
    mapWriter.endMap();
    mapWriter.setValueCount(mapIndex + 1);

    denseUnion.setTypeId(index, (byte) 5);
    denseUnion.getOffsetBuffer().setInt(index * 4L, mapIndex);
    setInfoName(root, index, sqlInfo);
  }
}<|MERGE_RESOLUTION|>--- conflicted
+++ resolved
@@ -1057,22 +1057,11 @@
     writer.startList();
     final int length = values.length;
     range(0, length)
-<<<<<<< HEAD
-        .forEach(
-            i ->
-                onCreateArrowBuf(
-                    buf -> {
-                      final byte[] bytes = values[i].getBytes(UTF_8);
-                      buf.setBytes(0, bytes);
-                      writer.writeVarChar(0, bytes.length, buf);
-                    }));
-=======
         .forEach(i -> onCreateArrowBuf(buf -> {
           final byte[] bytes = values[i].getBytes(StandardCharsets.UTF_8);
           buf.setBytes(0, bytes);
           writer.writeVarChar(0, bytes.length, buf);
         }));
->>>>>>> 2fa095c8
     writer.endList();
     writer.setValueCount(listVectorValueCount);
 
