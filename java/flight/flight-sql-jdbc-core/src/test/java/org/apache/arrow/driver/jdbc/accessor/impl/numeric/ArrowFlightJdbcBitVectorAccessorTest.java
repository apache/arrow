--- conflicted
+++ resolved
@@ -62,25 +62,12 @@
     this.vectorWithNull.close();
   }
 
-<<<<<<< HEAD
-  private <T> void iterate(
-      final CheckedFunction<ArrowFlightJdbcBitVectorAccessor, T> function,
-      final T result,
-      final T resultIfFalse,
-      final BitVector vector)
-      throws Exception {
-    accessorIterator.assertAccessorGetter(
-        vector,
-        function,
-        ((accessor, currentRow) -> is(arrayToAssert[currentRow] ? result : resultIfFalse)));
-=======
   private <T> void iterate(final CheckedFunction<ArrowFlightJdbcBitVectorAccessor, T> function,
                            final T result,
                            final T resultIfFalse, final BitVector vector) throws Exception {
     accessorIterator.assertAccessorGetter(vector, function,
         (accessor, currentRow) -> is(arrayToAssert[currentRow] ? result : resultIfFalse)
     );
->>>>>>> 2fa095c8
   }
 
   @Test
