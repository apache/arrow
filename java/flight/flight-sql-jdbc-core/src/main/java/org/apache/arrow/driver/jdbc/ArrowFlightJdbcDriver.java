--- conflicted
+++ resolved
@@ -42,14 +42,10 @@
 import org.apache.calcite.avatica.Meta;
 import org.apache.calcite.avatica.UnregisteredDriver;
 
-<<<<<<< HEAD
-/** JDBC driver for querying data from an Apache Arrow Flight server. */
-=======
 
 /**
  * JDBC driver for querying data from an Apache Arrow Flight server.
  */
->>>>>>> 2fa095c8
 public class ArrowFlightJdbcDriver extends UnregisteredDriver {
   private static final String CONNECT_STRING_PREFIX = "jdbc:arrow-flight-sql://";
   private static final String CONNECT_STRING_PREFIX_DEPRECATED = "jdbc:arrow-flight://";
