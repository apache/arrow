--- conflicted
+++ resolved
@@ -35,6 +35,7 @@
 import org.apache.arrow.driver.jdbc.utils.VectorSchemaRootTransformer;
 import org.apache.arrow.flight.FlightInfo;
 import org.apache.arrow.flight.FlightStream;
+import org.apache.arrow.memory.BufferAllocator;
 import org.apache.arrow.util.AutoCloseables;
 import org.apache.arrow.vector.VectorLoader;
 import org.apache.arrow.vector.VectorSchemaRoot;
@@ -63,10 +64,8 @@
   private VectorSchemaRoot currentRoot;
   private Schema schema;
   private boolean streamHasNext;
-<<<<<<< HEAD
   private BufferAllocator allocator;
-=======
->>>>>>> 369bcf00
+
 
   ArrowFlightJdbcFlightStreamResultSet(final AvaticaStatement statement,
                                        final QueryState state,
@@ -163,7 +162,6 @@
     }
   }
 
-<<<<<<< HEAD
   private BufferAllocator getAllocator() {
     if (allocator == null) {
       allocator = connection.getBufferAllocator().newChildAllocator("vsr-copier", 0, Long.MAX_VALUE);
@@ -174,10 +172,6 @@
 
   private VectorSchemaRoot cloneRoot(VectorSchemaRoot originalRoot) {
     VectorSchemaRoot theRoot = VectorSchemaRoot.create(originalRoot.getSchema(), getAllocator());
-=======
-  private VectorSchemaRoot cloneRoot(VectorSchemaRoot originalRoot) {
-    VectorSchemaRoot theRoot = VectorSchemaRoot.create(originalRoot.getSchema(), connection.getBufferAllocator());
->>>>>>> 369bcf00
     VectorLoader loader = new VectorLoader(theRoot);
     VectorUnloader unloader = new VectorUnloader(originalRoot);
     try (ArrowRecordBatch recordBatch = unloader.getRecordBatch()) {
@@ -205,14 +199,9 @@
 
   private void executeNextRoot() throws SQLException {
     try {
-<<<<<<< HEAD
       ofNullable(currentRoot).ifPresent(AutoCloseables::closeNoChecked);
       currentRoot = vectorSchemaRoots.poll(10, TimeUnit.SECONDS);
       execute(currentRoot, schema);
-=======
-      VectorSchemaRoot rootToProcess = vectorSchemaRoots.poll(10, TimeUnit.SECONDS);
-      execute(rootToProcess, schema);
->>>>>>> 369bcf00
     } catch (InterruptedException e) {
       throw new SQLException("Could not take root from the queue", e);
     }
