/*
 * Licensed to the Apache Software Foundation (ASF) under one or more
 * contributor license agreements.  See the NOTICE file distributed with
 * this work for additional information regarding copyright ownership.
 * The ASF licenses this file to You under the Apache License, Version 2.0
 * (the "License"); you may not use this file except in compliance with
 * the License.  You may obtain a copy of the License at
 *
 *    http://www.apache.org/licenses/LICENSE-2.0
 *
 * Unless required by applicable law or agreed to in writing, software
 * distributed under the License is distributed on an "AS IS" BASIS,
 * WITHOUT WARRANTIES OR CONDITIONS OF ANY KIND, either express or implied.
 * See the License for the specific language governing permissions and
 * limitations under the License.
 */

package org.apache.arrow.flight;

import java.io.InputStream;
import java.net.URISyntaxException;
import java.util.Iterator;
import java.util.concurrent.TimeUnit;
import java.util.stream.Collectors;

import javax.net.ssl.SSLException;

import org.apache.arrow.flight.FlightProducer.StreamListener;
import org.apache.arrow.flight.auth.BasicClientAuthHandler;
import org.apache.arrow.flight.auth.ClientAuthHandler;
import org.apache.arrow.flight.auth.ClientAuthInterceptor;
import org.apache.arrow.flight.auth.ClientAuthWrapper;
import org.apache.arrow.flight.impl.Flight;
import org.apache.arrow.flight.impl.Flight.Empty;
import org.apache.arrow.flight.impl.FlightServiceGrpc;
import org.apache.arrow.flight.impl.FlightServiceGrpc.FlightServiceBlockingStub;
import org.apache.arrow.flight.impl.FlightServiceGrpc.FlightServiceStub;
import org.apache.arrow.memory.BufferAllocator;
import org.apache.arrow.vector.VectorSchemaRoot;
import org.apache.arrow.vector.VectorUnloader;
import org.apache.arrow.vector.dictionary.DictionaryProvider;
import org.apache.arrow.vector.dictionary.DictionaryProvider.MapDictionaryProvider;
import org.apache.arrow.vector.ipc.message.ArrowRecordBatch;

import com.google.common.base.Preconditions;
import com.google.common.collect.ImmutableList;
import com.google.common.collect.Iterators;

import io.grpc.ClientCall;
import io.grpc.ManagedChannel;
import io.grpc.MethodDescriptor;
import io.grpc.netty.GrpcSslContexts;
import io.grpc.netty.NettyChannelBuilder;
import io.grpc.stub.ClientCallStreamObserver;
import io.grpc.stub.ClientCalls;
import io.grpc.stub.ClientResponseObserver;
import io.grpc.stub.StreamObserver;

import io.netty.buffer.ArrowBuf;
import io.netty.channel.EventLoopGroup;
import io.netty.channel.ServerChannel;
import io.netty.handler.ssl.SslContextBuilder;

/**
 * Client for Flight services.
 */
public class FlightClient implements AutoCloseable {
  private static final int PENDING_REQUESTS = 5;
  /** The maximum number of trace events to keep on the gRPC Channel. This value disables channel tracing. */
  private static final int MAX_CHANNEL_TRACE_EVENTS = 0;
  private final BufferAllocator allocator;
  private final ManagedChannel channel;
  private final FlightServiceBlockingStub blockingStub;
  private final FlightServiceStub asyncStub;
  private final ClientAuthInterceptor authInterceptor = new ClientAuthInterceptor();
  private final MethodDescriptor<Flight.Ticket, ArrowMessage> doGetDescriptor;
  private final MethodDescriptor<ArrowMessage, Flight.PutResult> doPutDescriptor;

  /**
   * Create a Flight client from an allocator and a gRPC channel.
   */
  private FlightClient(BufferAllocator incomingAllocator, ManagedChannel channel) {
    this.allocator = incomingAllocator.newChildAllocator("flight-client", 0, Long.MAX_VALUE);
    this.channel = channel;
    blockingStub = FlightServiceGrpc.newBlockingStub(channel).withInterceptors(authInterceptor);
    asyncStub = FlightServiceGrpc.newStub(channel).withInterceptors(authInterceptor);
    doGetDescriptor = FlightBindingService.getDoGetDescriptor(allocator);
    doPutDescriptor = FlightBindingService.getDoPutDescriptor(allocator);
  }

  /**
   * Get a list of available flights.
   *
   * @param criteria Criteria for selecting flights
   * @param options RPC-layer hints for the call.
   * @return FlightInfo Iterable
   */
  public Iterable<FlightInfo> listFlights(Criteria criteria, CallOption... options) {
    return ImmutableList.copyOf(CallOptions.wrapStub(blockingStub, options).listFlights(criteria.asCriteria()))
        .stream()
        .map(t -> {
          try {
            return new FlightInfo(t);
          } catch (URISyntaxException e) {
            // We don't expect this will happen for conforming Flight implementations. For instance, a Java server
            // itself wouldn't be able to construct an invalid Location.
            throw new RuntimeException(e);
          }
        })
        .collect(Collectors.toList());
  }

  /**
   * Lists actions available on the Flight service.
   *
   * @param options RPC-layer hints for the call.
   */
  public Iterable<ActionType> listActions(CallOption... options) {
    return ImmutableList.copyOf(CallOptions.wrapStub(blockingStub, options)
        .listActions(Empty.getDefaultInstance()))
        .stream()
        .map(ActionType::new)
        .collect(Collectors.toList());
  }

  /**
   * Performs an action on the Flight service.
   *
   * @param action The action to perform.
   * @param options RPC-layer hints for this call.
   * @return An iterator of results.
   */
  public Iterator<Result> doAction(Action action, CallOption... options) {
    return Iterators
        .transform(CallOptions.wrapStub(blockingStub, options).doAction(action.toProtocol()), Result::new);
  }

  /**
   * Authenticates with a username and password.
   */
  public void authenticateBasic(String username, String password) {
    BasicClientAuthHandler basicClient = new BasicClientAuthHandler(username, password);
    authenticate(basicClient);
  }

  /**
   * Authenticates against the Flight service.
   *
   * @param options RPC-layer hints for this call.
   * @param handler The auth mechanism to use.
   */
  public void authenticate(ClientAuthHandler handler, CallOption... options) {
    Preconditions.checkArgument(!authInterceptor.hasAuthHandler(), "Auth already completed.");
    ClientAuthWrapper.doClientAuth(handler, CallOptions.wrapStub(asyncStub, options));
    authInterceptor.setAuthHandler(handler);
  }

  /**
   * Create or append a descriptor with another stream.
   *
   * @param descriptor FlightDescriptor the descriptor for the data
   * @param root VectorSchemaRoot the root containing data
   * @param metadataListener A handler for metadata messages from the server. This will be passed buffers that will be
   *     freed after {@link StreamListener#onNext(Object)} is called!
   * @param options RPC-layer hints for this call.
   * @return ClientStreamListener an interface to control uploading data
   */
  public ClientStreamListener startPut(FlightDescriptor descriptor, VectorSchemaRoot root,
      PutListener metadataListener, CallOption... options) {
    return startPut(descriptor, root, new MapDictionaryProvider(), metadataListener, options);
  }

  /**
   * Create or append a descriptor with another stream.
   * @param descriptor FlightDescriptor the descriptor for the data
   * @param root VectorSchemaRoot the root containing data
   * @param metadataListener A handler for metadata messages from the server.
   * @param options RPC-layer hints for this call.
   * @return ClientStreamListener an interface to control uploading data
   */
  public ClientStreamListener startPut(FlightDescriptor descriptor, VectorSchemaRoot root, DictionaryProvider provider,
      PutListener metadataListener, CallOption... options) {
    Preconditions.checkNotNull(descriptor);
    Preconditions.checkNotNull(root);

    SetStreamObserver resultObserver = new SetStreamObserver(allocator, metadataListener);
    final io.grpc.CallOptions callOptions = CallOptions.wrapStub(asyncStub, options).getCallOptions();
    ClientCallStreamObserver<ArrowMessage> observer = (ClientCallStreamObserver<ArrowMessage>)
<<<<<<< HEAD
        asyncClientStreamingCall(
                authInterceptor.interceptCall(doPutDescriptor, callOptions, channel), resultObserver);

    // sync the schema from the vector structure,
    // so that the server side can restore the vector schema root correctly
    root.syncSchema();

=======
        ClientCalls.asyncBidiStreamingCall(
            authInterceptor.interceptCall(doPutDescriptor, callOptions, channel), resultObserver);
>>>>>>> 9a788dfc
    // send the schema to start.
    DictionaryUtils.generateSchemaMessages(root.getSchema(), descriptor, provider, observer::onNext);
    return new PutObserver(new VectorUnloader(
        root, true /* include # of nulls in vectors */, true /* must align buffers to be C++-compatible */),
        observer, metadataListener);
  }

  /**
   * Get info on a stream.
   * @param descriptor The descriptor for the stream.
   * @param options RPC-layer hints for this call.
   */
  public FlightInfo getInfo(FlightDescriptor descriptor, CallOption... options) {
    try {
      return new FlightInfo(CallOptions.wrapStub(blockingStub, options).getFlightInfo(descriptor.toProtocol()));
    } catch (URISyntaxException e) {
      // We don't expect this will happen for conforming Flight implementations. For instance, a Java server
      // itself wouldn't be able to construct an invalid Location.
      throw new RuntimeException(e);
    }
  }

  /**
   * Retrieve a stream from the server.
   * @param ticket The ticket granting access to the data stream.
   * @param options RPC-layer hints for this call.
   */
  public FlightStream getStream(Ticket ticket, CallOption... options) {
    final io.grpc.CallOptions callOptions = CallOptions.wrapStub(asyncStub, options).getCallOptions();
    ClientCall<Flight.Ticket, ArrowMessage> call =
        authInterceptor.interceptCall(doGetDescriptor, callOptions, channel);
    FlightStream stream = new FlightStream(
        allocator,
        PENDING_REQUESTS,
        (String message, Throwable cause) -> call.cancel(message, cause),
        (count) -> call.request(count));

    final StreamObserver<ArrowMessage> delegate = stream.asObserver();
    ClientResponseObserver<Flight.Ticket, ArrowMessage> clientResponseObserver =
        new ClientResponseObserver<Flight.Ticket, ArrowMessage>() {

          @Override
          public void beforeStart(ClientCallStreamObserver<org.apache.arrow.flight.impl.Flight.Ticket> requestStream) {
            requestStream.disableAutoInboundFlowControl();
          }

          @Override
          public void onNext(ArrowMessage value) {
            delegate.onNext(value);
          }

          @Override
          public void onError(Throwable t) {
            delegate.onError(t);
          }

          @Override
          public void onCompleted() {
            delegate.onCompleted();
          }

        };

    ClientCalls.asyncServerStreamingCall(call, ticket.toProtocol(), clientResponseObserver);
    return stream;
  }

  private static class SetStreamObserver implements StreamObserver<Flight.PutResult> {
    private final BufferAllocator allocator;
    private final StreamListener<PutResult> listener;

    SetStreamObserver(BufferAllocator allocator, StreamListener<PutResult> listener) {
      super();
      this.allocator = allocator;
      this.listener = listener == null ? NoOpStreamListener.getInstance() : listener;
    }

    @Override
    public void onNext(Flight.PutResult value) {
      try (final PutResult message = PutResult.fromProtocol(allocator, value)) {
        listener.onNext(message);
      }
    }

    @Override
    public void onError(Throwable t) {
      listener.onError(t);
    }

    @Override
    public void onCompleted() {
      listener.onCompleted();
    }
  }

  private static class PutObserver implements ClientStreamListener {

    private final ClientCallStreamObserver<ArrowMessage> observer;
    private final VectorUnloader unloader;
    private final PutListener listener;

    public PutObserver(VectorUnloader unloader, ClientCallStreamObserver<ArrowMessage> observer,
        PutListener listener) {
      this.observer = observer;
      this.unloader = unloader;
      this.listener = listener;
    }

    @Override
    public void putNext() {
      putNext(null);
    }

    @Override
    public void putNext(ArrowBuf appMetadata) {
      ArrowRecordBatch batch = unloader.getRecordBatch();
      while (!observer.isReady()) {
        /* busy wait */
      }
      // Takes ownership of appMetadata
      observer.onNext(new ArrowMessage(batch, appMetadata));
    }

    @Override
    public void error(Throwable ex) {
      observer.onError(ex);
    }

    @Override
    public void completed() {
      observer.onCompleted();
    }

    @Override
    public void getResult() {
      listener.getResult();
    }
  }

  /**
   * Interface for subscribers to a stream returned by the server.
   */
  public interface ClientStreamListener {

    /**
     * Send the current data in the corresponding {@link VectorSchemaRoot} to the server.
     */
    void putNext();

    /**
     * Send the current data in the corresponding {@link VectorSchemaRoot} to the server, along with
     * application-specific metadata. This takes ownership of the buffer.
     */
    void putNext(ArrowBuf appMetadata);

    /**
     * Indicate an error to the server. Terminates the stream; do not call {@link #completed()}.
     */
    void error(Throwable ex);

    /** Indicate the stream is finished on the client side. */
    void completed();

    /**
     * Wait for the stream to finish on the server side. You must call this to be notified of any errors that may have
     * happened during the upload.
     */
    void getResult();
  }

  /**
   * A handler for server-sent application metadata messages during a Flight DoPut operation.
   *
   * <p>Generally, instead of implementing this yourself, you should use {@link AsyncPutListener} or {@link
   * SyncPutListener}.
   */
  public interface PutListener extends StreamListener<PutResult> {

    /**
     * Wait for the stream to finish on the server side. You must call this to be notified of any errors that may have
     * happened during the upload.
     */
    void getResult();

    /**
     * Called when a message from the server is received.
     *
     * @param val The application metadata. This buffer will be reclaimed once onNext returns; you must retain a
     *     reference to use it outside this method.
     */
    @Override
    void onNext(PutResult val);
  }

  /**
   * Shut down this client.
   */
  public void close() throws InterruptedException {
    channel.shutdown().awaitTermination(5, TimeUnit.SECONDS);
    allocator.close();
  }

  /**
   * Create a builder for a Flight client.
   */
  public static Builder builder() {
    return new Builder();
  }

  /**
   * Create a builder for a Flight client.
   * @param allocator The allocator to use for the client.
   * @param location The location to connect to.
   */
  public static Builder builder(BufferAllocator allocator, Location location) {
    return new Builder(allocator, location);
  }

  /**
   * A builder for Flight clients.
   */
  public static final class Builder {

    private BufferAllocator allocator;
    private Location location;
    private boolean forceTls = false;
    private int maxInboundMessageSize = FlightServer.MAX_GRPC_MESSAGE_SIZE;
    private InputStream trustedCertificates = null;
    private InputStream clientCertificate = null;
    private InputStream clientKey = null;
    private String overrideHostname = null;

    private Builder() {
    }

    private Builder(BufferAllocator allocator, Location location) {
      this.allocator = Preconditions.checkNotNull(allocator);
      this.location = Preconditions.checkNotNull(location);
    }

    /**
     * Force the client to connect over TLS.
     */
    public Builder useTls() {
      this.forceTls = true;
      return this;
    }

    /** Override the hostname checked for TLS. Use with caution in production. */
    public Builder overrideHostname(final String hostname) {
      this.overrideHostname = hostname;
      return this;
    }

    /** Set the maximum inbound message size. */
    public Builder maxInboundMessageSize(int maxSize) {
      Preconditions.checkArgument(maxSize > 0);
      this.maxInboundMessageSize = maxSize;
      return this;
    }

    /** Set the trusted TLS certificates. */
    public Builder trustedCertificates(final InputStream stream) {
      this.trustedCertificates = Preconditions.checkNotNull(stream);
      return this;
    }

    /** Set the trusted TLS certificates. */
    public Builder clientCertificate(final InputStream clientCertificate, final InputStream clientKey) {
      Preconditions.checkNotNull(clientKey);
      this.clientCertificate = Preconditions.checkNotNull(clientCertificate);
      this.clientKey = Preconditions.checkNotNull(clientKey);
      return this;
    }

    public Builder allocator(BufferAllocator allocator) {
      this.allocator = Preconditions.checkNotNull(allocator);
      return this;
    }

    public Builder location(Location location) {
      this.location = Preconditions.checkNotNull(location);
      return this;
    }

    /**
     * Create the client from this builder.
     */
    public FlightClient build() {
      final NettyChannelBuilder builder;

      switch (location.getUri().getScheme()) {
        case LocationSchemes.GRPC:
        case LocationSchemes.GRPC_INSECURE:
        case LocationSchemes.GRPC_TLS: {
          builder = NettyChannelBuilder.forAddress(location.toSocketAddress());
          break;
        }
        case LocationSchemes.GRPC_DOMAIN_SOCKET: {
          // The implementation is platform-specific, so we have to find the classes at runtime
          builder = NettyChannelBuilder.forAddress(location.toSocketAddress());
          try {
            try {
              // Linux
              builder.channelType(
                  (Class<? extends ServerChannel>) Class.forName("io.netty.channel.epoll.EpollDomainSocketChannel"));
              final EventLoopGroup elg = (EventLoopGroup) Class.forName("io.netty.channel.epoll.EpollEventLoopGroup")
                  .newInstance();
              builder.eventLoopGroup(elg);
            } catch (ClassNotFoundException e) {
              // BSD
              builder.channelType(
                  (Class<? extends ServerChannel>) Class.forName("io.netty.channel.kqueue.KQueueDomainSocketChannel"));
              final EventLoopGroup elg = (EventLoopGroup) Class.forName("io.netty.channel.kqueue.KQueueEventLoopGroup")
                  .newInstance();
              builder.eventLoopGroup(elg);
            }
          } catch (ClassNotFoundException | InstantiationException | IllegalAccessException e) {
            throw new UnsupportedOperationException(
                "Could not find suitable Netty native transport implementation for domain socket address.");
          }
          break;
        }
        default:
          throw new IllegalArgumentException("Scheme is not supported: " + location.getUri().getScheme());
      }

      if (this.forceTls || LocationSchemes.GRPC_TLS.equals(location.getUri().getScheme())) {
        builder.useTransportSecurity();

        if (this.trustedCertificates != null || this.clientCertificate != null || this.clientKey != null) {
          final SslContextBuilder sslContextBuilder = GrpcSslContexts.forClient();
          if (this.trustedCertificates != null) {
            sslContextBuilder.trustManager(this.trustedCertificates);
          }
          if (this.clientCertificate != null && this.clientKey != null) {
            sslContextBuilder.keyManager(this.clientCertificate, this.clientKey);
          }
          try {
            builder.sslContext(sslContextBuilder.build());
          } catch (SSLException e) {
            throw new RuntimeException(e);
          }
        }

        if (this.overrideHostname != null) {
          builder.overrideAuthority(this.overrideHostname);
        }
      } else {
        builder.usePlaintext();
      }

      builder
          .maxTraceEvents(MAX_CHANNEL_TRACE_EVENTS)
          .maxInboundMessageSize(maxInboundMessageSize);
      return new FlightClient(allocator, builder.build());
    }
  }
}<|MERGE_RESOLUTION|>--- conflicted
+++ resolved
@@ -186,18 +186,13 @@
     SetStreamObserver resultObserver = new SetStreamObserver(allocator, metadataListener);
     final io.grpc.CallOptions callOptions = CallOptions.wrapStub(asyncStub, options).getCallOptions();
     ClientCallStreamObserver<ArrowMessage> observer = (ClientCallStreamObserver<ArrowMessage>)
-<<<<<<< HEAD
-        asyncClientStreamingCall(
-                authInterceptor.interceptCall(doPutDescriptor, callOptions, channel), resultObserver);
+        ClientCalls.asyncBidiStreamingCall(
+            authInterceptor.interceptCall(doPutDescriptor, callOptions, channel), resultObserver);
 
     // sync the schema from the vector structure,
     // so that the server side can restore the vector schema root correctly
     root.syncSchema();
 
-=======
-        ClientCalls.asyncBidiStreamingCall(
-            authInterceptor.interceptCall(doPutDescriptor, callOptions, channel), resultObserver);
->>>>>>> 9a788dfc
     // send the schema to start.
     DictionaryUtils.generateSchemaMessages(root.getSchema(), descriptor, provider, observer::onNext);
     return new PutObserver(new VectorUnloader(
