--- conflicted
+++ resolved
@@ -431,14 +431,8 @@
         // Arrow buffer. This is susceptible to use-after-free, so we subclass CompositeByteBuf
         // below to tie the Arrow buffer refcnt to the Netty buffer refcnt
         allBufs.add(Unpooled.wrappedBuffer(b.nioBuffer()).retain());
-<<<<<<< HEAD
-        size += b.readableBytes();
-        // [ARROW-4213] These buffers must be aligned to an 8-byte boundary in order to be readable
-        // from C++.
-=======
         size += (int) b.readableBytes();
         // [ARROW-4213] These buffers must be aligned to an 8-byte boundary in order to be readable from C++.
->>>>>>> 2fa095c8
         if (b.readableBytes() % 8 != 0) {
           int paddingBytes = (int) (8 - (b.readableBytes() % 8));
           assert paddingBytes > 0 && paddingBytes < 8;
