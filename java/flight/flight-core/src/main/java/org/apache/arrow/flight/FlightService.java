--- conflicted
+++ resolved
@@ -147,14 +147,8 @@
     // Do NOT call StreamPipe#onCompleted, as the FlightProducer implementation may be asynchronous
   }
 
-<<<<<<< HEAD
-  private static class GetListener extends OutboundStreamListenerImpl
-      implements ServerStreamListener {
-    private ServerCallStreamObserver<ArrowMessage> responseObserver;
-=======
   private static class GetListener extends OutboundStreamListenerImpl implements ServerStreamListener {
     private final ServerCallStreamObserver<ArrowMessage> serverCallResponseObserver;
->>>>>>> 2fa095c8
     private final Consumer<Throwable> errorHandler;
     private Runnable onCancelHandler = null;
     private Runnable onReadyHandler = null;
@@ -244,20 +238,6 @@
     // When the ackStream is completed, the FlightStream will be closed with it
     ackStream.setAutoCloseable(fs);
     final StreamObserver<ArrowMessage> observer = fs.asObserver();
-<<<<<<< HEAD
-    executors.submit(
-        () -> {
-          try {
-            producer.acceptPut(makeContext(responseObserver), fs, ackStream).run();
-          } catch (Throwable ex) {
-            ackStream.onError(ex);
-          } finally {
-            // ARROW-6136: Close the stream if and only if acceptPut hasn't closed it itself
-            // We don't do this for other streams since the implementation may be asynchronous
-            ackStream.ensureCompleted();
-          }
-        });
-=======
     Future<?> unused = executors.submit(() -> {
       try {
         producer.acceptPut(makeContext(responseObserver), fs, ackStream).run();
@@ -269,7 +249,6 @@
         ackStream.ensureCompleted();
       }
     });
->>>>>>> 2fa095c8
 
     return observer;
   }
@@ -314,13 +293,8 @@
 
   /** Broadcast the given exception to all registered middleware. */
   private void handleExceptionWithMiddleware(Throwable t) {
-<<<<<<< HEAD
-    final Map<Key<?>, FlightServerMiddleware> middleware =
-        ServerInterceptorAdapter.SERVER_MIDDLEWARE_KEY.get();
-=======
     final Map<FlightServerMiddleware.Key<?>, FlightServerMiddleware> middleware = ServerInterceptorAdapter
             .SERVER_MIDDLEWARE_KEY.get();
->>>>>>> 2fa095c8
     if (middleware == null || middleware.isEmpty()) {
       logger.error("Uncaught exception in Flight method body", t);
       return;
@@ -426,20 +400,6 @@
     responseObserver.request(1);
     final StreamObserver<ArrowMessage> observer = fs.asObserver();
     try {
-<<<<<<< HEAD
-      executors.submit(
-          () -> {
-            try {
-              producer.doExchange(makeContext(responseObserver), fs, listener);
-            } catch (Exception ex) {
-              listener.error(ex);
-            }
-            // We do not clean up or close anything here, to allow long-running asynchronous
-            // implementations.
-            // It is the service's responsibility to call completed() or error(), which will then
-            // clean up the FlightStream.
-          });
-=======
       Future<?> unused = executors.submit(() -> {
         try {
           producer.doExchange(makeContext(responseObserver), fs, listener);
@@ -449,7 +409,6 @@
         // We do not clean up or close anything here, to allow long-running asynchronous implementations.
         // It is the service's responsibility to call completed() or error(), which will then clean up the FlightStream.
       });
->>>>>>> 2fa095c8
     } catch (Exception ex) {
       listener.error(ex);
     }
@@ -478,15 +437,9 @@
     }
 
     @Override
-<<<<<<< HEAD
-    public <T extends FlightServerMiddleware> T getMiddleware(Key<T> key) {
-      final Map<Key<?>, FlightServerMiddleware> middleware =
-          ServerInterceptorAdapter.SERVER_MIDDLEWARE_KEY.get();
-=======
     public <T extends FlightServerMiddleware> T getMiddleware(FlightServerMiddleware.Key<T> key) {
       final Map<FlightServerMiddleware.Key<?>, FlightServerMiddleware> middleware = ServerInterceptorAdapter
               .SERVER_MIDDLEWARE_KEY.get();
->>>>>>> 2fa095c8
       if (middleware == null) {
         return null;
       }
@@ -500,13 +453,8 @@
     }
 
     @Override
-<<<<<<< HEAD
-    public Map<Key<?>, FlightServerMiddleware> getMiddleware() {
-      final Map<Key<?>, FlightServerMiddleware> middleware =
-=======
     public Map<FlightServerMiddleware.Key<?>, FlightServerMiddleware> getMiddleware() {
       final Map<FlightServerMiddleware.Key<?>, FlightServerMiddleware> middleware =
->>>>>>> 2fa095c8
           ServerInterceptorAdapter.SERVER_MIDDLEWARE_KEY.get();
       if (middleware == null) {
         return Collections.emptyMap();
