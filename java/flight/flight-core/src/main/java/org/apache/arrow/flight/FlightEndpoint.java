--- conflicted
+++ resolved
@@ -32,9 +32,6 @@
 import java.util.Optional;
 import org.apache.arrow.flight.impl.Flight;
 
-<<<<<<< HEAD
-/** POJO to convert to/from the underlying protobuf FlightEndpoint. */
-=======
 import com.google.protobuf.ByteString;
 import com.google.protobuf.Timestamp;
 import com.google.protobuf.util.Timestamps;
@@ -42,7 +39,6 @@
 /**
  * POJO to convert to/from the underlying protobuf FlightEndpoint.
  */
->>>>>>> 2fa095c8
 public class FlightEndpoint {
   private final List<Location> locations;
   private final Ticket ticket;
@@ -91,23 +87,12 @@
       this.locations.add(new Location(location.getUri()));
     }
     if (flt.hasExpirationTime()) {
-<<<<<<< HEAD
-      this.expirationTime =
-          Instant.ofEpochSecond(
-              flt.getExpirationTime().getSeconds(), flt.getExpirationTime().getNanos());
-    } else {
-      this.expirationTime = null;
-    }
-    this.appMetadata =
-        (flt.getAppMetadata().size() == 0 ? null : flt.getAppMetadata().toByteArray());
-=======
       this.expirationTime = Instant.ofEpochSecond(
           flt.getExpirationTime().getSeconds(), Timestamps.toNanos(flt.getExpirationTime()));
     } else {
       this.expirationTime = null;
     }
     this.appMetadata = (flt.getAppMetadata().isEmpty() ? null : flt.getAppMetadata().toByteArray());
->>>>>>> 2fa095c8
     this.ticket = new Ticket(flt.getTicket());
   }
 
