/*
 * Licensed to the Apache Software Foundation (ASF) under one or more
 * contributor license agreements.  See the NOTICE file distributed with
 * this work for additional information regarding copyright ownership.
 * The ASF licenses this file to You under the Apache License, Version 2.0
 * (the "License"); you may not use this file except in compliance with
 * the License.  You may obtain a copy of the License at
 *
 *    http://www.apache.org/licenses/LICENSE-2.0
 *
 * Unless required by applicable law or agreed to in writing, software
 * distributed under the License is distributed on an "AS IS" BASIS,
 * WITHOUT WARRANTIES OR CONDITIONS OF ANY KIND, either express or implied.
 * See the License for the specific language governing permissions and
 * limitations under the License.
 */

package org.apache.arrow.flight;

import static org.apache.arrow.flight.FlightTestUtil.LOCALHOST;
import static org.apache.arrow.flight.Location.forGrpcInsecure;

import java.io.IOException;
import java.util.Collections;
import java.util.List;
import java.util.concurrent.CompletableFuture;
import java.util.function.BiConsumer;
import org.apache.arrow.flight.FlightClient.ClientStreamListener;
import org.apache.arrow.flight.FlightServerMiddleware.Factory;
import org.apache.arrow.flight.FlightServerMiddleware.Key;
import org.apache.arrow.memory.BufferAllocator;
import org.apache.arrow.memory.RootAllocator;
import org.apache.arrow.vector.VectorSchemaRoot;
import org.apache.arrow.vector.types.pojo.Schema;
import org.junit.jupiter.api.Assertions;
import org.junit.jupiter.api.Test;

public class TestServerMiddleware {

<<<<<<< HEAD
  private static final RuntimeException EXPECTED_EXCEPTION = new RuntimeException("test");

  /** Make sure errors in DoPut are intercepted. */
=======
  /**
   * Make sure errors in DoPut are intercepted.
   */
>>>>>>> 2fa095c8
  @Test
  public void doPutErrors() {
    test(
        new ErrorProducer(new RuntimeException("test")),
        (allocator, client) -> {
          final FlightDescriptor descriptor = FlightDescriptor.path("test");
          try (final VectorSchemaRoot root =
              VectorSchemaRoot.create(new Schema(Collections.emptyList()), allocator)) {
            final ClientStreamListener listener =
                client.startPut(descriptor, root, new SyncPutListener());
            listener.completed();
            FlightTestUtil.assertCode(FlightStatusCode.INTERNAL, listener::getResult);
          }
        },
        (recorder) -> {
          final CallStatus status = recorder.statusFuture.get();
          Assertions.assertNotNull(status);
          Assertions.assertNotNull(status.cause());
          Assertions.assertEquals(FlightStatusCode.INTERNAL, status.code());
        });
    // Check the status after server shutdown (to make sure gRPC finishes pending calls on the
    // server side)
  }

  /** Make sure custom error codes in DoPut are intercepted. */
  @Test
  public void doPutCustomCode() {
    test(
        new ErrorProducer(
            CallStatus.UNAVAILABLE.withDescription("description").toRuntimeException()),
        (allocator, client) -> {
          final FlightDescriptor descriptor = FlightDescriptor.path("test");
          try (final VectorSchemaRoot root =
              VectorSchemaRoot.create(new Schema(Collections.emptyList()), allocator)) {
            final ClientStreamListener listener =
                client.startPut(descriptor, root, new SyncPutListener());
            listener.completed();
            FlightTestUtil.assertCode(FlightStatusCode.UNAVAILABLE, listener::getResult);
          }
        },
        (recorder) -> {
          final CallStatus status = recorder.statusFuture.get();
          Assertions.assertNotNull(status);
          Assertions.assertNull(status.cause());
          Assertions.assertEquals(FlightStatusCode.UNAVAILABLE, status.code());
          Assertions.assertEquals("description", status.description());
        });
  }

  /** Make sure uncaught exceptions in DoPut are intercepted. */
  @Test
  public void doPutUncaught() {
<<<<<<< HEAD
    test(
        new ServerErrorProducer(EXPECTED_EXCEPTION),
=======
    test(new ServerErrorProducer(new RuntimeException("test")),
>>>>>>> 2fa095c8
        (allocator, client) -> {
          final FlightDescriptor descriptor = FlightDescriptor.path("test");
          try (final VectorSchemaRoot root =
              VectorSchemaRoot.create(new Schema(Collections.emptyList()), allocator)) {
            final ClientStreamListener listener =
                client.startPut(descriptor, root, new SyncPutListener());
            listener.completed();
            listener.getResult();
          }
        },
        (recorder) -> {
          final CallStatus status = recorder.statusFuture.get();
          final Throwable err = recorder.errFuture.get();
          Assertions.assertNotNull(status);
          Assertions.assertEquals(FlightStatusCode.OK, status.code());
          Assertions.assertNull(status.cause());
          Assertions.assertNotNull(err);
          Assertions.assertEquals("test", err.getMessage());
        });
  }

  @Test
  public void listFlightsUncaught() {
<<<<<<< HEAD
    test(
        new ServerErrorProducer(EXPECTED_EXCEPTION),
        (allocator, client) ->
            client.listFlights(new Criteria(new byte[0])).forEach((action) -> {}),
        (recorder) -> {
=======
    test(new ServerErrorProducer(new RuntimeException("test")),
        (allocator, client) -> client.listFlights(new Criteria(new byte[0])).forEach((action) -> {
        }), (recorder) -> {
>>>>>>> 2fa095c8
          final CallStatus status = recorder.statusFuture.get();
          final Throwable err = recorder.errFuture.get();
          Assertions.assertNotNull(status);
          Assertions.assertEquals(FlightStatusCode.OK, status.code());
          Assertions.assertNull(status.cause());
          Assertions.assertNotNull(err);
          Assertions.assertEquals("test", err.getMessage());
        });
  }

  @Test
  public void doActionUncaught() {
<<<<<<< HEAD
    test(
        new ServerErrorProducer(EXPECTED_EXCEPTION),
        (allocator, client) -> client.doAction(new Action("test")).forEachRemaining(result -> {}),
        (recorder) -> {
=======
    test(new ServerErrorProducer(new RuntimeException("test")),
        (allocator, client) -> client.doAction(new Action("test")).forEachRemaining(result -> {
        }), (recorder) -> {
>>>>>>> 2fa095c8
          final CallStatus status = recorder.statusFuture.get();
          final Throwable err = recorder.errFuture.get();
          Assertions.assertNotNull(status);
          Assertions.assertEquals(FlightStatusCode.OK, status.code());
          Assertions.assertNull(status.cause());
          Assertions.assertNotNull(err);
          Assertions.assertEquals("test", err.getMessage());
        });
  }

  @Test
  public void listActionsUncaught() {
<<<<<<< HEAD
    test(
        new ServerErrorProducer(EXPECTED_EXCEPTION),
        (allocator, client) -> client.listActions().forEach(result -> {}),
        (recorder) -> {
=======
    test(new ServerErrorProducer(new RuntimeException("test")),
        (allocator, client) -> client.listActions().forEach(result -> {
        }), (recorder) -> {
>>>>>>> 2fa095c8
          final CallStatus status = recorder.statusFuture.get();
          final Throwable err = recorder.errFuture.get();
          Assertions.assertNotNull(status);
          Assertions.assertEquals(FlightStatusCode.OK, status.code());
          Assertions.assertNull(status.cause());
          Assertions.assertNotNull(err);
          Assertions.assertEquals("test", err.getMessage());
        });
  }

  @Test
  public void getFlightInfoUncaught() {
<<<<<<< HEAD
    test(
        new ServerErrorProducer(EXPECTED_EXCEPTION),
=======
    test(new ServerErrorProducer(new RuntimeException("test")),
>>>>>>> 2fa095c8
        (allocator, client) -> {
          FlightTestUtil.assertCode(
              FlightStatusCode.INTERNAL, () -> client.getInfo(FlightDescriptor.path("test")));
        },
        (recorder) -> {
          final CallStatus status = recorder.statusFuture.get();
          Assertions.assertNotNull(status);
          Assertions.assertEquals(FlightStatusCode.INTERNAL, status.code());
          Assertions.assertNotNull(status.cause());
          Assertions.assertEquals(new RuntimeException("test").getMessage(), status.cause().getMessage());
        });
  }

  @Test
  public void doGetUncaught() {
<<<<<<< HEAD
    test(
        new ServerErrorProducer(EXPECTED_EXCEPTION),
=======
    test(new ServerErrorProducer(new RuntimeException("test")),
>>>>>>> 2fa095c8
        (allocator, client) -> {
          try (final FlightStream stream = client.getStream(new Ticket(new byte[0]))) {
            while (stream.next()) {}
          } catch (Exception e) {
            Assertions.fail(e.toString());
          }
        },
        (recorder) -> {
          final CallStatus status = recorder.statusFuture.get();
          final Throwable err = recorder.errFuture.get();
          Assertions.assertNotNull(status);
          Assertions.assertEquals(FlightStatusCode.OK, status.code());
          Assertions.assertNull(status.cause());
          Assertions.assertNotNull(err);
          Assertions.assertEquals("test", err.getMessage());
        });
  }

  /** A middleware that records the last error on any call. */
  static class ErrorRecorder implements FlightServerMiddleware {

    CompletableFuture<CallStatus> statusFuture = new CompletableFuture<>();
    CompletableFuture<Throwable> errFuture = new CompletableFuture<>();

    @Override
    public void onBeforeSendingHeaders(CallHeaders outgoingHeaders) {}

    @Override
    public void onCallCompleted(CallStatus status) {
      statusFuture.complete(status);
    }

    @Override
    public void onCallErrored(Throwable err) {
      errFuture.complete(err);
    }

    static class Factory implements FlightServerMiddleware.Factory<ErrorRecorder> {

      ErrorRecorder instance = new ErrorRecorder();

      @Override
      public ErrorRecorder onCallStarted(
          CallInfo info, CallHeaders incomingHeaders, RequestContext context) {
        return instance;
      }
    }
  }

  /** A producer that throws the given exception on a call. */
  static class ErrorProducer extends NoOpFlightProducer {

    final RuntimeException error;

    ErrorProducer(RuntimeException t) {
      error = t;
    }

    @Override
    public Runnable acceptPut(
        CallContext context, FlightStream flightStream, StreamListener<PutResult> ackStream) {
      return () -> {
        // Drain queue to avoid FlightStream#close cancelling the call
        while (flightStream.next()) {}
        throw error;
      };
    }
  }

  /**
   * A producer that throws the given exception on a call, but only after sending a success to the
   * client.
   */
  static class ServerErrorProducer extends NoOpFlightProducer {

    final RuntimeException error;

    ServerErrorProducer(RuntimeException t) {
      error = t;
    }

    @Override
    public void getStream(CallContext context, Ticket ticket, ServerStreamListener listener) {
      try (final BufferAllocator allocator = new RootAllocator(Integer.MAX_VALUE);
          final VectorSchemaRoot root =
              VectorSchemaRoot.create(new Schema(Collections.emptyList()), allocator)) {
        listener.start(root);
        listener.completed();
      }
      throw error;
    }

    @Override
    public void listFlights(
        CallContext context, Criteria criteria, StreamListener<FlightInfo> listener) {
      listener.onCompleted();
      throw error;
    }

    @Override
    public FlightInfo getFlightInfo(CallContext context, FlightDescriptor descriptor) {
      throw error;
    }

    @Override
    public Runnable acceptPut(
        CallContext context, FlightStream flightStream, StreamListener<PutResult> ackStream) {
      return () -> {
        while (flightStream.next()) {}
        ackStream.onCompleted();
        throw error;
      };
    }

    @Override
    public void doAction(CallContext context, Action action, StreamListener<Result> listener) {
      listener.onCompleted();
      throw error;
    }

    @Override
    public void listActions(CallContext context, StreamListener<ActionType> listener) {
      listener.onCompleted();
      throw error;
    }
  }

  static class ServerMiddlewarePair<T extends FlightServerMiddleware> {

    final FlightServerMiddleware.Key<T> key;
    final FlightServerMiddleware.Factory<T> factory;

    ServerMiddlewarePair(FlightServerMiddleware.Key<T> key, FlightServerMiddleware.Factory<T> factory) {
      this.key = key;
      this.factory = factory;
    }
  }

  /**
   * Spin up a service with the given middleware and producer.
   *
   * @param producer The Flight producer to use.
   * @param middleware A list of middleware to register.
   * @param body A function to run as the body of the test.
   * @param <T> The middleware type.
   */
  static <T extends FlightServerMiddleware> void test(
      FlightProducer producer,
      List<ServerMiddlewarePair<T>> middleware,
      BiConsumer<BufferAllocator, FlightClient> body) {
    try (final BufferAllocator allocator = new RootAllocator(Integer.MAX_VALUE)) {
      final FlightServer.Builder builder =
          FlightServer.builder(allocator, forGrpcInsecure(LOCALHOST, 0), producer);
      middleware.forEach(pair -> builder.middleware(pair.key, pair.factory));
      final FlightServer server = builder.build().start();
      try (final FlightServer ignored = server;
          final FlightClient client =
              FlightClient.builder(allocator, server.getLocation()).build()) {
        body.accept(allocator, client);
      }
    } catch (InterruptedException | IOException e) {
      throw new RuntimeException(e);
    }
  }

  static void test(
      FlightProducer producer,
      BiConsumer<BufferAllocator, FlightClient> body,
      ErrorConsumer<ErrorRecorder> verify) {
    final ErrorRecorder.Factory factory = new ErrorRecorder.Factory();
<<<<<<< HEAD
    final List<ServerMiddlewarePair<ErrorRecorder>> middleware =
        Collections.singletonList(new ServerMiddlewarePair<>(Key.of("m"), factory));
    test(
        producer,
        middleware,
        (allocator, client) -> {
          body.accept(allocator, client);
          try {
            verify.accept(factory.instance);
          } catch (Exception e) {
            throw new RuntimeException(e);
          }
        });
=======
    final List<ServerMiddlewarePair<ErrorRecorder>> middleware = Collections
        .singletonList(new ServerMiddlewarePair<>(FlightServerMiddleware.Key.of("m"), factory));
    test(producer, middleware, (allocator, client) -> {
      body.accept(allocator, client);
      try {
        verify.accept(factory.instance);
      } catch (Exception e) {
        throw new RuntimeException(e);
      }
    });
>>>>>>> 2fa095c8
  }

  @FunctionalInterface
  interface ErrorConsumer<T> {
    void accept(T obj) throws Exception;
  }
}<|MERGE_RESOLUTION|>--- conflicted
+++ resolved
@@ -37,15 +37,9 @@
 
 public class TestServerMiddleware {
 
-<<<<<<< HEAD
-  private static final RuntimeException EXPECTED_EXCEPTION = new RuntimeException("test");
-
-  /** Make sure errors in DoPut are intercepted. */
-=======
   /**
    * Make sure errors in DoPut are intercepted.
    */
->>>>>>> 2fa095c8
   @Test
   public void doPutErrors() {
     test(
@@ -98,12 +92,7 @@
   /** Make sure uncaught exceptions in DoPut are intercepted. */
   @Test
   public void doPutUncaught() {
-<<<<<<< HEAD
-    test(
-        new ServerErrorProducer(EXPECTED_EXCEPTION),
-=======
-    test(new ServerErrorProducer(new RuntimeException("test")),
->>>>>>> 2fa095c8
+    test(new ServerErrorProducer(new RuntimeException("test")),
         (allocator, client) -> {
           final FlightDescriptor descriptor = FlightDescriptor.path("test");
           try (final VectorSchemaRoot root =
@@ -127,17 +116,9 @@
 
   @Test
   public void listFlightsUncaught() {
-<<<<<<< HEAD
-    test(
-        new ServerErrorProducer(EXPECTED_EXCEPTION),
-        (allocator, client) ->
-            client.listFlights(new Criteria(new byte[0])).forEach((action) -> {}),
-        (recorder) -> {
-=======
     test(new ServerErrorProducer(new RuntimeException("test")),
         (allocator, client) -> client.listFlights(new Criteria(new byte[0])).forEach((action) -> {
         }), (recorder) -> {
->>>>>>> 2fa095c8
           final CallStatus status = recorder.statusFuture.get();
           final Throwable err = recorder.errFuture.get();
           Assertions.assertNotNull(status);
@@ -150,16 +131,9 @@
 
   @Test
   public void doActionUncaught() {
-<<<<<<< HEAD
-    test(
-        new ServerErrorProducer(EXPECTED_EXCEPTION),
-        (allocator, client) -> client.doAction(new Action("test")).forEachRemaining(result -> {}),
-        (recorder) -> {
-=======
     test(new ServerErrorProducer(new RuntimeException("test")),
         (allocator, client) -> client.doAction(new Action("test")).forEachRemaining(result -> {
         }), (recorder) -> {
->>>>>>> 2fa095c8
           final CallStatus status = recorder.statusFuture.get();
           final Throwable err = recorder.errFuture.get();
           Assertions.assertNotNull(status);
@@ -172,16 +146,9 @@
 
   @Test
   public void listActionsUncaught() {
-<<<<<<< HEAD
-    test(
-        new ServerErrorProducer(EXPECTED_EXCEPTION),
-        (allocator, client) -> client.listActions().forEach(result -> {}),
-        (recorder) -> {
-=======
     test(new ServerErrorProducer(new RuntimeException("test")),
         (allocator, client) -> client.listActions().forEach(result -> {
         }), (recorder) -> {
->>>>>>> 2fa095c8
           final CallStatus status = recorder.statusFuture.get();
           final Throwable err = recorder.errFuture.get();
           Assertions.assertNotNull(status);
@@ -194,12 +161,7 @@
 
   @Test
   public void getFlightInfoUncaught() {
-<<<<<<< HEAD
-    test(
-        new ServerErrorProducer(EXPECTED_EXCEPTION),
-=======
-    test(new ServerErrorProducer(new RuntimeException("test")),
->>>>>>> 2fa095c8
+    test(new ServerErrorProducer(new RuntimeException("test")),
         (allocator, client) -> {
           FlightTestUtil.assertCode(
               FlightStatusCode.INTERNAL, () -> client.getInfo(FlightDescriptor.path("test")));
@@ -215,12 +177,7 @@
 
   @Test
   public void doGetUncaught() {
-<<<<<<< HEAD
-    test(
-        new ServerErrorProducer(EXPECTED_EXCEPTION),
-=======
-    test(new ServerErrorProducer(new RuntimeException("test")),
->>>>>>> 2fa095c8
+    test(new ServerErrorProducer(new RuntimeException("test")),
         (allocator, client) -> {
           try (final FlightStream stream = client.getStream(new Ticket(new byte[0]))) {
             while (stream.next()) {}
@@ -391,21 +348,6 @@
       BiConsumer<BufferAllocator, FlightClient> body,
       ErrorConsumer<ErrorRecorder> verify) {
     final ErrorRecorder.Factory factory = new ErrorRecorder.Factory();
-<<<<<<< HEAD
-    final List<ServerMiddlewarePair<ErrorRecorder>> middleware =
-        Collections.singletonList(new ServerMiddlewarePair<>(Key.of("m"), factory));
-    test(
-        producer,
-        middleware,
-        (allocator, client) -> {
-          body.accept(allocator, client);
-          try {
-            verify.accept(factory.instance);
-          } catch (Exception e) {
-            throw new RuntimeException(e);
-          }
-        });
-=======
     final List<ServerMiddlewarePair<ErrorRecorder>> middleware = Collections
         .singletonList(new ServerMiddlewarePair<>(FlightServerMiddleware.Key.of("m"), factory));
     test(producer, middleware, (allocator, client) -> {
@@ -416,7 +358,6 @@
         throw new RuntimeException(e);
       }
     });
->>>>>>> 2fa095c8
   }
 
   @FunctionalInterface
