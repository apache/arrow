--- conflicted
+++ resolved
@@ -116,16 +116,6 @@
 
         double seconds = r.nanos * 1.0d / 1000 / 1000 / 1000;
         throughPuts[i] = (r.bytes * 1.0d / 1024 / 1024) / seconds;
-<<<<<<< HEAD
-        System.out.println(
-            String.format(
-                "Transferred %d records totaling %s bytes at %f MiB/s. %f record/s. %f batch/s.",
-                r.rows,
-                r.bytes,
-                throughPuts[i],
-                (r.rows * 1.0d) / seconds,
-                (r.batches * 1.0d) / seconds));
-=======
         System.out.printf(
                 "Transferred %d records totaling %s bytes at %f MiB/s. %f record/s. %f batch/s.%n",
             r.rows,
@@ -134,7 +124,6 @@
             (r.rows * 1.0d) / seconds,
             (r.batches * 1.0d) / seconds
         );
->>>>>>> 2fa095c8
       }
     }
     pool.shutdown();
@@ -144,14 +133,8 @@
     double sqrSum =
         Arrays.stream(throughPuts).map(val -> val - average).map(val -> val * val).sum();
     double stddev = Math.sqrt(sqrSum / numRuns);
-<<<<<<< HEAD
-    System.out.println(
-        String.format(
-            "Average throughput: %f MiB/s, standard deviation: %f MiB/s", average, stddev));
-=======
     System.out.printf("Average throughput: %f MiB/s, standard deviation: %f MiB/s%n",
             average, stddev);
->>>>>>> 2fa095c8
   }
 
   private static final class Consumer implements Callable<Result> {
