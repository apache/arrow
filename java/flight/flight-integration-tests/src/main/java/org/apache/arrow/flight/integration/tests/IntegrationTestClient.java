/*
 * Licensed to the Apache Software Foundation (ASF) under one or more
 * contributor license agreements.  See the NOTICE file distributed with
 * this work for additional information regarding copyright ownership.
 * The ASF licenses this file to You under the Apache License, Version 2.0
 * (the "License"); you may not use this file except in compliance with
 * the License.  You may obtain a copy of the License at
 *
 *    http://www.apache.org/licenses/LICENSE-2.0
 *
 * Unless required by applicable law or agreed to in writing, software
 * distributed under the License is distributed on an "AS IS" BASIS,
 * WITHOUT WARRANTIES OR CONDITIONS OF ANY KIND, either express or implied.
 * See the License for the specific language governing permissions and
 * limitations under the License.
 */

package org.apache.arrow.flight.integration.tests;

import static org.apache.arrow.memory.util.LargeMemoryUtil.checkedCastToInt;

import java.io.File;
import java.io.IOException;
import java.nio.charset.StandardCharsets;
import java.util.List;
import org.apache.arrow.flight.AsyncPutListener;
import org.apache.arrow.flight.FlightClient;
import org.apache.arrow.flight.FlightDescriptor;
import org.apache.arrow.flight.FlightEndpoint;
import org.apache.arrow.flight.FlightInfo;
import org.apache.arrow.flight.FlightStream;
import org.apache.arrow.flight.Location;
import org.apache.arrow.flight.PutResult;
import org.apache.arrow.flight.Ticket;
import org.apache.arrow.memory.ArrowBuf;
import org.apache.arrow.memory.BufferAllocator;
import org.apache.arrow.memory.RootAllocator;
import org.apache.arrow.vector.VectorLoader;
import org.apache.arrow.vector.VectorSchemaRoot;
import org.apache.arrow.vector.VectorUnloader;
import org.apache.arrow.vector.ipc.JsonFileReader;
import org.apache.arrow.vector.ipc.message.ArrowRecordBatch;
import org.apache.arrow.vector.types.pojo.Schema;
import org.apache.arrow.vector.util.Validator;
import org.apache.commons.cli.CommandLine;
import org.apache.commons.cli.CommandLineParser;
import org.apache.commons.cli.DefaultParser;
import org.apache.commons.cli.Options;
import org.apache.commons.cli.ParseException;

/** A Flight client for integration testing. */
class IntegrationTestClient {
  private static final org.slf4j.Logger LOGGER =
      org.slf4j.LoggerFactory.getLogger(IntegrationTestClient.class);
  private final Options options;

  private IntegrationTestClient() {
    options = new Options();
    options.addOption("j", "json", true, "json file");
    options.addOption("scenario", true, "The integration test scenario.");
    options.addOption("host", true, "The host to connect to.");
    options.addOption("port", true, "The port to connect to.");
  }

  public static void main(String[] args) {
    try {
      new IntegrationTestClient().run(args);
    } catch (ParseException e) {
      fatalError("Invalid parameters", e);
    } catch (IOException e) {
      fatalError("Error accessing files", e);
    } catch (Exception e) {
      fatalError("Unknown error", e);
    }
  }

  private static void fatalError(String message, Throwable e) {
    System.err.println(message);
    System.err.println(e.getMessage());
    LOGGER.error(message, e);
    System.exit(1);
  }

  private void run(String[] args) throws Exception {
    final CommandLineParser parser = new DefaultParser();
    final CommandLine cmd = parser.parse(options, args, false);

    final String host = cmd.getOptionValue("host", "localhost");
    final int port = Integer.parseInt(cmd.getOptionValue("port", "31337"));

    final Location defaultLocation = Location.forGrpcInsecure(host, port);
    try (final BufferAllocator allocator = new RootAllocator(Integer.MAX_VALUE);
        final FlightClient client = FlightClient.builder(allocator, defaultLocation).build()) {

      if (cmd.hasOption("scenario")) {
        Scenarios.getScenario(cmd.getOptionValue("scenario"))
            .client(allocator, defaultLocation, client);
      } else {
        final String inputPath = cmd.getOptionValue("j");
        testStream(allocator, client, inputPath);
      }
    } catch (InterruptedException e) {
      throw new RuntimeException(e);
    }
  }

<<<<<<< HEAD
  private static void testStream(
      BufferAllocator allocator, Location server, FlightClient client, String inputPath)
=======
  private static void testStream(BufferAllocator allocator, FlightClient client, String inputPath)
>>>>>>> 2fa095c8
      throws IOException {
    // 1. Read data from JSON and upload to server.
    FlightDescriptor descriptor = FlightDescriptor.path(inputPath);
    try (JsonFileReader reader = new JsonFileReader(new File(inputPath), allocator);
        VectorSchemaRoot root = VectorSchemaRoot.create(reader.start(), allocator)) {
      FlightClient.ClientStreamListener stream =
          client.startPut(
              descriptor,
              root,
              reader,
              new AsyncPutListener() {
                int counter = 0;

                @Override
                public void onNext(PutResult val) {
                  final byte[] metadataRaw =
                      new byte[checkedCastToInt(val.getApplicationMetadata().readableBytes())];
                  val.getApplicationMetadata().readBytes(metadataRaw);
                  final String metadata = new String(metadataRaw, StandardCharsets.UTF_8);
                  if (!Integer.toString(counter).equals(metadata)) {
                    throw new RuntimeException(
                        String.format(
                            "Invalid ACK from server. Expected '%d' but got '%s'.",
                            counter, metadata));
                  }
                  counter++;
                }
              });
      int counter = 0;
      while (reader.read(root)) {
        final byte[] rawMetadata = Integer.toString(counter).getBytes(StandardCharsets.UTF_8);
        final ArrowBuf metadata = allocator.buffer(rawMetadata.length);
        metadata.writeBytes(rawMetadata);
        // Transfers ownership of the buffer, so do not release it ourselves
        stream.putNext(metadata);
        root.clear();
        counter++;
      }
      stream.completed();
      // Need to call this, or exceptions from the server get swallowed
      stream.getResult();
    }

    // 2. Get the ticket for the data.
    FlightInfo info = client.getInfo(descriptor);
    List<FlightEndpoint> endpoints = info.getEndpoints();
    if (endpoints.isEmpty()) {
      throw new RuntimeException("No endpoints returned from Flight server.");
    }

    for (FlightEndpoint endpoint : info.getEndpoints()) {
      // 3. Download the data from the server.
      List<Location> locations = endpoint.getLocations();
      if (locations.isEmpty()) {
        // No locations provided, validate the server itself.
        testTicket(allocator, client, endpoint.getTicket(), inputPath);
      } else {
        // All locations should be equivalent, validate each one.
        for (Location location : locations) {
          try (FlightClient readClient = FlightClient.builder(allocator, location).build()) {
            testTicket(allocator, readClient, endpoint.getTicket(), inputPath);
          } catch (Exception e) {
            throw new RuntimeException(e);
          }
        }
      }
    }
  }

  private static void testTicket(
      BufferAllocator allocator, FlightClient readClient, Ticket ticket, String inputPath) {
    try (FlightStream stream = readClient.getStream(ticket);
        VectorSchemaRoot root = stream.getRoot();
        VectorSchemaRoot downloadedRoot = VectorSchemaRoot.create(root.getSchema(), allocator);
        JsonFileReader reader = new JsonFileReader(new File(inputPath), allocator)) {
      VectorLoader loader = new VectorLoader(downloadedRoot);
      VectorUnloader unloader = new VectorUnloader(root);

      Schema jsonSchema = reader.start();
      Validator.compareSchemas(root.getSchema(), jsonSchema);
      try (VectorSchemaRoot jsonRoot = VectorSchemaRoot.create(jsonSchema, allocator)) {

        while (stream.next()) {
          try (final ArrowRecordBatch arb = unloader.getRecordBatch()) {
            loader.load(arb);
            if (reader.read(jsonRoot)) {

              // 4. Validate the data.
              Validator.compareVectorSchemaRoot(jsonRoot, downloadedRoot);
              jsonRoot.clear();
            } else {
              throw new RuntimeException("Flight stream has more batches than JSON");
            }
          }
        }

        // Verify no more batches with data in JSON
        // NOTE: Currently the C++ Flight server skips empty batches at end of the stream
        if (reader.read(jsonRoot) && jsonRoot.getRowCount() > 0) {
          throw new RuntimeException("JSON has more batches with than Flight stream");
        }
      }
    } catch (Exception e) {
      throw new RuntimeException(e);
    }
  }
}<|MERGE_RESOLUTION|>--- conflicted
+++ resolved
@@ -104,12 +104,7 @@
     }
   }
 
-<<<<<<< HEAD
-  private static void testStream(
-      BufferAllocator allocator, Location server, FlightClient client, String inputPath)
-=======
   private static void testStream(BufferAllocator allocator, FlightClient client, String inputPath)
->>>>>>> 2fa095c8
       throws IOException {
     // 1. Read data from JSON and upload to server.
     FlightDescriptor descriptor = FlightDescriptor.path(inputPath);
