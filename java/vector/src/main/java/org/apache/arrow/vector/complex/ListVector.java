--- conflicted
+++ resolved
@@ -635,12 +635,8 @@
     return reader;
   }
 
-<<<<<<< HEAD
-  /** Initialize the child data vector to field type. */
-=======
   /** Initialize the child data vector to field type.  */
   @Override
->>>>>>> 2fa095c8
   public <T extends ValueVector> AddOrGetResult<T> addOrGetVector(FieldType fieldType) {
     AddOrGetResult<T> result = super.addOrGetVector(fieldType);
     invalidateReader();
