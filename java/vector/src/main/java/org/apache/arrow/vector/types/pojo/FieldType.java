/*
 * Licensed to the Apache Software Foundation (ASF) under one or more
 * contributor license agreements.  See the NOTICE file distributed with
 * this work for additional information regarding copyright ownership.
 * The ASF licenses this file to You under the Apache License, Version 2.0
 * (the "License"); you may not use this file except in compliance with
 * the License.  You may obtain a copy of the License at
 *
 *    http://www.apache.org/licenses/LICENSE-2.0
 *
 * Unless required by applicable law or agreed to in writing, software
 * distributed under the License is distributed on an "AS IS" BASIS,
 * WITHOUT WARRANTIES OR CONDITIONS OF ANY KIND, either express or implied.
 * See the License for the specific language governing permissions and
 * limitations under the License.
 */

package org.apache.arrow.vector.types.pojo;

import java.util.Collections;
import java.util.HashMap;
import java.util.Map;
import java.util.Objects;
import org.apache.arrow.memory.BufferAllocator;
import org.apache.arrow.util.Collections2;
import org.apache.arrow.util.Preconditions;
import org.apache.arrow.vector.FieldVector;
import org.apache.arrow.vector.types.Types;
import org.apache.arrow.vector.types.Types.MinorType;
import org.apache.arrow.vector.types.pojo.ArrowType.ExtensionType;
import org.apache.arrow.vector.util.CallBack;

/**
 * POJO representation of an Arrow field type. It consists of a logical type, nullability and
 * whether the field (column) is dictionary encoded.
 */
public class FieldType {

  public static FieldType nullable(ArrowType type) {
    return new FieldType(true, type, null, null);
  }

  public static FieldType notNullable(ArrowType type) {
    return new FieldType(false, type, null, null);
  }

  private final boolean nullable;
  private final ArrowType type;
  private final DictionaryEncoding dictionary;
  private final Map<String, String> metadata;

  public FieldType(boolean nullable, ArrowType type, DictionaryEncoding dictionary) {
    this(nullable, type, dictionary, null);
  }

  /**
   * Constructs a new instance.
   *
   * @param nullable Whether the Vector is nullable
   * @param type The logical arrow type of the field.
   * @param dictionary The dictionary encoding of the field.
   * @param metadata Custom metadata for the field.
   */
  public FieldType(
      boolean nullable,
      ArrowType type,
      DictionaryEncoding dictionary,
      Map<String, String> metadata) {
    super();
    this.nullable = nullable;
    this.type = Preconditions.checkNotNull(type);
    this.dictionary = dictionary;
    if (type instanceof ExtensionType) {
      // Save the extension type name/metadata
      final Map<String, String> extensionMetadata = new HashMap<>();
      extensionMetadata.put(
          ExtensionType.EXTENSION_METADATA_KEY_NAME, ((ExtensionType) type).extensionName());
      extensionMetadata.put(
          ExtensionType.EXTENSION_METADATA_KEY_METADATA, ((ExtensionType) type).serialize());
      if (metadata != null) {
        extensionMetadata.putAll(metadata);
      }
      this.metadata = Collections.unmodifiableMap(extensionMetadata);
    } else {
      this.metadata =
          metadata == null
              ? java.util.Collections.emptyMap()
              : Collections2.immutableMapCopy(metadata);
    }
  }

  public boolean isNullable() {
    return nullable;
  }

  public ArrowType getType() {
    return type;
  }

  public DictionaryEncoding getDictionary() {
    return dictionary;
  }

  public Map<String, String> getMetadata() {
    return metadata;
  }

  public FieldVector createNewSingleVector(
      String name, BufferAllocator allocator, CallBack schemaCallBack) {
    MinorType minorType = Types.getMinorTypeForArrowType(type);
    return minorType.getNewVector(name, this, allocator, schemaCallBack);
  }

  public FieldVector createNewSingleVector(
      Field field, BufferAllocator allocator, CallBack schemaCallBack) {
    MinorType minorType = Types.getMinorTypeForArrowType(type);
    return minorType.getNewVector(field, allocator, schemaCallBack);
  }

  @Override
  public int hashCode() {
    return Objects.hash(nullable, type, dictionary, metadata);
  }

  @Override
  public boolean equals(Object obj) {
    if (!(obj instanceof FieldType)) {
      return false;
    }
    FieldType that = (FieldType) obj;
<<<<<<< HEAD
    return Objects.equals(this.isNullable(), that.isNullable())
        && Objects.equals(this.getType(), that.getType())
        && Objects.equals(this.getDictionary(), that.getDictionary())
        && Objects.equals(this.getMetadata(), that.getMetadata());
=======
    return this.isNullable() == that.isNullable() &&
        Objects.equals(this.getType(), that.getType()) &&
        Objects.equals(this.getDictionary(), that.getDictionary()) &&
        Objects.equals(this.getMetadata(), that.getMetadata());
>>>>>>> 2fa095c8
  }
}<|MERGE_RESOLUTION|>--- conflicted
+++ resolved
@@ -128,16 +128,9 @@
       return false;
     }
     FieldType that = (FieldType) obj;
-<<<<<<< HEAD
-    return Objects.equals(this.isNullable(), that.isNullable())
-        && Objects.equals(this.getType(), that.getType())
-        && Objects.equals(this.getDictionary(), that.getDictionary())
-        && Objects.equals(this.getMetadata(), that.getMetadata());
-=======
     return this.isNullable() == that.isNullable() &&
         Objects.equals(this.getType(), that.getType()) &&
         Objects.equals(this.getDictionary(), that.getDictionary()) &&
         Objects.equals(this.getMetadata(), that.getMetadata());
->>>>>>> 2fa095c8
   }
 }