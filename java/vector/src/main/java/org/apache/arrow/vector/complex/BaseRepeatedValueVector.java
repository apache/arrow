/*
 * Licensed to the Apache Software Foundation (ASF) under one or more
 * contributor license agreements.  See the NOTICE file distributed with
 * this work for additional information regarding copyright ownership.
 * The ASF licenses this file to You under the Apache License, Version 2.0
 * (the "License"); you may not use this file except in compliance with
 * the License.  You may obtain a copy of the License at
 *
 *    http://www.apache.org/licenses/LICENSE-2.0
 *
 * Unless required by applicable law or agreed to in writing, software
 * distributed under the License is distributed on an "AS IS" BASIS,
 * WITHOUT WARRANTIES OR CONDITIONS OF ANY KIND, either express or implied.
 * See the License for the specific language governing permissions and
 * limitations under the License.
 */

package org.apache.arrow.vector.complex;

import static org.apache.arrow.memory.util.LargeMemoryUtil.capAtMaxInt;

import java.util.ArrayList;
import java.util.Arrays;
import java.util.Collections;
import java.util.Iterator;
import java.util.List;
import org.apache.arrow.memory.ArrowBuf;
import org.apache.arrow.memory.BufferAllocator;
import org.apache.arrow.memory.util.CommonUtil;
import org.apache.arrow.util.Preconditions;
import org.apache.arrow.vector.AddOrGetResult;
import org.apache.arrow.vector.BaseFixedWidthVector;
import org.apache.arrow.vector.BaseValueVector;
import org.apache.arrow.vector.BaseVariableWidthVector;
import org.apache.arrow.vector.DensityAwareVector;
import org.apache.arrow.vector.FieldVector;
import org.apache.arrow.vector.NullVector;
import org.apache.arrow.vector.UInt4Vector;
import org.apache.arrow.vector.ValueVector;
import org.apache.arrow.vector.ZeroVector;
import org.apache.arrow.vector.types.pojo.ArrowType.ArrowTypeID;
import org.apache.arrow.vector.types.pojo.FieldType;
import org.apache.arrow.vector.util.CallBack;
import org.apache.arrow.vector.util.OversizedAllocationException;
import org.apache.arrow.vector.util.SchemaChangeRuntimeException;

/** Base class for Vectors that contain repeated values. */
public abstract class BaseRepeatedValueVector extends BaseValueVector
    implements RepeatedValueVector, BaseListVector {

  public static final FieldVector DEFAULT_DATA_VECTOR = ZeroVector.INSTANCE;
  public static final String DATA_VECTOR_NAME = "$data$";

  public static final byte OFFSET_WIDTH = 4;
  protected ArrowBuf offsetBuffer;
  protected FieldVector vector;
  protected final CallBack repeatedCallBack;
  protected int valueCount;
  protected long offsetAllocationSizeInBytes = INITIAL_VALUE_ALLOCATION * OFFSET_WIDTH;
  private final String name;

  protected String defaultDataVectorName = DATA_VECTOR_NAME;

  protected BaseRepeatedValueVector(String name, BufferAllocator allocator, CallBack callBack) {
    this(name, allocator, DEFAULT_DATA_VECTOR, callBack);
  }

  protected BaseRepeatedValueVector(
      String name, BufferAllocator allocator, FieldVector vector, CallBack callBack) {
    super(allocator);
    this.name = name;
    this.offsetBuffer = allocator.getEmpty();
    this.vector = Preconditions.checkNotNull(vector, "data vector cannot be null");
    this.repeatedCallBack = callBack;
    this.valueCount = 0;
  }

  @Override
  public String getName() {
    return name;
  }

  @Override
  public boolean allocateNewSafe() {
    boolean dataAlloc = false;
    try {
      allocateOffsetBuffer(offsetAllocationSizeInBytes);
      dataAlloc = vector.allocateNewSafe();
    } catch (Exception e) {
      e.printStackTrace();
      clear();
      return false;
    } finally {
      if (!dataAlloc) {
        clear();
      }
    }
    return dataAlloc;
  }

  protected void allocateOffsetBuffer(final long size) {
    final int curSize = (int) size;
    offsetBuffer = allocator.buffer(curSize);
    offsetBuffer.readerIndex(0);
    offsetAllocationSizeInBytes = curSize;
    offsetBuffer.setZero(0, offsetBuffer.capacity());
  }

  @Override
  public void reAlloc() {
    reallocOffsetBuffer();
    vector.reAlloc();
  }

  protected void reallocOffsetBuffer() {
    final long currentBufferCapacity = offsetBuffer.capacity();
    long newAllocationSize = currentBufferCapacity * 2;
    if (newAllocationSize == 0) {
      if (offsetAllocationSizeInBytes > 0) {
        newAllocationSize = offsetAllocationSizeInBytes;
      } else {
        newAllocationSize = INITIAL_VALUE_ALLOCATION * OFFSET_WIDTH * 2;
      }
    }

    newAllocationSize = CommonUtil.nextPowerOfTwo(newAllocationSize);
    newAllocationSize = Math.min(newAllocationSize, (long) OFFSET_WIDTH * Integer.MAX_VALUE);
    assert newAllocationSize >= 1;

    if (newAllocationSize > MAX_ALLOCATION_SIZE || newAllocationSize <= offsetBuffer.capacity()) {
      throw new OversizedAllocationException("Unable to expand the buffer");
    }

    final ArrowBuf newBuf = allocator.buffer(newAllocationSize);
    newBuf.setBytes(0, offsetBuffer, 0, currentBufferCapacity);
    newBuf.setZero(currentBufferCapacity, newBuf.capacity() - currentBufferCapacity);
    offsetBuffer.getReferenceManager().release(1);
    offsetBuffer = newBuf;
    offsetAllocationSizeInBytes = newAllocationSize;
  }

  /**
   * Get the offset vector.
   *
   * @deprecated This API will be removed, as the current implementations no longer hold inner
   *     offset vectors.
   * @return the underlying offset vector or null if none exists.
   */
  @Override
  @Deprecated
  public UInt4Vector getOffsetVector() {
    throw new UnsupportedOperationException("There is no inner offset vector");
  }

  @Override
  public FieldVector getDataVector() {
    return vector;
  }

  @Override
  public void setInitialCapacity(int numRecords) {
    offsetAllocationSizeInBytes = (numRecords + 1L) * OFFSET_WIDTH;
    if (vector instanceof BaseFixedWidthVector || vector instanceof BaseVariableWidthVector) {
      vector.setInitialCapacity(numRecords * RepeatedValueVector.DEFAULT_REPEAT_PER_RECORD);
    } else {
      vector.setInitialCapacity(numRecords);
    }
  }

  /**
   * Specialized version of setInitialCapacity() for ListVector. This is used by some callers when
   * they want to explicitly control and be conservative about memory allocated for inner data
   * vector. This is very useful when we are working with memory constraints for a query and have a
   * fixed amount of memory reserved for the record batch. In such cases, we are likely to face OOM
   * or related problems when we reserve memory for a record batch with value count x and do
   * setInitialCapacity(x) such that each vector allocates only what is necessary and not the
   * default amount but the multiplier forces the memory requirement to go beyond what was needed.
   *
   * @param numRecords value count
   * @param density density of ListVector. Density is the average size of list per position in the
   *     List vector. For example, a density value of 10 implies each position in the list vector
   *     has a list of 10 values. A density value of 0.1 implies out of 10 positions in the list
   *     vector, 1 position has a list of size 1 and remaining positions are null (no lists) or
   *     empty lists. This helps in tightly controlling the memory we provision for inner data
   *     vector.
   */
  @Override
  public void setInitialCapacity(int numRecords, double density) {
    if ((numRecords * density) >= Integer.MAX_VALUE) {
      throw new OversizedAllocationException("Requested amount of memory is more than max allowed");
    }

    offsetAllocationSizeInBytes = (numRecords + 1L) * OFFSET_WIDTH;

    int innerValueCapacity = Math.max((int) (numRecords * density), 1);

    if (vector instanceof DensityAwareVector) {
      ((DensityAwareVector) vector).setInitialCapacity(innerValueCapacity, density);
    } else {
      vector.setInitialCapacity(innerValueCapacity);
    }
  }

  /**
   * Specialized version of setInitialTotalCapacity() for ListVector. This is used by some callers
   * when they want to explicitly control and be conservative about memory allocated for inner data
   * vector. This is very useful when we are working with memory constraints for a query and have a
   * fixed amount of memory reserved for the record batch. In such cases, we are likely to face OOM
   * or related problems when we reserve memory for a record batch with value count x and do
   * setInitialCapacity(x) such that each vector allocates only what is necessary and not the
   * default amount but the multiplier forces the memory requirement to go beyond what was needed.
   *
   * @param numRecords value count
   * @param totalNumberOfElements the total number of elements to to allow for in this vector across
   *     all records.
   */
  public void setInitialTotalCapacity(int numRecords, int totalNumberOfElements) {
    offsetAllocationSizeInBytes = (numRecords + 1L) * OFFSET_WIDTH;
    vector.setInitialCapacity(totalNumberOfElements);
  }

  @Override
  public int getValueCapacity() {
    final int offsetValueCapacity = Math.max(getOffsetBufferValueCapacity() - 1, 0);
    if (vector == DEFAULT_DATA_VECTOR) {
      return offsetValueCapacity;
    }
    return Math.min(vector.getValueCapacity(), offsetValueCapacity);
  }

  protected int getOffsetBufferValueCapacity() {
    return capAtMaxInt(offsetBuffer.capacity() / OFFSET_WIDTH);
  }

  @Override
  public int getBufferSize() {
    if (valueCount == 0) {
      return 0;
    }
    return ((valueCount + 1) * OFFSET_WIDTH) + vector.getBufferSize();
  }

  @Override
  public int getBufferSizeFor(int valueCount) {
    if (valueCount == 0) {
      return 0;
    }

    int innerVectorValueCount = offsetBuffer.getInt(valueCount * OFFSET_WIDTH);

    return ((valueCount + 1) * OFFSET_WIDTH) + vector.getBufferSizeFor(innerVectorValueCount);
  }

  @Override
  public Iterator<ValueVector> iterator() {
    return Collections.<ValueVector>singleton(getDataVector()).iterator();
  }

  @Override
  public void clear() {
    offsetBuffer = releaseBuffer(offsetBuffer);
    vector.clear();
    valueCount = 0;
    super.clear();
  }

  @Override
  public void reset() {
    offsetBuffer.setZero(0, offsetBuffer.capacity());
    vector.reset();
    valueCount = 0;
  }

  @Override
  public ArrowBuf[] getBuffers(boolean clear) {
    final ArrowBuf[] buffers;
    if (getBufferSize() == 0) {
      buffers = new ArrowBuf[0];
    } else {
      List<ArrowBuf> list = new ArrayList<>();
      list.add(offsetBuffer);
      list.addAll(Arrays.asList(vector.getBuffers(false)));
      buffers = list.toArray(new ArrowBuf[list.size()]);
    }
    if (clear) {
      for (ArrowBuf buffer : buffers) {
        buffer.getReferenceManager().retain();
      }
      clear();
    }
    return buffers;
  }

  /**
   * Get value indicating if inner vector is set.
   *
   * @return 1 if inner vector is explicitly set via #addOrGetVector else 0
   */
  public int size() {
    return vector == DEFAULT_DATA_VECTOR ? 0 : 1;
  }

  /**
   * Initialize the data vector (and execute callback) if it hasn't already been done, returns the
   * data vector.
   */
  public <T extends ValueVector> AddOrGetResult<T> addOrGetVector(FieldType fieldType) {
    boolean created = false;
    if (vector instanceof NullVector) {
      vector = fieldType.createNewSingleVector(defaultDataVectorName, allocator, repeatedCallBack);
      // returned vector must have the same field
      created = true;
<<<<<<< HEAD
      if (callBack != null
          &&
          // not a schema change if changing from ZeroVector to ZeroVector
          (fieldType.getType().getTypeID() != ArrowTypeID.Null)) {
        callBack.doWork();
=======
      if (repeatedCallBack != null &&
              // not a schema change if changing from ZeroVector to ZeroVector
              (fieldType.getType().getTypeID() != ArrowTypeID.Null)) {
        repeatedCallBack.doWork();
>>>>>>> 2fa095c8
      }
    }

    if (vector.getField().getType().getTypeID() != fieldType.getType().getTypeID()) {
      final String msg =
          String.format(
              "Inner vector type mismatch. Requested type: [%s], actual type: [%s]",
              fieldType.getType().getTypeID(), vector.getField().getType().getTypeID());
      throw new SchemaChangeRuntimeException(msg);
    }

    return new AddOrGetResult<>((T) vector, created);
  }

  protected void replaceDataVector(FieldVector v) {
    vector.clear();
    vector = v;
  }

  @Override
  public int getValueCount() {
    return valueCount;
  }

  /* returns the value count for inner data vector for this list vector */
  public int getInnerValueCount() {
    return vector.getValueCount();
  }

  /** Returns the value count for inner data vector at a particular index. */
  public int getInnerValueCountAt(int index) {
    return offsetBuffer.getInt((index + 1) * OFFSET_WIDTH)
        - offsetBuffer.getInt(index * OFFSET_WIDTH);
  }

  /** Return if value at index is null (this implementation is always false). */
  @Override
  public boolean isNull(int index) {
    return false;
  }

  /** Return if value at index is empty (this implementation is always false). */
  public boolean isEmpty(int index) {
    return false;
  }

  /** Starts a new repeated value. */
  public int startNewValue(int index) {
    while (index >= getOffsetBufferValueCapacity()) {
      reallocOffsetBuffer();
    }
    int offset = offsetBuffer.getInt(index * OFFSET_WIDTH);
    offsetBuffer.setInt((index + 1) * OFFSET_WIDTH, offset);
    setValueCount(index + 1);
    return offset;
  }

  /** Preallocates the number of repeated values. */
  @Override
  public void setValueCount(int valueCount) {
    this.valueCount = valueCount;
    while (valueCount > getOffsetBufferValueCapacity()) {
      reallocOffsetBuffer();
    }
    final int childValueCount =
        valueCount == 0 ? 0 : offsetBuffer.getInt(valueCount * OFFSET_WIDTH);
    vector.setValueCount(childValueCount);
  }
}<|MERGE_RESOLUTION|>--- conflicted
+++ resolved
@@ -310,18 +310,10 @@
       vector = fieldType.createNewSingleVector(defaultDataVectorName, allocator, repeatedCallBack);
       // returned vector must have the same field
       created = true;
-<<<<<<< HEAD
-      if (callBack != null
-          &&
-          // not a schema change if changing from ZeroVector to ZeroVector
-          (fieldType.getType().getTypeID() != ArrowTypeID.Null)) {
-        callBack.doWork();
-=======
       if (repeatedCallBack != null &&
               // not a schema change if changing from ZeroVector to ZeroVector
               (fieldType.getType().getTypeID() != ArrowTypeID.Null)) {
         repeatedCallBack.doWork();
->>>>>>> 2fa095c8
       }
     }
 
