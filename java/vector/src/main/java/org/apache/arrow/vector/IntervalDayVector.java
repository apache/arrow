/*
 * Licensed to the Apache Software Foundation (ASF) under one or more
 * contributor license agreements.  See the NOTICE file distributed with
 * this work for additional information regarding copyright ownership.
 * The ASF licenses this file to You under the Apache License, Version 2.0
 * (the "License"); you may not use this file except in compliance with
 * the License.  You may obtain a copy of the License at
 *
 *    http://www.apache.org/licenses/LICENSE-2.0
 *
 * Unless required by applicable law or agreed to in writing, software
 * distributed under the License is distributed on an "AS IS" BASIS,
 * WITHOUT WARRANTIES OR CONDITIONS OF ANY KIND, either express or implied.
 * See the License for the specific language governing permissions and
 * limitations under the License.
 */

package org.apache.arrow.vector;

import static org.apache.arrow.vector.NullCheckingForGet.NULL_CHECKING_ENABLED;

import java.time.Duration;
import org.apache.arrow.memory.ArrowBuf;
import org.apache.arrow.memory.BufferAllocator;
import org.apache.arrow.vector.complex.impl.IntervalDayReaderImpl;
import org.apache.arrow.vector.complex.reader.FieldReader;
import org.apache.arrow.vector.holders.IntervalDayHolder;
import org.apache.arrow.vector.holders.NullableIntervalDayHolder;
import org.apache.arrow.vector.types.Types.MinorType;
import org.apache.arrow.vector.types.pojo.Field;
import org.apache.arrow.vector.types.pojo.FieldType;
import org.apache.arrow.vector.util.TransferPair;

/**
 * IntervalDayVector implements a fixed width vector (8 bytes) of interval (days and milliseconds)
 * values which could be null. A validity buffer (bit vector) is maintained to track which elements
 * in the vector are null.
 */
public final class IntervalDayVector extends BaseFixedWidthVector {
  public static final byte TYPE_WIDTH = 8;
  private static final byte MILLISECOND_OFFSET = 4;

  /**
   * Instantiate a IntervalDayVector. This doesn't allocate any memory for the data in vector.
   *
   * @param name name of the vector
   * @param allocator allocator for memory management.
   */
  public IntervalDayVector(String name, BufferAllocator allocator) {
    this(name, FieldType.nullable(MinorType.INTERVALDAY.getType()), allocator);
  }

  /**
   * Instantiate a IntervalDayVector. This doesn't allocate any memory for the data in vector.
   *
   * @param name name of the vector
   * @param fieldType type of Field materialized by this vector
   * @param allocator allocator for memory management.
   */
  public IntervalDayVector(String name, FieldType fieldType, BufferAllocator allocator) {
    this(new Field(name, fieldType, null), allocator);
  }

  /**
   * Instantiate a IntervalDayVector. This doesn't allocate any memory for the data in vector.
   *
   * @param field field materialized by this vector
   * @param allocator allocator for memory management.
   */
  public IntervalDayVector(Field field, BufferAllocator allocator) {
    super(field, allocator, TYPE_WIDTH);
  }

  @Override
  protected FieldReader getReaderImpl() {
    return new IntervalDayReaderImpl(IntervalDayVector.this);
  }

  /**
   * Get minor type for this vector. The vector holds values belonging to a particular type.
   *
   * @return {@link org.apache.arrow.vector.types.Types.MinorType}
   */
  @Override
  public MinorType getMinorType() {
    return MinorType.INTERVALDAY;
  }

  /*----------------------------------------------------------------*
  |                                                                |
  |          vector value retrieval methods                        |
  |                                                                |
   *----------------------------------------------------------------*/

  /**
   * Given a data buffer, get the number of days stored at a particular position in the vector.
   *
   * <p>This method should not be used externally.
   *
   * @param buffer data buffer
   * @param index position of the element.
   * @return day value stored at the index.
   */
  public static int getDays(final ArrowBuf buffer, final int index) {
    return buffer.getInt((long) index * TYPE_WIDTH);
  }

  /**
   * Given a data buffer, get the get the number of milliseconds stored at a particular position in
   * the vector.
   *
   * <p>This method should not be used externally.
   *
   * @param buffer data buffer
   * @param index position of the element.
   * @return milliseconds value stored at the index.
   */
  public static int getMilliseconds(final ArrowBuf buffer, final int index) {
    return buffer.getInt((long) index * TYPE_WIDTH + MILLISECOND_OFFSET);
  }

  /**
   * Get the element at the given index from the vector.
   *
   * @param index position of element
   * @return element at given index
   */
  public ArrowBuf get(int index) throws IllegalStateException {
    if (NULL_CHECKING_ENABLED && isSet(index) == 0) {
      return null;
    }
    return valueBuffer.slice((long) index * TYPE_WIDTH, TYPE_WIDTH);
  }

  /**
   * Get the element at the given index from the vector and sets the state in holder. If element at
   * given index is null, holder.isSet will be zero.
   *
   * @param index position of element
   */
  public void get(int index, NullableIntervalDayHolder holder) {
    if (isSet(index) == 0) {
      holder.isSet = 0;
      return;
    }
    final long startIndex = (long) index * TYPE_WIDTH;
    holder.isSet = 1;
    holder.days = valueBuffer.getInt(startIndex);
    holder.milliseconds = valueBuffer.getInt(startIndex + MILLISECOND_OFFSET);
  }

  /**
   * Same as {@link #get(int)}.
   *
   * @param index position of element
   * @return element at given index
   */
  @Override
  public Duration getObject(int index) {
    if (isSet(index) == 0) {
      return null;
    } else {
      return getObjectNotNull(index);
    }
  }

  /**
   * Same as {@link #getObject(int)} but does not check for null.
   *
   * @param index position of element
   * @return element at given index
   */
  public Duration getObjectNotNull(int index) {
    final long startIndex = (long) index * TYPE_WIDTH;
    final int days = valueBuffer.getInt(startIndex);
    final int milliseconds = valueBuffer.getInt(startIndex + MILLISECOND_OFFSET);
    return Duration.ofDays(days).plusMillis(milliseconds);
  }

  /**
   * Get the Interval value at a given index as a {@link StringBuilder} object.
   *
   * @param index position of the element
   * @return String Builder object with Interval value as [days, hours, minutes, seconds, millis]
   */
  public StringBuilder getAsStringBuilder(int index) {
    if (isSet(index) == 0) {
      return null;
    } else {
      return getAsStringBuilderHelper(index);
    }
  }

  private StringBuilder getAsStringBuilderHelper(int index) {
    final long startIndex = (long) index * TYPE_WIDTH;

    final int days = valueBuffer.getInt(startIndex);
    int millis = valueBuffer.getInt(startIndex + MILLISECOND_OFFSET);

    final int hours = millis / org.apache.arrow.vector.util.DateUtility.hoursToMillis;
    millis = millis % org.apache.arrow.vector.util.DateUtility.hoursToMillis;

    final int minutes = millis / org.apache.arrow.vector.util.DateUtility.minutesToMillis;
    millis = millis % org.apache.arrow.vector.util.DateUtility.minutesToMillis;

    final int seconds = millis / org.apache.arrow.vector.util.DateUtility.secondsToMillis;
    millis = millis % org.apache.arrow.vector.util.DateUtility.secondsToMillis;

    final String dayString = (Math.abs(days) == 1) ? " day " : " days ";

<<<<<<< HEAD
    return (new StringBuilder()
        .append(days)
        .append(dayString)
        .append(hours)
        .append(":")
        .append(minutes)
        .append(":")
        .append(seconds)
        .append(".")
        .append(millis));
=======
    return new StringBuilder()
            .append(days).append(dayString)
            .append(hours).append(":")
            .append(minutes).append(":")
            .append(seconds).append(".")
            .append(millis);
>>>>>>> 2fa095c8
  }

  /*----------------------------------------------------------------*
  |                                                                |
  |          vector value setter methods                           |
  |                                                                |
   *----------------------------------------------------------------*/

  /**
   * Set the element at the given index to the given value.
   *
   * @param index position of element
   * @param value value of element
   */
  public void set(int index, ArrowBuf value) {
    BitVectorHelper.setBit(validityBuffer, index);
    valueBuffer.setBytes((long) index * TYPE_WIDTH, value, 0, TYPE_WIDTH);
  }

  /**
   * Set the element at the given index to the given value.
   *
   * @param index position of element
   * @param days days for the interval
   * @param milliseconds milliseconds for the interval
   */
  public void set(int index, int days, int milliseconds) {
    final long offsetIndex = (long) index * TYPE_WIDTH;
    BitVectorHelper.setBit(validityBuffer, index);
    valueBuffer.setInt(offsetIndex, days);
    valueBuffer.setInt((offsetIndex + MILLISECOND_OFFSET), milliseconds);
  }

  /**
   * Set the element at the given index to the value set in data holder. If the value in holder is
   * not indicated as set, element in the at the given index will be null.
   *
   * @param index position of element
   * @param holder nullable data holder for value of element
   */
  public void set(int index, NullableIntervalDayHolder holder) throws IllegalArgumentException {
    if (holder.isSet < 0) {
      throw new IllegalArgumentException();
    } else if (holder.isSet > 0) {
      set(index, holder.days, holder.milliseconds);
    } else {
      BitVectorHelper.unsetBit(validityBuffer, index);
    }
  }

  /**
   * Set the element at the given index to the value set in data holder.
   *
   * @param index position of element
   * @param holder data holder for value of element
   */
  public void set(int index, IntervalDayHolder holder) {
    set(index, holder.days, holder.milliseconds);
  }

  /**
   * Same as {@link #set(int, ArrowBuf)} except that it handles the case when index is greater than
   * or equal to existing value capacity {@link #getValueCapacity()}.
   *
   * @param index position of element
   * @param value value of element
   */
  public void setSafe(int index, ArrowBuf value) {
    handleSafe(index);
    set(index, value);
  }

  /**
   * Same as {@link #set(int, int, int)} except that it handles the case when index is greater than
   * or equal to existing value capacity {@link #getValueCapacity()}.
   *
   * @param index position of element
   * @param days days for the interval
   * @param milliseconds milliseconds for the interval
   */
  public void setSafe(int index, int days, int milliseconds) {
    handleSafe(index);
    set(index, days, milliseconds);
  }

  /**
   * Same as {@link #set(int, NullableIntervalDayHolder)} except that it handles the case when index
   * is greater than or equal to existing value capacity {@link #getValueCapacity()}.
   *
   * @param index position of element
   * @param holder nullable data holder for value of element
   */
  public void setSafe(int index, NullableIntervalDayHolder holder) throws IllegalArgumentException {
    handleSafe(index);
    set(index, holder);
  }

  /**
   * Same as {@link #set(int, IntervalDayHolder)} except that it handles the case when index is
   * greater than or equal to existing value capacity {@link #getValueCapacity()}.
   *
   * @param index position of element
   * @param holder data holder for value of element
   */
  public void setSafe(int index, IntervalDayHolder holder) {
    handleSafe(index);
    set(index, holder);
  }

  /**
   * Store the given value at a particular position in the vector. isSet indicates whether the value
   * is NULL or not.
   *
   * @param index position of the new value
   * @param isSet 0 for NULL value, 1 otherwise
   * @param days days component of interval
   * @param milliseconds millisecond component of interval
   */
  public void set(int index, int isSet, int days, int milliseconds) {
    if (isSet > 0) {
      set(index, days, milliseconds);
    } else {
      BitVectorHelper.unsetBit(validityBuffer, index);
    }
  }

  /**
   * Same as {@link #set(int, int, int, int)} except that it handles the case when index is greater
   * than or equal to current value capacity of the vector.
   *
   * @param index position of the new value
   * @param isSet 0 for NULL value, 1 otherwise
   * @param days days component of interval
   * @param milliseconds millisecond component of interval
   */
  public void setSafe(int index, int isSet, int days, int milliseconds) {
    handleSafe(index);
    set(index, isSet, days, milliseconds);
  }

  /*----------------------------------------------------------------*
  |                                                                |
  |                      vector transfer                           |
  |                                                                |
   *----------------------------------------------------------------*/

  /**
   * Construct a TransferPair comprising this and a target vector of the same type.
   *
   * @param ref name of the target vector
   * @param allocator allocator for the target vector
   * @return {@link TransferPair}
   */
  @Override
  public TransferPair getTransferPair(String ref, BufferAllocator allocator) {
    return new TransferImpl(ref, allocator);
  }

  /**
   * Construct a TransferPair comprising this and a target vector of the same type.
   *
   * @param field Field object used by the target vector
   * @param allocator allocator for the target vector
   * @return {@link TransferPair}
   */
  @Override
  public TransferPair getTransferPair(Field field, BufferAllocator allocator) {
    return new TransferImpl(field, allocator);
  }

  /**
   * Construct a TransferPair with a desired target vector of the same type.
   *
   * @param to target vector
   * @return {@link TransferPair}
   */
  @Override
  public TransferPair makeTransferPair(ValueVector to) {
    return new TransferImpl((IntervalDayVector) to);
  }

  private class TransferImpl implements TransferPair {
    IntervalDayVector to;

    public TransferImpl(String ref, BufferAllocator allocator) {
      to = new IntervalDayVector(ref, field.getFieldType(), allocator);
    }

    public TransferImpl(Field field, BufferAllocator allocator) {
      to = new IntervalDayVector(field, allocator);
    }

    public TransferImpl(IntervalDayVector to) {
      this.to = to;
    }

    @Override
    public IntervalDayVector getTo() {
      return to;
    }

    @Override
    public void transfer() {
      transferTo(to);
    }

    @Override
    public void splitAndTransfer(int startIndex, int length) {
      splitAndTransferTo(startIndex, length, to);
    }

    @Override
    public void copyValueSafe(int fromIndex, int toIndex) {
      to.copyFromSafe(fromIndex, toIndex, IntervalDayVector.this);
    }
  }
}<|MERGE_RESOLUTION|>--- conflicted
+++ resolved
@@ -208,25 +208,12 @@
 
     final String dayString = (Math.abs(days) == 1) ? " day " : " days ";
 
-<<<<<<< HEAD
-    return (new StringBuilder()
-        .append(days)
-        .append(dayString)
-        .append(hours)
-        .append(":")
-        .append(minutes)
-        .append(":")
-        .append(seconds)
-        .append(".")
-        .append(millis));
-=======
     return new StringBuilder()
             .append(days).append(dayString)
             .append(hours).append(":")
             .append(minutes).append(":")
             .append(seconds).append(".")
             .append(millis);
->>>>>>> 2fa095c8
   }
 
   /*----------------------------------------------------------------*
