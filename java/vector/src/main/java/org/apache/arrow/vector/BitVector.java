/*
 * Licensed to the Apache Software Foundation (ASF) under one or more
 * contributor license agreements.  See the NOTICE file distributed with
 * this work for additional information regarding copyright ownership.
 * The ASF licenses this file to You under the Apache License, Version 2.0
 * (the "License"); you may not use this file except in compliance with
 * the License.  You may obtain a copy of the License at
 *
 *    http://www.apache.org/licenses/LICENSE-2.0
 *
 * Unless required by applicable law or agreed to in writing, software
 * distributed under the License is distributed on an "AS IS" BASIS,
 * WITHOUT WARRANTIES OR CONDITIONS OF ANY KIND, either express or implied.
 * See the License for the specific language governing permissions and
 * limitations under the License.
 */

package org.apache.arrow.vector;

import static org.apache.arrow.memory.util.LargeMemoryUtil.capAtMaxInt;
import static org.apache.arrow.vector.NullCheckingForGet.NULL_CHECKING_ENABLED;

import org.apache.arrow.memory.ArrowBuf;
import org.apache.arrow.memory.BufferAllocator;
import org.apache.arrow.memory.util.ArrowBufPointer;
import org.apache.arrow.memory.util.hash.ArrowBufHasher;
import org.apache.arrow.util.Preconditions;
import org.apache.arrow.vector.complex.impl.BitReaderImpl;
import org.apache.arrow.vector.complex.reader.FieldReader;
import org.apache.arrow.vector.holders.BitHolder;
import org.apache.arrow.vector.holders.NullableBitHolder;
import org.apache.arrow.vector.types.Types.MinorType;
import org.apache.arrow.vector.types.pojo.Field;
import org.apache.arrow.vector.types.pojo.FieldType;
import org.apache.arrow.vector.util.OversizedAllocationException;
import org.apache.arrow.vector.util.TransferPair;

/**
 * BitVector implements a fixed width (1 bit) vector of boolean values which could be null. Each
 * value in the vector corresponds to a single bit in the underlying data stream backing the vector.
 */
public final class BitVector extends BaseFixedWidthVector {

  private static final int HASH_CODE_FOR_ZERO = 17;

  private static final int HASH_CODE_FOR_ONE = 19;

  /**
   * Instantiate a BitVector. This doesn't allocate any memory for the data in vector.
   *
   * @param name name of the vector
   * @param allocator allocator for memory management.
   */
  public BitVector(String name, BufferAllocator allocator) {
    this(name, FieldType.nullable(MinorType.BIT.getType()), allocator);
  }

  /**
   * Instantiate a BitVector. This doesn't allocate any memory for the data in vector.
   *
   * @param name name of the vector
   * @param fieldType type of Field materialized by this vector
   * @param allocator allocator for memory management.
   */
  public BitVector(String name, FieldType fieldType, BufferAllocator allocator) {
    this(new Field(name, fieldType, null), allocator);
  }

  /**
   * Instantiate a BitVector. This doesn't allocate any memory for the data in vector.
   *
   * @param field the Field materialized by this vector
   * @param allocator allocator for memory management.
   */
  public BitVector(Field field, BufferAllocator allocator) {
    super(field, allocator, 0);
  }

  @Override
  protected FieldReader getReaderImpl() {
    return new BitReaderImpl(BitVector.this);
  }

  /**
   * Get minor type for this vector. The vector holds values belonging to a particular type.
   *
   * @return {@link org.apache.arrow.vector.types.Types.MinorType}
   */
  @Override
  public MinorType getMinorType() {
    return MinorType.BIT;
  }

  /**
   * Sets the desired value capacity for the vector. This function doesn't allocate any memory for
   * the vector.
   *
   * @param valueCount desired number of elements in the vector
   */
  @Override
  public void setInitialCapacity(int valueCount) {
    final int size = getValidityBufferSizeFromCount(valueCount);
    if (size * 2L > MAX_ALLOCATION_SIZE) {
      throw new OversizedAllocationException("Requested amount of memory is more than max allowed");
    }
    lastValueCapacity = valueCount;
  }

  @Override
  protected int getValueBufferValueCapacity() {
    return capAtMaxInt(valueBuffer.capacity() * 8);
  }

  /**
   * Get the potential buffer size for a particular number of records.
   *
   * @param count desired number of elements in the vector
   * @return estimated size of underlying buffers if the vector holds a given number of elements
   */
  @Override
  public int getBufferSizeFor(final int count) {
    if (count == 0) {
      return 0;
    }
    return 2 * getValidityBufferSizeFromCount(count);
  }

  /**
   * Get the size (number of bytes) of underlying buffers used by this vector.
   *
   * @return size of underlying buffers.
   */
  @Override
  public int getBufferSize() {
    return getBufferSizeFor(valueCount);
  }

  /**
   * Slice this vector at desired index and length and transfer the corresponding data to the target
   * vector.
   *
   * @param startIndex start position of the split in source vector.
   * @param length length of the split.
   * @param target destination vector
   */
  @Override
  public void splitAndTransferTo(int startIndex, int length, BaseFixedWidthVector target) {
    Preconditions.checkArgument(
        startIndex >= 0 && length >= 0 && startIndex + length <= valueCount,
        "Invalid parameters startIndex: %s, length: %s for valueCount: %s",
        startIndex,
        length,
        valueCount);
    compareTypes(target, "splitAndTransferTo");
    target.clear();
<<<<<<< HEAD
    target.validityBuffer =
        splitAndTransferBuffer(startIndex, length, target, validityBuffer, target.validityBuffer);
    target.valueBuffer =
        splitAndTransferBuffer(startIndex, length, target, valueBuffer, target.valueBuffer);
=======
    target.validityBuffer = splitAndTransferBuffer(startIndex, length, validityBuffer, target.validityBuffer);
    target.valueBuffer = splitAndTransferBuffer(startIndex, length, valueBuffer, target.valueBuffer);
>>>>>>> 2fa095c8
    target.refreshValueCapacity();

    target.setValueCount(length);
  }

  private ArrowBuf splitAndTransferBuffer(
      int startIndex,
      int length,
      ArrowBuf sourceBuffer,
      ArrowBuf destBuffer) {
    int firstByteSource = BitVectorHelper.byteIndex(startIndex);
    int lastByteSource = BitVectorHelper.byteIndex(valueCount - 1);
    int byteSizeTarget = getValidityBufferSizeFromCount(length);
    int offset = startIndex % 8;

    if (length > 0) {
      if (offset == 0) {
        /* slice */
        if (destBuffer != null) {
          destBuffer.getReferenceManager().release();
        }
        destBuffer = sourceBuffer.slice(firstByteSource, byteSizeTarget);
        destBuffer.getReferenceManager().retain(1);
      } else {
        /* Copy data
         * When the first bit starts from the middle of a byte (offset != 0),
         * copy data from src BitVector.
         * Each byte in the target is composed by a part in i-th byte,
         * another part in (i+1)-th byte.
         */
        destBuffer = allocator.buffer(byteSizeTarget);
        destBuffer.readerIndex(0);
        destBuffer.setZero(0, destBuffer.capacity());

        for (int i = 0; i < byteSizeTarget - 1; i++) {
          byte b1 =
              BitVectorHelper.getBitsFromCurrentByte(sourceBuffer, firstByteSource + i, offset);
          byte b2 =
              BitVectorHelper.getBitsFromNextByte(sourceBuffer, firstByteSource + i + 1, offset);

          destBuffer.setByte(i, (b1 + b2));
        }

        /* Copying the last piece is done in the following manner:
         * if the source vector has 1 or more bytes remaining, we copy
         * the last piece as a byte formed by shifting data
         * from the current byte and the next byte.
         *
         * if the source vector has no more bytes remaining
         * (we are at the last byte), we copy the last piece as a byte
         * by shifting data from the current byte.
         */
        if ((firstByteSource + byteSizeTarget - 1) < lastByteSource) {
          byte b1 =
              BitVectorHelper.getBitsFromCurrentByte(
                  sourceBuffer, firstByteSource + byteSizeTarget - 1, offset);
          byte b2 =
              BitVectorHelper.getBitsFromNextByte(
                  sourceBuffer, firstByteSource + byteSizeTarget, offset);

          destBuffer.setByte(byteSizeTarget - 1, b1 + b2);
        } else {
          byte b1 =
              BitVectorHelper.getBitsFromCurrentByte(
                  sourceBuffer, firstByteSource + byteSizeTarget - 1, offset);
          destBuffer.setByte(byteSizeTarget - 1, b1);
        }
      }
    }

    return destBuffer;
  }

  /*----------------------------------------------------------------*
  |                                                                |
  |          vector value retrieval methods                        |
  |                                                                |
   *----------------------------------------------------------------*/

  private int getBit(int index) {
    final int byteIndex = index >> 3;
    final byte b = valueBuffer.getByte(byteIndex);
    final int bitIndex = index & 7;
    return (b >> bitIndex) & 0x01;
  }

  /**
   * Get the element at the given index from the vector.
   *
   * @param index position of element
   * @return element at given index
   */
  public int get(int index) throws IllegalStateException {
    if (NULL_CHECKING_ENABLED && isSet(index) == 0) {
      throw new IllegalStateException("Value at index is null");
    }
    return getBit(index);
  }

  /**
   * Get the element at the given index from the vector and sets the state in holder. If element at
   * given index is null, holder.isSet will be zero.
   *
   * @param index position of element
   */
  public void get(int index, NullableBitHolder holder) {
    if (isSet(index) == 0) {
      holder.isSet = 0;
      return;
    }
    holder.isSet = 1;
    holder.value = getBit(index);
  }

  /**
   * Same as {@link #get(int)}.
   *
   * @param index position of element
   * @return element at given index
   */
  @Override
  public Boolean getObject(int index) {
    if (isSet(index) == 0) {
      return null;
    } else {
      return getBit(index) != 0;
    }
  }

  /**
   * Copy a cell value from a particular index in source vector to a particular position in this
   * vector.
   *
   * @param fromIndex position to copy from in source vector
   * @param thisIndex position to copy to in this vector
   * @param from source vector
   */
  @Override
  public void copyFrom(int fromIndex, int thisIndex, ValueVector from) {
    Preconditions.checkArgument(this.getMinorType() == from.getMinorType());
    boolean fromIsSet = BitVectorHelper.get(from.getValidityBuffer(), fromIndex) != 0;
    if (fromIsSet) {
      BitVectorHelper.setBit(validityBuffer, thisIndex);
      BitVectorHelper.setValidityBit(valueBuffer, thisIndex, ((BitVector) from).getBit(fromIndex));
    } else {
      BitVectorHelper.unsetBit(validityBuffer, thisIndex);
    }
  }

  /*----------------------------------------------------------------*
  |                                                                |
  |          vector value setter methods                           |
  |                                                                |
   *----------------------------------------------------------------*/

  /**
   * Set the element at the given index to the given value.
   *
   * @param index position of element
   * @param value value of element
   */
  public void set(int index, int value) {
    BitVectorHelper.setBit(validityBuffer, index);
    if (value != 0) {
      BitVectorHelper.setBit(valueBuffer, index);
    } else {
      BitVectorHelper.unsetBit(valueBuffer, index);
    }
  }

  /**
   * Set the element at the given index to the value set in data holder. If the value in holder is
   * not indicated as set, element in the at the given index will be null.
   *
   * @param index position of element
   * @param holder nullable data holder for value of element
   */
  public void set(int index, NullableBitHolder holder) throws IllegalArgumentException {
    if (holder.isSet < 0) {
      throw new IllegalArgumentException();
    } else if (holder.isSet > 0) {
      BitVectorHelper.setBit(validityBuffer, index);
      if (holder.value != 0) {
        BitVectorHelper.setBit(valueBuffer, index);
      } else {
        BitVectorHelper.unsetBit(valueBuffer, index);
      }
    } else {
      BitVectorHelper.unsetBit(validityBuffer, index);
    }
  }

  /**
   * Set the element at the given index to the value set in data holder.
   *
   * @param index position of element
   * @param holder data holder for value of element
   */
  public void set(int index, BitHolder holder) {
    BitVectorHelper.setBit(validityBuffer, index);
    if (holder.value != 0) {
      BitVectorHelper.setBit(valueBuffer, index);
    } else {
      BitVectorHelper.unsetBit(valueBuffer, index);
    }
  }

  /**
   * Same as {@link #set(int, int)} except that it handles the case when index is greater than or
   * equal to existing value capacity {@link #getValueCapacity()}.
   *
   * @param index position of element
   * @param value value of element
   */
  public void setSafe(int index, int value) {
    handleSafe(index);
    set(index, value);
  }

  /**
   * Same as {@link #set(int, NullableBitHolder)} except that it handles the case when index is
   * greater than or equal to existing value capacity {@link #getValueCapacity()}.
   *
   * @param index position of element
   * @param holder nullable data holder for value of element
   */
  public void setSafe(int index, NullableBitHolder holder) throws IllegalArgumentException {
    handleSafe(index);
    set(index, holder);
  }

  /**
   * Same as {@link #set(int, BitHolder)} except that it handles the case when index is greater than
   * or equal to existing value capacity {@link #getValueCapacity()}.
   *
   * @param index position of element
   * @param holder data holder for value of element
   */
  public void setSafe(int index, BitHolder holder) {
    handleSafe(index);
    set(index, holder);
  }

  /**
   * Store the given value at a particular position in the vector. isSet indicates whether the value
   * is NULL or not.
   *
   * @param index position of the new value
   * @param isSet 0 for NULL value, 1 otherwise
   * @param value element value
   */
  public void set(int index, int isSet, int value) {
    if (isSet > 0) {
      set(index, value);
    } else {
      BitVectorHelper.unsetBit(validityBuffer, index);
    }
  }

  /**
   * Same as {@link #set(int, int, int)} except that it handles the case when index is greater than
   * or equal to current value capacity of the vector.
   *
   * @param index position of the new value
   * @param isSet 0 for NULL value, 1 otherwise
   * @param value element value
   */
  public void setSafe(int index, int isSet, int value) {
    handleSafe(index);
    set(index, isSet, value);
  }

  /**
   * Set the element at the given index to one.
   *
   * @param index position of element
   */
  public void setToOne(int index) {
    BitVectorHelper.setBit(validityBuffer, index);
    BitVectorHelper.setBit(valueBuffer, index);
  }

  /**
   * Same as {@link #setToOne(int)} except that it handles the case when index is greater than or
   * equal to current value capacity of the vector.
   *
   * @param index position of the element
   */
  public void setSafeToOne(int index) {
    handleSafe(index);
    setToOne(index);
  }

  @Override
  public ArrowBufPointer getDataPointer(int index) {
    throw new UnsupportedOperationException();
  }

  @Override
  public ArrowBufPointer getDataPointer(int index, ArrowBufPointer reuse) {
    throw new UnsupportedOperationException();
  }

  @Override
  public int hashCode(int index) {
    if (isNull(index)) {
      return ArrowBufPointer.NULL_HASH_CODE;
    } else {
      if (get(index) == 0) {
        return HASH_CODE_FOR_ZERO;
      } else {
        return HASH_CODE_FOR_ONE;
      }
    }
  }

  @Override
  public int hashCode(int index, ArrowBufHasher hasher) {
    return hashCode(index);
  }

  /**
   * Set count bits to 1 in data starting at firstBitIndex.
   *
   * @param firstBitIndex the index of the first bit to set
   * @param count the number of bits to set
   */
  public void setRangeToOne(int firstBitIndex, int count) {
    int startByteIndex = BitVectorHelper.byteIndex(firstBitIndex);
    final int lastBitIndex = firstBitIndex + count;
    final int endByteIndex = BitVectorHelper.byteIndex(lastBitIndex);
    final int startByteBitIndex = BitVectorHelper.bitIndex(firstBitIndex);
    final int endBytebitIndex = BitVectorHelper.bitIndex(lastBitIndex);
    if (count < 8 && startByteIndex == endByteIndex) {
      // handles the case where we don't have a first and a last byte
      byte bitMask = 0;
      for (int i = startByteBitIndex; i < endBytebitIndex; ++i) {
        bitMask |= (byte) (1L << i);
      }
      BitVectorHelper.setBitMaskedByte(validityBuffer, startByteIndex, bitMask);
      BitVectorHelper.setBitMaskedByte(valueBuffer, startByteIndex, bitMask);
    } else {
      // fill in first byte (if it's not full)
      if (startByteBitIndex != 0) {
        final byte bitMask = (byte) (0xFFL << startByteBitIndex);
        BitVectorHelper.setBitMaskedByte(validityBuffer, startByteIndex, bitMask);
        BitVectorHelper.setBitMaskedByte(valueBuffer, startByteIndex, bitMask);
        ++startByteIndex;
      }

      // fill in one full byte at a time
      validityBuffer.setOne(startByteIndex, endByteIndex - startByteIndex);
      valueBuffer.setOne(startByteIndex, endByteIndex - startByteIndex);

      // fill in the last byte (if it's not full)
      if (endBytebitIndex != 0) {
        final int byteIndex = BitVectorHelper.byteIndex(lastBitIndex - endBytebitIndex);
        final byte bitMask = (byte) (0xFFL >>> ((8 - endBytebitIndex) & 7));
        BitVectorHelper.setBitMaskedByte(validityBuffer, byteIndex, bitMask);
        BitVectorHelper.setBitMaskedByte(valueBuffer, byteIndex, bitMask);
      }
    }
  }

  /*----------------------------------------------------------------*
  |                                                                |
  |                      vector transfer                           |
  |                                                                |
   *----------------------------------------------------------------*/

  /**
   * Construct a TransferPair comprising this and a target vector of the same type.
   *
   * @param ref name of the target vector
   * @param allocator allocator for the target vector
   * @return {@link TransferPair}
   */
  @Override
  public TransferPair getTransferPair(String ref, BufferAllocator allocator) {
    return new TransferImpl(ref, allocator);
  }

  /**
   * Construct a TransferPair comprising this and a target vector of the same type.
   *
   * @param field Field object used by the target vector
   * @param allocator allocator for the target vector
   * @return {@link TransferPair}
   */
  @Override
  public TransferPair getTransferPair(Field field, BufferAllocator allocator) {
    return new TransferImpl(field, allocator);
  }

  /**
   * Construct a TransferPair with a desired target vector of the same type.
   *
   * @param to target vector
   * @return {@link TransferPair}
   */
  @Override
  public TransferPair makeTransferPair(ValueVector to) {
    return new TransferImpl((BitVector) to);
  }

  private class TransferImpl implements TransferPair {
    BitVector to;

    public TransferImpl(String ref, BufferAllocator allocator) {
      to = new BitVector(ref, field.getFieldType(), allocator);
    }

    public TransferImpl(Field field, BufferAllocator allocator) {
      to = new BitVector(field, allocator);
    }

    public TransferImpl(BitVector to) {
      this.to = to;
    }

    @Override
    public BitVector getTo() {
      return to;
    }

    @Override
    public void transfer() {
      transferTo(to);
    }

    @Override
    public void splitAndTransfer(int startIndex, int length) {
      splitAndTransferTo(startIndex, length, to);
    }

    @Override
    public void copyValueSafe(int fromIndex, int toIndex) {
      to.copyFromSafe(fromIndex, toIndex, BitVector.this);
    }
  }
}<|MERGE_RESOLUTION|>--- conflicted
+++ resolved
@@ -153,15 +153,8 @@
         valueCount);
     compareTypes(target, "splitAndTransferTo");
     target.clear();
-<<<<<<< HEAD
-    target.validityBuffer =
-        splitAndTransferBuffer(startIndex, length, target, validityBuffer, target.validityBuffer);
-    target.valueBuffer =
-        splitAndTransferBuffer(startIndex, length, target, valueBuffer, target.valueBuffer);
-=======
     target.validityBuffer = splitAndTransferBuffer(startIndex, length, validityBuffer, target.validityBuffer);
     target.valueBuffer = splitAndTransferBuffer(startIndex, length, valueBuffer, target.valueBuffer);
->>>>>>> 2fa095c8
     target.refreshValueCapacity();
 
     target.setValueCount(length);
