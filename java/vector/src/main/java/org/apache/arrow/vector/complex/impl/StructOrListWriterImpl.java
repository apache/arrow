--- conflicted
+++ resolved
@@ -79,12 +79,8 @@
    * Creates a new writer for a list of structs.
    *
    * @param name Unused.
-<<<<<<< HEAD
-   * @deprecated use {@link #listOfStruct()} instead.
-=======
    *
    * @deprecated use {@link #listOfStruct(String)} instead.
->>>>>>> 2fa095c8
    */
   @Deprecated
   public StructOrListWriter listoftstruct(final String name) {
