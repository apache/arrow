/*
 * Licensed to the Apache Software Foundation (ASF) under one or more
 * contributor license agreements.  See the NOTICE file distributed with
 * this work for additional information regarding copyright ownership.
 * The ASF licenses this file to You under the Apache License, Version 2.0
 * (the "License"); you may not use this file except in compliance with
 * the License.  You may obtain a copy of the License at
 *
 *    http://www.apache.org/licenses/LICENSE-2.0
 *
 * Unless required by applicable law or agreed to in writing, software
 * distributed under the License is distributed on an "AS IS" BASIS,
 * WITHOUT WARRANTIES OR CONDITIONS OF ANY KIND, either express or implied.
 * See the License for the specific language governing permissions and
 * limitations under the License.
 */

package org.apache.arrow.vector;

import java.nio.ByteBuffer;
import java.util.ArrayList;
import java.util.Collections;
import java.util.List;

import org.apache.arrow.memory.BufferAllocator;
import org.apache.arrow.memory.util.ArrowBufPointer;
import org.apache.arrow.vector.ipc.message.ArrowFieldNode;
import org.apache.arrow.vector.types.pojo.Field;
import org.apache.arrow.vector.util.ByteFunctionHelpers;
import org.apache.arrow.vector.util.CallBack;
import org.apache.arrow.vector.util.OversizedAllocationException;
import org.apache.arrow.vector.util.TransferPair;

import io.netty.buffer.ArrowBuf;
import io.netty.util.internal.PlatformDependent;

/**
 * BaseFixedWidthVector provides an abstract interface for
 * implementing vectors of fixed width values. The vectors are nullable
 * implying that zero or more elements in the vector could be NULL.
 */
public abstract class BaseFixedWidthVector extends BaseValueVector
        implements FixedWidthVector, FieldVector, VectorDefinitionSetter {
  private final int typeWidth;

  protected int lastValueCapacity;

  protected final Field field;
  private int allocationMonitor;
  protected ArrowBuf validityBuffer;
  protected ArrowBuf valueBuffer;
  protected int valueCount;

  /**
   * Constructs a new instance.
   *
   * @param field field materialized by this vector
   * @param allocator The allocator to use for allocating memory for the vector.
   * @param typeWidth The width in bytes of the type.
   */
  public BaseFixedWidthVector(Field field, final BufferAllocator allocator, final int typeWidth) {
    super(allocator);
    this.typeWidth = typeWidth;
    this.field = field;
    valueCount = 0;
    allocationMonitor = 0;
    validityBuffer = allocator.getEmpty();
    valueBuffer = allocator.getEmpty();
    lastValueCapacity = INITIAL_VALUE_ALLOCATION;
  }


  @Override
  public String getName() {
    return field.getName();
  }

  /* TODO:
   * see if getNullCount() can be made faster -- O(1)
   */

  /* TODO:
   * Once the entire hierarchy has been refactored, move common functions
   * like getNullCount(), splitAndTransferValidityBuffer to top level
   * base class BaseValueVector.
   *
   * Along with this, some class members (validityBuffer) can also be
   * abstracted out to top level base class.
   *
   * Right now BaseValueVector is the top level base class for other
   * vector types in ValueVector hierarchy (non-nullable) and those
   * vectors have not yet been refactored/removed so moving things to
   * the top class as of now is not a good idea.
   */

  /**
   * Get the memory address of buffer that manages the validity
   * (NULL or NON-NULL nature) of elements in the vector.
   * @return starting address of the buffer
   */
  @Override
  public long getValidityBufferAddress() {
    return (validityBuffer.memoryAddress());
  }

  /**
   * Get the memory address of buffer that stores the data for elements
   * in the vector.
   * @return starting address of the buffer
   */
  @Override
  public long getDataBufferAddress() {
    return (valueBuffer.memoryAddress());
  }

  /**
   * Get the memory address of buffer that stores the offsets for elements
   * in the vector. This operation is not supported for fixed-width vectors.
   * @return starting address of the buffer
   * @throws UnsupportedOperationException for fixed width vectors
   */
  @Override
  public long getOffsetBufferAddress() {
    throw new UnsupportedOperationException("not supported for fixed-width vectors");
  }

  /**
   * Get buffer that manages the validity (NULL or NON-NULL nature) of
   * elements in the vector. Consider it as a buffer for internal bit vector
   * data structure.
   * @return buffer
   */
  @Override
  public ArrowBuf getValidityBuffer() {
    return validityBuffer;
  }

  /**
   * Get the buffer that stores the data for elements in the vector.
   * @return buffer
   */
  @Override
  public ArrowBuf getDataBuffer() {
    return valueBuffer;
  }

  /**
   * buffer that stores the offsets for elements
   * in the vector. This operation is not supported for fixed-width vectors.
   * @return buffer
   * @throws UnsupportedOperationException for fixed width vectors
   */
  @Override
  public ArrowBuf getOffsetBuffer() {
    throw new UnsupportedOperationException("not supported for fixed-width vectors");
  }

  /**
   * Sets the desired value capacity for the vector. This function doesn't
   * allocate any memory for the vector.
   * @param valueCount desired number of elements in the vector
   */
  @Override
  public void setInitialCapacity(int valueCount) {
    computeAndCheckBufferSize(valueCount);
    lastValueCapacity = valueCount;
  }

  /**
   * Get the current value capacity for the vector
   * @return number of elements that vector can hold.
   */
  @Override
  public int getValueCapacity() {
    return Math.min(getValueBufferValueCapacity(), getValidityBufferValueCapacity());
  }

  private int getValueBufferValueCapacity() {
    return valueBuffer.capacity() / typeWidth;
  }

  private int getValidityBufferValueCapacity() {
    return validityBuffer.capacity() * 8;
  }

  /**
   * zero out the vector and the data in associated buffers.
   */
  @Override
  public void zeroVector() {
    initValidityBuffer();
    initValueBuffer();
  }

  /* zero out the validity buffer */
  private void initValidityBuffer() {
    validityBuffer.setZero(0, validityBuffer.capacity());
  }

  /* zero out the data buffer */
  private void initValueBuffer() {
    valueBuffer.setZero(0, valueBuffer.capacity());
  }

  /**
   * Reset the vector to initial state. Same as {@link #zeroVector()}.
   * Note that this method doesn't release any memory.
   */
  @Override
  public void reset() {
    valueCount = 0;
    zeroVector();
  }

  /**
   * Close the vector and release the associated buffers.
   */
  @Override
  public void close() {
    clear();
  }

  /**
   * Same as {@link #close()}.
   */
  @Override
  public void clear() {
    valueCount = 0;
    validityBuffer = releaseBuffer(validityBuffer);
    valueBuffer = releaseBuffer(valueBuffer);
  }

  /* used to step down the memory allocation */
  protected void incrementAllocationMonitor() {
    if (allocationMonitor < 0) {
      allocationMonitor = 0;
    }
    allocationMonitor++;
  }

  /* used to step up the memory allocation */
  protected void decrementAllocationMonitor() {
    if (allocationMonitor > 0) {
      allocationMonitor = 0;
    }
    allocationMonitor--;
  }

  /**
   * Same as {@link #allocateNewSafe()}.
   */
  @Override
  public void allocateNew() {
    allocateNew(lastValueCapacity);
  }

  /**
   * Allocate memory for the vector. We internally use a default value count
   * of 4096 to allocate memory for at least these many elements in the
   * vector. See {@link #allocateNew(int)} for allocating memory for specific
   * number of elements in the vector.
   *
   * @return false if memory allocation fails, true otherwise.
   */
  @Override
  public boolean allocateNewSafe() {
    try {
      allocateNew(lastValueCapacity);
      return true;
    } catch (Exception e) {
      return false;
    }
  }

  /**
   * Allocate memory for the vector to support storing at least the provided number of
   * elements in the vector. This method must be called prior to using the ValueVector.
   *
   * @param valueCount the desired number of elements in the vector
   * @throws org.apache.arrow.memory.OutOfMemoryException on error
   */
  public void allocateNew(int valueCount) {
    computeAndCheckBufferSize(valueCount);

    /* we are doing a new allocation -- release the current buffers */
    clear();

    try {
      allocateBytes(valueCount);
    } catch (Exception e) {
      clear();
      throw e;
    }
  }

  /*
   * Compute the buffer size required for 'valueCount', and check if it's within bounds.
   */
  private long computeAndCheckBufferSize(int valueCount) {
    final long size = computeCombinedBufferSize(valueCount, typeWidth);
    if (size > MAX_ALLOCATION_SIZE) {
      throw new OversizedAllocationException("Memory required for vector capacity " +
          valueCount +
          " is (" + size + "), which is more than max allowed (" + MAX_ALLOCATION_SIZE + ")");
    }
    return size;
  }

  /**
   * Actual memory allocation is done by this function. All the calculations
   * and knowledge about what size to allocate is upto the callers of this
   * method.
   * Callers appropriately handle errors if memory allocation fails here.
   * Callers should also take care of determining that desired size is
   * within the bounds of max allocation allowed and any other error
   * conditions.
   */
  private void allocateBytes(int valueCount) {
    DataAndValidityBuffers buffers = allocFixedDataAndValidityBufs(valueCount, typeWidth);
    valueBuffer = buffers.getDataBuf();
    validityBuffer = buffers.getValidityBuf();
    zeroVector();

    lastValueCapacity = getValueCapacity();
  }

  /**
   * During splitAndTransfer, if we splitting from a random position within a byte,
   * we can't just slice the source buffer so we have to explicitly allocate the
   * validityBuffer of the target vector. This is unlike the databuffer which we can
   * always slice for the target vector.
   */
  private void allocateValidityBuffer(final int validityBufferSize) {
    validityBuffer = allocator.buffer(validityBufferSize);
    validityBuffer.readerIndex(0);
  }

  /**
   * Get the potential buffer size for a particular number of records.
   * @param count desired number of elements in the vector
   * @return estimated size of underlying buffers if the vector holds
   *         a given number of elements
   */
  @Override
  public int getBufferSizeFor(final int count) {
    if (count == 0) {
      return 0;
    }
    return (count * typeWidth) + getValidityBufferSizeFromCount(count);
  }

  /**
   * Get the size (number of bytes) of underlying buffers used by this
   * vector.
   * @return size of underlying buffers.
   */
  @Override
  public int getBufferSize() {
    if (valueCount == 0) {
      return 0;
    }
    return (valueCount * typeWidth) + getValidityBufferSizeFromCount(valueCount);
  }

  /**
   * Get information about how this field is materialized.
   * @return the field corresponding to this vector
   */
  @Override
  public Field getField() {
    return field;
  }

  /**
   * Return the underlying buffers associated with this vector. Note that this doesn't
   * impact the reference counts for this buffer so it only should be used for in-context
   * access. Also note that this buffer changes regularly thus
   * external classes shouldn't hold a reference to it (unless they change it).
   *
   * @param clear Whether to clear vector before returning; the buffers will still be refcounted
   *              but the returned array will be the only reference to them
   * @return The underlying {@link io.netty.buffer.ArrowBuf buffers} that is used by this
   *         vector instance.
   */
  @Override
  public ArrowBuf[] getBuffers(boolean clear) {
    final ArrowBuf[] buffers;
    setReaderAndWriterIndex();
    if (getBufferSize() == 0) {
      buffers = new ArrowBuf[0];
    } else {
      buffers = new ArrowBuf[2];
      buffers[0] = validityBuffer;
      buffers[1] = valueBuffer;
    }
    if (clear) {
      for (final ArrowBuf buffer : buffers) {
        buffer.getReferenceManager().retain(1);
      }
      clear();
    }
    return buffers;
  }

  /**
   * Resize the vector to increase the capacity. The internal behavior is to
   * double the current value capacity.
   */
  @Override
  public void reAlloc() {
    int targetValueCount = getValueCapacity() * 2;
    if (targetValueCount == 0) {
      if (lastValueCapacity > 0) {
        targetValueCount = lastValueCapacity;
      } else {
        targetValueCount = INITIAL_VALUE_ALLOCATION * 2;
      }
    }
    computeAndCheckBufferSize(targetValueCount);

    DataAndValidityBuffers buffers = allocFixedDataAndValidityBufs(targetValueCount, typeWidth);
    final ArrowBuf newValueBuffer = buffers.getDataBuf();
    newValueBuffer.setBytes(0, valueBuffer, 0, valueBuffer.capacity());
    newValueBuffer.setZero(valueBuffer.capacity(), newValueBuffer.capacity() - valueBuffer.capacity());
    valueBuffer.getReferenceManager().release();
    valueBuffer = newValueBuffer;

    final ArrowBuf newValidityBuffer = buffers.getValidityBuf();
    newValidityBuffer.setBytes(0, validityBuffer, 0, validityBuffer.capacity());
    newValidityBuffer.setZero(validityBuffer.capacity(), newValidityBuffer.capacity() - validityBuffer.capacity());
    validityBuffer.getReferenceManager().release();
    validityBuffer = newValidityBuffer;

    lastValueCapacity = getValueCapacity();
  }

  @Override
  @Deprecated
  public List<BufferBacked> getFieldInnerVectors() {
    throw new UnsupportedOperationException("There are no inner vectors. Use getFieldBuffers");
  }

  /**
   * Initialize the children in schema for this Field. This operation is a
   * NO-OP for scalar types since they don't have any children.
   * @param children the schema
   * @throws IllegalArgumentException if children is a non-empty list for scalar types.
   */
  @Override
  public void initializeChildrenFromFields(List<Field> children) {
    if (!children.isEmpty()) {
      throw new IllegalArgumentException("primitive type vector can not have children");
    }
  }

  /**
   * Get the inner child vectors.
   * @return list of child vectors for complex types, empty list for scalar vector types
   */
  @Override
  public List<FieldVector> getChildrenFromFields() {
    return Collections.emptyList();
  }

  /**
   * Load the buffers of this vector with provided source buffers.
   * The caller manages the source buffers and populates them before invoking
   * this method.
   * @param fieldNode  the fieldNode indicating the value count
   * @param ownBuffers the buffers for this Field (own buffers only, children not included)
   */
  @Override
  public void loadFieldBuffers(ArrowFieldNode fieldNode, List<ArrowBuf> ownBuffers) {
    if (ownBuffers.size() != 2) {
      throw new IllegalArgumentException("Illegal buffer count, expected " + 2 + ", got: " + ownBuffers.size());
    }

    ArrowBuf bitBuffer = ownBuffers.get(0);
    ArrowBuf dataBuffer = ownBuffers.get(1);

    validityBuffer.getReferenceManager().release();
    validityBuffer = BitVectorHelper.loadValidityBuffer(fieldNode, bitBuffer, allocator);
    valueBuffer.getReferenceManager().release();
    valueBuffer = dataBuffer.getReferenceManager().retain(dataBuffer, allocator);

    valueCount = fieldNode.getLength();
  }

  /**
   * Get the buffers belonging to this vector
   * @return the inner buffers.
   */
  public List<ArrowBuf> getFieldBuffers() {
    List<ArrowBuf> result = new ArrayList<>(2);
    setReaderAndWriterIndex();
    result.add(validityBuffer);
    result.add(valueBuffer);

    return result;
  }

  /**
   * Set the reader and writer indexes for the inner buffers.
   */
  private void setReaderAndWriterIndex() {
    validityBuffer.readerIndex(0);
    valueBuffer.readerIndex(0);
    if (valueCount == 0) {
      validityBuffer.writerIndex(0);
      valueBuffer.writerIndex(0);
    } else {
      validityBuffer.writerIndex(getValidityBufferSizeFromCount(valueCount));
      if (typeWidth == 0) {
        /* specialized handling for BitVector */
        valueBuffer.writerIndex(getValidityBufferSizeFromCount(valueCount));
      } else {
        valueBuffer.writerIndex(valueCount * typeWidth);
      }
    }
  }

  /**
   * Construct a transfer pair of this vector and another vector of same type.
   * @param ref name of the target vector
   * @param allocator allocator for the target vector
   * @param callBack not used
   * @return TransferPair
   */
  @Override
  public TransferPair getTransferPair(String ref, BufferAllocator allocator, CallBack callBack) {
    return getTransferPair(ref, allocator);
  }

  /**
   * Construct a transfer pair of this vector and another vector of same type.
   * @param allocator allocator for the target vector
   * @return TransferPair
   */
  @Override
  public TransferPair getTransferPair(BufferAllocator allocator) {
    return getTransferPair(getName(), allocator);
  }

  /**
   * Construct a transfer pair of this vector and another vector of same type.
   * @param ref name of the target vector
   * @param allocator allocator for the target vector
   * @return TransferPair
   */
  public abstract TransferPair getTransferPair(String ref, BufferAllocator allocator);

  /**
   * Transfer this vector'data to another vector. The memory associated
   * with this vector is transferred to the allocator of target vector
   * for accounting and management purposes.
   * @param target destination vector for transfer
   */
  public void transferTo(BaseFixedWidthVector target) {
    compareTypes(target, "transferTo");
    target.clear();
    target.validityBuffer = transferBuffer(validityBuffer, target.allocator);
    target.valueBuffer = transferBuffer(valueBuffer, target.allocator);
    target.valueCount = valueCount;
    clear();
  }

  /**
   * Slice this vector at desired index and length and transfer the
   * corresponding data to the target vector.
   * @param startIndex start position of the split in source vector.
   * @param length length of the split.
   * @param target destination vector
   */
  public void splitAndTransferTo(int startIndex, int length,
                                 BaseFixedWidthVector target) {
    compareTypes(target, "splitAndTransferTo");
    target.clear();
    splitAndTransferValidityBuffer(startIndex, length, target);
    splitAndTransferValueBuffer(startIndex, length, target);
    target.setValueCount(length);
  }

  /**
   * Data buffer can always be split and transferred using slicing.
   */
  private void splitAndTransferValueBuffer(int startIndex, int length,
                                           BaseFixedWidthVector target) {
    final int startPoint = startIndex * typeWidth;
    final int sliceLength = length * typeWidth;
    final ArrowBuf slicedBuffer = valueBuffer.slice(startPoint, sliceLength);
    target.valueBuffer = transferBuffer(slicedBuffer, target.allocator);
  }

  /**
   * Validity buffer has multiple cases of split and transfer depending on
   * the starting position of the source index.
   */
  private void splitAndTransferValidityBuffer(int startIndex, int length,
                                              BaseFixedWidthVector target) {
    assert startIndex + length <= valueCount;
    int firstByteSource = BitVectorHelper.byteIndex(startIndex);
    int lastByteSource = BitVectorHelper.byteIndex(valueCount - 1);
    int byteSizeTarget = getValidityBufferSizeFromCount(length);
    int offset = startIndex % 8;

    if (length > 0) {
      if (offset == 0) {
        /* slice */
        if (target.validityBuffer != null) {
          target.validityBuffer.getReferenceManager().release();
        }
        target.validityBuffer = validityBuffer.slice(firstByteSource, byteSizeTarget);
        target.validityBuffer.getReferenceManager().retain(1);
      } else {
        /* Copy data
         * When the first bit starts from the middle of a byte (offset != 0),
         * copy data from src BitVector.
         * Each byte in the target is composed by a part in i-th byte,
         * another part in (i+1)-th byte.
         */
        target.allocateValidityBuffer(byteSizeTarget);

        for (int i = 0; i < byteSizeTarget - 1; i++) {
          byte b1 = BitVectorHelper.getBitsFromCurrentByte(this.validityBuffer,
                  firstByteSource + i, offset);
          byte b2 = BitVectorHelper.getBitsFromNextByte(this.validityBuffer,
                  firstByteSource + i + 1, offset);

          target.validityBuffer.setByte(i, (b1 + b2));
        }

        /* Copying the last piece is done in the following manner:
         * if the source vector has 1 or more bytes remaining, we copy
         * the last piece as a byte formed by shifting data
         * from the current byte and the next byte.
         *
         * if the source vector has no more bytes remaining
         * (we are at the last byte), we copy the last piece as a byte
         * by shifting data from the current byte.
         */
        if ((firstByteSource + byteSizeTarget - 1) < lastByteSource) {
          byte b1 = BitVectorHelper.getBitsFromCurrentByte(this.validityBuffer,
                  firstByteSource + byteSizeTarget - 1, offset);
          byte b2 = BitVectorHelper.getBitsFromNextByte(this.validityBuffer,
                  firstByteSource + byteSizeTarget, offset);

          target.validityBuffer.setByte(byteSizeTarget - 1, b1 + b2);
        } else {
          byte b1 = BitVectorHelper.getBitsFromCurrentByte(this.validityBuffer,
                  firstByteSource + byteSizeTarget - 1, offset);
          target.validityBuffer.setByte(byteSizeTarget - 1, b1);
        }
      }
    }
  }


  /*----------------------------------------------------------------*
   |                                                                |
   |          common getters and setters                            |
   |                                                                |
   *----------------------------------------------------------------*/


  /**
   * Get the number of elements that are null in the vector.
   *
   * @return the number of null elements.
   */
  @Override
  public int getNullCount() {
    return BitVectorHelper.getNullCount(validityBuffer, valueCount);
  }

  /**
   * Get the value count of vector. This will always be zero unless
   * {@link #setValueCount(int)} has been called prior to calling this.
   *
   * @return valueCount for the vector
   */
  @Override
  public int getValueCount() {
    return valueCount;
  }

  /**
   * Set value count for the vector.
   *
   * @param valueCount  value count to set
   */
  @Override
  public void setValueCount(int valueCount) {
    this.valueCount = valueCount;
    final int currentValueCapacity = getValueCapacity();
    while (valueCount > getValueCapacity()) {
      reAlloc();
    }
    /*
     * We are trying to understand the pattern of memory allocation.
     * If initially, the user did vector.allocateNew(), we would have
     * allocated memory of default size (4096 * type width).
     * Later on user invokes setValueCount(count).
     *
     * If the existing value capacity is twice as large as the
     * valueCount, we know that we over-provisioned memory in the
     * first place when default memory allocation was done because user
     * really needs a much less value count in the vector.
     *
     * We record this by bumping up the allocationMonitor. If this pattern
     * happens for certain number of times and allocationMonitor
     * reaches the threshold (internal hardcoded) value, subsequent
     * call to allocateNew() will take care of stepping down the
     * default memory allocation size.
     *
     * Another case would be under-provisioning the initial memory and
     * thus going through a lot of realloc(). Here the goal is to
     * see if we can minimize the number of reallocations. Again the
     * state is recorded in allocationMonitor by decrementing it
     * (negative value). If a threshold is hit, realloc will try to
     * allocate more memory in order to possibly avoid a future realloc.
     * This case is also applicable to setSafe() methods which can trigger
     * a realloc() and thus we record the state there as well.
     */
    if (valueCount > 0) {
      if (currentValueCapacity >= (valueCount * 2)) {
        incrementAllocationMonitor();
      } else if (currentValueCapacity <= (valueCount / 2)) {
        decrementAllocationMonitor();
      }
    }
    setReaderAndWriterIndex();
  }

  /**
   * Check if the given index is within the current value capacity
   * of the vector.
   *
   * @param index  position to check
   * @return true if index is within the current value capacity
   */
  public boolean isSafe(int index) {
    return index < getValueCapacity();
  }

  /**
   * Check if element at given index is null.
   *
   * @param index  position of element
   * @return true if element at given index is null, false otherwise
   */
  @Override
  public boolean isNull(int index) {
    return (isSet(index) == 0);
  }

  /**
   * Same as {@link #isNull(int)}.
   *
   * @param index  position of element
   * @return 1 if element at given index is not null, 0 otherwise
   */
  public int isSet(int index) {
    final int byteIndex = index >> 3;
    final byte b = validityBuffer.getByte(byteIndex);
    final int bitIndex = index & 7;
    return (b >> bitIndex) & 0x01;
  }

  /**
   * Mark the particular position in the vector as non-null.
   *
   * @param index position of the element.
   */
  @Override
  public void setIndexDefined(int index) {
    handleSafe(index);
    BitVectorHelper.setValidityBitToOne(validityBuffer, index);
  }

  public void set(int index, byte[] value, int start, int length) {
    throw new UnsupportedOperationException();
  }

  public void setSafe(int index, byte[] value, int start, int length) {
    throw new UnsupportedOperationException();
  }

  public void set(int index, ByteBuffer value, int start, int length) {
    throw new UnsupportedOperationException();
  }

  public void setSafe(int index, ByteBuffer value, int start, int length) {
    throw new UnsupportedOperationException();
  }


  /*----------------------------------------------------------------*
   |                                                                |
   |                helper methods for setters                      |
   |                                                                |
   *----------------------------------------------------------------*/


  protected void handleSafe(int index) {
    while (index >= getValueCapacity()) {
      decrementAllocationMonitor();
      reAlloc();
    }
  }

  /**
   * Copy a cell value from a particular index in source vector to a particular
   * position in this vector.
   *
   * @param fromIndex position to copy from in source vector
   * @param thisIndex position to copy to in this vector
   * @param from      source vector
   */
  public void copyFrom(int fromIndex, int thisIndex, BaseFixedWidthVector from) {
    if (from.isNull(fromIndex)) {
      BitVectorHelper.setValidityBit(this.getValidityBuffer(), thisIndex, 0);
    } else {
      BitVectorHelper.setValidityBit(this.getValidityBuffer(), thisIndex, 1);
      PlatformDependent.copyMemory(from.getDataBuffer().memoryAddress() + fromIndex * typeWidth,
              this.getDataBuffer().memoryAddress() + thisIndex * typeWidth, typeWidth);
    }
  }

  /**
   * Same as {@link #copyFrom(int, int, BaseFixedWidthVector)} except that
   * it handles the case when the capacity of the vector needs to be expanded
   * before copy.
   *
   * @param fromIndex position to copy from in source vector
   * @param thisIndex position to copy to in this vector
   * @param from      source vector
   */
  public void copyFromSafe(int fromIndex, int thisIndex, BaseFixedWidthVector from) {
    handleSafe(thisIndex);
    copyFrom(fromIndex, thisIndex, from);
  }

  @Override
<<<<<<< HEAD
  public ArrowBufPointer getDataPointer(int index) {
    return getDataPointer(index, new ArrowBufPointer());
  }

  @Override
  public ArrowBufPointer getDataPointer(int index, ArrowBufPointer reuse) {
    if (isNull(index)) {
      reuse.set(null, 0, 0);
    } else {
      reuse.set(valueBuffer, index * typeWidth, typeWidth);
    }
    return reuse;
=======
  public int hashCode(int index) {
    int start = typeWidth * index;
    int end = typeWidth * (index + 1);
    return ByteFunctionHelpers.hash(this.getDataBuffer(), start, end);
  }

  @Override
  public boolean equals(int index, ValueVector to, int toIndex) {
    if (to == null) {
      return false;
    }
    if (this.getClass() != to.getClass()) {
      return false;
    }

    BaseFixedWidthVector that = (BaseFixedWidthVector) to;

    int leftStart = typeWidth * index;
    int leftEnd = typeWidth * (index + 1);

    int rightStart = typeWidth * toIndex;
    int rightEnd = typeWidth * (toIndex + 1);

    int ret = ByteFunctionHelpers.equal(this.getDataBuffer(), leftStart, leftEnd,
        that.getDataBuffer(), rightStart, rightEnd);
    return ret == 1;
>>>>>>> e1559f21
  }
}<|MERGE_RESOLUTION|>--- conflicted
+++ resolved
@@ -24,9 +24,9 @@
 
 import org.apache.arrow.memory.BufferAllocator;
 import org.apache.arrow.memory.util.ArrowBufPointer;
+import org.apache.arrow.memory.util.ByteFunctionHelpers;
 import org.apache.arrow.vector.ipc.message.ArrowFieldNode;
 import org.apache.arrow.vector.types.pojo.Field;
-import org.apache.arrow.vector.util.ByteFunctionHelpers;
 import org.apache.arrow.vector.util.CallBack;
 import org.apache.arrow.vector.util.OversizedAllocationException;
 import org.apache.arrow.vector.util.TransferPair;
@@ -841,7 +841,6 @@
   }
 
   @Override
-<<<<<<< HEAD
   public ArrowBufPointer getDataPointer(int index) {
     return getDataPointer(index, new ArrowBufPointer());
   }
@@ -854,7 +853,9 @@
       reuse.set(valueBuffer, index * typeWidth, typeWidth);
     }
     return reuse;
-=======
+  }
+
+  @Override
   public int hashCode(int index) {
     int start = typeWidth * index;
     int end = typeWidth * (index + 1);
@@ -881,6 +882,5 @@
     int ret = ByteFunctionHelpers.equal(this.getDataBuffer(), leftStart, leftEnd,
         that.getDataBuffer(), rightStart, rightEnd);
     return ret == 1;
->>>>>>> e1559f21
   }
 }