--- conflicted
+++ resolved
@@ -539,12 +539,7 @@
       if (validityAllocationSizeInBytes > 0) {
         newAllocationSize = validityAllocationSizeInBytes;
       } else {
-<<<<<<< HEAD
-        newAllocationSize =
-            BitVectorHelper.getValidityBufferSize(BaseValueVector.INITIAL_VALUE_ALLOCATION) * 2;
-=======
         newAllocationSize = BitVectorHelper.getValidityBufferSize(BaseValueVector.INITIAL_VALUE_ALLOCATION) * 2L;
->>>>>>> 2fa095c8
       }
     }
     newAllocationSize = CommonUtil.nextPowerOfTwo(newAllocationSize);
@@ -619,26 +614,18 @@
     super.get(index, holder);
   }
 
-<<<<<<< HEAD
-  /** Return the number of null values in the vector. */
-=======
   /**
    * Return the number of null values in the vector.
    */
   @Override
->>>>>>> 2fa095c8
   public int getNullCount() {
     return BitVectorHelper.getNullCount(validityBuffer, valueCount);
   }
 
-<<<<<<< HEAD
-  /** Returns true if the value at the provided index is null. */
-=======
   /**
    * Returns true if the value at the provided index is null.
    */
   @Override
->>>>>>> 2fa095c8
   public boolean isNull(int index) {
     return isSet(index) == 0;
   }
@@ -663,14 +650,10 @@
     BitVectorHelper.setBit(validityBuffer, index);
   }
 
-<<<<<<< HEAD
-  /** Marks the value at index as null/not set. */
-=======
   /**
    * Marks the value at index as null/not set.
    */
   @Override
->>>>>>> 2fa095c8
   public void setNull(int index) {
     while (index >= getValidityBufferValueCapacity()) {
       /* realloc the inner buffers if needed */
