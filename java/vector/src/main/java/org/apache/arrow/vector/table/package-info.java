--- conflicted
+++ resolved
@@ -17,14 +17,7 @@
 
 package org.apache.arrow.vector.table;
 
-<<<<<<< HEAD
-/**
- * Support for Table, an immutable, columnar, tabular data structure based on FieldVectors. See the
- * Arrow Java documentation for details: <a
- * href="https://arrow.apache.org/docs/java/table.html">Table</a>
-=======
 /*
  *  Support for Table, an immutable, columnar, tabular data structure based on FieldVectors.
  *  See the Arrow Java documentation for details: <a href="https://arrow.apache.org/docs/java/table.html">Table</a>
->>>>>>> 2fa095c8
  */