--- conflicted
+++ resolved
@@ -736,7 +736,6 @@
     }
   }
 
-<<<<<<< HEAD
   @Test
   public void testMultipleClose() {
     BufferAllocator vectorAllocator = allocator.newChildAllocator("vector_allocator", 0, Long.MAX_VALUE);
@@ -747,7 +746,6 @@
     vectorAllocator.close();
   }
 
-=======
   public static void setBytes(int index, byte[] bytes, NullableVarCharVector vector) {
     final int currentOffset = vector.values.offsetVector.getAccessor().get(index);
 
@@ -755,5 +753,4 @@
     vector.values.offsetVector.getMutator().set(index + 1, currentOffset + bytes.length);
     vector.values.data.setBytes(currentOffset, bytes, 0, bytes.length);
   }
->>>>>>> dca5d96c
 }