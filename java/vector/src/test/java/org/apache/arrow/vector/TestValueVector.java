--- conflicted
+++ resolved
@@ -730,13 +730,7 @@
   @Test /* IntVector */
   public void testNullableFixedType3() {
     // Create a new value vector for 1024 integers
-<<<<<<< HEAD
-    try (final IntVector vector =
-        newVector(IntVector.class, EMPTY_SCHEMA_PATH, MinorType.INT, allocator)) {
-      boolean error = false;
-=======
     try (final IntVector vector = newVector(IntVector.class, EMPTY_SCHEMA_PATH, MinorType.INT, allocator)) {
->>>>>>> 2fa095c8
       int initialCapacity = 1024;
 
       /* no memory allocation has happened yet so capacity of underlying buffer should be 0 */
@@ -1204,19 +1198,6 @@
       // verify results
       ReusableByteArray reusableByteArray = new ReusableByteArray();
       vector.read(0, reusableByteArray);
-<<<<<<< HEAD
-      assertArrayEquals(
-          str.getBytes(),
-          Arrays.copyOfRange(
-              reusableByteArray.getBuffer(), 0, (int) reusableByteArray.getLength()));
-      byte[] oldBuffer = reusableByteArray.getBuffer();
-
-      vector.read(1, reusableByteArray);
-      assertArrayEquals(
-          str2.getBytes(),
-          Arrays.copyOfRange(
-              reusableByteArray.getBuffer(), 0, (int) reusableByteArray.getLength()));
-=======
       assertArrayEquals(str.getBytes(StandardCharsets.UTF_8), Arrays.copyOfRange(reusableByteArray.getBuffer(),
           0, (int) reusableByteArray.getLength()));
       byte[] oldBuffer = reusableByteArray.getBuffer();
@@ -1224,7 +1205,6 @@
       vector.read(1, reusableByteArray);
       assertArrayEquals(str2.getBytes(StandardCharsets.UTF_8), Arrays.copyOfRange(reusableByteArray.getBuffer(),
           0, (int) reusableByteArray.getLength()));
->>>>>>> 2fa095c8
 
       // There should not have been any reallocation since the newer value is smaller in length.
       assertSame(oldBuffer, reusableByteArray.getBuffer());
