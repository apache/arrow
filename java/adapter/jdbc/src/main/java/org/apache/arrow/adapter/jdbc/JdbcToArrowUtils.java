/**
 * Licensed to the Apache Software Foundation (ASF) under one
 * or more contributor license agreements.  See the NOTICE file
 * distributed with this work for additional information
 * regarding copyright ownership.  The ASF licenses this file
 * to you under the Apache License, Version 2.0 (the
 * "License"); you may not use this file except in compliance
 * with the License.  You may obtain a copy of the License at
 *
 * http://www.apache.org/licenses/LICENSE-2.0
 *
 * Unless required by applicable law or agreed to in writing, software
 * distributed under the License is distributed on an "AS IS" BASIS,
 * WITHOUT WARRANTIES OR CONDITIONS OF ANY KIND, either express or implied.
 * See the License for the specific language governing permissions and
 * limitations under the License.
 */

package org.apache.arrow.adapter.jdbc;


import com.google.common.base.Preconditions;
import org.apache.arrow.vector.BaseFixedWidthVector;
import org.apache.arrow.vector.BigIntVector;
import org.apache.arrow.vector.BitVector;
import org.apache.arrow.vector.DateMilliVector;
import org.apache.arrow.vector.DecimalVector;
import org.apache.arrow.vector.FieldVector;
import org.apache.arrow.vector.Float4Vector;
import org.apache.arrow.vector.Float8Vector;
import org.apache.arrow.vector.IntVector;
import org.apache.arrow.vector.SmallIntVector;
import org.apache.arrow.vector.TimeMilliVector;
import org.apache.arrow.vector.TimeStampVector;
import org.apache.arrow.vector.TinyIntVector;
import org.apache.arrow.vector.VarBinaryVector;
import org.apache.arrow.vector.VarCharVector;
import org.apache.arrow.vector.VectorSchemaRoot;
import org.apache.arrow.vector.holders.NullableBigIntHolder;
import org.apache.arrow.vector.holders.NullableBitHolder;
import org.apache.arrow.vector.holders.NullableDateMilliHolder;
import org.apache.arrow.vector.holders.NullableDecimalHolder;
import org.apache.arrow.vector.holders.NullableFloat4Holder;
import org.apache.arrow.vector.holders.NullableFloat8Holder;
import org.apache.arrow.vector.holders.NullableIntHolder;
import org.apache.arrow.vector.holders.NullableSmallIntHolder;
import org.apache.arrow.vector.holders.NullableTimeMilliHolder;
import org.apache.arrow.vector.holders.NullableTinyIntHolder;
import org.apache.arrow.vector.holders.NullableVarBinaryHolder;
import org.apache.arrow.vector.holders.NullableVarCharHolder;
import org.apache.arrow.vector.types.DateUnit;
import org.apache.arrow.vector.types.TimeUnit;
import org.apache.arrow.vector.types.pojo.ArrowType;
import org.apache.arrow.vector.types.pojo.Field;
import org.apache.arrow.vector.types.pojo.FieldType;
import org.apache.arrow.vector.types.pojo.Schema;
import org.apache.arrow.vector.util.DecimalUtility;

import java.math.BigDecimal;

import java.nio.charset.StandardCharsets;
import java.sql.Blob;
import java.sql.Clob;
import java.sql.Date;
import java.sql.ResultSet;
import java.sql.ResultSetMetaData;
import java.sql.SQLException;
import java.sql.Time;
import java.sql.Timestamp;
import java.sql.Types;
import java.util.ArrayList;
import java.util.Calendar;
import java.util.List;

import static org.apache.arrow.vector.types.FloatingPointPrecision.DOUBLE;
import static org.apache.arrow.vector.types.FloatingPointPrecision.SINGLE;


/**
 * Class that does most of the work to convert JDBC ResultSet data into Arrow columnar format Vector objects.
 *
 * @since 0.10.0
 */
public class JdbcToArrowUtils {

    private static final int DEFAULT_BUFFER_SIZE = 256;

    /**
     * Create Arrow {@link Schema} object for the given JDBC {@link ResultSetMetaData}.
     *
     * This method currently performs following type mapping for JDBC SQL data types to corresponding Arrow data types.
     *
     * CHAR	--> ArrowType.Utf8
     * NCHAR	--> ArrowType.Utf8
     * VARCHAR --> ArrowType.Utf8
     * NVARCHAR --> ArrowType.Utf8
     * LONGVARCHAR --> ArrowType.Utf8
     * LONGNVARCHAR --> ArrowType.Utf8
     * NUMERIC --> ArrowType.Decimal(precision, scale)
     * DECIMAL --> ArrowType.Decimal(precision, scale)
     * BIT --> ArrowType.Bool
     * TINYINT --> ArrowType.Int(8, signed)
     * SMALLINT --> ArrowType.Int(16, signed)
     * INTEGER --> ArrowType.Int(32, signed)
     * BIGINT --> ArrowType.Int(64, signed)
     * REAL --> ArrowType.FloatingPoint(FloatingPointPrecision.SINGLE)
     * FLOAT --> ArrowType.FloatingPoint(FloatingPointPrecision.SINGLE)
     * DOUBLE --> ArrowType.FloatingPoint(FloatingPointPrecision.DOUBLE)
     * BINARY --> ArrowType.Binary
     * VARBINARY --> ArrowType.Binary
     * LONGVARBINARY --> ArrowType.Binary
     * DATE --> ArrowType.Date(DateUnit.MILLISECOND)
     * TIME --> ArrowType.Time(TimeUnit.MILLISECOND, 32)
     * TIMESTAMP --> ArrowType.Timestamp(TimeUnit.MILLISECOND, timezone=null)
     * CLOB --> ArrowType.Utf8
     * BLOB --> ArrowType.Binary
     *
     * @param rsmd ResultSetMetaData
     * @return {@link Schema}
     * @throws SQLException
     */
    public static Schema jdbcToArrowSchema(ResultSetMetaData rsmd, Calendar calendar) throws SQLException {

        Preconditions.checkNotNull(rsmd, "JDBC ResultSetMetaData object can't be null");
        Preconditions.checkNotNull(calendar, "Calendar object can't be null");

        List<Field> fields = new ArrayList<>();
        int columnCount = rsmd.getColumnCount();
        for (int i = 1; i <= columnCount; i++) {
            String columnName = rsmd.getColumnName(i);
            switch (rsmd.getColumnType(i)) {
                case Types.BOOLEAN:
                case Types.BIT:
                    fields.add(new Field(columnName, FieldType.nullable(new ArrowType.Bool()), null));
                    break;
                case Types.TINYINT:
                    fields.add(new Field(columnName, FieldType.nullable(new ArrowType.Int(8, true)), null));
                    break;
                case Types.SMALLINT:
                    fields.add(new Field(columnName, FieldType.nullable(new ArrowType.Int(16, true)), null));
                    break;
                case Types.INTEGER:
                    fields.add(new Field(columnName, FieldType.nullable(new ArrowType.Int(32, true)), null));
                    break;
                case Types.BIGINT:
                    fields.add(new Field(columnName, FieldType.nullable(new ArrowType.Int(64, true)), null));
                    break;
                case Types.NUMERIC:
                case Types.DECIMAL:
                    int precision = rsmd.getPrecision(i);
                    int scale = rsmd.getScale(i);
                    fields.add(new Field(columnName, FieldType.nullable(new ArrowType.Decimal(precision, scale)), null));
                    break;
                case Types.REAL:
                case Types.FLOAT:
                    fields.add(new Field(columnName, FieldType.nullable(new ArrowType.FloatingPoint(SINGLE)), null));
                    break;
                case Types.DOUBLE:
                    fields.add(new Field(columnName, FieldType.nullable(new ArrowType.FloatingPoint(DOUBLE)), null));
                    break;
                case Types.CHAR:
                case Types.NCHAR:
                case Types.VARCHAR:
                case Types.NVARCHAR:
                case Types.LONGVARCHAR:
                case Types.LONGNVARCHAR:
                    fields.add(new Field(columnName, FieldType.nullable(new ArrowType.Utf8()), null));
                    break;
                case Types.DATE:
                    fields.add(new Field(columnName, FieldType.nullable(new ArrowType.Date(DateUnit.MILLISECOND)), null));
                    break;
                case Types.TIME:
                    fields.add(new Field(columnName, FieldType.nullable(new ArrowType.Time(TimeUnit.MILLISECOND, 32)), null));
                    break;
                case Types.TIMESTAMP:
                    fields.add(new Field(columnName, FieldType.nullable(new ArrowType.Timestamp(TimeUnit.MILLISECOND, calendar.getTimeZone().getID())), null));
                    break;
                case Types.BINARY:
                case Types.VARBINARY:
                case Types.LONGVARBINARY:
                    fields.add(new Field(columnName, FieldType.nullable(new ArrowType.Binary()), null));
                    break;
                case Types.ARRAY:
                    // TODO Need to handle this type
//                    fields.add(new Field("list", FieldType.nullable(new ArrowType.List()), null));
                   break;
                case Types.CLOB:
                    fields.add(new Field(columnName, FieldType.nullable(new ArrowType.Utf8()), null));
                    break;
                case Types.BLOB:
                    fields.add(new Field(columnName, FieldType.nullable(new ArrowType.Binary()), null));
                    break;

                default:
                    // no-op, shouldn't get here
                    break;
            }
        }

        return new Schema(fields, null);
    }

    private static void allocateVectors(VectorSchemaRoot root, int size) {
        List<FieldVector> vectors = root.getFieldVectors();
        for (FieldVector fieldVector: vectors) {
            if (fieldVector instanceof BaseFixedWidthVector) {
                ((BaseFixedWidthVector) fieldVector).allocateNew(size);
            } else {
                fieldVector.allocateNew();
            }
            fieldVector.setInitialCapacity(size);
        }
    }

    /**
     * Iterate the given JDBC {@link ResultSet} object to fetch the data and transpose it to populate
     * the given Arrow Vector objects.
     *
     * @param rs ResultSet to use to fetch the data from underlying database
     * @param root Arrow {@link VectorSchemaRoot} object to populate
     * @throws SQLException
     */
    public static void jdbcToArrowVectors(ResultSet rs, VectorSchemaRoot root, Calendar calendar) throws SQLException {

        Preconditions.checkNotNull(rs, "JDBC ResultSet object can't be null");
        Preconditions.checkNotNull(root, "JDBC ResultSet object can't be null");
        Preconditions.checkNotNull(calendar, "Calendar object can't be null");

        ResultSetMetaData rsmd = rs.getMetaData();
        int columnCount = rsmd.getColumnCount();

        allocateVectors(root, DEFAULT_BUFFER_SIZE);

        int rowCount = 0;
        while (rs.next()) {
            for (int i = 1; i <= columnCount; i++) {
                String columnName = rsmd.getColumnName(i);
                switch (rsmd.getColumnType(i)) {
                    case Types.BOOLEAN:
                    case Types.BIT:
                        updateVector((BitVector)root.getVector(columnName),
                                rs.getBoolean(i), !rs.wasNull(), rowCount);
                        break;
                    case Types.TINYINT:
                        updateVector((TinyIntVector)root.getVector(columnName),
                                rs.getInt(i), !rs.wasNull(), rowCount);
                        break;
                    case Types.SMALLINT:
                        updateVector((SmallIntVector)root.getVector(columnName),
                                rs.getInt(i), !rs.wasNull(), rowCount);
                        break;
                    case Types.INTEGER:
                        updateVector((IntVector)root.getVector(columnName),
                                rs.getInt(i), !rs.wasNull(), rowCount);
                        break;
                    case Types.BIGINT:
                        updateVector((BigIntVector)root.getVector(columnName),
                                rs.getLong(i), !rs.wasNull(), rowCount);
                        break;
                    case Types.NUMERIC:
                    case Types.DECIMAL:
                        updateVector((DecimalVector)root.getVector(columnName),
                                rs.getBigDecimal(i), !rs.wasNull(), rowCount);
                        break;
                    case Types.REAL:
                    case Types.FLOAT:
                        updateVector((Float4Vector)root.getVector(columnName),
                                rs.getFloat(i), !rs.wasNull(), rowCount);
                        break;
                    case Types.DOUBLE:
                        updateVector((Float8Vector)root.getVector(columnName),
                                rs.getDouble(i), !rs.wasNull(), rowCount);
                        break;
                    case Types.CHAR:
                    case Types.NCHAR:
                    case Types.VARCHAR:
                    case Types.NVARCHAR:
                    case Types.LONGVARCHAR:
                    case Types.LONGNVARCHAR:
                        updateVector((VarCharVector)root.getVector(columnName),
                                rs.getString(i), !rs.wasNull(), rowCount);
                        break;
                    case Types.DATE:
                        updateVector((DateMilliVector) root.getVector(columnName),
                                rs.getDate(i, calendar), !rs.wasNull(), rowCount);
                        break;
                    case Types.TIME:
                        updateVector((TimeMilliVector) root.getVector(columnName),
                                rs.getTime(i, calendar), !rs.wasNull(), rowCount);
                        break;
                    case Types.TIMESTAMP:
                        // TODO: Need to handle precision such as milli, micro, nano
                        updateVector((TimeStampVector)root.getVector(columnName),
                                rs.getTimestamp(i, calendar), !rs.wasNull(), rowCount);
                        break;
                    case Types.BINARY:
                    case Types.VARBINARY:
                    case Types.LONGVARBINARY:
                        updateVector((VarBinaryVector)root.getVector(columnName),
                                rs.getBytes(i), !rs.wasNull(), rowCount);
                        break;
                    case Types.ARRAY:
                        // TODO Need to handle this type
                    	// fields.add(new Field("list", FieldType.nullable(new ArrowType.List()), null));
                        break;
                    case Types.CLOB:
                        updateVector((VarCharVector)root.getVector(columnName),
                            rs.getClob(i), !rs.wasNull(), rowCount);
                        break;
                    case Types.BLOB:
                        updateVector((VarBinaryVector)root.getVector(columnName),
                            rs.getBlob(i), !rs.wasNull(), rowCount);
                        break;

                    default:
                        // no-op, shouldn't get here
                        break;
                }
            }
            rowCount++;
        }
        root.setRowCount(rowCount);
    }

    private static void updateVector(BitVector bitVector, boolean value, boolean isNonNull, int rowCount) {
        NullableBitHolder holder = new NullableBitHolder();
        holder.isSet = isNonNull? 1: 0;
        if (isNonNull) {
            holder.value = value ? 1 : 0;
        }
        bitVector.setSafe(rowCount, holder);
        bitVector.setValueCount(rowCount + 1);
    }

    private static void updateVector(TinyIntVector tinyIntVector, int value, boolean isNonNull, int rowCount) {
        NullableTinyIntHolder holder = new NullableTinyIntHolder();
        holder.isSet = isNonNull? 1: 0;
        if (isNonNull) {
            holder.value = (byte) value;
        }
        tinyIntVector.setSafe(rowCount, holder);
        tinyIntVector.setValueCount(rowCount + 1);
    }

    private static  void updateVector(SmallIntVector smallIntVector, int value, boolean isNonNull, int rowCount) {
        NullableSmallIntHolder holder = new NullableSmallIntHolder();
        holder.isSet = isNonNull? 1: 0;
        if (isNonNull) {
            holder.value = (short) value;
        }
<<<<<<< HEAD
        smallIntVector.setSafe(rowCount, value);
=======
        smallIntVector.setSafe(rowCount, holder);
>>>>>>> 7cc649c8
        smallIntVector.setValueCount(rowCount + 1);
    }

    private static  void updateVector(IntVector intVector, int value, boolean isNonNull, int rowCount) {
        NullableIntHolder holder = new NullableIntHolder();
        holder.isSet = isNonNull? 1: 0;
        if (isNonNull) {
            holder.value = value;
        }
        intVector.setSafe(rowCount, holder);
        intVector.setValueCount(rowCount + 1);
    }

    private static  void updateVector(BigIntVector bigIntVector, long value, boolean isNonNull, int rowCount) {
        NullableBigIntHolder holder = new NullableBigIntHolder();
        holder.isSet = isNonNull? 1: 0;
        if (isNonNull) {
            holder.value = value;
        }
        bigIntVector.setSafe(rowCount, holder);
        bigIntVector.setValueCount(rowCount + 1);
    }

    private static void updateVector(DecimalVector decimalVector, BigDecimal value, boolean isNonNull, int rowCount) {
        NullableDecimalHolder holder = new NullableDecimalHolder();
        holder.isSet = isNonNull? 1: 0;
        if (isNonNull) {
            holder.precision = value.precision();
            holder.scale = value.scale();
            holder.buffer = decimalVector.getAllocator().buffer(DEFAULT_BUFFER_SIZE);
            holder.start = 0;
            DecimalUtility.writeBigDecimalToArrowBuf(value, holder.buffer, holder.start);
        }
        decimalVector.setSafe(rowCount, holder);
        decimalVector.setValueCount(rowCount + 1);
    }

    private static void updateVector(Float4Vector float4Vector, float value, boolean isNonNull, int rowCount) {
        NullableFloat4Holder holder = new NullableFloat4Holder();
        holder.isSet = isNonNull? 1: 0;
        if (isNonNull) {
            holder.value = value;
        }
        float4Vector.setSafe(rowCount, holder);
        float4Vector.setValueCount(rowCount + 1);
    }

    private static void updateVector(Float8Vector float8Vector, double value, boolean isNonNull, int rowCount) {
        NullableFloat8Holder holder = new NullableFloat8Holder();
        holder.isSet = isNonNull? 1: 0;
        if (isNonNull) {
            holder.value = value;
        }
        float8Vector.setSafe(rowCount, holder);
        float8Vector.setValueCount(rowCount + 1);
    }

    private static void updateVector(VarCharVector varcharVector, String value, boolean isNonNull, int rowCount) {
        NullableVarCharHolder holder = new NullableVarCharHolder();
        holder.isSet = isNonNull? 1: 0;
        varcharVector.setIndexDefined(rowCount);
        if (isNonNull) {
            byte[] bytes = value.getBytes(StandardCharsets.UTF_8);
            holder.buffer = varcharVector.getAllocator().buffer(bytes.length);
            holder.buffer.setBytes(0, bytes, 0, bytes.length);
            holder.start = 0;
            holder.end = bytes.length;
<<<<<<< HEAD
=======
        } else {
        	holder.buffer = varcharVector.getAllocator().buffer(0);
>>>>>>> 7cc649c8
        }
        varcharVector.setSafe(rowCount, holder);
        varcharVector.setValueCount(rowCount + 1);
    }

    private static void updateVector(DateMilliVector dateMilliVector, Date date, boolean isNonNull, int rowCount) {
        NullableDateMilliHolder holder = new NullableDateMilliHolder();
        holder.isSet = isNonNull? 1: 0;
        if (isNonNull) {
            holder.value = date.getTime();
        }
        dateMilliVector.setSafe(rowCount, holder);
        dateMilliVector.setValueCount(rowCount + 1);
    }

    private static void updateVector(TimeMilliVector timeMilliVector, Time time, boolean isNonNull, int rowCount) {
        NullableTimeMilliHolder holder = new NullableTimeMilliHolder();
        holder.isSet = isNonNull? 1: 0;
        if (isNonNull && time != null) {
            holder.value = (int)time.getTime();
        }
        timeMilliVector.setSafe(rowCount, holder);
        timeMilliVector.setValueCount(rowCount + 1);
    }

    private static void updateVector(TimeStampVector timeStampVector, Timestamp timestamp, boolean isNonNull, int rowCount) {
        //TODO: Need to handle precision such as milli, micro, nano
        timeStampVector.setValueCount(rowCount + 1);
        if (timestamp != null) {
            timeStampVector.setSafe(rowCount, timestamp.getTime());
        } else {
            timeStampVector.setNull(rowCount);
        }
    }

    private static void updateVector(VarBinaryVector varBinaryVector, byte[] bytes, boolean isNonNull, int rowCount) {
        varBinaryVector.setValueCount(rowCount + 1);
        if (isNonNull && bytes != null) {
            varBinaryVector.setIndexDefined(rowCount);
            varBinaryVector.setValueLengthSafe(rowCount, bytes.length);
            varBinaryVector.setSafe(rowCount, bytes);
        } else {
            varBinaryVector.setNull(rowCount);
        }
    }

    private static void updateVector(VarCharVector varcharVector, Clob clob, boolean isNonNull, int rowCount) throws SQLException {
        varcharVector.setValueCount(rowCount + 1);
        if (isNonNull && clob != null) {
            int length = (int) clob.length();
            String value = clob.getSubString(1, length);
            if (value != null) {
                varcharVector.setIndexDefined(rowCount);
                varcharVector.setValueLengthSafe(rowCount, length);
                varcharVector.setSafe(rowCount, value.getBytes(StandardCharsets.UTF_8), 0, length);
            } else {
                varcharVector.setNull(rowCount);
            }
        } else {
            varcharVector.setNull(rowCount);
        }
    }

    private static void updateVector(VarBinaryVector varBinaryVector, Blob blob, boolean isNonNull, int rowCount) throws SQLException {
        varBinaryVector.setValueCount(rowCount + 1);
        if (isNonNull && blob != null) {
            byte[] data = blob.getBytes(0, (int) blob.length());
            varBinaryVector.setIndexDefined(rowCount);
            varBinaryVector.setValueLengthSafe(rowCount, (int) blob.length());
            varBinaryVector.setSafe(rowCount, data);
        } else {
            varBinaryVector.setNull(rowCount);
        }
    }

}<|MERGE_RESOLUTION|>--- conflicted
+++ resolved
@@ -348,11 +348,14 @@
         if (isNonNull) {
             holder.value = (short) value;
         }
-<<<<<<< HEAD
         smallIntVector.setSafe(rowCount, value);
-=======
+    private static  void updateVector(SmallIntVector smallIntVector, int value, boolean isNonNull, int rowCount) {
+        NullableSmallIntHolder holder = new NullableSmallIntHolder();
+        holder.isSet = isNonNull? 1: 0;
+        if (isNonNull) {
+            holder.value = (short) value;
+        }
         smallIntVector.setSafe(rowCount, holder);
->>>>>>> 7cc649c8
         smallIntVector.setValueCount(rowCount + 1);
     }
 
@@ -420,11 +423,8 @@
             holder.buffer.setBytes(0, bytes, 0, bytes.length);
             holder.start = 0;
             holder.end = bytes.length;
-<<<<<<< HEAD
-=======
         } else {
         	holder.buffer = varcharVector.getAllocator().buffer(0);
->>>>>>> 7cc649c8
         }
         varcharVector.setSafe(rowCount, holder);
         varcharVector.setValueCount(rowCount + 1);
