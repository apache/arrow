/*
 * Licensed to the Apache Software Foundation (ASF) under one or more
 * contributor license agreements.  See the NOTICE file distributed with
 * this work for additional information regarding copyright ownership.
 * The ASF licenses this file to You under the Apache License, Version 2.0
 * (the "License"); you may not use this file except in compliance with
 * the License.  You may obtain a copy of the License at
 *
 *    http://www.apache.org/licenses/LICENSE-2.0
 *
 * Unless required by applicable law or agreed to in writing, software
 * distributed under the License is distributed on an "AS IS" BASIS,
 * WITHOUT WARRANTIES OR CONDITIONS OF ANY KIND, either express or implied.
 * See the License for the specific language governing permissions and
 * limitations under the License.
 */

package org.apache.arrow.adapter.jdbc;

import static org.apache.arrow.vector.types.FloatingPointPrecision.DOUBLE;
import static org.apache.arrow.vector.types.FloatingPointPrecision.SINGLE;

import java.io.ByteArrayInputStream;
import java.io.IOException;
import java.io.InputStream;
import java.math.BigDecimal;
import java.nio.charset.StandardCharsets;
import java.sql.Blob;
import java.sql.Clob;
import java.sql.Date;
import java.sql.ResultSet;
import java.sql.ResultSetMetaData;
import java.sql.SQLException;
import java.sql.Time;
import java.sql.Timestamp;
import java.sql.Types;
import java.util.ArrayList;
import java.util.Calendar;
import java.util.HashMap;
import java.util.List;
import java.util.Map;

import org.apache.arrow.memory.RootAllocator;
import org.apache.arrow.vector.BaseFixedWidthVector;
import org.apache.arrow.vector.BigIntVector;
import org.apache.arrow.vector.BitVector;
import org.apache.arrow.vector.DateMilliVector;
import org.apache.arrow.vector.DecimalVector;
import org.apache.arrow.vector.FieldVector;
import org.apache.arrow.vector.Float4Vector;
import org.apache.arrow.vector.Float8Vector;
import org.apache.arrow.vector.IntVector;
import org.apache.arrow.vector.SmallIntVector;
import org.apache.arrow.vector.TimeMilliVector;
import org.apache.arrow.vector.TimeStampVector;
import org.apache.arrow.vector.TinyIntVector;
import org.apache.arrow.vector.VarBinaryVector;
import org.apache.arrow.vector.VarCharVector;
import org.apache.arrow.vector.VectorSchemaRoot;
import org.apache.arrow.vector.holders.NullableBigIntHolder;
import org.apache.arrow.vector.holders.NullableBitHolder;
import org.apache.arrow.vector.holders.NullableDateMilliHolder;
import org.apache.arrow.vector.holders.NullableDecimalHolder;
import org.apache.arrow.vector.holders.NullableFloat4Holder;
import org.apache.arrow.vector.holders.NullableFloat8Holder;
import org.apache.arrow.vector.holders.NullableIntHolder;
import org.apache.arrow.vector.holders.NullableSmallIntHolder;
import org.apache.arrow.vector.holders.NullableTimeMilliHolder;
import org.apache.arrow.vector.holders.NullableTinyIntHolder;
import org.apache.arrow.vector.holders.NullableVarCharHolder;
import org.apache.arrow.vector.holders.VarBinaryHolder;
import org.apache.arrow.vector.holders.VarCharHolder;
import org.apache.arrow.vector.types.DateUnit;
import org.apache.arrow.vector.types.TimeUnit;
import org.apache.arrow.vector.types.pojo.ArrowType;
import org.apache.arrow.vector.types.pojo.Field;
import org.apache.arrow.vector.types.pojo.FieldType;
import org.apache.arrow.vector.types.pojo.Schema;
import org.apache.arrow.vector.util.DecimalUtility;

import com.google.common.base.Preconditions;

import io.netty.buffer.ArrowBuf;

/**
 * Class that does most of the work to convert JDBC ResultSet data into Arrow columnar format Vector objects.
 *
 * @since 0.10.0
 */
public class JdbcToArrowUtils {

  private static final int DEFAULT_BUFFER_SIZE = 256;
  private static final int DEFAULT_STREAM_BUFFER_SIZE = 1024;
  private static final int DEFAULT_CLOB_SUBSTRING_READ_SIZE = 256;

  /**
   * Create Arrow {@link Schema} object for the given JDBC {@link ResultSetMetaData}.
   *
   * @param rsmd The ResultSetMetaData containing the results, to read the JDBC metadata from.
   * @param calendar The calendar to use the time zone field of, to construct Timestamp fields from.
   * @return {@link Schema}
   * @throws SQLException on error
   */
  public static Schema jdbcToArrowSchema(ResultSetMetaData rsmd, Calendar calendar) throws SQLException {
    Preconditions.checkNotNull(rsmd, "JDBC ResultSetMetaData object can't be null");
    Preconditions.checkNotNull(calendar, "Calendar object can't be null");

    return jdbcToArrowSchema(rsmd, new JdbcToArrowConfig(new RootAllocator(0), calendar));
  }

  /**
   * Create Arrow {@link Schema} object for the given JDBC {@link ResultSetMetaData}.
   *
   * <p>This method currently performs following type mapping for JDBC SQL data types to corresponding Arrow data types.
   *
   * <p>CHAR --> ArrowType.Utf8
   * NCHAR --> ArrowType.Utf8
   * VARCHAR --> ArrowType.Utf8
   * NVARCHAR --> ArrowType.Utf8
   * LONGVARCHAR --> ArrowType.Utf8
   * LONGNVARCHAR --> ArrowType.Utf8
   * NUMERIC --> ArrowType.Decimal(precision, scale)
   * DECIMAL --> ArrowType.Decimal(precision, scale)
   * BIT --> ArrowType.Bool
   * TINYINT --> ArrowType.Int(8, signed)
   * SMALLINT --> ArrowType.Int(16, signed)
   * INTEGER --> ArrowType.Int(32, signed)
   * BIGINT --> ArrowType.Int(64, signed)
   * REAL --> ArrowType.FloatingPoint(FloatingPointPrecision.SINGLE)
   * FLOAT --> ArrowType.FloatingPoint(FloatingPointPrecision.SINGLE)
   * DOUBLE --> ArrowType.FloatingPoint(FloatingPointPrecision.DOUBLE)
   * BINARY --> ArrowType.Binary
   * VARBINARY --> ArrowType.Binary
   * LONGVARBINARY --> ArrowType.Binary
   * DATE --> ArrowType.Date(DateUnit.MILLISECOND)
   * TIME --> ArrowType.Time(TimeUnit.MILLISECOND, 32)
   * TIMESTAMP --> ArrowType.Timestamp(TimeUnit.MILLISECOND, timezone=null)
   * CLOB --> ArrowType.Utf8
   * BLOB --> ArrowType.Binary
   *
   * @param rsmd The ResultSetMetaData containing the results, to read the JDBC metadata from.
   * @param config The configuration to use when constructing the schema.
   * @return {@link Schema}
   * @throws SQLException on error
   */
<<<<<<< HEAD
  public static Schema jdbcToArrowSchema(ResultSetMetaData rsmd, Calendar calendar, boolean includeMetadata)
          throws SQLException {

=======
  public static Schema jdbcToArrowSchema(ResultSetMetaData rsmd, JdbcToArrowConfig config) throws SQLException {
>>>>>>> 68c91e7a
    Preconditions.checkNotNull(rsmd, "JDBC ResultSetMetaData object can't be null");
    Preconditions.checkNotNull(config, "The configuration object must not be null");
    Preconditions.checkArgument(config.isValid(), "The configuration object must be valid");

    List<Field> fields = new ArrayList<>();
    int columnCount = rsmd.getColumnCount();
    for (int i = 1; i <= columnCount; i++) {
      final String columnName = rsmd.getColumnName(i);
      final FieldType fieldType;

      final Map<String, String> metadata;
      if (includeMetadata) {
        metadata = new HashMap<String, String>();
        metadata.put(JdbcToArrow.SQL_CATALOG_NAME_KEY, rsmd.getCatalogName(i));
        metadata.put(JdbcToArrow.SQL_TABLE_NAME_KEY, rsmd.getTableName(i));
        metadata.put(JdbcToArrow.SQL_COLUMN_NAME_KEY, columnName);
        metadata.put(JdbcToArrow.SQL_TYPE_KEY, rsmd.getColumnTypeName(i));

      } else {
        metadata = null;
      }

      switch (rsmd.getColumnType(i)) {
        case Types.BOOLEAN:
        case Types.BIT:
          fieldType = new FieldType(true, new ArrowType.Bool(), null, metadata);
          break;
        case Types.TINYINT:
          fieldType = new FieldType(true, new ArrowType.Int(8, true), null, metadata);
          break;
        case Types.SMALLINT:
          fieldType = new FieldType(true, new ArrowType.Int(16, true), null, metadata);
          break;
        case Types.INTEGER:
          fieldType = new FieldType(true, new ArrowType.Int(32, true), null, metadata);
          break;
        case Types.BIGINT:
          fieldType = new FieldType(true, new ArrowType.Int(64, true), null, metadata);
          break;
        case Types.NUMERIC:
        case Types.DECIMAL:
          int precision = rsmd.getPrecision(i);
          int scale = rsmd.getScale(i);
          fieldType = new FieldType(true, new ArrowType.Decimal(precision, scale), null, metadata);
          break;
        case Types.REAL:
        case Types.FLOAT:
          fieldType = new FieldType(true, new ArrowType.FloatingPoint(SINGLE), null, metadata);
          break;
        case Types.DOUBLE:
          fieldType = new FieldType(true, new ArrowType.FloatingPoint(DOUBLE), null, metadata);
          break;
        case Types.CHAR:
        case Types.NCHAR:
        case Types.VARCHAR:
        case Types.NVARCHAR:
        case Types.LONGVARCHAR:
        case Types.LONGNVARCHAR:
        case Types.CLOB:
          fieldType = new FieldType(true, new ArrowType.Utf8(), null, metadata);
          break;
        case Types.DATE:
          fieldType = new FieldType(true, new ArrowType.Date(DateUnit.MILLISECOND), null, metadata);
          break;
        case Types.TIME:
          fieldType = new FieldType(true, new ArrowType.Time(TimeUnit.MILLISECOND, 32), null, metadata);
          break;
        case Types.TIMESTAMP:
<<<<<<< HEAD
          fieldType = new FieldType(true, new ArrowType.Timestamp(TimeUnit.MILLISECOND, calendar.getTimeZone().getID()),
                  null, metadata);
=======
          fields.add(new Field(columnName, FieldType.nullable(new ArrowType.Timestamp(TimeUnit.MILLISECOND,
              config.getCalendar().getTimeZone().getID())), null));
>>>>>>> 68c91e7a
          break;
        case Types.BINARY:
        case Types.VARBINARY:
        case Types.LONGVARBINARY:
        case Types.BLOB:
          fieldType = new FieldType(true, new ArrowType.Binary(), null, metadata);
          break;

        case Types.ARRAY:
            // TODO Need to handle this type
            // fields.add(new Field("list", FieldType.nullable(new ArrowType.List()), null));
        default:
          // no-op, shouldn't get here
          fieldType = null;
          break;
      }

      if (fieldType != null) {
        fields.add(new Field(columnName, fieldType, null));
      }
    }

    return new Schema(fields, null);
  }

  private static void allocateVectors(VectorSchemaRoot root, int size) {
    List<FieldVector> vectors = root.getFieldVectors();
    for (FieldVector fieldVector : vectors) {
      if (fieldVector instanceof BaseFixedWidthVector) {
        ((BaseFixedWidthVector) fieldVector).allocateNew(size);
      } else {
        fieldVector.allocateNew();
      }
      fieldVector.setInitialCapacity(size);
    }
  }

  /**
   * Iterate the given JDBC {@link ResultSet} object to fetch the data and transpose it to populate
   * the given Arrow Vector objects.
   *
   * @param rs       ResultSet to use to fetch the data from underlying database
   * @param root     Arrow {@link VectorSchemaRoot} object to populate
   * @param calendar The calendar to use when reading time-based data.
   * @throws SQLException on error
   */
  public static void jdbcToArrowVectors(ResultSet rs, VectorSchemaRoot root, Calendar calendar)
      throws SQLException, IOException {

    Preconditions.checkNotNull(rs, "JDBC ResultSet object can't be null");
    Preconditions.checkNotNull(root, "Vector Schema cannot be null");
    Preconditions.checkNotNull(calendar, "Calendar object can't be null");

    jdbcToArrowVectors(rs, root, new JdbcToArrowConfig(new RootAllocator(0), calendar));
  }

  /**
   * Iterate the given JDBC {@link ResultSet} object to fetch the data and transpose it to populate
   * the given Arrow Vector objects.
   *
   * @param rs     ResultSet to use to fetch the data from underlying database
   * @param root   Arrow {@link VectorSchemaRoot} object to populate
   * @param config The configuration to use when reading the data.
   * @throws SQLException on error
   */
  public static void jdbcToArrowVectors(ResultSet rs, VectorSchemaRoot root, JdbcToArrowConfig config)
      throws SQLException, IOException {

    Preconditions.checkNotNull(rs, "JDBC ResultSet object can't be null");
    Preconditions.checkNotNull(root, "JDBC ResultSet object can't be null");
    Preconditions.checkNotNull(config, "JDBC-to-Arrow configuration cannot be null");
    Preconditions.checkArgument(config.isValid(), "JDBC-to-Arrow configuration must be valid");

    ResultSetMetaData rsmd = rs.getMetaData();
    int columnCount = rsmd.getColumnCount();

    allocateVectors(root, DEFAULT_BUFFER_SIZE);

    int rowCount = 0;
    while (rs.next()) {
      for (int i = 1; i <= columnCount; i++) {
        String columnName = rsmd.getColumnName(i);
        switch (rsmd.getColumnType(i)) {
          case Types.BOOLEAN:
          case Types.BIT:
            updateVector((BitVector) root.getVector(columnName),
                    rs.getBoolean(i), !rs.wasNull(), rowCount);
            break;
          case Types.TINYINT:
            updateVector((TinyIntVector) root.getVector(columnName),
                    rs.getInt(i), !rs.wasNull(), rowCount);
            break;
          case Types.SMALLINT:
            updateVector((SmallIntVector) root.getVector(columnName),
                    rs.getInt(i), !rs.wasNull(), rowCount);
            break;
          case Types.INTEGER:
            updateVector((IntVector) root.getVector(columnName),
                    rs.getInt(i), !rs.wasNull(), rowCount);
            break;
          case Types.BIGINT:
            updateVector((BigIntVector) root.getVector(columnName),
                    rs.getLong(i), !rs.wasNull(), rowCount);
            break;
          case Types.NUMERIC:
          case Types.DECIMAL:
            updateVector((DecimalVector) root.getVector(columnName),
                    rs.getBigDecimal(i), !rs.wasNull(), rowCount);
            break;
          case Types.REAL:
          case Types.FLOAT:
            updateVector((Float4Vector) root.getVector(columnName),
                    rs.getFloat(i), !rs.wasNull(), rowCount);
            break;
          case Types.DOUBLE:
            updateVector((Float8Vector) root.getVector(columnName),
                    rs.getDouble(i), !rs.wasNull(), rowCount);
            break;
          case Types.CHAR:
          case Types.NCHAR:
          case Types.VARCHAR:
          case Types.NVARCHAR:
          case Types.LONGVARCHAR:
          case Types.LONGNVARCHAR:
            updateVector((VarCharVector) root.getVector(columnName),
                    rs.getString(i), !rs.wasNull(), rowCount);
            break;
          case Types.DATE:
            updateVector((DateMilliVector) root.getVector(columnName),
                    rs.getDate(i, config.getCalendar()), !rs.wasNull(), rowCount);
            break;
          case Types.TIME:
            updateVector((TimeMilliVector) root.getVector(columnName),
                    rs.getTime(i, config.getCalendar()), !rs.wasNull(), rowCount);
            break;
          case Types.TIMESTAMP:
            // TODO: Need to handle precision such as milli, micro, nano
            updateVector((TimeStampVector) root.getVector(columnName),
                    rs.getTimestamp(i, config.getCalendar()), !rs.wasNull(), rowCount);
            break;
          case Types.BINARY:
          case Types.VARBINARY:
          case Types.LONGVARBINARY:
            updateVector((VarBinaryVector) root.getVector(columnName),
                    rs.getBinaryStream(i), !rs.wasNull(), rowCount);
            break;
          case Types.ARRAY:
            // TODO Need to handle this type
            // fields.add(new Field("list", FieldType.nullable(new ArrowType.List()), null));
            break;
          case Types.CLOB:
            updateVector((VarCharVector) root.getVector(columnName),
                    rs.getClob(i), !rs.wasNull(), rowCount);
            break;
          case Types.BLOB:
            updateVector((VarBinaryVector) root.getVector(columnName),
                    rs.getBlob(i), !rs.wasNull(), rowCount);
            break;

          default:
            // no-op, shouldn't get here
            break;
        }
      }
      rowCount++;
    }
    root.setRowCount(rowCount);
  }

  private static void updateVector(BitVector bitVector, boolean value, boolean isNonNull, int rowCount) {
    NullableBitHolder holder = new NullableBitHolder();
    holder.isSet = isNonNull ? 1 : 0;
    if (isNonNull) {
      holder.value = value ? 1 : 0;
    }
    bitVector.setSafe(rowCount, holder);
    bitVector.setValueCount(rowCount + 1);
  }

  private static void updateVector(TinyIntVector tinyIntVector, int value, boolean isNonNull, int rowCount) {
    NullableTinyIntHolder holder = new NullableTinyIntHolder();
    holder.isSet = isNonNull ? 1 : 0;
    if (isNonNull) {
      holder.value = (byte) value;
    }
    tinyIntVector.setSafe(rowCount, holder);
    tinyIntVector.setValueCount(rowCount + 1);
  }

  private static void updateVector(SmallIntVector smallIntVector, int value, boolean isNonNull, int rowCount) {
    NullableSmallIntHolder holder = new NullableSmallIntHolder();
    holder.isSet = isNonNull ? 1 : 0;
    if (isNonNull) {
      holder.value = (short) value;
    }
    smallIntVector.setSafe(rowCount, holder);
    smallIntVector.setValueCount(rowCount + 1);
  }

  private static void updateVector(IntVector intVector, int value, boolean isNonNull, int rowCount) {
    NullableIntHolder holder = new NullableIntHolder();
    holder.isSet = isNonNull ? 1 : 0;
    if (isNonNull) {
      holder.value = value;
    }
    intVector.setSafe(rowCount, holder);
    intVector.setValueCount(rowCount + 1);
  }

  private static void updateVector(BigIntVector bigIntVector, long value, boolean isNonNull, int rowCount) {
    NullableBigIntHolder holder = new NullableBigIntHolder();
    holder.isSet = isNonNull ? 1 : 0;
    if (isNonNull) {
      holder.value = value;
    }
    bigIntVector.setSafe(rowCount, holder);
    bigIntVector.setValueCount(rowCount + 1);
  }

  private static void updateVector(DecimalVector decimalVector, BigDecimal value, boolean isNonNull, int rowCount) {
    NullableDecimalHolder holder = new NullableDecimalHolder();
    holder.isSet = isNonNull ? 1 : 0;
    if (isNonNull) {
      holder.precision = value.precision();
      holder.scale = value.scale();
      holder.buffer = decimalVector.getAllocator().buffer(DEFAULT_BUFFER_SIZE);
      holder.start = 0;
      DecimalUtility.writeBigDecimalToArrowBuf(value, holder.buffer, holder.start);
    }
    decimalVector.setSafe(rowCount, holder);
    decimalVector.setValueCount(rowCount + 1);
  }

  private static void updateVector(Float4Vector float4Vector, float value, boolean isNonNull, int rowCount) {
    NullableFloat4Holder holder = new NullableFloat4Holder();
    holder.isSet = isNonNull ? 1 : 0;
    if (isNonNull) {
      holder.value = value;
    }
    float4Vector.setSafe(rowCount, holder);
    float4Vector.setValueCount(rowCount + 1);
  }

  private static void updateVector(Float8Vector float8Vector, double value, boolean isNonNull, int rowCount) {
    NullableFloat8Holder holder = new NullableFloat8Holder();
    holder.isSet = isNonNull ? 1 : 0;
    if (isNonNull) {
      holder.value = value;
    }
    float8Vector.setSafe(rowCount, holder);
    float8Vector.setValueCount(rowCount + 1);
  }

  private static void updateVector(VarCharVector varcharVector, String value, boolean isNonNull, int rowCount) {
    NullableVarCharHolder holder = new NullableVarCharHolder();
    holder.isSet = isNonNull ? 1 : 0;
    varcharVector.setIndexDefined(rowCount);
    if (isNonNull) {
      byte[] bytes = value.getBytes(StandardCharsets.UTF_8);
      holder.buffer = varcharVector.getAllocator().buffer(bytes.length);
      holder.buffer.setBytes(0, bytes, 0, bytes.length);
      holder.start = 0;
      holder.end = bytes.length;
    } else {
      holder.buffer = varcharVector.getAllocator().buffer(0);
    }
    varcharVector.setSafe(rowCount, holder);
    varcharVector.setValueCount(rowCount + 1);
  }

  private static void updateVector(DateMilliVector dateMilliVector, Date date, boolean isNonNull, int rowCount) {
    NullableDateMilliHolder holder = new NullableDateMilliHolder();
    holder.isSet = isNonNull ? 1 : 0;
    if (isNonNull) {
      holder.value = date.getTime();
    }
    dateMilliVector.setSafe(rowCount, holder);
    dateMilliVector.setValueCount(rowCount + 1);
  }

  private static void updateVector(TimeMilliVector timeMilliVector, Time time, boolean isNonNull, int rowCount) {
    NullableTimeMilliHolder holder = new NullableTimeMilliHolder();
    holder.isSet = isNonNull ? 1 : 0;
    if (isNonNull && time != null) {
      holder.value = (int) time.getTime();
    }
    timeMilliVector.setSafe(rowCount, holder);
    timeMilliVector.setValueCount(rowCount + 1);
  }

  private static void updateVector(
      TimeStampVector timeStampVector,
      Timestamp timestamp,
      boolean isNonNull,
      int rowCount) {
    //TODO: Need to handle precision such as milli, micro, nano
    timeStampVector.setValueCount(rowCount + 1);
    if (timestamp != null) {
      timeStampVector.setSafe(rowCount, timestamp.getTime());
    } else {
      timeStampVector.setNull(rowCount);
    }
  }

  private static void updateVector(
      VarBinaryVector varBinaryVector,
      InputStream is,
      boolean isNonNull,
      int rowCount) throws IOException {
    varBinaryVector.setValueCount(rowCount + 1);
    if (isNonNull && is != null) {
      VarBinaryHolder holder = new VarBinaryHolder();
      ArrowBuf arrowBuf = varBinaryVector.getDataBuffer();
      holder.start = 0;
      byte[] bytes = new byte[DEFAULT_STREAM_BUFFER_SIZE];
      int total = 0;
      while (true) {
        int read = is.read(bytes, 0, DEFAULT_STREAM_BUFFER_SIZE);
        if (read == -1) {
          break;
        }
        arrowBuf.setBytes(total, bytes, total, read);
        total += read;
      }
      holder.end = total;
      holder.buffer = arrowBuf;
      varBinaryVector.set(rowCount, holder);
      varBinaryVector.setIndexDefined(rowCount);
    } else {
      varBinaryVector.setNull(rowCount);
    }
  }

  private static void updateVector(
      VarCharVector varcharVector,
      Clob clob,
      boolean isNonNull,
      int rowCount) throws SQLException, IOException {
    varcharVector.setValueCount(rowCount + 1);
    if (isNonNull && clob != null) {
      VarCharHolder holder = new VarCharHolder();
      ArrowBuf arrowBuf = varcharVector.getDataBuffer();
      holder.start = 0;
      long length = clob.length();
      int read = 1;
      int readSize = length < DEFAULT_CLOB_SUBSTRING_READ_SIZE ? (int) length : DEFAULT_CLOB_SUBSTRING_READ_SIZE;
      int totalBytes = 0;
      while (read <= length) {
        String str = clob.getSubString(read, readSize);
        byte[] bytes = str.getBytes(StandardCharsets.UTF_8);
        arrowBuf.setBytes(totalBytes, new ByteArrayInputStream(bytes, 0, bytes.length), bytes.length);
        totalBytes += bytes.length;
        read += readSize;
      }
      holder.end = totalBytes;
      holder.buffer = arrowBuf;
      varcharVector.set(rowCount, holder);
      varcharVector.setIndexDefined(rowCount);
    } else {
      varcharVector.setNull(rowCount);
    }
  }

  private static void updateVector(VarBinaryVector varBinaryVector, Blob blob, boolean isNonNull, int rowCount)
      throws SQLException, IOException {
    updateVector(varBinaryVector, blob != null ? blob.getBinaryStream() : null, isNonNull, rowCount);
  }

}<|MERGE_RESOLUTION|>--- conflicted
+++ resolved
@@ -143,13 +143,7 @@
    * @return {@link Schema}
    * @throws SQLException on error
    */
-<<<<<<< HEAD
-  public static Schema jdbcToArrowSchema(ResultSetMetaData rsmd, Calendar calendar, boolean includeMetadata)
-          throws SQLException {
-
-=======
   public static Schema jdbcToArrowSchema(ResultSetMetaData rsmd, JdbcToArrowConfig config) throws SQLException {
->>>>>>> 68c91e7a
     Preconditions.checkNotNull(rsmd, "JDBC ResultSetMetaData object can't be null");
     Preconditions.checkNotNull(config, "The configuration object must not be null");
     Preconditions.checkArgument(config.isValid(), "The configuration object must be valid");
@@ -161,7 +155,7 @@
       final FieldType fieldType;
 
       final Map<String, String> metadata;
-      if (includeMetadata) {
+      if (config.includeMetadata()) {
         metadata = new HashMap<String, String>();
         metadata.put(JdbcToArrow.SQL_CATALOG_NAME_KEY, rsmd.getCatalogName(i));
         metadata.put(JdbcToArrow.SQL_TABLE_NAME_KEY, rsmd.getTableName(i));
@@ -218,13 +212,12 @@
           fieldType = new FieldType(true, new ArrowType.Time(TimeUnit.MILLISECOND, 32), null, metadata);
           break;
         case Types.TIMESTAMP:
-<<<<<<< HEAD
-          fieldType = new FieldType(true, new ArrowType.Timestamp(TimeUnit.MILLISECOND, calendar.getTimeZone().getID()),
-                  null, metadata);
-=======
-          fields.add(new Field(columnName, FieldType.nullable(new ArrowType.Timestamp(TimeUnit.MILLISECOND,
-              config.getCalendar().getTimeZone().getID())), null));
->>>>>>> 68c91e7a
+          fieldType =
+              new FieldType(
+                  true,
+                  new ArrowType.Timestamp(TimeUnit.MILLISECOND, config.getCalendar().getTimeZone().getID()),
+                  null,
+                  metadata);
           break;
         case Types.BINARY:
         case Types.VARBINARY:
