--- conflicted
+++ resolved
@@ -31,13 +31,10 @@
 
 import org.apache.arrow.adapter.jdbc.AbstractJdbcToArrowTest;
 import org.apache.arrow.adapter.jdbc.JdbcToArrow;
-<<<<<<< HEAD
 import org.apache.arrow.adapter.jdbc.JdbcToArrowConfig;
+import org.apache.arrow.adapter.jdbc.JdbcToArrowConfigBuilder;
 import org.apache.arrow.adapter.jdbc.JdbcToArrowTestHelper;
 import org.apache.arrow.adapter.jdbc.JdbcToArrowUtils;
-=======
-import org.apache.arrow.adapter.jdbc.JdbcToArrowConfigBuilder;
->>>>>>> 509a1cc5
 import org.apache.arrow.adapter.jdbc.Table;
 import org.apache.arrow.memory.RootAllocator;
 import org.apache.arrow.vector.DateMilliVector;
@@ -116,26 +113,6 @@
         Calendar.getInstance(TimeZone.getTimeZone(table.getTimezone()))));
     testDataSets(JdbcToArrow.sqlToArrow(
         conn.createStatement().executeQuery(table.getQuery()),
-<<<<<<< HEAD
-        new JdbcToArrowConfig(
-            new RootAllocator(Integer.MAX_VALUE),
-            Calendar.getInstance(TimeZone.getTimeZone(table.getTimezone())))));
-    testDataSets(JdbcToArrow.sqlToArrow(
-        conn,
-        table.getQuery(),
-        new JdbcToArrowConfig(
-            new RootAllocator(Integer.MAX_VALUE),
-            Calendar.getInstance(TimeZone.getTimeZone(table.getTimezone())))));
-  }
-
-  @Test
-  public void testJdbcSchemaMetadata() throws SQLException {
-    Calendar calendar = Calendar.getInstance(TimeZone.getTimeZone(table.getTimezone()));
-    JdbcToArrowConfig config = new JdbcToArrowConfig(new RootAllocator(0), calendar, true);
-    ResultSetMetaData rsmd = conn.createStatement().executeQuery(table.getQuery()).getMetaData();
-    Schema schema = JdbcToArrowUtils.jdbcToArrowSchema(rsmd, config);
-    JdbcToArrowTestHelper.assertFieldMetadataMatchesResultSetMetadata(rsmd, schema);
-=======
         new JdbcToArrowConfigBuilder(
             new RootAllocator(Integer.MAX_VALUE),
             Calendar.getInstance(TimeZone.getTimeZone(table.getTimezone()))).build()));
@@ -145,7 +122,16 @@
         new JdbcToArrowConfigBuilder(
             new RootAllocator(Integer.MAX_VALUE),
             Calendar.getInstance(TimeZone.getTimeZone(table.getTimezone()))).build()));
->>>>>>> 509a1cc5
+  }
+
+  @Test
+  public void testJdbcSchemaMetadata() throws SQLException {
+    Calendar calendar = Calendar.getInstance(TimeZone.getTimeZone(table.getTimezone()));
+    JdbcToArrowConfig config = new JdbcToArrowConfigBuilder(new RootAllocator(0), calendar).build();
+    config.setIncludeMetadata(true);
+    ResultSetMetaData rsmd = conn.createStatement().executeQuery(table.getQuery()).getMetaData();
+    Schema schema = JdbcToArrowUtils.jdbcToArrowSchema(rsmd, config);
+    JdbcToArrowTestHelper.assertFieldMetadataMatchesResultSetMetadata(rsmd, schema);
   }
 
   /**
