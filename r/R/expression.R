--- conflicted
+++ resolved
@@ -30,10 +30,7 @@
   "str_length" = "utf8_length",
   "str_to_lower" = "utf8_lower",
   "str_to_upper" = "utf8_upper",
-<<<<<<< HEAD
   "str_reverse" = "utf8_reverse"
-  # str_trim is defined in dplyr.R
-=======
   # str_trim is defined in dplyr-functions.R
   "year" = "year",
   "isoyear" = "iso_year",
@@ -46,7 +43,6 @@
   "hour" = "hour",
   # second is defined in dplyr-functions.R
   "minute" = "minute"
->>>>>>> 5275e726
 )
 
 .binary_function_map <- list(
