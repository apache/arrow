# Licensed to the Apache Software Foundation (ASF) under one
# or more contributor license agreements.  See the NOTICE file
# distributed with this work for additional information
# regarding copyright ownership.  The ASF licenses this file
# to you under the Apache License, Version 2.0 (the
# "License"); you may not use this file except in compliance
# with the License.  You may obtain a copy of the License at
#
#   http://www.apache.org/licenses/LICENSE-2.0
#
# Unless required by applicable law or agreed to in writing,
# software distributed under the License is distributed on an
# "AS IS" BASIS, WITHOUT WARRANTIES OR CONDITIONS OF ANY
# KIND, either express or implied.  See the License for the
# specific language governing permissions and limitations
# under the License.

#' @include arrowExports.R

.unary_function_map <- list(
  "!" = "invert",
  "as.factor" = "dictionary_encode",
  "is.na" = "is_null",
  "is.nan" = "is_nan",
  "abs" = "abs_checked",
  # nchar is defined in dplyr-functions.R
  "tolower" = "utf8_lower",
  "toupper" = "utf8_upper",
  # stringr spellings of those
  "str_length" = "utf8_length",
  "str_to_lower" = "utf8_lower",
  "str_to_upper" = "utf8_upper",
<<<<<<< HEAD
  "stri_reverse" = "utf8_reverse"
=======
  # str_pad is defined in dplyr-functions.R
  "str_reverse" = "utf8_reverse",
>>>>>>> 75a64751
  # str_trim is defined in dplyr-functions.R
  "year" = "year",
  "isoyear" = "iso_year",
  "quarter" = "quarter",
  "month" = "month",
  "isoweek" = "iso_week",
  "day" = "day",
  # wday is defined in dplyr-functions.R
  "yday" = "day_of_year",
  "hour" = "hour",
  # second is defined in dplyr-functions.R
  "minute" = "minute"
)

.binary_function_map <- list(
  "==" = "equal",
  "!=" = "not_equal",
  ">" = "greater",
  ">=" = "greater_equal",
  "<" = "less",
  "<=" = "less_equal",
  "&" = "and_kleene",
  "|" = "or_kleene",
  "+" = "add_checked",
  "-" = "subtract_checked",
  "*" = "multiply_checked",
  "/" = "divide_checked",
  "%/%" = "divide_checked",
  # we don't actually use divide_checked with `%%`, rather it is rewritten to
  # use %/% above.
  "%%" = "divide_checked",
  "^" = "power_checked",
  "%in%" = "is_in_meta_binary"
)

.array_function_map <- c(.unary_function_map, .binary_function_map)

#' Arrow expressions
#'
#' @description
#' `Expression`s are used to define filter logic for passing to a [Dataset]
#' [Scanner].
#'
#' `Expression$scalar(x)` constructs an `Expression` which always evaluates to
#' the provided scalar (length-1) R value.
#'
#' `Expression$field_ref(name)` is used to construct an `Expression` which
#' evaluates to the named column in the `Dataset` against which it is evaluated.
#'
#' `Expression$create(function_name, ..., options)` builds a function-call
#' `Expression` containing one or more `Expression`s.
#' @name Expression
#' @rdname Expression
#' @export
Expression <- R6Class("Expression", inherit = ArrowObject,
  public = list(
    ToString = function() compute___expr__ToString(self),
    # TODO: Implement type determination without storing
    # schemas in Expression objects (ARROW-13186)
    schema = NULL,
    type = function(schema = self$schema) {
      assert_that(!is.null(schema))
      compute___expr__type(self, schema)
    },
    type_id = function(schema = self$schema) {
      assert_that(!is.null(schema))
      compute___expr__type_id(self, schema)
    },
    cast = function(to_type, safe = TRUE, ...) {
      opts <- list(
        to_type = to_type,
        allow_int_overflow = !safe,
        allow_time_truncate = !safe,
        allow_float_truncate = !safe
      )
      Expression$create("cast", self, options = modifyList(opts, list(...)))
    }
  ),
  active = list(
    field_name = function() compute___expr__get_field_ref_name(self)
  )
)
Expression$create <- function(function_name,
                              ...,
                              args = list(...),
                              options = empty_named_list()) {
  assert_that(is.string(function_name))
  assert_that(is_list_of(args, "Expression"), msg = "Expression arguments must be Expression objects")
  expr <- compute___expr__call(function_name, args, options)
  expr$schema <- unify_schemas(schemas = lapply(args, function(x) x$schema))
  expr
}

Expression$field_ref <- function(name) {
  assert_that(is.string(name))
  compute___expr__field_ref(name)
}
Expression$scalar <- function(x) {
  expr <- compute___expr__scalar(Scalar$create(x))
  expr$schema <- schema()
  expr
}

# Wrapper around Expression$create that:
# (1) maps R function names to Arrow C++ compute ("/" --> "divide_checked")
# (2) wraps R input args as Array or Scalar
build_expr <- function(FUN,
                       ...,
                       args = list(...),
                       options = empty_named_list()) {
  if (FUN == "-" && length(args) == 1L) {
    if (inherits(args[[1]], c("ArrowObject", "Expression"))) {
      return(build_expr("negate_checked", args[[1]]))
    } else {
      return(-args[[1]])
    }
  }
  if (FUN == "%in%") {
    # Special-case %in%, which is different from the Array function name
    expr <- Expression$create("is_in", args[[1]],
      options = list(
        # If args[[2]] is already an Arrow object (like a scalar),
        # this wouldn't work
        value_set = Array$create(args[[2]]),
        skip_nulls = TRUE
      )
    )
  } else {
    args <- lapply(args, function(x) {
      if (!inherits(x, "Expression")) {
        x <- Expression$scalar(x)
      }
      x
    })

    # In Arrow, "divide" is one function, which does integer division on
    # integer inputs and floating-point division on floats
    if (FUN == "/") {
      # TODO: omg so many ways it's wrong to assume these types
      args <- lapply(args, function(x) x$cast(float64()))
    } else if (FUN == "%/%") {
      # In R, integer division works like floor(float division)
      out <- build_expr("/", args = args)
      return(out$cast(int32(), allow_float_truncate = TRUE))
    } else if (FUN == "%%") {
      return(args[[1]] - args[[2]] * ( args[[1]] %/% args[[2]] ))
    }

    expr <- Expression$create(.array_function_map[[FUN]] %||% FUN, args = args, options = options)
  }
  expr
}

#' @export
Ops.Expression <- function(e1, e2) {
  if (.Generic == "!") {
    build_expr(.Generic, e1)
  } else {
    build_expr(.Generic, e1, e2)
  }
}

#' @export
is.na.Expression <- function(x) Expression$create("is_null", x)<|MERGE_RESOLUTION|>--- conflicted
+++ resolved
@@ -30,12 +30,7 @@
   "str_length" = "utf8_length",
   "str_to_lower" = "utf8_lower",
   "str_to_upper" = "utf8_upper",
-<<<<<<< HEAD
   "stri_reverse" = "utf8_reverse"
-=======
-  # str_pad is defined in dplyr-functions.R
-  "str_reverse" = "utf8_reverse",
->>>>>>> 75a64751
   # str_trim is defined in dplyr-functions.R
   "year" = "year",
   "isoyear" = "iso_year",
