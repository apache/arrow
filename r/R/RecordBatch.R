--- conflicted
+++ resolved
@@ -68,31 +68,6 @@
   `arrow::RecordBatch`$new(RecordBatch__from_dataframe(.data))
 }
 
-<<<<<<< HEAD
-#' Read Record Batch File
-#'
-#' Reads an \code{arrow::RecordBatch} from a file using
-#' \code{arrow::RecordBatchFileReader}.
-#'
-#' @param path File path containing a record batch.
-#'
-#' @export
-read_record_batch <- function(path){
-  `arrow::RecordBatch`$new(read_record_batch_(fs::path_abs(path)))
-}
-
-#' Read Record Batch Stream
-#'
-#' Reads a stream of \code{arrow::RecordBatch} from a \code{raw()} vector
-#' using \code{arrow::RecordBatchStreamReader} and returns a data frame
-#' for each record batch.
-#'
-#' @param stream a \code{raw()} containing a stream of record batches.
-#'
-#' @export
-read_record_batch_stream <- function(stream) {
-  read_record_batch_stream_(stream)
-=======
 #' Read a single record batch from a stream
 #'
 #' @param stream input stream
@@ -130,5 +105,17 @@
 read_record_batch.raw <- function(stream){
   stream <- buffer_reader(stream); on.exit(stream$Close())
   read_record_batch(stream)
->>>>>>> b027f5a0
 }
+
+#' Read Record Batch Stream
+#'
+#' Reads a stream of \code{arrow::RecordBatch} from a \code{raw()} vector
+#' using \code{arrow::RecordBatchStreamReader} and returns a data frame
+#' for each record batch.
+#'
+#' @param stream a \code{raw()} containing a stream of record batches.
+#'
+#' @export
+read_record_batch_stream <- function(stream) {
+  read_record_batch_stream_(stream)
+}