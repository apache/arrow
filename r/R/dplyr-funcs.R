# Licensed to the Apache Software Foundation (ASF) under one
# or more contributor license agreements.  See the NOTICE file
# distributed with this work for additional information
# regarding copyright ownership.  The ASF licenses this file
# to you under the Apache License, Version 2.0 (the
# "License"); you may not use this file except in compliance
# with the License.  You may obtain a copy of the License at
#
#   http://www.apache.org/licenses/LICENSE-2.0
#
# Unless required by applicable law or agreed to in writing,
# software distributed under the License is distributed on an
# "AS IS" BASIS, WITHOUT WARRANTIES OR CONDITIONS OF ANY
# KIND, either express or implied.  See the License for the
# specific language governing permissions and limitations
# under the License.


#' @include expression.R
NULL


#' Register compute bindings
#'
#' The `register_binding()` and `register_binding_agg()` functions
#' are used to populate a list of functions that operate on (and return)
#' Expressions. These are the basis for the `.data` mask inside dplyr methods.
#'
#' @section Writing bindings:
#' When to use `build_expr()` vs. `Expression$create()`?
#'
#' Use `build_expr()` if you need to
#' - map R function names to Arrow C++ functions
#' - wrap R inputs (vectors) as Array/Scalar
#'
#' `Expression$create()` is lower level. Most of the bindings use it
#' because they manage the preparation of the user-provided inputs
#' and don't need or don't want to the automatic conversion of R objects
#' to [Scalar].
#'
#' @param fun_name A string containing a function name in the form `"function"` or
#'   `"package::function"`. The package name is currently not used but
#'   may be used in the future to allow these types of function calls.
#' @param fun A function or `NULL` to un-register a previous function.
#'   This function must accept `Expression` objects as arguments and return
#'   `Expression` objects instead of regular R objects.
#' @param agg_fun An aggregate function or `NULL` to un-register a previous
#'   aggregate function. This function must accept `Expression` objects as
#'   arguments and return a `list()` with components:
#'   - `fun`: string function name
#'   - `data`: `Expression` (these are all currently a single field)
#'   - `options`: list of function options, as passed to call_function
#' @param registry An environment in which the functions should be
#'   assigned.
#'
#' @return The previously registered binding or `NULL` if no previously
#'   registered function existed.
#' @keywords internal
#'
register_binding <- function(fun_name, fun, registry = nse_funcs) {
<<<<<<< HEAD
  previous_fun <- if (fun_name %in% names(registry)) registry[[fun_name]] else NULL

  # setting fun to NULL removes existing functions from the registry
  if (is.null(fun) && !is.null(previous_fun)) {
    rm(list = c(fun_name), envir = registry, inherits = FALSE)
  } else {
    registry[[fun_name]] <- fun
=======
  unqualified_name <- sub("^.*?:{+}", "", fun_name)

  previous_fun <- registry[[unqualified_name]]

  # if the unqualified name exists in the registry, warn
  if (!is.null(fun) && !is.null(previous_fun)) {
    warn(
      paste0(
        "A \"",
        unqualified_name,
        "\" binding already exists in the registry and will be overwritten.")
    )
  }

  # register both as `pkg::fun` and as `fun` if `qualified_name` is prefixed
  if (grepl("::", fun_name)) {
    registry[[unqualified_name]] <- fun
    registry[[fun_name]] <- fun
  } else {
    registry[[unqualified_name]] <- fun
>>>>>>> 4db32223
  }

  invisible(previous_fun)
}

register_binding_agg <- function(fun_name, agg_fun, registry = agg_funcs) {
  register_binding(fun_name, agg_fun, registry = registry)
}

# Supports functions and tests that call previously-defined bindings
call_binding <- function(fun_name, ...) {
  nse_funcs[[fun_name]](...)
}

call_binding_agg <- function(fun_name, ...) {
  agg_funcs[[fun_name]](...)
}

# Called in .onLoad()
create_binding_cache <- function() {
  arrow_funcs <- list()

  # Register all available Arrow Compute functions, namespaced as arrow_fun.
  all_arrow_funs <- list_compute_functions()
  arrow_funcs <- set_names(
    lapply(all_arrow_funs, function(fun) {
      force(fun)
      function(...) build_expr(fun, ...)
    }),
    paste0("arrow_", all_arrow_funs)
  )

  # Register bindings into nse_funcs and agg_funcs
  register_bindings_array_function_map()
  register_bindings_aggregate()
  register_bindings_conditional()
  register_bindings_datetime()
  register_bindings_math()
  register_bindings_string()
  register_bindings_type()
  register_bindings_utils()

  # We only create the cache for nse_funcs and not agg_funcs
  .cache$functions <- c(as.list(nse_funcs), arrow_funcs)
}

# environments in the arrow namespace used in the above functions
nse_funcs <- new.env(parent = emptyenv())
agg_funcs <- new.env(parent = emptyenv())
.cache <- new.env(parent = emptyenv())

<<<<<<< HEAD
register_bindings_utils <- function() {
  register_binding("::", function(lhs, rhs) {
    lhs_name <- as.character(substitute(lhs))
    rhs_name <- as.character(substitute(rhs))

    binding_name <- paste0(lhs_name, "::", rhs_name)

    if (!is.null(nse_funcs[[binding_name]])) {
      nse_funcs[[binding_name]]
    } else {
      asNamespace(lhs_name)[[rhs_name]]
    }
  })
=======
# we register 2 versions of the "::" binding - one for use with nse_funcs
# (registered below) and another one for use with agg_funcs (registered in
# dplyr-summarize.R)
nse_funcs[["::"]] <- function(lhs, rhs) {
  lhs_name <- as.character(substitute(lhs))
  rhs_name <- as.character(substitute(rhs))

  fun_name <- paste0(lhs_name, "::", rhs_name)

  # if we do not have a binding for pkg::fun, then fall back on to the
  # regular pkg::fun function
  nse_funcs[[fun_name]] %||% asNamespace(lhs_name)[[rhs_name]]
>>>>>>> 4db32223
}<|MERGE_RESOLUTION|>--- conflicted
+++ resolved
@@ -58,15 +58,6 @@
 #' @keywords internal
 #'
 register_binding <- function(fun_name, fun, registry = nse_funcs) {
-<<<<<<< HEAD
-  previous_fun <- if (fun_name %in% names(registry)) registry[[fun_name]] else NULL
-
-  # setting fun to NULL removes existing functions from the registry
-  if (is.null(fun) && !is.null(previous_fun)) {
-    rm(list = c(fun_name), envir = registry, inherits = FALSE)
-  } else {
-    registry[[fun_name]] <- fun
-=======
   unqualified_name <- sub("^.*?:{+}", "", fun_name)
 
   previous_fun <- registry[[unqualified_name]]
@@ -87,7 +78,6 @@
     registry[[fun_name]] <- fun
   } else {
     registry[[unqualified_name]] <- fun
->>>>>>> 4db32223
   }
 
   invisible(previous_fun)
@@ -139,21 +129,6 @@
 agg_funcs <- new.env(parent = emptyenv())
 .cache <- new.env(parent = emptyenv())
 
-<<<<<<< HEAD
-register_bindings_utils <- function() {
-  register_binding("::", function(lhs, rhs) {
-    lhs_name <- as.character(substitute(lhs))
-    rhs_name <- as.character(substitute(rhs))
-
-    binding_name <- paste0(lhs_name, "::", rhs_name)
-
-    if (!is.null(nse_funcs[[binding_name]])) {
-      nse_funcs[[binding_name]]
-    } else {
-      asNamespace(lhs_name)[[rhs_name]]
-    }
-  })
-=======
 # we register 2 versions of the "::" binding - one for use with nse_funcs
 # (registered below) and another one for use with agg_funcs (registered in
 # dplyr-summarize.R)
@@ -166,5 +141,4 @@
   # if we do not have a binding for pkg::fun, then fall back on to the
   # regular pkg::fun function
   nse_funcs[[fun_name]] %||% asNamespace(lhs_name)[[rhs_name]]
->>>>>>> 4db32223
 }