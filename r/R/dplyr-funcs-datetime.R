--- conflicted
+++ resolved
@@ -428,56 +428,6 @@
   build_expr("strftime", x, options = list(format = format, locale = Sys.getlocale("LC_TIME")))
 }
 
-<<<<<<< HEAD
-binding_as_date <- function(x,
-                            format = NULL,
-                            tryFormats = "%Y-%m-%d",
-                            origin = "1970-01-01",
-                            tz = "UTC",
-                            base = TRUE) {
-
-  if (is.null(format) && length(tryFormats) > 1) {
-    abort("`as.Date()` with multiple `tryFormats` is not supported in Arrow")
-  }
-
-  if (call_binding("is.Date", x)) {
-    return(x)
-
-    # cast from POSIXct
-  } else if (call_binding("is.POSIXct", x)) {
-    # base::as.Date() first converts to the desired timezone and then extracts
-    # the date, which is why we need to go through timestamp() first
-    if (base || !is.null(tz)) {
-      x <- build_expr("cast", x, options = cast_options(to_type = timestamp(timezone = tz)))
-    }
-    # POSIXct is of type double -> we need this to prevent going down the
-    # "double" branch
-    x
-
-    # cast from character
-  } else if (call_binding("is.character", x)) {
-    format <- format %||% tryFormats[[1]]
-    # unit = 0L is the identifier for seconds in valid_time32_units
-    x <- build_expr("strptime", x, options = list(format = format, unit = 0L))
-
-    # cast from float/ double
-  } else if (call_binding("is.numeric", x) & !call_binding("is.integer", x)) {
-    # Arrow does not support direct casting from double to date32(), but for
-    # integer-like values we can go via int32()
-    # https://issues.apache.org/jira/browse/ARROW-15798
-    # TODO revisit if arrow decides to support double -> date casting
-    x <- build_expr("cast", x, options = cast_options(to_type = int32()))
-  }
-
-  if (origin != "1970-01-01") {
-    delta_in_sec <- call_binding("difftime", origin, "1970-01-01")
-    delta_in_sec <- build_expr("cast", delta_in_sec, options = cast_options(to_type = int64()))
-    delta_in_days <- (delta_in_sec / 86400L)$cast(int32())
-    x <- build_expr("+", x, delta_in_days)
-  }
-
-  build_expr("cast", x, options = cast_options(to_type = date32()))
-=======
 # this is a helper function used for creating a difftime / duration objects from
 # several of the accepted pieces (second, minute, hour, day, week)
 duration_from_chunks <- function(chunks) {
@@ -512,5 +462,54 @@
     duration <- duration + chunks[[chunk]] * chunk_duration[[chunk]]
   }
   duration
->>>>>>> aa9b87eb
+}
+
+binding_as_date <- function(x,
+                            format = NULL,
+                            tryFormats = "%Y-%m-%d",
+                            origin = "1970-01-01",
+                            tz = "UTC",
+                            base = TRUE) {
+
+  if (is.null(format) && length(tryFormats) > 1) {
+    abort("`as.Date()` with multiple `tryFormats` is not supported in Arrow")
+  }
+
+  if (call_binding("is.Date", x)) {
+    return(x)
+
+    # cast from POSIXct
+  } else if (call_binding("is.POSIXct", x)) {
+    # base::as.Date() first converts to the desired timezone and then extracts
+    # the date, which is why we need to go through timestamp() first
+    if (base || !is.null(tz)) {
+      x <- build_expr("cast", x, options = cast_options(to_type = timestamp(timezone = tz)))
+    }
+    # POSIXct is of type double -> we need this to prevent going down the
+    # "double" branch
+    x
+
+    # cast from character
+  } else if (call_binding("is.character", x)) {
+    format <- format %||% tryFormats[[1]]
+    # unit = 0L is the identifier for seconds in valid_time32_units
+    x <- build_expr("strptime", x, options = list(format = format, unit = 0L))
+
+    # cast from float/ double
+  } else if (call_binding("is.numeric", x) & !call_binding("is.integer", x)) {
+    # Arrow does not support direct casting from double to date32(), but for
+    # integer-like values we can go via int32()
+    # https://issues.apache.org/jira/browse/ARROW-15798
+    # TODO revisit if arrow decides to support double -> date casting
+    x <- build_expr("cast", x, options = cast_options(to_type = int32()))
+  }
+
+  if (origin != "1970-01-01") {
+    delta_in_sec <- call_binding("difftime", origin, "1970-01-01")
+    delta_in_sec <- build_expr("cast", delta_in_sec, options = cast_options(to_type = int64()))
+    delta_in_days <- (delta_in_sec / 86400L)$cast(int32())
+    x <- build_expr("+", x, delta_in_days)
+  }
+
+  build_expr("cast", x, options = cast_options(to_type = date32()))
 }