--- conflicted
+++ resolved
@@ -433,54 +433,6 @@
 
     build_expr("cast", x, options = cast_options(to_type = duration(unit = "s")))
   })
-<<<<<<< HEAD
-  register_binding("decimal_date", function(date) {
-    y <- build_expr("year", date)
-    start <- call_binding("make_datetime", year = y, tz = "UTC")
-    sofar <- call_binding("difftime", date, start, units = "secs")
-    total <- call_binding(
-      "if_else",
-      build_expr("is_leap_year", date),
-      Expression$scalar(31622400L), # number of seconds in a leap year (366 days)
-      Expression$scalar(31536000L)  # number of seconds in a regular year (365 days)
-    )
-    y + sofar$cast(int64()) / total
-  })
-  register_binding("date_decimal", function(decimal, tz = "UTC") {
-    y <- build_expr("floor", decimal)
-
-    start <- call_binding("make_datetime", year = y, tz = tz)
-    seconds <- call_binding(
-      "if_else",
-      build_expr("is_leap_year", start),
-      Expression$scalar(31622400L), # number of seconds in a leap year (366 days)
-      Expression$scalar(31536000L)  # number of seconds in a regular year (365 days)
-    )
-
-    fraction <- decimal - y
-    delta <- build_expr("floor", seconds * fraction)
-    delta <- make_duration(delta, "s")
-    start + delta
-  })
-}
-
-.helpers_function_map <- list(
-  "dminutes" = list(60, "s"),
-  "dhours" = list(3600, "s"),
-  "ddays" = list(86400, "s"),
-  "dweeks" = list(604800, "s"),
-  "dmonths" = list(2629800, "s"),
-  "dyears" = list(31557600, "s"),
-  "dseconds" = list(1, "s"),
-  "dmilliseconds" = list(1, "ms"),
-  "dmicroseconds" = list(1, "us"),
-  "dnanoseconds" = list(1, "ns")
-)
-make_duration <- function(x, unit) {
-  x <- build_expr("cast", x, options = cast_options(to_type = int64()))
-  x$cast(duration(unit))
-=======
->>>>>>> 913a12ca
 }
 
 register_bindings_duration_constructor <- function() {
@@ -529,80 +481,7 @@
     )
   }
 
-<<<<<<< HEAD
-  matched_chunks <- matched_chunks[!is.na(matched_chunks)]
-
-  chunks <- chunks[matched_chunks]
-  chunk_duration <- c(
-    "second" = 1L,
-    "minute" = 60L,
-    "hour" = 3600L,
-    "day" = 86400L,
-    "week" = 604800L
-  )
-
-  # transform the duration of each chunk in seconds and add everything together
-  duration <- 0
-  for (chunk in names(chunks)) {
-    duration <- duration + chunks[[chunk]] * chunk_duration[[chunk]]
-  }
-  duration
-}
-
-binding_as_date <- function(x,
-                            format = NULL,
-                            tryFormats = "%Y-%m-%d",
-                            origin = "1970-01-01") {
-
-  if (is.null(format) && length(tryFormats) > 1) {
-    abort("`as.Date()` with multiple `tryFormats` is not supported in Arrow")
-  }
-
-  if (call_binding("is.Date", x)) {
-    return(x)
-
-    # cast from character
-  } else if (call_binding("is.character", x)) {
-    x <- binding_as_date_character(x, format, tryFormats)
-
-    # cast from numeric
-  } else if (call_binding("is.numeric", x)) {
-    x <- binding_as_date_numeric(x, origin)
-  }
-
-  build_expr("cast", x, options = cast_options(to_type = date32()))
-}
-
-binding_as_date_character <- function(x,
-                                      format = NULL,
-                                      tryFormats = "%Y-%m-%d") {
-  format <- format %||% tryFormats[[1]]
-  # unit = 0L is the identifier for seconds in valid_time32_units
-  build_expr("strptime", x, options = list(format = format, unit = 0L))
-}
-
-binding_as_date_numeric <- function(x, origin = "1970-01-01") {
-
-  # Arrow does not support direct casting from double to date32(), but for
-  # integer-like values we can go via int32()
-  # https://issues.apache.org/jira/browse/ARROW-15798
-  # TODO revisit if arrow decides to support double -> date casting
-  if (!call_binding("is.integer", x)) {
-    x <- build_expr("cast", x, options = cast_options(to_type = int32()))
-  }
-
-  if (origin != "1970-01-01") {
-    delta_in_sec <- call_binding("difftime", origin, "1970-01-01")
-    # TODO revisit once https://issues.apache.org/jira/browse/ARROW-15862
-    # (casting from int32 -> duration or double -> duration) is addressed
-    delta_in_days <- (delta_in_sec$cast(int64()) / 86400L)$cast(int32())
-    x <- build_expr("+", x, delta_in_days)
-  }
-
-  x
-=======
   register_binding("dpicoseconds", function(x = 1) {
     abort("Duration in picoseconds not supported in Arrow.")
   })
->>>>>>> 913a12ca
 }