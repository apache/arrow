# Licensed to the Apache Software Foundation (ASF) under one
# or more contributor license agreements.  See the NOTICE file
# distributed with this work for additional information
# regarding copyright ownership.  The ASF licenses this file
# to you under the Apache License, Version 2.0 (the
# "License"); you may not use this file except in compliance
# with the License.  You may obtain a copy of the License at
#
#   http://www.apache.org/licenses/LICENSE-2.0
#
# Unless required by applicable law or agreed to in writing,
# software distributed under the License is distributed on an
# "AS IS" BASIS, WITHOUT WARRANTIES OR CONDITIONS OF ANY
# KIND, either express or implied.  See the License for the
# specific language governing permissions and limitations
# under the License.

# Generated by using data-raw/docgen.R -> do not edit by hand

#' Functions available in Arrow dplyr queries
#'
#' The `arrow` package contains methods for 37 `dplyr` table functions, many of
#' which are "verbs" that do transformations to one or more tables.
#' The package also has mappings of 207 R functions to the corresponding
#' functions in the Arrow compute library. These allow you to write code inside
#' of `dplyr` methods that call R functions, including many in packages like
#' `stringr` and `lubridate`, and they will get translated to Arrow and run
#' on the Arrow query engine (Acero). This document lists all of the mapped
#' functions.
#'
#' # `dplyr` verbs
#'
#' Most verb functions return an `arrow_dplyr_query` object, similar in spirit
#' to a `dbplyr::tbl_lazy`. This means that the verbs do not eagerly evaluate
#' the query on the data. To run the query, call either `compute()`,
#' which returns an `arrow` [Table], or `collect()`, which pulls the resulting
#' Table into an R `data.frame`.
#'
#' * [`anti_join()`][dplyr::anti_join()]
#' * [`arrange()`][dplyr::arrange()]
#' * [`collapse()`][dplyr::collapse()]
#' * [`collect()`][dplyr::collect()]
#' * [`compute()`][dplyr::compute()]
#' * [`count()`][dplyr::count()]
#' * [`distinct()`][dplyr::distinct()]
#' * [`explain()`][dplyr::explain()]
#' * [`filter()`][dplyr::filter()]
#' * [`full_join()`][dplyr::full_join()]
#' * [`glimpse()`][dplyr::glimpse()]
#' * [`group_by()`][dplyr::group_by()]
#' * [`group_by_drop_default()`][dplyr::group_by_drop_default()]
#' * [`group_vars()`][dplyr::group_vars()]
#' * [`groups()`][dplyr::groups()]
#' * [`inner_join()`][dplyr::inner_join()]
#' * [`left_join()`][dplyr::left_join()]
#' * [`mutate()`][dplyr::mutate()]
#' * [`pull()`][dplyr::pull()]
#' * [`relocate()`][dplyr::relocate()]
#' * [`rename()`][dplyr::rename()]
#' * [`rename_with()`][dplyr::rename_with()]
#' * [`right_join()`][dplyr::right_join()]
#' * [`select()`][dplyr::select()]
#' * [`semi_join()`][dplyr::semi_join()]
#' * [`show_query()`][dplyr::show_query()]
#' * [`slice_head()`][dplyr::slice_head()]: slicing within groups not supported; Arrow datasets do not have row order, so head is non-deterministic; `prop` only supported on queries where `nrow()` is knowable without evaluating
#' * [`slice_max()`][dplyr::slice_max()]: slicing within groups not supported; `with_ties = TRUE` (dplyr default) is not supported; `prop` only supported on queries where `nrow()` is knowable without evaluating
#' * [`slice_min()`][dplyr::slice_min()]: slicing within groups not supported; `with_ties = TRUE` (dplyr default) is not supported; `prop` only supported on queries where `nrow()` is knowable without evaluating
#' * [`slice_sample()`][dplyr::slice_sample()]: slicing within groups not supported; `replace = TRUE` and the `weight_by` argument not supported; `n` only supported on queries where `nrow()` is knowable without evaluating
#' * [`slice_tail()`][dplyr::slice_tail()]: slicing within groups not supported; Arrow datasets do not have row order, so tail is non-deterministic; `prop` only supported on queries where `nrow()` is knowable without evaluating
#' * [`summarise()`][dplyr::summarise()]
#' * [`tally()`][dplyr::tally()]
#' * [`transmute()`][dplyr::transmute()]
#' * [`ungroup()`][dplyr::ungroup()]
#' * [`union()`][dplyr::union()]
#' * [`union_all()`][dplyr::union_all()]
#'
#' # Function mappings
#'
#' In the list below, any differences in behavior or support between Acero and
#' the R function are listed. If no notes follow the function name, then you
#' can assume that the function works in Acero just as it does in R.
#'
#' Functions can be called either as `pkg::fun()` or just `fun()`, i.e. both
#' `str_sub()` and `stringr::str_sub()` work.
#'
#' In addition to these functions, you can call any of Arrow's 244 compute
#' functions directly. Arrow has many functions that don't map to an existing R
#' function. In other cases where there is an R function mapping, you can still
#' call the Arrow function directly if you don't want the adaptations that the R
#' mapping has that make Acero behave like R. These functions are listed in the
#' [C++ documentation](https://arrow.apache.org/docs/cpp/compute.html), and
#' in the function registry in R, they are named with an `arrow_` prefix, such
#' as `arrow_ascii_is_decimal`.
#'
#' ## arrow
#'
#' * [`add_filename()`][arrow::add_filename()]
#' * [`cast()`][arrow::cast()]
#'
#' ## base
#'
#' * [`-`][-()]
#' * [`!`][!()]
#' * [`!=`][!=()]
#' * [`*`][*()]
#' * [`/`][/()]
#' * [`&`][&()]
#' * [`%/%`][%/%()]
#' * [`%%`][%%()]
#' * [`%in%`][%in%()]
#' * [`^`][^()]
#' * [`+`][+()]
#' * [`<`][<()]
#' * [`<=`][<=()]
#' * [`==`][==()]
#' * [`>`][>()]
#' * [`>=`][>=()]
#' * [`|`][|()]
#' * [`abs()`][base::abs()]
#' * [`acos()`][base::acos()]
#' * [`all()`][base::all()]
#' * [`any()`][base::any()]
#' * [`as.character()`][base::as.character()]
#' * [`as.Date()`][base::as.Date()]
#' * [`as.difftime()`][base::as.difftime()]
#' * [`as.double()`][base::as.double()]
#' * [`as.integer()`][base::as.integer()]
#' * [`as.logical()`][base::as.logical()]
#' * [`as.numeric()`][base::as.numeric()]
#' * [`asin()`][base::asin()]
#' * [`ceiling()`][base::ceiling()]
#' * [`cos()`][base::cos()]
#' * [`data.frame()`][base::data.frame()]
#' * [`difftime()`][base::difftime()]
#' * [`endsWith()`][base::endsWith()]
#' * [`exp()`][base::exp()]
#' * [`floor()`][base::floor()]
#' * [`format()`][base::format()]
#' * [`grepl()`][base::grepl()]
#' * [`gsub()`][base::gsub()]
#' * [`ifelse()`][base::ifelse()]
#' * [`is.character()`][base::is.character()]
#' * [`is.double()`][base::is.double()]
#' * [`is.factor()`][base::is.factor()]
#' * [`is.finite()`][base::is.finite()]
#' * [`is.infinite()`][base::is.infinite()]
#' * [`is.integer()`][base::is.integer()]
#' * [`is.list()`][base::is.list()]
#' * [`is.logical()`][base::is.logical()]
#' * [`is.na()`][base::is.na()]
#' * [`is.nan()`][base::is.nan()]
#' * [`is.numeric()`][base::is.numeric()]
#' * [`ISOdate()`][base::ISOdate()]
#' * [`ISOdatetime()`][base::ISOdatetime()]
#' * [`log()`][base::log()]
#' * [`log10()`][base::log10()]
#' * [`log1p()`][base::log1p()]
#' * [`log2()`][base::log2()]
#' * [`logb()`][base::logb()]
#' * [`max()`][base::max()]
#' * [`mean()`][base::mean()]
#' * [`min()`][base::min()]
#' * [`nchar()`][base::nchar()]
#' * [`paste()`][base::paste()]: the `collapse` argument is not yet supported
#' * [`paste0()`][base::paste0()]: the `collapse` argument is not yet supported
#' * [`pmax()`][base::pmax()]
#' * [`pmin()`][base::pmin()]
#' * [`round()`][base::round()]
#' * [`sign()`][base::sign()]
#' * [`sin()`][base::sin()]
#' * [`sqrt()`][base::sqrt()]
#' * [`startsWith()`][base::startsWith()]
#' * [`strftime()`][base::strftime()]
#' * [`strptime()`][base::strptime()]
#' * [`strrep()`][base::strrep()]
#' * [`strsplit()`][base::strsplit()]
#' * [`sub()`][base::sub()]
#' * [`substr()`][base::substr()]
#' * [`substring()`][base::substring()]
#' * [`sum()`][base::sum()]
#' * [`tan()`][base::tan()]
#' * [`tolower()`][base::tolower()]
#' * [`toupper()`][base::toupper()]
#' * [`trunc()`][base::trunc()]
#'
#' ## bit64
#'
#' * [`as.integer64()`][bit64::as.integer64()]
#' * [`is.integer64()`][bit64::is.integer64()]
#'
#' ## dplyr
#'
<<<<<<< HEAD
#' * [`across()`][dplyr::across()]
=======
#' * [`across()`][dplyr::across()]: Use of `where()` selection helper not yet supported
>>>>>>> 44058ffd
#' * [`between()`][dplyr::between()]
#' * [`case_when()`][dplyr::case_when()]
#' * [`coalesce()`][dplyr::coalesce()]
#' * [`desc()`][dplyr::desc()]
#' * [`if_all()`][dplyr::if_all()]
#' * [`if_any()`][dplyr::if_any()]
#' * [`if_else()`][dplyr::if_else()]
#' * [`n()`][dplyr::n()]
#' * [`n_distinct()`][dplyr::n_distinct()]
#'
#' ## lubridate
#'
#' * [`am()`][lubridate::am()]
#' * [`as_date()`][lubridate::as_date()]
#' * [`as_datetime()`][lubridate::as_datetime()]
#' * [`ceiling_date()`][lubridate::ceiling_date()]
#' * [`date()`][lubridate::date()]
#' * [`date_decimal()`][lubridate::date_decimal()]
#' * [`day()`][lubridate::day()]
#' * [`ddays()`][lubridate::ddays()]
#' * [`decimal_date()`][lubridate::decimal_date()]
#' * [`dhours()`][lubridate::dhours()]
#' * [`dmicroseconds()`][lubridate::dmicroseconds()]
#' * [`dmilliseconds()`][lubridate::dmilliseconds()]
#' * [`dminutes()`][lubridate::dminutes()]
#' * [`dmonths()`][lubridate::dmonths()]
#' * [`dmy()`][lubridate::dmy()]
#' * [`dmy_h()`][lubridate::dmy_h()]
#' * [`dmy_hm()`][lubridate::dmy_hm()]
#' * [`dmy_hms()`][lubridate::dmy_hms()]
#' * [`dnanoseconds()`][lubridate::dnanoseconds()]
#' * [`dpicoseconds()`][lubridate::dpicoseconds()]
#' * [`dseconds()`][lubridate::dseconds()]
#' * [`dst()`][lubridate::dst()]
#' * [`dweeks()`][lubridate::dweeks()]
#' * [`dyears()`][lubridate::dyears()]
#' * [`dym()`][lubridate::dym()]
#' * [`epiweek()`][lubridate::epiweek()]
#' * [`epiyear()`][lubridate::epiyear()]
#' * [`fast_strptime()`][lubridate::fast_strptime()]
#' * [`floor_date()`][lubridate::floor_date()]
#' * [`format_ISO8601()`][lubridate::format_ISO8601()]
#' * [`hour()`][lubridate::hour()]
#' * [`is.Date()`][lubridate::is.Date()]
#' * [`is.instant()`][lubridate::is.instant()]
#' * [`is.POSIXct()`][lubridate::is.POSIXct()]
#' * [`is.timepoint()`][lubridate::is.timepoint()]
#' * [`isoweek()`][lubridate::isoweek()]
#' * [`isoyear()`][lubridate::isoyear()]
#' * [`leap_year()`][lubridate::leap_year()]
#' * [`make_date()`][lubridate::make_date()]
#' * [`make_datetime()`][lubridate::make_datetime()]
#' * [`make_difftime()`][lubridate::make_difftime()]
#' * [`mday()`][lubridate::mday()]
#' * [`mdy()`][lubridate::mdy()]
#' * [`mdy_h()`][lubridate::mdy_h()]
#' * [`mdy_hm()`][lubridate::mdy_hm()]
#' * [`mdy_hms()`][lubridate::mdy_hms()]
#' * [`minute()`][lubridate::minute()]
#' * [`month()`][lubridate::month()]
#' * [`my()`][lubridate::my()]
#' * [`myd()`][lubridate::myd()]
#' * [`parse_date_time()`][lubridate::parse_date_time()]
#' * [`pm()`][lubridate::pm()]
#' * [`qday()`][lubridate::qday()]
#' * [`quarter()`][lubridate::quarter()]
#' * [`round_date()`][lubridate::round_date()]
#' * [`second()`][lubridate::second()]
#' * [`semester()`][lubridate::semester()]
#' * [`tz()`][lubridate::tz()]
#' * [`wday()`][lubridate::wday()]
#' * [`week()`][lubridate::week()]
#' * [`yday()`][lubridate::yday()]
#' * [`ydm()`][lubridate::ydm()]
#' * [`ydm_h()`][lubridate::ydm_h()]
#' * [`ydm_hm()`][lubridate::ydm_hm()]
#' * [`ydm_hms()`][lubridate::ydm_hms()]
#' * [`year()`][lubridate::year()]
#' * [`ym()`][lubridate::ym()]
#' * [`ymd()`][lubridate::ymd()]
#' * [`ymd_h()`][lubridate::ymd_h()]
#' * [`ymd_hm()`][lubridate::ymd_hm()]
#' * [`ymd_hms()`][lubridate::ymd_hms()]
#' * [`yq()`][lubridate::yq()]
#'
#' ## methods
#'
#' * [`is()`][methods::is()]
#'
#' ## rlang
#'
#' * [`is_character()`][rlang::is_character()]
#' * [`is_double()`][rlang::is_double()]
#' * [`is_integer()`][rlang::is_integer()]
#' * [`is_list()`][rlang::is_list()]
#' * [`is_logical()`][rlang::is_logical()]
#'
#' ## stats
#'
#' * [`median()`][stats::median()]
#' * [`quantile()`][stats::quantile()]
#' * [`sd()`][stats::sd()]
#' * [`var()`][stats::var()]
#'
#' ## stringi
#'
#' * [`stri_reverse()`][stringi::stri_reverse()]
#'
#' ## stringr
#'
#' * [`str_c()`][stringr::str_c()]: the `collapse` argument is not yet supported
#' * [`str_count()`][stringr::str_count()]
#' * [`str_detect()`][stringr::str_detect()]
#' * [`str_dup()`][stringr::str_dup()]
#' * [`str_ends()`][stringr::str_ends()]
#' * [`str_length()`][stringr::str_length()]
#' * `str_like()`: not yet in a released version of `stringr`, but it is supported in `arrow`
#' * [`str_pad()`][stringr::str_pad()]
#' * [`str_replace()`][stringr::str_replace()]
#' * [`str_replace_all()`][stringr::str_replace_all()]
#' * [`str_split()`][stringr::str_split()]
#' * [`str_starts()`][stringr::str_starts()]
#' * [`str_sub()`][stringr::str_sub()]
#' * [`str_to_lower()`][stringr::str_to_lower()]
#' * [`str_to_title()`][stringr::str_to_title()]
#' * [`str_to_upper()`][stringr::str_to_upper()]
#' * [`str_trim()`][stringr::str_trim()]
#'
#' ## tibble
#'
#' * [`tibble()`][tibble::tibble()]
#'
#' ## tidyselect
#'
#' * [`all_of()`][tidyselect::all_of()]
#' * [`contains()`][tidyselect::contains()]
#' * [`ends_with()`][tidyselect::ends_with()]
#' * [`everything()`][tidyselect::everything()]
#' * [`last_col()`][tidyselect::last_col()]
#' * [`matches()`][tidyselect::matches()]
#' * [`num_range()`][tidyselect::num_range()]
#' * [`one_of()`][tidyselect::one_of()]
#' * [`starts_with()`][tidyselect::starts_with()]
#'
#' @name acero
NULL<|MERGE_RESOLUTION|>--- conflicted
+++ resolved
@@ -190,11 +190,7 @@
 #'
 #' ## dplyr
 #'
-<<<<<<< HEAD
 #' * [`across()`][dplyr::across()]
-=======
-#' * [`across()`][dplyr::across()]: Use of `where()` selection helper not yet supported
->>>>>>> 44058ffd
 #' * [`between()`][dplyr::between()]
 #' * [`case_when()`][dplyr::case_when()]
 #' * [`coalesce()`][dplyr::coalesce()]
