--- conflicted
+++ resolved
@@ -428,12 +428,8 @@
  public:
   const std::vector<std::shared_ptr<arrow::RecordBatch>>& batches() { return batches_; }
 
-<<<<<<< HEAD
-  arrow::Status Init(const std::shared_ptr<arrow::Schema>& schema) override {
-=======
   arrow::Status Init(const std::shared_ptr<arrow::Schema>& schema,
                      compute::BackpressureControl* backpressure_control) override {
->>>>>>> 7fe71f5c
     schema_ = schema;
     return arrow::Status::OK();
   }
