// Licensed to the Apache Software Foundation (ASF) under one
// distributed with this work for additional information
// regarding copyright ownership.  The ASF licenses this file
// or more contributor license agreements.  See the NOTICE file
// to you under the Apache License, Version 2.0 (the
// "License"); you may not use this file except in compliance
// with the License.  You may obtain a copy of the License at
//
//   http://www.apache.org/licenses/LICENSE-2.0
//
// Unless required by applicable law or agreed to in writing,
// software distributed under the License is distributed on an
// "AS IS" BASIS, WITHOUT WARRANTIES OR CONDITIONS OF ANY
// KIND, either express or implied.  See the License for the
// specific language governing permissions and limitations
// under the License.

#include "./arrow_types.h"
#if defined(ARROW_R_WITH_ARROW)

#include <arrow/array.h>
#include <arrow/builder.h>
#include <arrow/datum.h>
#include <arrow/table.h>
#include <arrow/util/bitmap_reader.h>
#include <arrow/util/bitmap_writer.h>
#include <arrow/util/int_util.h>

#include <cpp11/altrep.hpp>
#include <type_traits>

#include "./r_task_group.h"

namespace arrow {

using internal::checked_cast;
using internal::IntegersCanFit;

namespace r {

class Converter {
 public:
  explicit Converter(const std::shared_ptr<ChunkedArray>& chunked_array)
      : chunked_array_(std::move(chunked_array)) {}

  virtual ~Converter() {}

  // Allocate a vector of the right R type for this converter
  virtual SEXP Allocate(R_xlen_t n) const = 0;

  // data[ start:(start + n) ] = NA
  virtual Status Ingest_all_nulls(SEXP data, R_xlen_t start, R_xlen_t n) const = 0;

  // ingest the values from the array into data[ start : (start + n)]
  //
  // chunk_index indicates which of the chunk is being ingested into data. This is
  //             ignored by most implementations and currently only used with Dictionary
  //             arrays.
  virtual Status Ingest_some_nulls(SEXP data, const std::shared_ptr<arrow::Array>& array,
                                   R_xlen_t start, R_xlen_t n,
                                   size_t chunk_index) const = 0;

  // can this run in parallel ?
  virtual bool Parallel() const { return true; }

  // converter is passed as self to outlive the scope of Converter::Convert()
  SEXP ScheduleConvertTasks(RTasks& tasks, std::shared_ptr<Converter> self) {
    // try altrep first
    SEXP alt = altrep::MakeAltrepVector(chunked_array_);
    if (!Rf_isNull(alt)) {
      return alt;
    }

    // otherwise use the Converter api:

    // allocating the R vector upfront
    SEXP out = PROTECT(Allocate(chunked_array_->length()));

    // for each array, fill the relevant slice of `out`, potentially in parallel
    R_xlen_t k = 0, i = 0;
    for (const auto& array : chunked_array_->chunks()) {
      auto n_chunk = array->length();

      tasks.Append(Parallel(), [=] {
        if (array->null_count() == n_chunk) {
          return self->Ingest_all_nulls(out, k, n_chunk);
        } else {
          return self->Ingest_some_nulls(out, array, k, n_chunk, i);
        }
      });

      k += n_chunk;
      i++;
    }

    UNPROTECT(1);
    return out;
  }

  // Converter factory
  static std::shared_ptr<Converter> Make(
      const std::shared_ptr<ChunkedArray>& chunked_array);

  static SEXP LazyConvert(const std::shared_ptr<ChunkedArray>& chunked_array,
                          RTasks& tasks) {
    auto converter = Make(chunked_array);
    return converter->ScheduleConvertTasks(tasks, converter);
  }

  static SEXP Convert(const std::shared_ptr<ChunkedArray>& chunked_array,
                      bool use_threads) {
    RTasks tasks(use_threads);
    SEXP out = PROTECT(Converter::LazyConvert(chunked_array, tasks));
    StopIfNotOk(tasks.Finish());

    UNPROTECT(1);
    return out;
  }

  static SEXP Convert(const std::shared_ptr<Array>& array) {
    return Convert(std::make_shared<ChunkedArray>(array), false);
  }

  SEXP MaybeAltrep() { return altrep::MakeAltrepVector(chunked_array_); }

 protected:
  std::shared_ptr<ChunkedArray> chunked_array_;
};

template <typename SetNonNull, typename SetNull>
Status IngestSome(const std::shared_ptr<arrow::Array>& array, R_xlen_t n,
                  SetNonNull&& set_non_null, SetNull&& set_null) {
  if (array->null_count()) {
    internal::BitmapReader bitmap_reader(array->null_bitmap()->data(), array->offset(),
                                         n);

    for (R_xlen_t i = 0; i < n; i++, bitmap_reader.Next()) {
      if (bitmap_reader.IsSet()) {
        RETURN_NOT_OK(set_non_null(i));
      } else {
        RETURN_NOT_OK(set_null(i));
      }
    }

  } else {
    for (R_xlen_t i = 0; i < n; i++) {
      RETURN_NOT_OK(set_non_null(i));
    }
  }

  return Status::OK();
}

template <typename SetNonNull>
Status IngestSome(const std::shared_ptr<arrow::Array>& array, R_xlen_t n,
                  SetNonNull&& set_non_null) {
  auto nothing = [](R_xlen_t i) { return Status::OK(); };
  return IngestSome(array, n, std::forward<SetNonNull>(set_non_null), nothing);
}

std::shared_ptr<Array> CreateEmptyArray(const std::shared_ptr<DataType>& array_type) {
  std::unique_ptr<arrow::ArrayBuilder> builder;
  StopIfNotOk(arrow::MakeBuilder(gc_memory_pool(), array_type, &builder));

  std::shared_ptr<arrow::Array> array;
  StopIfNotOk(builder->Finish(&array));
  return array;
}

template <typename Type>
class Converter_Int : public Converter {
  using value_type = typename TypeTraits<Type>::ArrayType::value_type;

 public:
  explicit Converter_Int(const std::shared_ptr<ChunkedArray>& chunked_array)
      : Converter(chunked_array) {}

  SEXP Allocate(R_xlen_t n) const { return Rf_allocVector(INTSXP, n); }

  Status Ingest_all_nulls(SEXP data, R_xlen_t start, R_xlen_t n) const {
    std::fill_n(INTEGER(data) + start, n, NA_INTEGER);
    return Status::OK();
  }

  Status Ingest_some_nulls(SEXP data, const std::shared_ptr<arrow::Array>& array,
                           R_xlen_t start, R_xlen_t n, size_t chunk_index) const {
    auto p_values = array->data()->GetValues<value_type>(1);
    if (!p_values) {
      return Status::Invalid("Invalid data buffer");
    }
    auto p_data = INTEGER(data) + start;
    auto ingest_one = [&](R_xlen_t i) {
      p_data[i] = static_cast<int>(p_values[i]);
      return Status::OK();
    };
    auto null_one = [&](R_xlen_t i) {
      p_data[i] = NA_INTEGER;
      return Status::OK();
    };

    return IngestSome(array, n, ingest_one, null_one);
  }
};

template <typename Type>
class Converter_Double : public Converter {
  using value_type = typename TypeTraits<Type>::ArrayType::value_type;

 public:
  explicit Converter_Double(const std::shared_ptr<ChunkedArray>& chunked_array)
      : Converter(chunked_array) {}

  SEXP Allocate(R_xlen_t n) const { return Rf_allocVector(REALSXP, n); }

  Status Ingest_all_nulls(SEXP data, R_xlen_t start, R_xlen_t n) const {
    std::fill_n(REAL(data) + start, n, NA_REAL);
    return Status::OK();
  }

  Status Ingest_some_nulls(SEXP data, const std::shared_ptr<arrow::Array>& array,
                           R_xlen_t start, R_xlen_t n, size_t chunk_index) const {
    auto p_values = array->data()->GetValues<value_type>(1);
    if (!p_values) {
      return Status::Invalid("Invalid data buffer");
    }
    auto p_data = REAL(data) + start;
    auto ingest_one = [&](R_xlen_t i) {
      p_data[i] = static_cast<value_type>(p_values[i]);
      return Status::OK();
    };
    auto null_one = [&](R_xlen_t i) {
      p_data[i] = NA_REAL;
      return Status::OK();
    };

    return IngestSome(array, n, ingest_one, null_one);
  }
};

class Converter_Date32 : public Converter {
 public:
  explicit Converter_Date32(const std::shared_ptr<ChunkedArray>& chunked_array)
      : Converter(chunked_array) {}

  SEXP Allocate(R_xlen_t n) const {
    SEXP data = PROTECT(Rf_allocVector(REALSXP, n));
    Rf_classgets(data, Rf_mkString("Date"));
    UNPROTECT(1);
    return data;
  }

  Status Ingest_all_nulls(SEXP data, R_xlen_t start, R_xlen_t n) const {
    std::fill_n(REAL(data) + start, n, NA_REAL);
    return Status::OK();
  }

  Status Ingest_some_nulls(SEXP data, const std::shared_ptr<arrow::Array>& array,
                           R_xlen_t start, R_xlen_t n, size_t chunk_index) const {
    auto p_values = array->data()->GetValues<int>(1);
    if (!p_values) {
      return Status::Invalid("Invalid data buffer");
    }
    auto p_data = REAL(data) + start;
    auto ingest_one = [&](R_xlen_t i) {
      p_data[i] = static_cast<double>(p_values[i]);
      return Status::OK();
    };
    auto null_one = [&](R_xlen_t i) {
      p_data[i] = NA_REAL;
      return Status::OK();
    };

    return IngestSome(array, n, ingest_one, null_one);
  }
};

template <typename StringArrayType>
struct Converter_String : public Converter {
 public:
  explicit Converter_String(const std::shared_ptr<ChunkedArray>& chunked_array)
      : Converter(chunked_array) {}

  SEXP Allocate(R_xlen_t n) const { return Rf_allocVector(STRSXP, n); }

  Status Ingest_all_nulls(SEXP data, R_xlen_t start, R_xlen_t n) const {
    for (R_xlen_t i = 0; i < n; i++) {
      SET_STRING_ELT(data, i + start, NA_STRING);
    }
    return Status::OK();
  }

  Status Ingest_some_nulls(SEXP data, const std::shared_ptr<arrow::Array>& array,
                           R_xlen_t start, R_xlen_t n, size_t chunk_index) const {
    auto p_offset = array->data()->GetValues<int32_t>(1);
    if (!p_offset) {
      return Status::Invalid("Invalid offset buffer");
    }
    auto p_strings = array->data()->GetValues<char>(2, *p_offset);
    if (!p_strings) {
      // There is an offset buffer, but the data buffer is null
      // There is at least one value in the array and not all the values are null
      // That means all values are either empty strings or nulls so there is nothing to do

      if (array->null_count()) {
        arrow::internal::BitmapReader null_reader(array->null_bitmap_data(),
                                                  array->offset(), n);
        for (int i = 0; i < n; i++, null_reader.Next()) {
          if (null_reader.IsNotSet()) {
            SET_STRING_ELT(data, start + i, NA_STRING);
          }
        }
      }
      return Status::OK();
    }

    StringArrayType* string_array = static_cast<StringArrayType*>(array.get());

    const bool all_valid = array->null_count() == 0;
    const bool strip_out_nuls = GetBoolOption("arrow.skip_nul", false);

    bool nul_was_stripped = false;

    if (all_valid) {
      // no need to watch for missing strings
      cpp11::unwind_protect([&] {
        if (strip_out_nuls) {
          for (int i = 0; i < n; i++) {
            SET_STRING_ELT(data, start + i,
                           r_string_from_view_strip_nul(string_array->GetView(i),
                                                        &nul_was_stripped));
          }
          return;
        }

        for (int i = 0; i < n; i++) {
          SET_STRING_ELT(data, start + i, r_string_from_view(string_array->GetView(i)));
        }
      });
    } else {
      cpp11::unwind_protect([&] {
        arrow::internal::BitmapReader validity_reader(array->null_bitmap_data(),
                                                      array->offset(), n);

        if (strip_out_nuls) {
          for (int i = 0; i < n; i++, validity_reader.Next()) {
            if (validity_reader.IsSet()) {
              SET_STRING_ELT(data, start + i,
                             r_string_from_view_strip_nul(string_array->GetView(i),
                                                          &nul_was_stripped));
            } else {
              SET_STRING_ELT(data, start + i, NA_STRING);
            }
          }
          return;
        }

        for (int i = 0; i < n; i++, validity_reader.Next()) {
          if (validity_reader.IsSet()) {
            SET_STRING_ELT(data, start + i, r_string_from_view(string_array->GetView(i)));
          } else {
            SET_STRING_ELT(data, start + i, NA_STRING);
          }
        }
      });
    }

    if (nul_was_stripped) {
      cpp11::warning("Stripping '\\0' (nul) from character vector");
    }

    return Status::OK();
  }

  bool Parallel() const { return false; }

 private:
  static SEXP r_string_from_view(arrow::util::string_view view) {
    return Rf_mkCharLenCE(view.data(), view.size(), CE_UTF8);
  }

  static SEXP r_string_from_view_strip_nul(arrow::util::string_view view,
                                           bool* nul_was_stripped) {
    const char* old_string = view.data();

    std::string stripped_string;
    size_t stripped_len = 0, nul_count = 0;

    for (size_t i = 0; i < view.size(); i++) {
      if (old_string[i] == '\0') {
        ++nul_count;

        if (nul_count == 1) {
          // first nul spotted: allocate stripped string storage
          stripped_string = view.to_string();
          stripped_len = i;
        }

        // don't copy old_string[i] (which is \0) into stripped_string
        continue;
      }

      if (nul_count > 0) {
        stripped_string[stripped_len++] = old_string[i];
      }
    }

    if (nul_count > 0) {
      *nul_was_stripped = true;
      stripped_string.resize(stripped_len);
      return r_string_from_view(stripped_string);
    }

    return r_string_from_view(view);
  }
};

class Converter_Boolean : public Converter {
 public:
  explicit Converter_Boolean(const std::shared_ptr<ChunkedArray>& chunked_array)
      : Converter(chunked_array) {}

  SEXP Allocate(R_xlen_t n) const { return Rf_allocVector(LGLSXP, n); }

  Status Ingest_all_nulls(SEXP data, R_xlen_t start, R_xlen_t n) const {
    std::fill_n(LOGICAL(data) + start, n, NA_LOGICAL);
    return Status::OK();
  }

  Status Ingest_some_nulls(SEXP data, const std::shared_ptr<arrow::Array>& array,
                           R_xlen_t start, R_xlen_t n, size_t chunk_index) const {
    auto p_data = LOGICAL(data) + start;
    auto p_bools = array->data()->GetValues<uint8_t>(1, 0);
    if (!p_bools) {
      return Status::Invalid("Invalid data buffer");
    }

    arrow::internal::BitmapReader data_reader(p_bools, array->offset(), n);
    auto ingest_one = [&](R_xlen_t i) {
      p_data[i] = data_reader.IsSet();
      data_reader.Next();
      return Status::OK();
    };

    auto null_one = [&](R_xlen_t i) {
      data_reader.Next();
      p_data[i] = NA_LOGICAL;
      return Status::OK();
    };

    return IngestSome(array, n, ingest_one, null_one);
  }
};

template <typename ArrayType>
class Converter_Binary : public Converter {
 public:
  using offset_type = typename ArrayType::offset_type;
  explicit Converter_Binary(const std::shared_ptr<ChunkedArray>& chunked_array)
      : Converter(chunked_array) {}

  SEXP Allocate(R_xlen_t n) const {
    SEXP res = PROTECT(Rf_allocVector(VECSXP, n));
    if (std::is_same<ArrayType, BinaryArray>::value) {
      Rf_classgets(res, data::classes_arrow_binary);
    } else {
      Rf_classgets(res, data::classes_arrow_large_binary);
    }
    UNPROTECT(1);
    return res;
  }

  Status Ingest_all_nulls(SEXP data, R_xlen_t start, R_xlen_t n) const {
    return Status::OK();
  }

  Status Ingest_some_nulls(SEXP data, const std::shared_ptr<arrow::Array>& array,
                           R_xlen_t start, R_xlen_t n, size_t chunk_index) const {
    const ArrayType* binary_array = checked_cast<const ArrayType*>(array.get());

    auto ingest_one = [&](R_xlen_t i) {
      offset_type ni;
      auto value = binary_array->GetValue(i, &ni);
      if (ni > R_XLEN_T_MAX) {
        return Status::RError("Array too big to be represented as a raw vector");
      }
      SEXP raw = PROTECT(Rf_allocVector(RAWSXP, ni));
      std::copy(value, value + ni, RAW(raw));

      SET_VECTOR_ELT(data, i + start, raw);
      UNPROTECT(1);

      return Status::OK();
    };

    return IngestSome(array, n, ingest_one);
  }

  virtual bool Parallel() const { return false; }
};

class Converter_FixedSizeBinary : public Converter {
 public:
  explicit Converter_FixedSizeBinary(const std::shared_ptr<ChunkedArray>& chunked_array,
                                     int byte_width)
      : Converter(chunked_array), byte_width_(byte_width) {}

  SEXP Allocate(R_xlen_t n) const {
    SEXP res = PROTECT(Rf_allocVector(VECSXP, n));
    Rf_classgets(res, data::classes_arrow_fixed_size_binary);
    Rf_setAttrib(res, symbols::byte_width, Rf_ScalarInteger(byte_width_));
    UNPROTECT(1);
    return res;
  }

  Status Ingest_all_nulls(SEXP data, R_xlen_t start, R_xlen_t n) const {
    return Status::OK();
  }

  Status Ingest_some_nulls(SEXP data, const std::shared_ptr<arrow::Array>& array,
                           R_xlen_t start, R_xlen_t n, size_t chunk_index) const {
    const FixedSizeBinaryArray* binary_array =
        checked_cast<const FixedSizeBinaryArray*>(array.get());

    int byte_width = binary_array->byte_width();
    auto ingest_one = [&, byte_width](R_xlen_t i) {
      auto value = binary_array->GetValue(i);
      SEXP raw = PROTECT(Rf_allocVector(RAWSXP, byte_width));
      std::copy(value, value + byte_width, RAW(raw));

      SET_VECTOR_ELT(data, i + start, raw);
      UNPROTECT(1);

      return Status::OK();
    };

    return IngestSome(array, n, ingest_one);
  }

  virtual bool Parallel() const { return false; }

 private:
  int byte_width_;
};

class Converter_Dictionary : public Converter {
 private:
  bool need_unification_;
  std::unique_ptr<arrow::DictionaryUnifier> unifier_;
  std::vector<std::shared_ptr<Buffer>> arrays_transpose_;
  std::shared_ptr<DataType> out_type_;
  std::shared_ptr<Array> dictionary_;

 public:
  explicit Converter_Dictionary(const std::shared_ptr<ChunkedArray>& chunked_array)
      : Converter(chunked_array), need_unification_(NeedUnification()) {
    if (need_unification_) {
      const auto& arr_type = checked_cast<const DictionaryType&>(*chunked_array->type());
      unifier_ = ValueOrStop(DictionaryUnifier::Make(arr_type.value_type()));

      size_t n_arrays = chunked_array->num_chunks();
      arrays_transpose_.resize(n_arrays);

      for (size_t i = 0; i < n_arrays; i++) {
        const auto& dict_i =
            *checked_cast<const DictionaryArray&>(*chunked_array->chunk(i)).dictionary();
        StopIfNotOk(unifier_->Unify(dict_i, &arrays_transpose_[i]));
      }

      StopIfNotOk(unifier_->GetResult(&out_type_, &dictionary_));
    } else {
      const auto& dict_type = checked_cast<const DictionaryType&>(*chunked_array->type());

      const auto& indices_type = *dict_type.index_type();
      switch (indices_type.id()) {
        case Type::UINT8:
        case Type::INT8:
        case Type::UINT16:
        case Type::INT16:
        case Type::INT32:
          // TODO: also add int64, uint32, uint64 downcasts, if possible
          break;
        default:
          cpp11::stop("Cannot convert Dictionary Array of type `%s` to R",
                      dict_type.ToString().c_str());
      }

      if (chunked_array->num_chunks() > 0) {
        // NeedUnification() returned false so we can safely assume the
        // dictionary of the first chunk applies everywhere
        const auto& dict_array =
            checked_cast<const DictionaryArray&>(*chunked_array->chunk(0));
        dictionary_ = dict_array.dictionary();
      } else {
        dictionary_ = CreateEmptyArray(dict_type.value_type());
      }
    }
  }

  SEXP Allocate(R_xlen_t n) const {
    cpp11::writable::integers data(n);
    data.attr("levels") = GetLevels();
    if (GetOrdered()) {
      Rf_classgets(data, arrow::r::data::classes_ordered);
    } else {
      Rf_classgets(data, arrow::r::data::classes_factor);
    }
    return data;
  }

  virtual bool Parallel() const { return false; }

  Status Ingest_all_nulls(SEXP data, R_xlen_t start, R_xlen_t n) const {
    std::fill_n(INTEGER(data) + start, n, NA_INTEGER);
    return Status::OK();
  }

  Status Ingest_some_nulls(SEXP data, const std::shared_ptr<arrow::Array>& array,
                           R_xlen_t start, R_xlen_t n, size_t chunk_index) const {
    const DictionaryArray& dict_array =
        checked_cast<const DictionaryArray&>(*array.get());
    auto indices = dict_array.indices();
    switch (indices->type_id()) {
      case Type::UINT8:
        return Ingest_some_nulls_Impl<arrow::UInt8Type>(data, array, start, n,
                                                        chunk_index);
      case Type::INT8:
        return Ingest_some_nulls_Impl<arrow::Int8Type>(data, array, start, n,
                                                       chunk_index);
      case Type::UINT16:
        return Ingest_some_nulls_Impl<arrow::UInt16Type>(data, array, start, n,
                                                         chunk_index);
      case Type::INT16:
        return Ingest_some_nulls_Impl<arrow::Int16Type>(data, array, start, n,
                                                        chunk_index);
      case Type::INT32:
        return Ingest_some_nulls_Impl<arrow::Int32Type>(data, array, start, n,
                                                        chunk_index);
      default:
        break;
    }
    return Status::OK();
  }

 private:
  template <typename Type>
  Status Ingest_some_nulls_Impl(SEXP data, const std::shared_ptr<arrow::Array>& array,
                                R_xlen_t start, R_xlen_t n, size_t chunk_index) const {
    using index_type = typename arrow::TypeTraits<Type>::ArrayType::value_type;
    auto indices = checked_cast<const DictionaryArray&>(*array).indices();
    auto raw_indices = indices->data()->GetValues<index_type>(1);

    auto p_data = INTEGER(data) + start;
    auto null_one = [&](R_xlen_t i) {
      p_data[i] = NA_INTEGER;
      return Status::OK();
    };

    // convert the 0-based indices from the arrow Array
    // to 1-based indices used in R factors
    if (need_unification_) {
      // transpose the indices before converting
      auto transposed =
          reinterpret_cast<const int32_t*>(arrays_transpose_[chunk_index]->data());

      auto ingest_one = [&](R_xlen_t i) {
        p_data[i] = transposed[raw_indices[i]] + 1;
        return Status::OK();
      };

      return IngestSome(array, n, ingest_one, null_one);
    } else {
      auto ingest_one = [&](R_xlen_t i) {
        p_data[i] = static_cast<int>(raw_indices[i]) + 1;
        return Status::OK();
      };
      return IngestSome(array, n, ingest_one, null_one);
    }
  }

  bool NeedUnification() {
    int n = chunked_array_->num_chunks();
    if (n < 2) {
      return false;
    }
    const auto& arr_first =
        checked_cast<const DictionaryArray&>(*chunked_array_->chunk(0));
    for (int i = 1; i < n; i++) {
      const auto& arr = checked_cast<const DictionaryArray&>(*chunked_array_->chunk(i));
      if (!(arr_first.dictionary()->Equals(arr.dictionary()))) {
        return true;
      }
    }
    return false;
  }

  bool GetOrdered() const {
    return checked_cast<const DictionaryType&>(*chunked_array_->type()).ordered();
  }

  SEXP GetLevels() const {
    // R factor levels must be type "character" so coerce `dict` to STRSXP
    // TODO (npr): this coercion should be optional, "dictionariesAsFactors" ;)
    // Alternative: preserve the logical type of the dictionary values
    // (e.g. if dict is timestamp, return a POSIXt R vector, not factor)
    if (dictionary_->type_id() != Type::STRING) {
      cpp11::warning("Coercing dictionary values to R character factor levels");
    }

    SEXP vec = PROTECT(Converter::Convert(dictionary_));
    SEXP strings_vec = PROTECT(Rf_coerceVector(vec, STRSXP));
    UNPROTECT(2);
    return strings_vec;
  }
};

class Converter_Struct : public Converter {
 public:
  explicit Converter_Struct(const std::shared_ptr<ChunkedArray>& chunked_array)
      : Converter(chunked_array), converters() {
    const auto& struct_type =
        checked_cast<const arrow::StructType&>(*chunked_array->type());

    int nf = struct_type.num_fields();

    std::shared_ptr<arrow::Table> array_as_table =
        ValueOrStop(arrow::Table::FromChunkedStructArray(chunked_array));
    for (int i = 0; i < nf; i++) {
      converters.push_back(Converter::Make(array_as_table->column(i)));
    }
  }

  SEXP Allocate(R_xlen_t n) const {
    // allocate a data frame column to host each array
    // If possible, a column is dealt with directly with altrep
    auto type =
        checked_cast<const arrow::StructType*>(this->chunked_array_->type().get());
    auto out =
        arrow::r::to_r_list(converters, [n](const std::shared_ptr<Converter>& converter) {
          SEXP out = converter->MaybeAltrep();
          if (Rf_isNull(out)) {
            out = converter->Allocate(n);
          }
          return out;
        });
    auto colnames = arrow::r::to_r_strings(
        type->fields(),
        [](const std::shared_ptr<Field>& field) { return field->name(); });
    out.attr(symbols::row_names) = arrow::r::short_row_names(n);
    out.attr(R_NamesSymbol) = colnames;
    out.attr(R_ClassSymbol) = arrow::r::data::classes_tbl_df;

    return out;
  }

  Status Ingest_all_nulls(SEXP data, R_xlen_t start, R_xlen_t n) const {
    int nf = converters.size();
    for (int i = 0; i < nf; i++) {
      SEXP data_i = VECTOR_ELT(data, i);

      // only ingest if the column is not altrep
      if (!altrep::is_arrow_altrep(data_i)) {
        StopIfNotOk(converters[i]->Ingest_all_nulls(data_i, start, n));
      }
    }
    return Status::OK();
  }

  Status Ingest_some_nulls(SEXP data, const std::shared_ptr<arrow::Array>& array,
                           R_xlen_t start, R_xlen_t n, size_t chunk_index) const {
    auto struct_array = checked_cast<const arrow::StructArray*>(array.get());
    int nf = converters.size();
    // Flatten() deals with merging of nulls
    auto arrays = ValueOrStop(struct_array->Flatten(gc_memory_pool()));
    for (int i = 0; i < nf; i++) {
      SEXP data_i = VECTOR_ELT(data, i);

      // only ingest if the column is not altrep
      if (!altrep::is_arrow_altrep(data_i)) {
        StopIfNotOk(converters[i]->Ingest_some_nulls(VECTOR_ELT(data, i), arrays[i],
                                                     start, n, chunk_index));
      }
    }

    return Status::OK();
  }

  virtual bool Parallel() const {
    // this can only run in parallel if all the
    // inner converters can
    for (const auto& converter : converters) {
      if (!converter->Parallel()) return false;
    }
    return true;
  }

 private:
  std::vector<std::shared_ptr<Converter>> converters;
};

double ms_to_seconds(int64_t ms) { return static_cast<double>(ms) / 1000; }

class Converter_Date64 : public Converter {
 public:
  explicit Converter_Date64(const std::shared_ptr<ChunkedArray>& chunked_array)
      : Converter(chunked_array) {}

  SEXP Allocate(R_xlen_t n) const {
    cpp11::writable::doubles data(n);
    Rf_classgets(data, arrow::r::data::classes_POSIXct);
    return data;
  }

  Status Ingest_all_nulls(SEXP data, R_xlen_t start, R_xlen_t n) const {
    std::fill_n(REAL(data) + start, n, NA_REAL);
    return Status::OK();
  }

  Status Ingest_some_nulls(SEXP data, const std::shared_ptr<arrow::Array>& array,
                           R_xlen_t start, R_xlen_t n, size_t chunk_index) const {
    auto p_data = REAL(data) + start;
    auto p_values = array->data()->GetValues<int64_t>(1);
    auto ingest_one = [&](R_xlen_t i) {
      p_data[i] = static_cast<double>(p_values[i] / 1000);
      return Status::OK();
    };
    auto null_one = [&](R_xlen_t i) {
      p_data[i] = NA_REAL;
      return Status::OK();
    };
    return IngestSome(array, n, ingest_one, null_one);
  }
};

template <typename value_type, typename unit_type = TimeType>
class Converter_Time : public Converter {
 public:
  explicit Converter_Time(const std::shared_ptr<ChunkedArray>& chunked_array)
      : Converter(chunked_array) {}

  SEXP Allocate(R_xlen_t n) const {
    cpp11::writable::doubles data(n);
    data.attr("class") = cpp11::writable::strings({"hms", "difftime"});

    // hms difftime is always stored as "seconds"
    data.attr("units") = cpp11::writable::strings({"secs"});
    return data;
  }

  Status Ingest_all_nulls(SEXP data, R_xlen_t start, R_xlen_t n) const {
    std::fill_n(REAL(data) + start, n, NA_REAL);
    return Status::OK();
  }

  Status Ingest_some_nulls(SEXP data, const std::shared_ptr<arrow::Array>& array,
                           R_xlen_t start, R_xlen_t n, size_t chunk_index) const {
    int multiplier = TimeUnit_multiplier(array);

    auto p_data = REAL(data) + start;
    auto p_values = array->data()->GetValues<value_type>(1);
    auto ingest_one = [&](R_xlen_t i) {
      p_data[i] = static_cast<double>(p_values[i]) / multiplier;
      return Status::OK();
    };
    auto null_one = [&](R_xlen_t i) {
      p_data[i] = NA_REAL;
      return Status::OK();
    };
    return IngestSome(array, n, ingest_one, null_one);
  }

 private:
  int TimeUnit_multiplier(const std::shared_ptr<Array>& array) const {
    // hms difftime is always "seconds", so multiply based on the Array's TimeUnit
    switch (static_cast<unit_type*>(array->type().get())->unit()) {
      case TimeUnit::SECOND:
        return 1;
      case TimeUnit::MILLI:
        return 1000;
      case TimeUnit::MICRO:
        return 1000000;
      case TimeUnit::NANO:
        return 1000000000;
      default:
        return 0;
    }
  }
};

template <typename value_type>
class Converter_Timestamp : public Converter_Time<value_type, TimestampType> {
 public:
  explicit Converter_Timestamp(const std::shared_ptr<ChunkedArray>& chunked_array)
      : Converter_Time<value_type, TimestampType>(chunked_array) {}

  SEXP Allocate(R_xlen_t n) const {
    cpp11::writable::doubles data(n);
    Rf_classgets(data, arrow::r::data::classes_POSIXct);
    auto array_type =
        checked_cast<const TimestampType*>(this->chunked_array_->type().get());
    std::string tzone = array_type->timezone();
    if (tzone.size() > 0) {
      data.attr("tzone") = tzone;
    }
    return data;
  }
};

template <typename Type>
class Converter_Decimal : public Converter {
 public:
  explicit Converter_Decimal(const std::shared_ptr<ChunkedArray>& chunked_array)
      : Converter(chunked_array) {}

  SEXP Allocate(R_xlen_t n) const { return Rf_allocVector(REALSXP, n); }

  Status Ingest_all_nulls(SEXP data, R_xlen_t start, R_xlen_t n) const {
    std::fill_n(REAL(data) + start, n, NA_REAL);
    return Status::OK();
  }

  Status Ingest_some_nulls(SEXP data, const std::shared_ptr<arrow::Array>& array,
                           R_xlen_t start, R_xlen_t n, size_t chunk_index) const {
    using DecimalArray = typename TypeTraits<Type>::ArrayType;
    auto p_data = REAL(data) + start;
    const auto& decimals_arr = checked_cast<const arrow::DecimalArray&>(*array);

    auto ingest_one = [&](R_xlen_t i) {
      p_data[i] = std::stod(decimals_arr.FormatValue(i).c_str());
      return Status::OK();
    };
    auto null_one = [&](R_xlen_t i) {
      p_data[i] = NA_REAL;
      return Status::OK();
    };

    return IngestSome(array, n, ingest_one, null_one);
  }
};

template <typename ListArrayType>
class Converter_List : public Converter {
 private:
  std::shared_ptr<arrow::DataType> value_type_;

 public:
  explicit Converter_List(const std::shared_ptr<ChunkedArray>& chunked_array,
                          const std::shared_ptr<arrow::DataType>& value_type)
      : Converter(chunked_array), value_type_(value_type) {}

  SEXP Allocate(R_xlen_t n) const {
    cpp11::writable::list res(n);
    res.attr(R_ClassSymbol) = std::is_same<ListArrayType, ListArray>::value
                                  ? arrow::r::data::classes_arrow_list
                                  : arrow::r::data::classes_arrow_large_list;

    std::shared_ptr<arrow::Array> array = CreateEmptyArray(value_type_);

    // convert to an R object to store as the list' ptype
    res.attr(arrow::r::symbols::ptype) = Converter::Convert(array);

    return res;
  }

  Status Ingest_all_nulls(SEXP data, R_xlen_t start, R_xlen_t n) const {
    // nothing to do, list contain NULL by default
    return Status::OK();
  }

  Status Ingest_some_nulls(SEXP data, const std::shared_ptr<arrow::Array>& array,
                           R_xlen_t start, R_xlen_t n, size_t chunk_index) const {
    auto list_array = checked_cast<const ListArrayType*>(array.get());
    auto values_array = list_array->values();

    auto ingest_one = [&](R_xlen_t i) {
      auto slice = list_array->value_slice(i);
      SET_VECTOR_ELT(data, i + start, Converter::Convert(slice));
      return Status::OK();
    };

    return IngestSome(array, n, ingest_one);
  }

  bool Parallel() const { return false; }
};

class Converter_FixedSizeList : public Converter {
 private:
  std::shared_ptr<arrow::DataType> value_type_;
  int list_size_;

 public:
  explicit Converter_FixedSizeList(const std::shared_ptr<ChunkedArray>& chunked_array,
                                   const std::shared_ptr<arrow::DataType>& value_type,
                                   int list_size)
      : Converter(chunked_array), value_type_(value_type), list_size_(list_size) {}

  SEXP Allocate(R_xlen_t n) const {
    cpp11::writable::list res(n);
    Rf_classgets(res, arrow::r::data::classes_arrow_fixed_size_list);
    res.attr(arrow::r::symbols::list_size) = Rf_ScalarInteger(list_size_);

    std::shared_ptr<arrow::Array> array = CreateEmptyArray(value_type_);

    // convert to an R object to store as the list' ptype
    res.attr(arrow::r::symbols::ptype) = Converter::Convert(array);

    return res;
  }

  Status Ingest_all_nulls(SEXP data, R_xlen_t start, R_xlen_t n) const {
    // nothing to do, list contain NULL by default
    return Status::OK();
  }

  Status Ingest_some_nulls(SEXP data, const std::shared_ptr<arrow::Array>& array,
                           R_xlen_t start, R_xlen_t n, size_t chunk_index) const {
    const auto& fixed_size_list_array = checked_cast<const FixedSizeListArray&>(*array);
    auto values_array = fixed_size_list_array.values();

    auto ingest_one = [&](R_xlen_t i) {
      auto slice = fixed_size_list_array.value_slice(i);
      SET_VECTOR_ELT(data, i + start, Converter::Convert(slice));
      return Status::OK();
    };
    return IngestSome(array, n, ingest_one);
  }

  bool Parallel() const { return false; }
};

class Converter_Int64 : public Converter {
 public:
  explicit Converter_Int64(const std::shared_ptr<ChunkedArray>& chunked_array)
      : Converter(chunked_array) {}

  SEXP Allocate(R_xlen_t n) const {
    cpp11::writable::doubles data(n);
    data.attr("class") = "integer64";
    return data;
  }

  Status Ingest_all_nulls(SEXP data, R_xlen_t start, R_xlen_t n) const {
    auto p_data = reinterpret_cast<int64_t*>(REAL(data)) + start;
    std::fill_n(p_data, n, NA_INT64);
    return Status::OK();
  }

  Status Ingest_some_nulls(SEXP data, const std::shared_ptr<arrow::Array>& array,
                           R_xlen_t start, R_xlen_t n, size_t chunk_index) const {
    auto p_values = array->data()->GetValues<int64_t>(1);
    if (!p_values) {
      return Status::Invalid("Invalid data buffer");
    }

    auto p_data = reinterpret_cast<int64_t*>(REAL(data)) + start;

    if (array->null_count()) {
      internal::BitmapReader bitmap_reader(array->null_bitmap()->data(), array->offset(),
                                           n);
      for (R_xlen_t i = 0; i < n; i++, bitmap_reader.Next(), ++p_data) {
        *p_data = bitmap_reader.IsSet() ? p_values[i] : NA_INT64;
      }
    } else {
      std::copy_n(p_values, n, p_data);
    }

    return Status::OK();
  }
};

class Converter_Null : public Converter {
 public:
  explicit Converter_Null(const std::shared_ptr<ChunkedArray>& chunked_array)
      : Converter(chunked_array) {}

  SEXP Allocate(R_xlen_t n) const {
    SEXP data = PROTECT(Rf_allocVector(LGLSXP, n));
    std::fill_n(LOGICAL(data), n, NA_LOGICAL);
    Rf_classgets(data, Rf_mkString("vctrs_unspecified"));
    UNPROTECT(1);
    return data;
  }

  Status Ingest_all_nulls(SEXP data, R_xlen_t start, R_xlen_t n) const {
    return Status::OK();
  }

  Status Ingest_some_nulls(SEXP data, const std::shared_ptr<arrow::Array>& array,
                           R_xlen_t start, R_xlen_t n, size_t chunk_index) const {
    return Status::OK();
  }
};

bool ArraysCanFitInteger(ArrayVector arrays) {
  bool all_can_fit = true;
  auto i32 = arrow::int32();
  for (const auto& array : arrays) {
    if (all_can_fit) {
      all_can_fit = arrow::IntegersCanFit(arrow::Datum(array), *i32).ok();
    }
  }
  return all_can_fit;
}

bool GetBoolOption(const std::string& name, bool default_) {
  SEXP getOption = Rf_install("getOption");
  cpp11::sexp call = Rf_lang2(getOption, Rf_mkString(name.c_str()));
  cpp11::sexp res = Rf_eval(call, R_BaseEnv);
  if (TYPEOF(res) == LGLSXP) {
    return LOGICAL(res)[0] == TRUE;
  } else {
    return default_;
  }
}

std::shared_ptr<Converter> Converter::Make(
    const std::shared_ptr<ChunkedArray>& chunked_array) {
  const auto& type = chunked_array->type();
  switch (type->id()) {
    // direct support
    case Type::INT32:
      return std::make_shared<arrow::r::Converter_Int<arrow::Int32Type>>(chunked_array);

    case Type::DOUBLE:
      return std::make_shared<arrow::r::Converter_Double<arrow::DoubleType>>(
          chunked_array);

      // need to handle 1-bit case
    case Type::BOOL:
      return std::make_shared<arrow::r::Converter_Boolean>(chunked_array);

    case Type::BINARY:
      return std::make_shared<arrow::r::Converter_Binary<arrow::BinaryArray>>(
          chunked_array);

    case Type::LARGE_BINARY:
      return std::make_shared<arrow::r::Converter_Binary<arrow::LargeBinaryArray>>(
          chunked_array);

    case Type::FIXED_SIZE_BINARY:
      return std::make_shared<arrow::r::Converter_FixedSizeBinary>(
          chunked_array, checked_cast<const FixedSizeBinaryType&>(*type).byte_width());

      // handle memory dense strings
    case Type::STRING:
      return std::make_shared<arrow::r::Converter_String<arrow::StringArray>>(
          chunked_array);

    case Type::LARGE_STRING:
      return std::make_shared<arrow::r::Converter_String<arrow::LargeStringArray>>(
          chunked_array);

    case Type::DICTIONARY:
      return std::make_shared<arrow::r::Converter_Dictionary>(chunked_array);

    case Type::DATE32:
      return std::make_shared<arrow::r::Converter_Date32>(chunked_array);

    case Type::DATE64:
      return std::make_shared<arrow::r::Converter_Date64>(chunked_array);

      // promotions to integer vector
    case Type::INT8:
      return std::make_shared<arrow::r::Converter_Int<arrow::Int8Type>>(chunked_array);

    case Type::UINT8:
      return std::make_shared<arrow::r::Converter_Int<arrow::UInt8Type>>(chunked_array);

    case Type::INT16:
      return std::make_shared<arrow::r::Converter_Int<arrow::Int16Type>>(chunked_array);

    case Type::UINT16:
      return std::make_shared<arrow::r::Converter_Int<arrow::UInt16Type>>(chunked_array);

      // promotions to numeric vector, if they don't fit into int32
    case Type::UINT32:
      if (ArraysCanFitInteger(chunked_array->chunks())) {
        return std::make_shared<arrow::r::Converter_Int<arrow::UInt32Type>>(
            chunked_array);
      } else {
        return std::make_shared<arrow::r::Converter_Double<arrow::UInt32Type>>(
            chunked_array);
      }

    case Type::UINT64:
      if (ArraysCanFitInteger(chunked_array->chunks())) {
        return std::make_shared<arrow::r::Converter_Int<arrow::UInt64Type>>(
            chunked_array);
      } else {
        return std::make_shared<arrow::r::Converter_Double<arrow::UInt64Type>>(
            chunked_array);
      }

    case Type::HALF_FLOAT:
      return std::make_shared<arrow::r::Converter_Double<arrow::HalfFloatType>>(
          chunked_array);

    case Type::FLOAT:
      return std::make_shared<arrow::r::Converter_Double<arrow::FloatType>>(
          chunked_array);

      // time32 and time64
    case Type::TIME32:
      return std::make_shared<arrow::r::Converter_Time<int32_t>>(chunked_array);

    case Type::TIME64:
      return std::make_shared<arrow::r::Converter_Time<int64_t>>(chunked_array);

    case Type::TIMESTAMP:
      return std::make_shared<arrow::r::Converter_Timestamp<int64_t>>(chunked_array);

    case Type::INT64:
      // Prefer integer if it fits, unless option arrow.int64_downcast is `false`
      if (GetBoolOption("arrow.int64_downcast", true) &&
          ArraysCanFitInteger(chunked_array->chunks())) {
        return std::make_shared<arrow::r::Converter_Int<arrow::Int64Type>>(chunked_array);
      } else {
        return std::make_shared<arrow::r::Converter_Int64>(chunked_array);
      }

<<<<<<< HEAD
    case Type::DECIMAL:
      return std::make_shared<arrow::r::Converter_Decimal<Decimal128Type>>(chunked_array);

    case Type::DECIMAL256:
      return std::make_shared<arrow::r::Converter_Decimal<Decimal256Type>>(chunked_array);
=======
    case Type::DECIMAL128:
      return std::make_shared<arrow::r::Converter_Decimal>(chunked_array);
>>>>>>> df36db2e

      // nested
    case Type::STRUCT:
      return std::make_shared<arrow::r::Converter_Struct>(chunked_array);

    case Type::LIST:
      return std::make_shared<arrow::r::Converter_List<arrow::ListArray>>(
          chunked_array, checked_cast<const arrow::ListType*>(type.get())->value_type());

    case Type::LARGE_LIST:
      return std::make_shared<arrow::r::Converter_List<arrow::LargeListArray>>(
          chunked_array,
          checked_cast<const arrow::LargeListType*>(type.get())->value_type());

    case Type::FIXED_SIZE_LIST:
      return std::make_shared<arrow::r::Converter_FixedSizeList>(
          chunked_array,
          checked_cast<const arrow::FixedSizeListType&>(*type).value_type(),
          checked_cast<const arrow::FixedSizeListType&>(*type).list_size());

    case Type::NA:
      return std::make_shared<arrow::r::Converter_Null>(chunked_array);

    default:
      break;
  }

  cpp11::stop("cannot handle Array of type <%s>", type->name().c_str());
}

std::shared_ptr<ChunkedArray> to_chunks(const std::shared_ptr<Array>& array) {
  return std::make_shared<ChunkedArray>(array);
}

std::shared_ptr<ChunkedArray> to_chunks(
    const std::shared_ptr<ChunkedArray>& chunked_array) {
  return chunked_array;
}

template <typename Rectangle>
cpp11::writable::list to_data_frame(const std::shared_ptr<Rectangle>& data,
                                    bool use_threads) {
  int64_t nc = data->num_columns();
  int64_t nr = data->num_rows();
  cpp11::writable::strings names(nc);

  arrow::r::RTasks tasks(use_threads);

  cpp11::writable::list tbl(nc);

  for (int i = 0; i < nc; i++) {
    names[i] = data->schema()->field(i)->name();
    tbl[i] = Converter::LazyConvert(to_chunks(data->column(i)), tasks);
  }

  StopIfNotOk(tasks.Finish());

  tbl.attr(R_NamesSymbol) = names;
  tbl.attr(R_ClassSymbol) = arrow::r::data::classes_tbl_df;
  tbl.attr(R_RowNamesSymbol) = arrow::r::short_row_names(nr);

  return tbl;
}

}  // namespace r
}  // namespace arrow

// [[arrow::export]]
SEXP Array__as_vector(const std::shared_ptr<arrow::Array>& array) {
  return arrow::r::Converter::Convert(array);
}

// [[arrow::export]]
SEXP ChunkedArray__as_vector(const std::shared_ptr<arrow::ChunkedArray>& chunked_array,
                             bool use_threads = false) {
  return arrow::r::Converter::Convert(chunked_array, use_threads);
}

// [[arrow::export]]
cpp11::writable::list RecordBatch__to_dataframe(
    const std::shared_ptr<arrow::RecordBatch>& batch, bool use_threads) {
  return arrow::r::to_data_frame(batch, use_threads);
}

// [[arrow::export]]
cpp11::writable::list Table__to_dataframe(const std::shared_ptr<arrow::Table>& table,
                                          bool use_threads) {
  return arrow::r::to_data_frame(table, use_threads);
}

#endif<|MERGE_RESOLUTION|>--- conflicted
+++ resolved
@@ -1218,16 +1218,11 @@
         return std::make_shared<arrow::r::Converter_Int64>(chunked_array);
       }
 
-<<<<<<< HEAD
-    case Type::DECIMAL:
+    case Type::DECIMAL128:
       return std::make_shared<arrow::r::Converter_Decimal<Decimal128Type>>(chunked_array);
 
     case Type::DECIMAL256:
       return std::make_shared<arrow::r::Converter_Decimal<Decimal256Type>>(chunked_array);
-=======
-    case Type::DECIMAL128:
-      return std::make_shared<arrow::r::Converter_Decimal>(chunked_array);
->>>>>>> df36db2e
 
       // nested
     case Type::STRUCT:
