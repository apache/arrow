--- conflicted
+++ resolved
@@ -17,7 +17,6 @@
   under the License.
 -->
 
-<<<<<<< HEAD
 # arrow 7.0.0.9000
 
 * `read_csv_arrow()`'s readr-style type `T` is now mapped to `timestamp(unit = "ns")` instead of `timestamp(unit = "s")`.
@@ -28,7 +27,6 @@
 * date-time functionality:
   * Added `difftime` and `as.difftime()` 
   * Added `as.Date()` to convert to date
-=======
 # arrow 8.0.0.9000
 
 ## Arrow dplyr queries
@@ -189,7 +187,6 @@
   to match the behavior of `base::grepl()`.
 * `create_package_with_all_dependencies()` works on Windows and Mac OS, instead
   of only Linux.
->>>>>>> 7fe71f5c
 
 # arrow 7.0.0
 
