--- conflicted
+++ resolved
@@ -349,10 +349,7 @@
 * `CMAKE`: When building the C++ library from source, you can specify a
   `/path/to/cmake` to use a different version than whatever is found on the `$PATH`
 
-<<<<<<< HEAD
-
-=======
->>>>>>> 4ef71edc
+
 # Contributing
 
 As mentioned above, please [report an issue](https://issues.apache.org/jira/projects/ARROW/issues)
