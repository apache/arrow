
<!-- README.md is generated from README.Rmd. Please edit that file -->

# arrow

[![cran](https://www.r-pkg.org/badges/version-last-release/arrow)](https://cran.r-project.org/package=arrow)
[![conda-forge](https://img.shields.io/conda/vn/conda-forge/r-arrow.svg)](https://anaconda.org/conda-forge/r-arrow)

[Apache Arrow](https://arrow.apache.org/) is a cross-language
development platform for in-memory data. It specifies a standardized
language-independent columnar memory format for flat and hierarchical
data, organized for efficient analytic operations on modern hardware. It
also provides computational libraries and zero-copy streaming messaging
and interprocess communication.

The `arrow` package exposes an interface to the Arrow C++ library to
access many of its features in R. This includes support for working with
Parquet (`read_parquet()`, `write_parquet()`) and Feather
(`read_feather()`, `write_feather()`) files, as well as lower-level
access to Arrow memory and messages.

## Installation

Install the latest release of `arrow` from CRAN with

``` r
install.packages("arrow")
```

> Warning: the macOS binary packages on CRAN for 0.14.1 do not work as
> described below. To install, you’ll first need to use Homebrew to get
> the Arrow C++ library (`brew install apache-arrow`), and then from R
> you can `install.packages("arrow", type = "source")`. We hope to have
> this resolved in the next release.

On macOS and Windows, installing a binary package from CRAN will handle
Arrow’s C++ dependencies for you. On Linux, you’ll need to first install
the C++ library. See the [Arrow project installation
<<<<<<< HEAD
page](https://arrow.apache.org/install/) to find pre-compiled binary packages
for some common Linux distributions, such as Debian, Ubuntu, CentOS, and
Fedora. Other Linux distributions must install the C++ library from source.
=======
page](https://arrow.apache.org/install/) to find pre-compiled binary
packages for some common Linux distributions, including Debian, Ubuntu,
and CentOS. You’ll need to install `libparquet-dev` on Debian and
Ubuntu, or `parquet-devel` on CentOS. This will also automatically
install the Arrow C++ library as a dependency.
>>>>>>> 710210a7

If you install the `arrow` package from source and the C++ library is
not found, the R package functions will notify you that Arrow is not
available. Call

``` r
arrow::install_arrow()
```

for version- and platform-specific guidance on installing the Arrow C++
library.

When installing from source, if the R and C++ library versions do not
match, installation may fail. If you’ve previously installed the
libraries and want to upgrade the R package, you’ll need to update the
Arrow C++ library first.

## Example

``` r
library(arrow)
set.seed(24)

tab <- arrow::table(x = 1:10, y = rnorm(10))
tab$schema
#> arrow::Schema
#> x: int32
#> y: double
tab
#> arrow::Table
as.data.frame(tab)
#>     x            y
#> 1   1 -0.545880758
#> 2   2  0.536585304
#> 3   3  0.419623149
#> 4   4 -0.583627199
#> 5   5  0.847460017
#> 6   6  0.266021979
#> 7   7  0.444585270
#> 8   8 -0.466495124
#> 9   9 -0.848370044
#> 10 10  0.002311942
```

## Installing a development version

To use the development version of the R package, you’ll need to install
it from source, which requires the additional C++ library setup. On
macOS, you may install the C++ library using
[Homebrew](https://brew.sh/):

``` shell
# For the released version:
brew install apache-arrow
# Or for a development version, you can try:
brew install apache-arrow --HEAD
```

On Windows, you can download a .zip file with the arrow dependencies
from the [rwinlib](https://github.com/rwinlib/arrow/releases) project,
and then set the `RWINLIB_LOCAL` environment variable to point to that
zip file before installing the `arrow` R package. That project contains
released versions of the C++ library; for a development version, Windows
users may be able to find a binary by going to the [Apache Arrow
project’s
Appveyor](https://ci.appveyor.com/project/ApacheSoftwareFoundation/arrow),
selecting an R job from a recent build, and downloading the
`build\arrow-*.zip` file from the “Artifacts” tab.

Linux users can get a released version of the library from our PPAs, as
described above. If you need a development version of the C++ library,
you will likely need to build it from source. See “Development” below.

Once you have the C++ library, you can install the R package from GitHub
using the [`remotes`](https://remotes.r-lib.org/) package. From within
an R session,

``` r
# install.packages("remotes") # Or install "devtools", which includes remotes
remotes::install_github("apache/arrow/r")
```

or if you prefer to stay at the command line,

``` shell
R -e 'remotes::install_github("apache/arrow/r")'
```

You can specify a particular commit, branch, or
[release](https://github.com/apache/arrow/releases) to install by
including a `ref` argument to `install_github()`. This is particularly
useful to match the R package version to the C++ library version you’ve
installed.

## Developing

If you need to alter both the Arrow C++ library and the R package code,
or if you can’t get a binary version of the latest C++ library
elsewhere, you’ll need to build it from source too.

First, install the C++ library. See the [C++ developer
guide](https://arrow.apache.org/docs/developers/cpp.html) for details.

Note that after any change to the C++ library, you must reinstall it and
run `make clean` or `git clean -fdx .` to remove any cached object code
in the `r/src/` directory before reinstalling the R package. This is
only necessary if you make changes to the C++ library source; you do not
need to manually purge object files if you are only editing R or Rcpp
code inside `r/`.

Once you’ve built the C++ library, you can install the R package and its
dependencies, along with additional dev dependencies, from the git
checkout:

``` shell
cd ../../r
R -e 'install.packages("devtools"); devtools::install_dev_deps()'
R CMD INSTALL .
```

If the package fails to install/load with an error like this:

    ** testing if installed package can be loaded from temporary location
    Error: package or namespace load failed for 'arrow' in dyn.load(file, DLLpath = DLLpath, ...):
    unable to load shared object '/Users/you/R/00LOCK-r/00new/arrow/libs/arrow.so':
    dlopen(/Users/you/R/00LOCK-r/00new/arrow/libs/arrow.so, 6): Library not loaded: @rpath/libarrow.14.dylib

try setting the environment variable `LD_LIBRARY_PATH` (or
`DYLD_LIBRARY_PATH` on macOS) to wherever Arrow C++ was put in `make
install`, e.g. `export LD_LIBRARY_PATH=/usr/local/lib`, and retry
installing the R package.

For any other build/configuration challenges, see the [C++ developer
guide](https://arrow.apache.org/docs/developers/cpp.html#building).

### Editing Rcpp code

The `arrow` package uses some customized tools on top of `Rcpp` to
prepare its C++ code in `src/`. If you change C++ code in the R package,
you will need to set the `ARROW_R_DEV` environment variable to `TRUE`
(optionally, add it to your`~/.Renviron` file to persist across
sessions) so that the `data-raw/codegen.R` file is used for code
generation.

The codegen.R script has these dependencies:

``` r
remotes::install_github("romainfrancois/decor")
install.packages(c("dplyr", "purrr", "glue"))
```

### Useful functions

Within an R session, these can help with package development:

``` r
devtools::load_all() # Load the dev package
devtools::test(filter="^regexp$") # Run the test suite, optionally filtering file names
devtools::document() # Update roxygen documentation
rmarkdown::render("README.Rmd") # To rebuild README.md
pkgdown::build_site(run_dont_run=TRUE) # To preview the documentation website
devtools::check() # All package checks; see also below
```

Any of those can be run from the command line by wrapping them in `R -e
'$COMMAND'`. There’s also a `Makefile` to help with some common tasks
from the command line (`make test`, `make doc`, `make clean`, etc.)

### Full package validation

``` shell
R CMD build --keep-empty-dirs .
R CMD check arrow_*.tar.gz --as-cran --no-manual
```<|MERGE_RESOLUTION|>--- conflicted
+++ resolved
@@ -36,17 +36,11 @@
 On macOS and Windows, installing a binary package from CRAN will handle
 Arrow’s C++ dependencies for you. On Linux, you’ll need to first install
 the C++ library. See the [Arrow project installation
-<<<<<<< HEAD
-page](https://arrow.apache.org/install/) to find pre-compiled binary packages
-for some common Linux distributions, such as Debian, Ubuntu, CentOS, and
-Fedora. Other Linux distributions must install the C++ library from source.
-=======
 page](https://arrow.apache.org/install/) to find pre-compiled binary
 packages for some common Linux distributions, including Debian, Ubuntu,
 and CentOS. You’ll need to install `libparquet-dev` on Debian and
 Ubuntu, or `parquet-devel` on CentOS. This will also automatically
 install the Arrow C++ library as a dependency.
->>>>>>> 710210a7
 
 If you install the `arrow` package from source and the C++ library is
 not found, the R package functions will notify you that Arrow is not
