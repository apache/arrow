--- conflicted
+++ resolved
@@ -511,17 +511,6 @@
   )
 })
 
-<<<<<<< HEAD
-test_that("read_csv_arrow() can read sub-second timestamps with col_types T setting (ARROW-15599)", {
-  tbl <- tibble::tibble(time = c("2018-10-07 19:04:05.000", "2018-10-07 19:04:05.001"))
-  tf <- tempfile()
-  on.exit(unlink(tf))
-  write.csv(tbl, tf, row.names = FALSE)
-
-  df <- read_csv_arrow(tf, col_types = "T", col_names = "time", skip = 1)
-  expected <- as.POSIXct(tbl$time, tz = "UTC")
-  expect_equal(df$time, expected, ignore_attr = "tzone")
-=======
 test_that("write_csv_arrow can write from Dataset objects", {
   skip_if_not_available("dataset")
   data_dir <- make_temp_dir()
@@ -552,5 +541,16 @@
   tbl_in <- read_csv_arrow(csv_file)
   expect_named(tbl_in, c("dbl", "lgl", "false", "chr"))
   expect_equal(nrow(tbl_in), 3)
->>>>>>> 13045f4b
+
+})
+
+test_that("read_csv_arrow() can read sub-second timestamps with col_types T setting (ARROW-15599)", {
+  tbl <- tibble::tibble(time = c("2018-10-07 19:04:05.000", "2018-10-07 19:04:05.001"))
+  tf <- tempfile()
+  on.exit(unlink(tf))
+  write.csv(tbl, tf, row.names = FALSE)
+
+  df <- read_csv_arrow(tf, col_types = "T", col_names = "time", skip = 1)
+  expected <- as.POSIXct(tbl$time, tz = "UTC")
+  expect_equal(df$time, expected, ignore_attr = "tzone")
 })