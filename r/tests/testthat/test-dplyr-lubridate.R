--- conflicted
+++ resolved
@@ -30,15 +30,9 @@
 test_df <- tibble::tibble(date = test_date)
 
 # We can support this feature after ARROW-12980 is merged
-<<<<<<< HEAD
-test_that("timezone aware timestamps are not supported",{
-
-  tz_aware_date <- as.POSIXct("2017-01-01 00:00:12.3456789", tz = "BST")
-=======
 test_that("timezone aware timestamps are not supported", {
 
   tz_aware_date <- as.POSIXct("2017-01-01 00:00:12.3456789", tz = "Asia/Pyongyang")
->>>>>>> 1c002fcd
   tz_aware_df <- tibble::tibble(date = tz_aware_date)
 
   expect_error(
@@ -118,10 +112,6 @@
     test_df
   )
 })
-<<<<<<< HEAD
-
-=======
->>>>>>> 1c002fcd
 
 test_that("extract wday from date", {
  expect_dplyr_equal(
