# Licensed to the Apache Software Foundation (ASF) under one
# or more contributor license agreements.  See the NOTICE file
# distributed with this work for additional information
# regarding copyright ownership.  The ASF licenses this file
# to you under the Apache License, Version 2.0 (the
# "License"); you may not use this file except in compliance
# with the License.  You may obtain a copy of the License at
#
#   http://www.apache.org/licenses/LICENSE-2.0
#
# Unless required by applicable law or agreed to in writing,
# software distributed under the License is distributed on an
# "AS IS" BASIS, WITHOUT WARRANTIES OR CONDITIONS OF ANY
# KIND, either express or implied.  See the License for the
# specific language governing permissions and limitations
# under the License.

skip_if_not_available("dataset")

library(lubridate, warn.conflicts = FALSE)
library(dplyr, warn.conflicts = FALSE)

# base::strptime() defaults to local timezone
# but arrow's strptime defaults to UTC.
# So that tests are consistent, set the local timezone to UTC
# TODO: consider reevaluating this workaround after ARROW-12980
withr::local_timezone("UTC")

# TODO: We should test on windows once ARROW-13168 is resolved.
if (tolower(Sys.info()[["sysname"]]) == "windows") {
  test_date <- as.POSIXct("2017-01-01 00:00:11.3456789", tz = "")
} else {
  test_date <- as.POSIXct("2017-01-01 00:00:11.3456789", tz = "Pacific/Marquesas")
}


test_df <- tibble::tibble(
  # test_date + 1 turns the tzone = "" to NULL, which is functionally equivalent
  # so we can run some tests on Windows, but this skirts around
  # https://issues.apache.org/jira/browse/ARROW-13588
  # That issue is tough because in C++, "" is the "no timezone" value
  # due to static typing, so we can't distinguish a literal "" from NULL
  datetime = c(test_date, NA) + 1,
  date = c(as.Date("2021-09-09"), NA),
  integer = 1:2
)


test_that("strptime", {
  t_string <- tibble(x = c("2018-10-07 19:04:05", NA))
  t_stamp <- tibble(x = c(lubridate::ymd_hms("2018-10-07 19:04:05"), NA))

  expect_equal(
    t_string %>%
      Table$create() %>%
      mutate(
        x = strptime(x)
      ) %>%
      collect(),
    t_stamp,
    ignore_attr = "tzone"
  )

  expect_equal(
    t_string %>%
      Table$create() %>%
      mutate(
        x = strptime(x, format = "%Y-%m-%d %H:%M:%S")
      ) %>%
      collect(),
    t_stamp,
    ignore_attr = "tzone"
  )

  expect_equal(
    t_string %>%
      Table$create() %>%
      mutate(
        x = strptime(x, format = "%Y-%m-%d %H:%M:%S", unit = "ns")
      ) %>%
      collect(),
    t_stamp,
    ignore_attr = "tzone"
  )

  expect_equal(
    t_string %>%
      Table$create() %>%
      mutate(
        x = strptime(x, format = "%Y-%m-%d %H:%M:%S", unit = "s")
      ) %>%
      collect(),
    t_stamp,
    ignore_attr = "tzone"
  )

  tstring <- tibble(x = c("08-05-2008", NA))
  tstamp <- strptime(c("08-05-2008", NA), format = "%m-%d-%Y")

  expect_equal(
    tstring %>%
      Table$create() %>%
      mutate(
        x = strptime(x, format = "%m-%d-%Y")
      ) %>%
      pull(),
    # R's strptime returns POSIXlt (list type)
    as.POSIXct(tstamp),
    ignore_attr = "tzone"
  )
})

test_that("errors in strptime", {
  # Error when tz is passed
  x <- Expression$field_ref("x")
  expect_error(
    call_binding("strptime", x, tz = "PDT"),
    "Time zone argument not supported in Arrow"
  )
})

test_that("strftime", {
  skip_on_os("windows") # https://issues.apache.org/jira/browse/ARROW-13168

  times <- tibble(
    datetime = c(lubridate::ymd_hms("2018-10-07 19:04:05", tz = "Etc/GMT+6"), NA),
    date = c(as.Date("2021-01-01"), NA)
  )
  formats <- "%a %A %w %d %b %B %m %y %Y %H %I %p %M %z %Z %j %U %W %x %X %% %G %V %u"
  formats_date <- "%a %A %w %d %b %B %m %y %Y %H %I %p %M %j %U %W %x %X %% %G %V %u"

  compare_dplyr_binding(
    .input %>%
      mutate(x = strftime(datetime, format = formats)) %>%
      collect(),
    times
  )

  compare_dplyr_binding(
    .input %>%
      mutate(x = strftime(date, format = formats_date)) %>%
      collect(),
    times
  )

  compare_dplyr_binding(
    .input %>%
      mutate(x = strftime(datetime, format = formats, tz = "Pacific/Marquesas")) %>%
      collect(),
    times
  )

  compare_dplyr_binding(
    .input %>%
      mutate(x = strftime(datetime, format = formats, tz = "EST", usetz = TRUE)) %>%
      collect(),
    times
  )

  withr::with_timezone(
    "Pacific/Marquesas",
    {
      compare_dplyr_binding(
        .input %>%
          mutate(
            x = strftime(datetime, format = formats, tz = "EST"),
            x_date = strftime(date, format = formats_date, tz = "EST")
          ) %>%
          collect(),
        times
      )

      compare_dplyr_binding(
        .input %>%
          mutate(
            x = strftime(datetime, format = formats),
            x_date = strftime(date, format = formats_date)
          ) %>%
          collect(),
        times
      )
    }
  )

  # This check is due to differences in the way %c currently works in Arrow and R's strftime.
  # We can revisit after https://github.com/HowardHinnant/date/issues/704 is resolved.
  expect_error(
    times %>%
      Table$create() %>%
      mutate(x = strftime(datetime, format = "%c")) %>%
      collect(),
    "%c flag is not supported in non-C locales."
  )

  # Output precision of %S depends on the input timestamp precision.
  # Timestamps with second precision are represented as integers while
  # milliseconds, microsecond and nanoseconds are represented as fixed floating
  # point numbers with 3, 6 and 9 decimal places respectively.
  compare_dplyr_binding(
    .input %>%
      mutate(x = strftime(datetime, format = "%S")) %>%
      transmute(as.double(substr(x, 1, 2))) %>%
      collect(),
    times,
    tolerance = 1e-6
  )
})

test_that("format_ISO8601", {
  # https://issues.apache.org/jira/projects/ARROW/issues/ARROW-15266
  skip_if_not_available("re2")
  # https://issues.apache.org/jira/browse/ARROW-13168
  skip_on_os("windows")
  times <- tibble(x = c(lubridate::ymd_hms("2018-10-07 19:04:05", tz = "Etc/GMT+6"), NA))

  compare_dplyr_binding(
    .input %>%
      mutate(x = format_ISO8601(x, precision = "ymd", usetz = FALSE)) %>%
      collect(),
    times
  )

  if (getRversion() < "3.5") {
    # before 3.5, times$x will have no timezone attribute, so Arrow faithfully
    # errors that there is no timezone to format:
    expect_error(
      times %>%
        Table$create() %>%
        mutate(x = format_ISO8601(x, precision = "ymd", usetz = TRUE)) %>%
        collect(),
      "Timezone not present, cannot convert to string with timezone: %Y-%m-%d%z"
    )

    # See comment regarding %S flag in strftime tests
    expect_error(
      times %>%
        Table$create() %>%
        mutate(x = format_ISO8601(x, precision = "ymdhms", usetz = TRUE)) %>%
        mutate(x = gsub("\\.0*", "", x)) %>%
        collect(),
      "Timezone not present, cannot convert to string with timezone: %Y-%m-%dT%H:%M:%S%z"
    )
  } else {
    compare_dplyr_binding(
      .input %>%
        mutate(x = format_ISO8601(x, precision = "ymd", usetz = TRUE)) %>%
        collect(),
      times
    )

    # See comment regarding %S flag in strftime tests
    compare_dplyr_binding(
      .input %>%
        mutate(x = format_ISO8601(x, precision = "ymdhms", usetz = TRUE)) %>%
        mutate(x = gsub("\\.0*", "", x)) %>%
        collect(),
      times
    )
  }


  # See comment regarding %S flag in strftime tests
  compare_dplyr_binding(
    .input %>%
      mutate(x = format_ISO8601(x, precision = "ymdhms", usetz = FALSE)) %>%
      mutate(x = gsub("\\.0*", "", x)) %>%
      collect(),
    times
  )
})

# These tests test detection of dates and times

test_that("is.* functions from lubridate", {
  # make sure all true and at least one false value is considered
  compare_dplyr_binding(
    .input %>%
      mutate(x = is.POSIXct(datetime), y = is.POSIXct(integer)) %>%
      collect(),
    test_df
  )

  compare_dplyr_binding(
    .input %>%
      mutate(x = is.Date(date), y = is.Date(integer)) %>%
      collect(),
    test_df
  )

  compare_dplyr_binding(
    .input %>%
      mutate(
        x = is.instant(datetime),
        y = is.instant(date),
        z = is.instant(integer)
      ) %>%
      collect(),
    test_df
  )

  compare_dplyr_binding(
    .input %>%
      mutate(
        x = is.timepoint(datetime),
        y = is.instant(date),
        z = is.timepoint(integer)
      ) %>%
      collect(),
    test_df
  )
})

# These tests test component extraction from timestamp objects

test_that("extract year from timestamp", {
  compare_dplyr_binding(
    .input %>%
      mutate(x = year(datetime)) %>%
      collect(),
    test_df
  )
})

test_that("extract isoyear from timestamp", {
  compare_dplyr_binding(
    .input %>%
      mutate(x = isoyear(datetime)) %>%
      collect(),
    test_df
  )
})

test_that("extract quarter from timestamp", {
  compare_dplyr_binding(
    .input %>%
      mutate(x = quarter(datetime)) %>%
      collect(),
    test_df
  )
})

test_that("extract month from timestamp", {
  compare_dplyr_binding(
    .input %>%
      mutate(x = month(datetime)) %>%
      collect(),
    test_df
  )

  skip_on_os("windows") # https://issues.apache.org/jira/browse/ARROW-13168

  compare_dplyr_binding(
    .input %>%
      # R returns ordered factor whereas Arrow returns character
      mutate(x = as.character(month(datetime, label = TRUE))) %>%
      collect(),
    test_df,
    ignore_attr = TRUE
  )

  compare_dplyr_binding(
    .input %>%
      mutate(x = as.character(month(datetime, label = TRUE, abbr = TRUE))) %>%
      collect(),
    test_df,
    ignore_attr = TRUE
  )
})

test_that("extract isoweek from timestamp", {
  compare_dplyr_binding(
    .input %>%
      mutate(x = isoweek(datetime)) %>%
      collect(),
    test_df
  )
})

test_that("extract epiweek from timestamp", {
  compare_dplyr_binding(
    .input %>%
      mutate(x = epiweek(datetime)) %>%
      collect(),
    test_df
  )
})

test_that("extract week from timestamp", {
  compare_dplyr_binding(
    .input %>%
      mutate(x = week(datetime)) %>%
      collect(),
    test_df
  )
})

test_that("extract day from timestamp", {
  compare_dplyr_binding(
    .input %>%
      mutate(x = day(datetime)) %>%
      collect(),
    test_df
  )
})

test_that("extract wday from timestamp", {
  compare_dplyr_binding(
    .input %>%
      mutate(x = wday(datetime)) %>%
      collect(),
    test_df
  )

  compare_dplyr_binding(
    .input %>%
      mutate(x = wday(date, week_start = 3)) %>%
      collect(),
    test_df
  )

  compare_dplyr_binding(
    .input %>%
      mutate(x = wday(date, week_start = 1)) %>%
      collect(),
    test_df
  )

  skip_on_os("windows") # https://issues.apache.org/jira/browse/ARROW-13168

  compare_dplyr_binding(
    .input %>%
      mutate(x = wday(date, label = TRUE)) %>%
      mutate(x = as.character(x)) %>%
      collect(),
    test_df
  )

  compare_dplyr_binding(
    .input %>%
      mutate(x = wday(datetime, label = TRUE, abbr = TRUE)) %>%
      mutate(x = as.character(x)) %>%
      collect(),
    test_df
  )
})

test_that("extract mday from timestamp", {
  compare_dplyr_binding(
    .input %>%
      mutate(x = mday(datetime)) %>%
      collect(),
    test_df
  )
})

test_that("extract yday from timestamp", {
  compare_dplyr_binding(
    .input %>%
      mutate(x = yday(datetime)) %>%
      collect(),
    test_df
  )
})

test_that("extract hour from timestamp", {
  compare_dplyr_binding(
    .input %>%
      mutate(x = hour(datetime)) %>%
      collect(),
    test_df
  )
})

test_that("extract minute from timestamp", {
  compare_dplyr_binding(
    .input %>%
      mutate(x = minute(datetime)) %>%
      collect(),
    test_df
  )
})

test_that("extract second from timestamp", {
  compare_dplyr_binding(
    .input %>%
      mutate(x = second(datetime)) %>%
      collect(),
    test_df,
    # arrow supports nanosecond resolution but lubridate does not
    tolerance = 1e-6
  )
})

# These tests test extraction of components from date32 objects

test_that("extract year from date", {
  compare_dplyr_binding(
    .input %>%
      mutate(x = year(date)) %>%
      collect(),
    test_df
  )
})

test_that("extract isoyear from date", {
  compare_dplyr_binding(
    .input %>%
      mutate(x = isoyear(date)) %>%
      collect(),
    test_df
  )
})

test_that("extract quarter from date", {
  compare_dplyr_binding(
    .input %>%
      mutate(x = quarter(date)) %>%
      collect(),
    test_df
  )
})

test_that("extract month from date", {
  compare_dplyr_binding(
    .input %>%
      mutate(x = month(date)) %>%
      collect(),
    test_df
  )
})

test_that("extract isoweek from date", {
  compare_dplyr_binding(
    .input %>%
      mutate(x = isoweek(date)) %>%
      collect(),
    test_df
  )
})

test_that("extract epiweek from date", {
  compare_dplyr_binding(
    .input %>%
      mutate(x = epiweek(date)) %>%
      collect(),
    test_df
  )
})

test_that("extract week from date", {
  compare_dplyr_binding(
    .input %>%
      mutate(x = week(date)) %>%
      collect(),
    test_df
  )
})

test_that("extract month from date", {
  compare_dplyr_binding(
    .input %>%
      mutate(x = month(date)) %>%
      collect(),
    test_df
  )

  skip_on_os("windows") # https://issues.apache.org/jira/browse/ARROW-13168

  compare_dplyr_binding(
    .input %>%
      # R returns ordered factor whereas Arrow returns character
      mutate(x = as.character(month(date, label = TRUE))) %>%
      collect(),
    test_df,
    ignore_attr = TRUE
  )

  compare_dplyr_binding(
    .input %>%
      mutate(x = as.character(month(date, label = TRUE, abbr = TRUE))) %>%
      collect(),
    test_df,
    ignore_attr = TRUE
  )
})


test_that("extract day from date", {
  compare_dplyr_binding(
    .input %>%
      mutate(x = day(date)) %>%
      collect(),
    test_df
  )
})

test_that("extract wday from date", {
  compare_dplyr_binding(
    .input %>%
      mutate(x = wday(date)) %>%
      collect(),
    test_df
  )

  compare_dplyr_binding(
    .input %>%
      mutate(x = wday(date, week_start = 3)) %>%
      collect(),
    test_df
  )

  compare_dplyr_binding(
    .input %>%
      mutate(x = wday(date, week_start = 1)) %>%
      collect(),
    test_df
  )

  skip_on_os("windows") # https://issues.apache.org/jira/browse/ARROW-13168

  compare_dplyr_binding(
    .input %>%
      mutate(x = wday(date, label = TRUE, abbr = TRUE)) %>%
      mutate(x = as.character(x)) %>%
      collect(),
    test_df
  )

  compare_dplyr_binding(
    .input %>%
      mutate(x = wday(date, label = TRUE)) %>%
      mutate(x = as.character(x)) %>%
      collect(),
    test_df
  )
})

test_that("extract mday from date", {
  compare_dplyr_binding(
    .input %>%
      mutate(x = mday(date)) %>%
      collect(),
    test_df
  )
})

test_that("extract yday from date", {
  compare_dplyr_binding(
    .input %>%
      mutate(x = yday(date)) %>%
      collect(),
    test_df
  )
})

test_that("leap_year mirror lubridate", {

  compare_dplyr_binding(
    .input %>%
      mutate(x = leap_year(date)) %>%
      collect(),
    test_df
  )

  compare_dplyr_binding(
    .input %>%
      mutate(x = leap_year(datetime)) %>%
      collect(),
    test_df
  )

  compare_dplyr_binding(
    .input %>%
      mutate(x = leap_year(test_year)) %>%
      collect(),
    data.frame(
      test_year = as.Date(c(
        "1998-01-01", # not leap year
        "1996-01-01", # leap year (divide by 4 rule)
        "1900-01-01", # not leap year (divide by 100 rule)
        "2000-01-01"  # leap year (divide by 400 rule)
      ))
    )
  )

})

test_that("am/pm mirror lubridate", {

  # https://issues.apache.org/jira/browse/ARROW-13168
  skip_on_os("windows")

  compare_dplyr_binding(
    .input %>%
      mutate(
        am = am(test_time),
        pm = pm(test_time)
      ) %>%
      collect(),
    data.frame(
      test_time = strptime(
        x = c(
          "2022-01-25 11:50:59",
          "2022-01-25 12:00:00",
          "2022-01-25 00:00:00"
        ),
        format = "%Y-%m-%d %H:%M:%S"
      )

    )
  )

})

test_that("extract tz", {
  df <- tibble(
    posixct_date = as.POSIXct(c("2022-02-07", "2022-02-10"), tz = "Pacific/Marquesas"),
  )

  compare_dplyr_binding(
    .input %>%
      mutate(timezone_posixct_date = tz(posixct_date)) %>%
      collect(),
    df
  )

<<<<<<< HEAD
  expect_error(
    call_binding("tz", Expression$scalar("2020-10-01")),
    "timezone extraction for objects of class `string` not supported in Arrow"
  )
  expect_error(
    call_binding("tz", Expression$scalar(as.Date("2020-10-01"))),
=======
  # test a few types directly from R objects
  expect_error(
    call_binding("tz", "2020-10-01"),
    "timezone extraction for objects of class `string` not supported in Arrow"
  )
  expect_error(
    call_binding("tz", as.Date("2020-10-01")),
>>>>>>> 3bff651d
    "timezone extraction for objects of class `date32[day]` not supported in Arrow",
    fixed = TRUE
  )
  expect_error(
<<<<<<< HEAD
    call_binding("tz", Expression$scalar(1L)),
    "timezone extraction for objects of class `int32` not supported in Arrow"
  )
   expect_error(
    call_binding("tz", Expression$scalar(1.1)),
    "timezone extraction for objects of class `double` not supported in Arrow"
  )
=======
    call_binding("tz", 1L),
    "timezone extraction for objects of class `int32` not supported in Arrow"
  )
   expect_error(
    call_binding("tz", 1.1),
    "timezone extraction for objects of class `double` not supported in Arrow"
  )

  # Test one expression
  expect_error(
    call_binding("tz", Expression$scalar("2020-10-01")),
    "timezone extraction for objects of class `string` not supported in Arrow"
  )
>>>>>>> 3bff651d
})<|MERGE_RESOLUTION|>--- conflicted
+++ resolved
@@ -724,14 +724,6 @@
     df
   )
 
-<<<<<<< HEAD
-  expect_error(
-    call_binding("tz", Expression$scalar("2020-10-01")),
-    "timezone extraction for objects of class `string` not supported in Arrow"
-  )
-  expect_error(
-    call_binding("tz", Expression$scalar(as.Date("2020-10-01"))),
-=======
   # test a few types directly from R objects
   expect_error(
     call_binding("tz", "2020-10-01"),
@@ -739,20 +731,10 @@
   )
   expect_error(
     call_binding("tz", as.Date("2020-10-01")),
->>>>>>> 3bff651d
     "timezone extraction for objects of class `date32[day]` not supported in Arrow",
     fixed = TRUE
   )
   expect_error(
-<<<<<<< HEAD
-    call_binding("tz", Expression$scalar(1L)),
-    "timezone extraction for objects of class `int32` not supported in Arrow"
-  )
-   expect_error(
-    call_binding("tz", Expression$scalar(1.1)),
-    "timezone extraction for objects of class `double` not supported in Arrow"
-  )
-=======
     call_binding("tz", 1L),
     "timezone extraction for objects of class `int32` not supported in Arrow"
   )
@@ -766,5 +748,4 @@
     call_binding("tz", Expression$scalar("2020-10-01")),
     "timezone extraction for objects of class `string` not supported in Arrow"
   )
->>>>>>> 3bff651d
 })