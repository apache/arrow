--- conflicted
+++ resolved
@@ -640,15 +640,13 @@
 })
 
 test_that("strptime", {
-<<<<<<< HEAD
-=======
+
   # base::strptime() defaults to local timezone
   # but arrow's strptime defaults to UTC.
   # So that tests are consistent, set the local timezone to UTC
   # TODO: consider reevaluating this workaround after ARROW-12980
   withr::local_timezone("UTC")
 
->>>>>>> 1c002fcd
   t_string <- tibble(x = c("2018-10-07 19:04:05", NA))
   t_stamp <- tibble(x = c(lubridate::ymd_hms("2018-10-07 19:04:05"), NA))
 
@@ -800,10 +798,7 @@
 })
 
 test_that("str_like", {
-<<<<<<< HEAD
-=======
-
->>>>>>> 1c002fcd
+
   df <- tibble(x = c("Foo and bar", "baz and qux and quux"))
 
   # TODO: After new version of stringr with str_like has been released, update all
@@ -901,7 +896,6 @@
       collect(),
     df
   )
-<<<<<<< HEAD
 })
 
 test_that("substr", {
@@ -1103,7 +1097,5 @@
       collect(),
     df
   )
-=======
-
->>>>>>> 1c002fcd
+
 })