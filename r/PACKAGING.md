--- conflicted
+++ resolved
@@ -32,14 +32,10 @@
 - [ ] Run `urlchecker::url_check()` on the R directory at the release candidate.
   commit. Ignore any errors with badges as they will be removed in the CRAN release branch.
 - [ ] [Polish NEWS](https://style.tidyverse.org/news.html#news-release) but do **not** update version numbers (this is done automatically later).
-<<<<<<< HEAD
+- [ ] Run preliminary reverse dependency checks using `archery docker run r-revdepcheck`.
 - [ ] For major releases, prepare tweet thread highlighting new features.
-=======
-- [ ] Run preliminary reverse dependency checks using `archery docker run r-revdepcheck`.
-- [ ] For major releases, prepare tweet thread highlighting new features
 
 Wait for the release candidate to be cut:
->>>>>>> e9b9042a
 
 ## After release candidate has been cut
 - [ ] Create a CRAN-release branch from the release candidate commit
