--- conflicted
+++ resolved
@@ -138,28 +138,7 @@
       - developers/data_object_layout
 
 reference:
-<<<<<<< HEAD
-  - title: Multi-file datasets
-    contents:
-      - open_dataset
-      - open_delim_dataset
-      - open_csv_dataset
-      - open_tsv_dataset
-      - write_dataset
-      - write_csv_dataset
-      - dataset_factory
-      - hive_partition
-      - Dataset
-      - Partitioning
-      - Expression
-      - Scanner
-      - FileFormat
-      - CsvFileFormat
-      - JsonFileFormat
-      - FileWriteOptions
-      - FragmentScanOptions
-      - map_batches
-=======
+
 - title: Read datasets
   desc: >
     Open multi-file datasets as Arrow Dataset objects.
@@ -168,13 +147,15 @@
   - open_delim_dataset
   - open_csv_dataset
   - open_tsv_dataset
->>>>>>> e7ece9ae
 
 - title: Write datasets
   desc: >
     Write multi-file datasets to disk.
   contents:
   - write_dataset
+  - write_delim_dataset
+  - write_csv_dataset
+  - write_tsv_dataset
 
 - title: Read files
   desc: >
