--- conflicted
+++ resolved
@@ -22,11 +22,6 @@
 template:
   bootstrap: 5
   bootswatch: cosmo
-  params:
-<<<<<<< HEAD
-    ganalytics: UA-107500873-1
-=======
-    bootswatch: cosmo
   includes:
     in_header: |
       <!-- Matomo -->
@@ -46,7 +41,6 @@
         })();
       </script>
       <!-- End Matomo Code -->
->>>>>>> 7f31c9d2
   opengraph:
     image:
       src: https://arrow.apache.org/img/arrow-logo_horizontal_black-txt_white-bg.png
