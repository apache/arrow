--- conflicted
+++ resolved
@@ -401,18 +401,9 @@
         DESTINATION ${CMAKE_INSTALL_DIR}
         PATTERN ".DS_Store" EXCLUDE)
 
-<<<<<<< HEAD
-# # Install arrow_matlab and mexfcn.
-# if(WIN32)
-#   install(TARGETS arrow_matlab mexfcn RUNTIME DESTINATION ${CMAKE_INSTALL_DIR})
-# else()
-#   # On Linux install arrow_matlab.so and on macOS install arrow_matlab.dylib
-#   # using the LIBRARY keyword.
-#   install(TARGETS arrow_matlab mexfcn LIBRARY DESTINATION ${CMAKE_INSTALL_DIR})
-# endif()
-=======
 # Install arrow_matlab and mexfcn.
->>>>>>> 2c0804f6
+# Use the RUNTIME output artifact keyword for Windows.
+# Use the LIBRARY output artifact keyword for macOS and Linux.
 install(TARGETS arrow_matlab mexfcn
         RUNTIME DESTINATION ${CMAKE_INSTALL_DIR}
         LIBRARY DESTINATION ${CMAKE_INSTALL_DIR})
