--- conflicted
+++ resolved
@@ -538,14 +538,10 @@
 
 GARROW_AVAILABLE_IN_3_0
 GArrowSortKey *
-<<<<<<< HEAD
 garrow_sort_key_new(const gchar *target,
                     GArrowSortOrder order,
                     GArrowNullPlacement null_placement,
                     GError **error);
-=======
-garrow_sort_key_new(const gchar *target, GArrowSortOrder order, GError **error);
->>>>>>> ac00bc8d
 
 GARROW_AVAILABLE_IN_3_0
 gboolean
