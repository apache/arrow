// Licensed to the Apache Software Foundation (ASF) under one
// or more contributor license agreements.  See the NOTICE file
// distributed with this work for additional information
// regarding copyright ownership.  The ASF licenses this file
// to you under the Apache License, Version 2.0 (the
// "License"); you may not use this file except in compliance
// with the License.  You may obtain a copy of the License at
//
//   http://www.apache.org/licenses/LICENSE-2.0
//
// Unless required by applicable law or agreed to in writing,
// software distributed under the License is distributed on an
// "AS IS" BASIS, WITHOUT WARRANTIES OR CONDITIONS OF ANY
// KIND, either express or implied.  See the License for the
// specific language governing permissions and limitations
// under the License.

/// Logical types, vector layouts, and schemas

/// Format Version History.
/// Version 1.0 - Forward and backwards compatibility guaranteed.
/// Version 1.1 - Add Decimal256.
/// Version 1.2 - Add Interval MONTH_DAY_NANO.
/// Version 1.3 - Add Run-End Encoded.
<<<<<<< HEAD
/// Version 1.4 - Add BinaryView and Utf8View.
=======
/// Version 1.4 - Add BinaryView, Utf8View, and variadicBufferCounts.
>>>>>>> 3c013da5

namespace org.apache.arrow.flatbuf;

enum MetadataVersion:short {
  /// 0.1.0 (October 2016).
  V1,

  /// 0.2.0 (February 2017). Non-backwards compatible with V1.
  V2,

  /// 0.3.0 -> 0.7.1 (May - December 2017). Non-backwards compatible with V2.
  V3,

  /// >= 0.8.0 (December 2017). Non-backwards compatible with V3.
  V4,

  /// >= 1.0.0 (July 2020. Backwards compatible with V4 (V5 readers can read V4
  /// metadata and IPC messages). Implementations are recommended to provide a
  /// V4 compatibility mode with V5 format changes disabled.
  ///
  /// Incompatible changes between V4 and V5:
  /// - Union buffer layout has changed. In V5, Unions don't have a validity
  ///   bitmap buffer.
  V5,
}

/// Represents Arrow Features that might not have full support
/// within implementations. This is intended to be used in
/// two scenarios:
///  1.  A mechanism for readers of Arrow Streams
///      and files to understand that the stream or file makes
///      use of a feature that isn't supported or unknown to
///      the implementation (and therefore can meet the Arrow
///      forward compatibility guarantees).
///  2.  A means of negotiating between a client and server
///      what features a stream is allowed to use. The enums
///      values here are intented to represent higher level
///      features, additional details maybe negotiated
///      with key-value pairs specific to the protocol.
///
/// Enums added to this list should be assigned power-of-two values
/// to facilitate exchanging and comparing bitmaps for supported
/// features.
enum Feature : long {
  /// Needed to make flatbuffers happy.
  UNUSED = 0,
  /// The stream makes use of multiple full dictionaries with the
  /// same ID and assumes clients implement dictionary replacement
  /// correctly.
  DICTIONARY_REPLACEMENT = 1,
  /// The stream makes use of compressed bodies as described
  /// in Message.fbs.
  COMPRESSED_BODY = 2
}

/// These are stored in the flatbuffer in the Type union below

table Null {
}

/// A Struct_ in the flatbuffer metadata is the same as an Arrow Struct
/// (according to the physical memory layout). We used Struct_ here as
/// Struct is a reserved word in Flatbuffers
table Struct_ {
}

table List {
}

/// Same as List, but with 64-bit offsets, allowing to represent
/// extremely large data values.
table LargeList {
}

table FixedSizeList {
  /// Number of list items per value
  listSize: int;
}

/// A Map is a logical nested type that is represented as
///
/// List<entries: Struct<key: K, value: V>>
///
/// In this layout, the keys and values are each respectively contiguous. We do
/// not constrain the key and value types, so the application is responsible
/// for ensuring that the keys are hashable and unique. Whether the keys are sorted
/// may be set in the metadata for this field.
///
/// In a field with Map type, the field has a child Struct field, which then
/// has two children: key type and the second the value type. The names of the
/// child fields may be respectively "entries", "key", and "value", but this is
/// not enforced.
///
/// Map
/// ```text
///   - child[0] entries: Struct
///     - child[0] key: K
///     - child[1] value: V
/// ```
/// Neither the "entries" field nor the "key" field may be nullable.
///
/// The metadata is structured so that Arrow systems without special handling
/// for Map can make Map an alias for List. The "layout" attribute for the Map
/// field must have the same contents as a List.
table Map {
  /// Set to true if the keys within each value are sorted
  keysSorted: bool;
}

enum UnionMode:short { Sparse, Dense }

/// A union is a complex type with children in Field
/// By default ids in the type vector refer to the offsets in the children
/// optionally typeIds provides an indirection between the child offset and the type id
/// for each child `typeIds[offset]` is the id used in the type vector
table Union {
  mode: UnionMode;
  typeIds: [ int ]; // optional, describes typeid of each child.
}

table Int {
  bitWidth: int; // restricted to 8, 16, 32, and 64 in v1
  is_signed: bool;
}

enum Precision:short {HALF, SINGLE, DOUBLE}

table FloatingPoint {
  precision: Precision;
}

/// Unicode with UTF-8 encoding
table Utf8 {
}

/// Opaque binary data
table Binary {
}

/// Same as Utf8, but with 64-bit offsets, allowing to represent
/// extremely large data values.
table LargeUtf8 {
}

/// Same as Binary, but with 64-bit offsets, allowing to represent
/// extremely large data values.
table LargeBinary {
}

<<<<<<< HEAD
/// Same as Utf8, but string characters are delimited with a packed
/// length/pointer instead of offsets.
table Utf8View {
}

/// Same as Binary, but string characters are delimited with a packed
/// length/pointeBinary of offsets.
=======
/// Logically the same as Utf8, but the internal representation uses a view
/// struct that contains the string length and either the string's entire data
/// inline (for small strings) or an inlined prefix, an index of another buffer,
/// and an offset pointing to a slice in that buffer (for non-small strings).
///
/// Since it uses a variable number of data buffers, each Field with this type
/// must have a corresponding entry in `variadicBufferCounts`.
table Utf8View {
}

/// Logically the same as Binary, but the internal representation uses a header
/// struct that contains the string length and either the string's entire data
/// inline (for small strings) or an inlined prefix, an index of another buffer,
/// and an offset pointing to a slice in that buffer (for non-small strings).
///
/// Since it uses a variable number of data buffers, each Field with this type
/// must have a corresponding entry in `variadicBufferCounts`.
>>>>>>> 3c013da5
table BinaryView {
}


table FixedSizeBinary {
  /// Number of bytes per value
  byteWidth: int;
}

table Bool {
}

/// Contains two child arrays, run_ends and values.
/// The run_ends child array must be a 16/32/64-bit integer array
/// which encodes the indices at which the run with the value in 
/// each corresponding index in the values child array ends.
/// Like list/struct types, the value array can be of any type.
table RunEndEncoded {
}

/// Exact decimal value represented as an integer value in two's
/// complement. Currently only 128-bit (16-byte) and 256-bit (32-byte) integers
/// are used. The representation uses the endianness indicated
/// in the Schema.
table Decimal {
  /// Total number of decimal digits
  precision: int;

  /// Number of digits after the decimal point "."
  scale: int;

  /// Number of bits per value. The only accepted widths are 128 and 256.
  /// We use bitWidth for consistency with Int::bitWidth.
  bitWidth: int = 128;
}

enum DateUnit: short {
  DAY,
  MILLISECOND
}

/// Date is either a 32-bit or 64-bit signed integer type representing an
/// elapsed time since UNIX epoch (1970-01-01), stored in either of two units:
///
/// * Milliseconds (64 bits) indicating UNIX time elapsed since the epoch (no
///   leap seconds), where the values are evenly divisible by 86400000
/// * Days (32 bits) since the UNIX epoch
table Date {
  unit: DateUnit = MILLISECOND;
}

enum TimeUnit: short { SECOND, MILLISECOND, MICROSECOND, NANOSECOND }

/// Time is either a 32-bit or 64-bit signed integer type representing an
/// elapsed time since midnight, stored in either of four units: seconds,
/// milliseconds, microseconds or nanoseconds.
///
/// The integer `bitWidth` depends on the `unit` and must be one of the following:
/// * SECOND and MILLISECOND: 32 bits
/// * MICROSECOND and NANOSECOND: 64 bits
///
/// The allowed values are between 0 (inclusive) and 86400 (=24*60*60) seconds
/// (exclusive), adjusted for the time unit (for example, up to 86400000
/// exclusive for the MILLISECOND unit).
/// This definition doesn't allow for leap seconds. Time values from
/// measurements with leap seconds will need to be corrected when ingesting
/// into Arrow (for example by replacing the value 86400 with 86399).
table Time {
  unit: TimeUnit = MILLISECOND;
  bitWidth: int = 32;
}

/// Timestamp is a 64-bit signed integer representing an elapsed time since a
/// fixed epoch, stored in either of four units: seconds, milliseconds,
/// microseconds or nanoseconds, and is optionally annotated with a timezone.
///
/// Timestamp values do not include any leap seconds (in other words, all
/// days are considered 86400 seconds long).
///
/// Timestamps with a non-empty timezone
/// ------------------------------------
///
/// If a Timestamp column has a non-empty timezone value, its epoch is
/// 1970-01-01 00:00:00 (January 1st 1970, midnight) in the *UTC* timezone
/// (the Unix epoch), regardless of the Timestamp's own timezone.
///
/// Therefore, timestamp values with a non-empty timezone correspond to
/// physical points in time together with some additional information about
/// how the data was obtained and/or how to display it (the timezone).
///
///   For example, the timestamp value 0 with the timezone string "Europe/Paris"
///   corresponds to "January 1st 1970, 00h00" in the UTC timezone, but the
///   application may prefer to display it as "January 1st 1970, 01h00" in
///   the Europe/Paris timezone (which is the same physical point in time).
///
/// One consequence is that timestamp values with a non-empty timezone
/// can be compared and ordered directly, since they all share the same
/// well-known point of reference (the Unix epoch).
///
/// Timestamps with an unset / empty timezone
/// -----------------------------------------
///
/// If a Timestamp column has no timezone value, its epoch is
/// 1970-01-01 00:00:00 (January 1st 1970, midnight) in an *unknown* timezone.
///
/// Therefore, timestamp values without a timezone cannot be meaningfully
/// interpreted as physical points in time, but only as calendar / clock
/// indications ("wall clock time") in an unspecified timezone.
///
///   For example, the timestamp value 0 with an empty timezone string
///   corresponds to "January 1st 1970, 00h00" in an unknown timezone: there
///   is not enough information to interpret it as a well-defined physical
///   point in time.
///
/// One consequence is that timestamp values without a timezone cannot
/// be reliably compared or ordered, since they may have different points of
/// reference.  In particular, it is *not* possible to interpret an unset
/// or empty timezone as the same as "UTC".
///
/// Conversion between timezones
/// ----------------------------
///
/// If a Timestamp column has a non-empty timezone, changing the timezone
/// to a different non-empty value is a metadata-only operation:
/// the timestamp values need not change as their point of reference remains
/// the same (the Unix epoch).
///
/// However, if a Timestamp column has no timezone value, changing it to a
/// non-empty value requires to think about the desired semantics.
/// One possibility is to assume that the original timestamp values are
/// relative to the epoch of the timezone being set; timestamp values should
/// then adjusted to the Unix epoch (for example, changing the timezone from
/// empty to "Europe/Paris" would require converting the timestamp values
/// from "Europe/Paris" to "UTC", which seems counter-intuitive but is
/// nevertheless correct).
///
/// Guidelines for encoding data from external libraries
/// ----------------------------------------------------
///
/// Date & time libraries often have multiple different data types for temporal
/// data. In order to ease interoperability between different implementations the
/// Arrow project has some recommendations for encoding these types into a Timestamp
/// column.
///
/// An "instant" represents a physical point in time that has no relevant timezone
/// (for example, astronomical data). To encode an instant, use a Timestamp with
/// the timezone string set to "UTC", and make sure the Timestamp values
/// are relative to the UTC epoch (January 1st 1970, midnight).
///
/// A "zoned date-time" represents a physical point in time annotated with an
/// informative timezone (for example, the timezone in which the data was
/// recorded).  To encode a zoned date-time, use a Timestamp with the timezone
/// string set to the name of the timezone, and make sure the Timestamp values
/// are relative to the UTC epoch (January 1st 1970, midnight).
///
///  (There is some ambiguity between an instant and a zoned date-time with the
///   UTC timezone.  Both of these are stored the same in Arrow.  Typically,
///   this distinction does not matter.  If it does, then an application should
///   use custom metadata or an extension type to distinguish between the two cases.)
///
/// An "offset date-time" represents a physical point in time combined with an
/// explicit offset from UTC.  To encode an offset date-time, use a Timestamp
/// with the timezone string set to the numeric timezone offset string
/// (e.g. "+03:00"), and make sure the Timestamp values are relative to
/// the UTC epoch (January 1st 1970, midnight).
///
/// A "naive date-time" (also called "local date-time" in some libraries)
/// represents a wall clock time combined with a calendar date, but with
/// no indication of how to map this information to a physical point in time.
/// Naive date-times must be handled with care because of this missing
/// information, and also because daylight saving time (DST) may make
/// some values ambiguous or non-existent. A naive date-time may be
/// stored as a struct with Date and Time fields. However, it may also be
/// encoded into a Timestamp column with an empty timezone. The timestamp
/// values should be computed "as if" the timezone of the date-time values
/// was UTC; for example, the naive date-time "January 1st 1970, 00h00" would
/// be encoded as timestamp value 0.
table Timestamp {
  unit: TimeUnit;

  /// The timezone is an optional string indicating the name of a timezone,
  /// one of:
  ///
  /// * As used in the Olson timezone database (the "tz database" or
  ///   "tzdata"), such as "America/New_York".
  /// * An absolute timezone offset of the form "+XX:XX" or "-XX:XX",
  ///   such as "+07:30".
  ///
  /// Whether a timezone string is present indicates different semantics about
  /// the data (see above).
  timezone: string;
}

enum IntervalUnit: short { YEAR_MONTH, DAY_TIME, MONTH_DAY_NANO}
// A "calendar" interval which models types that don't necessarily
// have a precise duration without the context of a base timestamp (e.g.
// days can differ in length during day light savings time transitions).
// All integers in the types below are stored in the endianness indicated
// by the schema.
//
// YEAR_MONTH - Indicates the number of elapsed whole months, stored as
//   4-byte signed integers.
// DAY_TIME - Indicates the number of elapsed days and milliseconds (no leap seconds),
//   stored as 2 contiguous 32-bit signed integers (8-bytes in total). Support
//   of this IntervalUnit is not required for full arrow compatibility.
// MONTH_DAY_NANO - A triple of the number of elapsed months, days, and nanoseconds.
//  The values are stored contiguously in 16-byte blocks. Months and days are
//  encoded as 32-bit signed integers and nanoseconds is encoded as a 64-bit
//  signed integer. Nanoseconds does not allow for leap seconds. Each field is
//  independent (e.g. there is no constraint that nanoseconds have the same
//  sign as days or that the quantity of nanoseconds represents less than a
//  day's worth of time).
table Interval {
  unit: IntervalUnit;
}

// An absolute length of time unrelated to any calendar artifacts.
//
// For the purposes of Arrow Implementations, adding this value to a Timestamp
// ("t1") naively (i.e. simply summing the two number) is acceptable even
// though in some cases the resulting Timestamp (t2) would not account for
// leap-seconds during the elapsed time between "t1" and "t2".  Similarly,
// representing the difference between two Unix timestamp is acceptable, but
// would yield a value that is possibly a few seconds off from the true elapsed
// time.
//
//  The resolution defaults to millisecond, but can be any of the other
//  supported TimeUnit values as with Timestamp and Time types.  This type is
//  always represented as an 8-byte integer.
table Duration {
  unit: TimeUnit = MILLISECOND;
}

/// ----------------------------------------------------------------------
/// Top-level Type value, enabling extensible type-specific metadata. We can
/// add new logical types to Type without breaking backwards compatibility

union Type {
  Null,
  Int,
  FloatingPoint,
  Binary,
  Utf8,
  Bool,
  Decimal,
  Date,
  Time,
  Timestamp,
  Interval,
  List,
  Struct_,
  Union,
  FixedSizeBinary,
  FixedSizeList,
  Map,
  Duration,
  LargeBinary,
  LargeUtf8,
  LargeList,
  RunEndEncoded,
  BinaryView,
  Utf8View,
}

/// ----------------------------------------------------------------------
/// user defined key value pairs to add custom metadata to arrow
/// key namespacing is the responsibility of the user

table KeyValue {
  key: string;
  value: string;
}

/// ----------------------------------------------------------------------
/// Dictionary encoding metadata
/// Maintained for forwards compatibility, in the future
/// Dictionaries might be explicit maps between integers and values
/// allowing for non-contiguous index values
enum DictionaryKind : short { DenseArray }
table DictionaryEncoding {
  /// The known dictionary id in the application where this data is used. In
  /// the file or streaming formats, the dictionary ids are found in the
  /// DictionaryBatch messages
  id: long;

  /// The dictionary indices are constrained to be non-negative integers. If
  /// this field is null, the indices must be signed int32. To maximize
  /// cross-language compatibility and performance, implementations are
  /// recommended to prefer signed integer types over unsigned integer types
  /// and to avoid uint64 indices unless they are required by an application.
  indexType: Int;

  /// By default, dictionaries are not ordered, or the order does not have
  /// semantic meaning. In some statistical, applications, dictionary-encoding
  /// is used to represent ordered categorical data, and we provide a way to
  /// preserve that metadata here
  isOrdered: bool;

  dictionaryKind: DictionaryKind;
}

/// ----------------------------------------------------------------------
/// A field represents a named column in a record / row batch or child of a
/// nested type.

table Field {
  /// Name is not required, in i.e. a List
  name: string;

  /// Whether or not this field can contain nulls. Should be true in general.
  nullable: bool;

  /// This is the type of the decoded value if the field is dictionary encoded.
  type: Type;

  /// Present only if the field is dictionary encoded.
  dictionary: DictionaryEncoding;

  /// children apply only to nested data types like Struct, List and Union. For
  /// primitive types children will have length 0.
  children: [ Field ];

  /// User-defined metadata
  custom_metadata: [ KeyValue ];
}

/// ----------------------------------------------------------------------
/// Endianness of the platform producing the data

enum Endianness:short { Little, Big }

/// ----------------------------------------------------------------------
/// A Buffer represents a single contiguous memory segment
struct Buffer {
  /// The relative offset into the shared memory page where the bytes for this
  /// buffer starts
  offset: long;

  /// The absolute length (in bytes) of the memory buffer. The memory is found
  /// from offset (inclusive) to offset + length (non-inclusive). When building
  /// messages using the encapsulated IPC message, padding bytes may be written
  /// after a buffer, but such padding bytes do not need to be accounted for in
  /// the size here.
  length: long;
}

/// ----------------------------------------------------------------------
/// A Schema describes the columns in a row batch

table Schema {

  /// endianness of the buffer
  /// it is Little Endian by default
  /// if endianness doesn't match the underlying system then the vectors need to be converted
  endianness: Endianness=Little;

  fields: [Field];
  // User-defined metadata
  custom_metadata: [ KeyValue ];

  /// Features used in the stream/file.
  features : [ Feature ];
}

root_type Schema;<|MERGE_RESOLUTION|>--- conflicted
+++ resolved
@@ -22,11 +22,7 @@
 /// Version 1.1 - Add Decimal256.
 /// Version 1.2 - Add Interval MONTH_DAY_NANO.
 /// Version 1.3 - Add Run-End Encoded.
-<<<<<<< HEAD
-/// Version 1.4 - Add BinaryView and Utf8View.
-=======
 /// Version 1.4 - Add BinaryView, Utf8View, and variadicBufferCounts.
->>>>>>> 3c013da5
 
 namespace org.apache.arrow.flatbuf;
 
@@ -176,15 +172,6 @@
 table LargeBinary {
 }
 
-<<<<<<< HEAD
-/// Same as Utf8, but string characters are delimited with a packed
-/// length/pointer instead of offsets.
-table Utf8View {
-}
-
-/// Same as Binary, but string characters are delimited with a packed
-/// length/pointeBinary of offsets.
-=======
 /// Logically the same as Utf8, but the internal representation uses a view
 /// struct that contains the string length and either the string's entire data
 /// inline (for small strings) or an inlined prefix, an index of another buffer,
@@ -202,7 +189,6 @@
 ///
 /// Since it uses a variable number of data buffers, each Field with this type
 /// must have a corresponding entry in `variadicBufferCounts`.
->>>>>>> 3c013da5
 table BinaryView {
 }
 
