// Licensed to the Apache Software Foundation (ASF) under one
// or more contributor license agreements.  See the NOTICE file
// distributed with this work for additional information
// regarding copyright ownership.  The ASF licenses this file
// to you under the Apache License, Version 2.0 (the
// "License"); you may not use this file except in compliance
// with the License.  You may obtain a copy of the License at
//
//   http://www.apache.org/licenses/LICENSE-2.0
//
// Unless required by applicable law or agreed to in writing,
// software distributed under the License is distributed on an
// "AS IS" BASIS, WITHOUT WARRANTIES OR CONDITIONS OF ANY
// KIND, either express or implied.  See the License for the
// specific language governing permissions and limitations
// under the License.

/// Logical types, vector layouts, and schemas

/// Format Version History.
/// Version 1.0 - Forward and backwards compatibility guaranteed.
/// Version 1.1 - Add Decimal256.
/// Version 1.2 - Add Interval MONTH_DAY_NANO.
/// Version 1.3 - Add Run-End Encoded.
/// Version 1.4 - Add BinaryView, Utf8View, variadicBufferCounts, ListView, and
/// LargeListView.
/// Version 1.5 - Add 32-bit and 64-bit as allowed bit widths for Decimal

namespace org.apache.arrow.flatbuf;

enum MetadataVersion:short {
  /// 0.1.0 (October 2016).
  V1,

  /// 0.2.0 (February 2017). Non-backwards compatible with V1.
  V2,

  /// 0.3.0 -> 0.7.1 (May - December 2017). Non-backwards compatible with V2.
  V3,

  /// >= 0.8.0 (December 2017). Non-backwards compatible with V3.
  V4,

  /// >= 1.0.0 (July 2020). Backwards compatible with V4 (V5 readers can read V4
  /// metadata and IPC messages). Implementations are recommended to provide a
  /// V4 compatibility mode with V5 format changes disabled.
  ///
  /// Incompatible changes between V4 and V5:
  /// - Union buffer layout has changed. In V5, Unions don't have a validity
  ///   bitmap buffer.
  V5,
}

/// Represents Arrow Features that might not have full support
/// within implementations. This is intended to be used in
/// two scenarios:
///  1.  A mechanism for readers of Arrow Streams
///      and files to understand that the stream or file makes
///      use of a feature that isn't supported or unknown to
///      the implementation (and therefore can meet the Arrow
///      forward compatibility guarantees).
///  2.  A means of negotiating between a client and server
///      what features a stream is allowed to use. The enums
<<<<<<< HEAD
///      values here are intented to represent higher level
///      features, additional details may be negotiated
=======
///      values here are intended to represent higher level
///      features, additional details maybe negotiated
>>>>>>> c5d756ef
///      with key-value pairs specific to the protocol.
///
/// Enums added to this list should be assigned power-of-two values
/// to facilitate exchanging and comparing bitmaps for supported
/// features.
enum Feature : long {
  /// Needed to make flatbuffers happy.
  UNUSED = 0,
  /// The stream makes use of multiple full dictionaries with the
  /// same ID and assumes clients implement dictionary replacement
  /// correctly.
  DICTIONARY_REPLACEMENT = 1,
  /// The stream makes use of compressed bodies as described
  /// in Message.fbs.
  COMPRESSED_BODY = 2
}

/// These are stored in the flatbuffer in the Type union below

table Null {
}

/// A Struct_ in the flatbuffer metadata is the same as an Arrow Struct
/// (according to the physical memory layout). We used Struct_ here as
/// Struct is a reserved word in Flatbuffers
table Struct_ {
}

table List {
}

/// Same as List, but with 64-bit offsets, allowing to represent
/// extremely large data values.
table LargeList {
}

/// Represents the same logical types that List can, but contains offsets and
/// sizes allowing for writes in any order and sharing of child values among
/// list values.
table ListView {
}

/// Same as ListView, but with 64-bit offsets and sizes, allowing to represent
/// extremely large data values.
table LargeListView {
}

table FixedSizeList {
  /// Number of list items per value
  listSize: int;
}

/// A Map is a logical nested type that is represented as
///
/// List<entries: Struct<key: K, value: V>>
///
/// In this layout, the keys and values are each respectively contiguous. We do
/// not constrain the key and value types, so the application is responsible
/// for ensuring that the keys are hashable and unique. Whether the keys are sorted
/// may be set in the metadata for this field.
///
/// In a field with Map type, the field has a child Struct field, which then
/// has two children: key type and the second the value type. The names of the
/// child fields may be respectively "entries", "key", and "value", but this is
/// not enforced.
///
/// Map
/// ```text
///   - child[0] entries: Struct
///     - child[0] key: K
///     - child[1] value: V
/// ```
/// Neither the "entries" field nor the "key" field may be nullable.
///
/// The metadata is structured so that Arrow systems without special handling
/// for Map can make Map an alias for List. The "layout" attribute for the Map
/// field must have the same contents as a List.
table Map {
  /// Set to true if the keys within each value are sorted
  keysSorted: bool;
}

enum UnionMode:short { Sparse, Dense }

/// A union is a complex type with children in Field
/// By default ids in the type vector refer to the offsets in the children
/// optionally typeIds provides an indirection between the child offset and the type id
/// for each child `typeIds[offset]` is the id used in the type vector
table Union {
  mode: UnionMode;
  typeIds: [ int ]; // optional, describes typeid of each child.
}

table Int {
  bitWidth: int; // restricted to 8, 16, 32, and 64 in v1
  is_signed: bool;
}

enum Precision:short {HALF, SINGLE, DOUBLE}

table FloatingPoint {
  precision: Precision;
}

/// Unicode with UTF-8 encoding
table Utf8 {
}

/// Opaque binary data
table Binary {
}

/// Same as Utf8, but with 64-bit offsets, allowing to represent
/// extremely large data values.
table LargeUtf8 {
}

/// Same as Binary, but with 64-bit offsets, allowing to represent
/// extremely large data values.
table LargeBinary {
}

/// Logically the same as Utf8, but the internal representation uses a view
/// struct that contains the string length and either the string's entire data
/// inline (for small strings) or an inlined prefix, an index of another buffer,
/// and an offset pointing to a slice in that buffer (for non-small strings).
///
/// Since it uses a variable number of data buffers, each Field with this type
/// must have a corresponding entry in `variadicBufferCounts`.
table Utf8View {
}

/// Logically the same as Binary, but the internal representation uses a view
/// struct that contains the string length and either the string's entire data
/// inline (for small strings) or an inlined prefix, an index of another buffer,
/// and an offset pointing to a slice in that buffer (for non-small strings).
///
/// Since it uses a variable number of data buffers, each Field with this type
/// must have a corresponding entry in `variadicBufferCounts`.
table BinaryView {
}


table FixedSizeBinary {
  /// Number of bytes per value
  byteWidth: int;
}

table Bool {
}

/// Contains two child arrays, run_ends and values.
/// The run_ends child array must be a 16/32/64-bit integer array
/// which encodes the indices at which the run with the value in 
/// each corresponding index in the values child array ends.
/// Like list/struct types, the value array can be of any type.
table RunEndEncoded {
}

/// Exact decimal value represented as an integer value in two's
/// complement. Currently 32-bit (4-byte), 64-bit (8-byte), 
/// 128-bit (16-byte) and 256-bit (32-byte) integers are used.
/// The representation uses the endianness indicated in the Schema.
table Decimal {
  /// Total number of decimal digits
  precision: int;

  /// Number of digits after the decimal point "."
  scale: int;

  /// Number of bits per value. The accepted widths are 32, 64, 128 and 256.
  /// We use bitWidth for consistency with Int::bitWidth.
  bitWidth: int = 128;
}

enum DateUnit: short {
  DAY,
  MILLISECOND
}

/// Date is either a 32-bit or 64-bit signed integer type representing an
/// elapsed time since UNIX epoch (1970-01-01), stored in either of two units:
///
/// * Milliseconds (64 bits) indicating UNIX time elapsed since the epoch (no
///   leap seconds), where the values are evenly divisible by 86400000
/// * Days (32 bits) since the UNIX epoch
table Date {
  unit: DateUnit = MILLISECOND;
}

enum TimeUnit: short { SECOND, MILLISECOND, MICROSECOND, NANOSECOND }

/// Time is either a 32-bit or 64-bit signed integer type representing an
/// elapsed time since midnight, stored in either of four units: seconds,
/// milliseconds, microseconds or nanoseconds.
///
/// The integer `bitWidth` depends on the `unit` and must be one of the following:
/// * SECOND and MILLISECOND: 32 bits
/// * MICROSECOND and NANOSECOND: 64 bits
///
/// The allowed values are between 0 (inclusive) and 86400 (=24*60*60) seconds
/// (exclusive), adjusted for the time unit (for example, up to 86400000
/// exclusive for the MILLISECOND unit).
/// This definition doesn't allow for leap seconds. Time values from
/// measurements with leap seconds will need to be corrected when ingesting
/// into Arrow (for example by replacing the value 86400 with 86399).
table Time {
  unit: TimeUnit = MILLISECOND;
  bitWidth: int = 32;
}

/// Timestamp is a 64-bit signed integer representing an elapsed time since a
/// fixed epoch, stored in either of four units: seconds, milliseconds,
/// microseconds or nanoseconds, and is optionally annotated with a timezone.
///
/// Timestamp values do not include any leap seconds (in other words, all
/// days are considered 86400 seconds long).
///
/// Timestamps with a non-empty timezone
/// ------------------------------------
///
/// If a Timestamp column has a non-empty timezone value, its epoch is
/// 1970-01-01 00:00:00 (January 1st 1970, midnight) in the *UTC* timezone
/// (the Unix epoch), regardless of the Timestamp's own timezone.
///
/// Therefore, timestamp values with a non-empty timezone correspond to
/// physical points in time together with some additional information about
/// how the data was obtained and/or how to display it (the timezone).
///
///   For example, the timestamp value 0 with the timezone string "Europe/Paris"
///   corresponds to "January 1st 1970, 00h00" in the UTC timezone, but the
///   application may prefer to display it as "January 1st 1970, 01h00" in
///   the Europe/Paris timezone (which is the same physical point in time).
///
/// One consequence is that timestamp values with a non-empty timezone
/// can be compared and ordered directly, since they all share the same
/// well-known point of reference (the Unix epoch).
///
/// Timestamps with an unset / empty timezone
/// -----------------------------------------
///
/// If a Timestamp column has no timezone value, its epoch is
/// 1970-01-01 00:00:00 (January 1st 1970, midnight) in an *unknown* timezone.
///
/// Therefore, timestamp values without a timezone cannot be meaningfully
/// interpreted as physical points in time, but only as calendar / clock
/// indications ("wall clock time") in an unspecified timezone.
///
///   For example, the timestamp value 0 with an empty timezone string
///   corresponds to "January 1st 1970, 00h00" in an unknown timezone: there
///   is not enough information to interpret it as a well-defined physical
///   point in time.
///
/// One consequence is that timestamp values without a timezone cannot
/// be reliably compared or ordered, since they may have different points of
/// reference.  In particular, it is *not* possible to interpret an unset
/// or empty timezone as the same as "UTC".
///
/// Conversion between timezones
/// ----------------------------
///
/// If a Timestamp column has a non-empty timezone, changing the timezone
/// to a different non-empty value is a metadata-only operation:
/// the timestamp values need not change as their point of reference remains
/// the same (the Unix epoch).
///
/// However, if a Timestamp column has no timezone value, changing it to a
/// non-empty value requires to think about the desired semantics.
/// One possibility is to assume that the original timestamp values are
/// relative to the epoch of the timezone being set; timestamp values should
/// then adjusted to the Unix epoch (for example, changing the timezone from
/// empty to "Europe/Paris" would require converting the timestamp values
/// from "Europe/Paris" to "UTC", which seems counter-intuitive but is
/// nevertheless correct).
///
/// Guidelines for encoding data from external libraries
/// ----------------------------------------------------
///
/// Date & time libraries often have multiple different data types for temporal
/// data. In order to ease interoperability between different implementations the
/// Arrow project has some recommendations for encoding these types into a Timestamp
/// column.
///
/// An "instant" represents a physical point in time that has no relevant timezone
/// (for example, astronomical data). To encode an instant, use a Timestamp with
/// the timezone string set to "UTC", and make sure the Timestamp values
/// are relative to the UTC epoch (January 1st 1970, midnight).
///
/// A "zoned date-time" represents a physical point in time annotated with an
/// informative timezone (for example, the timezone in which the data was
/// recorded).  To encode a zoned date-time, use a Timestamp with the timezone
/// string set to the name of the timezone, and make sure the Timestamp values
/// are relative to the UTC epoch (January 1st 1970, midnight).
///
///  (There is some ambiguity between an instant and a zoned date-time with the
///   UTC timezone.  Both of these are stored the same in Arrow.  Typically,
///   this distinction does not matter.  If it does, then an application should
///   use custom metadata or an extension type to distinguish between the two cases.)
///
/// An "offset date-time" represents a physical point in time combined with an
/// explicit offset from UTC.  To encode an offset date-time, use a Timestamp
/// with the timezone string set to the numeric timezone offset string
/// (e.g. "+03:00"), and make sure the Timestamp values are relative to
/// the UTC epoch (January 1st 1970, midnight).
///
/// A "naive date-time" (also called "local date-time" in some libraries)
/// represents a wall clock time combined with a calendar date, but with
/// no indication of how to map this information to a physical point in time.
/// Naive date-times must be handled with care because of this missing
/// information, and also because daylight saving time (DST) may make
/// some values ambiguous or nonexistent. A naive date-time may be
/// stored as a struct with Date and Time fields. However, it may also be
/// encoded into a Timestamp column with an empty timezone. The timestamp
/// values should be computed "as if" the timezone of the date-time values
/// was UTC; for example, the naive date-time "January 1st 1970, 00h00" would
/// be encoded as timestamp value 0.
table Timestamp {
  unit: TimeUnit;

  /// The timezone is an optional string indicating the name of a timezone,
  /// one of:
  ///
  /// * As used in the Olson timezone database (the "tz database" or
  ///   "tzdata"), such as "America/New_York".
  /// * An absolute timezone offset of the form "+XX:XX" or "-XX:XX",
  ///   such as "+07:30".
  ///
  /// Whether a timezone string is present indicates different semantics about
  /// the data (see above).
  timezone: string;
}

enum IntervalUnit: short { YEAR_MONTH, DAY_TIME, MONTH_DAY_NANO}
// A "calendar" interval which models types that don't necessarily
// have a precise duration without the context of a base timestamp (e.g.
// days can differ in length during day light savings time transitions).
// All integers in the types below are stored in the endianness indicated
// by the schema.
//
// YEAR_MONTH - Indicates the number of elapsed whole months, stored as
//   4-byte signed integers.
// DAY_TIME - Indicates the number of elapsed days and milliseconds (no leap seconds),
//   stored as 2 contiguous 32-bit signed integers (8-bytes in total). Support
//   of this IntervalUnit is not required for full arrow compatibility.
// MONTH_DAY_NANO - A triple of the number of elapsed months, days, and nanoseconds.
//  The values are stored contiguously in 16-byte blocks. Months and days are
//  encoded as 32-bit signed integers and nanoseconds is encoded as a 64-bit
//  signed integer. Nanoseconds does not allow for leap seconds. Each field is
//  independent (e.g. there is no constraint that nanoseconds have the same
//  sign as days or that the quantity of nanoseconds represents less than a
//  day's worth of time).
table Interval {
  unit: IntervalUnit;
}

// An absolute length of time unrelated to any calendar artifacts.
//
// For the purposes of Arrow Implementations, adding this value to a Timestamp
// ("t1") naively (i.e. simply summing the two number) is acceptable even
// though in some cases the resulting Timestamp (t2) would not account for
// leap-seconds during the elapsed time between "t1" and "t2".  Similarly,
// representing the difference between two Unix timestamp is acceptable, but
// would yield a value that is possibly a few seconds off from the true elapsed
// time.
//
//  The resolution defaults to millisecond, but can be any of the other
//  supported TimeUnit values as with Timestamp and Time types.  This type is
//  always represented as an 8-byte integer.
table Duration {
  unit: TimeUnit = MILLISECOND;
}

/// ----------------------------------------------------------------------
/// Top-level Type value, enabling extensible type-specific metadata. We can
/// add new logical types to Type without breaking backwards compatibility

union Type {
  Null,
  Int,
  FloatingPoint,
  Binary,
  Utf8,
  Bool,
  Decimal,
  Date,
  Time,
  Timestamp,
  Interval,
  List,
  Struct_,
  Union,
  FixedSizeBinary,
  FixedSizeList,
  Map,
  Duration,
  LargeBinary,
  LargeUtf8,
  LargeList,
  RunEndEncoded,
  BinaryView,
  Utf8View,
  ListView,
  LargeListView,
}

/// ----------------------------------------------------------------------
/// user defined key value pairs to add custom metadata to arrow
/// key namespacing is the responsibility of the user

table KeyValue {
  key: string;
  value: string;
}

/// ----------------------------------------------------------------------
/// Dictionary encoding metadata
/// Maintained for forwards compatibility, in the future
/// Dictionaries might be explicit maps between integers and values
/// allowing for non-contiguous index values
enum DictionaryKind : short { DenseArray }
table DictionaryEncoding {
  /// The known dictionary id in the application where this data is used. In
  /// the file or streaming formats, the dictionary ids are found in the
  /// DictionaryBatch messages
  id: long;

  /// The dictionary indices are constrained to be non-negative integers. If
  /// this field is null, the indices must be signed int32. To maximize
  /// cross-language compatibility and performance, implementations are
  /// recommended to prefer signed integer types over unsigned integer types
  /// and to avoid uint64 indices unless they are required by an application.
  indexType: Int;

  /// By default, dictionaries are not ordered, or the order does not have
  /// semantic meaning. In some statistical, applications, dictionary-encoding
  /// is used to represent ordered categorical data, and we provide a way to
  /// preserve that metadata here
  isOrdered: bool;

  dictionaryKind: DictionaryKind;
}

/// ----------------------------------------------------------------------
/// A field represents a named column in a record / row batch or child of a
/// nested type.

table Field {
  /// Name is not required, in i.e. a List
  name: string;

  /// Whether or not this field can contain nulls. Should be true in general.
  nullable: bool;

  /// This is the type of the decoded value if the field is dictionary encoded.
  type: Type;

  /// Present only if the field is dictionary encoded.
  dictionary: DictionaryEncoding;

  /// children apply only to nested data types like Struct, List and Union. For
  /// primitive types children will have length 0.
  children: [ Field ];

  /// User-defined metadata
  custom_metadata: [ KeyValue ];
}

/// ----------------------------------------------------------------------
/// Endianness of the platform producing the data

enum Endianness:short { Little, Big }

/// ----------------------------------------------------------------------
/// A Buffer represents a single contiguous memory segment
struct Buffer {
  /// The relative offset into the shared memory page where the bytes for this
  /// buffer starts
  offset: long;

  /// The absolute length (in bytes) of the memory buffer. The memory is found
  /// from offset (inclusive) to offset + length (non-inclusive). When building
  /// messages using the encapsulated IPC message, padding bytes may be written
  /// after a buffer, but such padding bytes do not need to be accounted for in
  /// the size here.
  length: long;
}

/// ----------------------------------------------------------------------
/// A Schema describes the columns in a row batch

table Schema {

  /// endianness of the buffer
  /// it is Little Endian by default
  /// if endianness doesn't match the underlying system then the vectors need to be converted
  endianness: Endianness=Little;

  fields: [Field];
  // User-defined metadata
  custom_metadata: [ KeyValue ];

  /// Features used in the stream/file.
  features : [ Feature ];
}

root_type Schema;<|MERGE_RESOLUTION|>--- conflicted
+++ resolved
@@ -61,13 +61,8 @@
 ///      forward compatibility guarantees).
 ///  2.  A means of negotiating between a client and server
 ///      what features a stream is allowed to use. The enums
-<<<<<<< HEAD
-///      values here are intented to represent higher level
+///      values here are intended to represent higher level
 ///      features, additional details may be negotiated
-=======
-///      values here are intended to represent higher level
-///      features, additional details maybe negotiated
->>>>>>> c5d756ef
 ///      with key-value pairs specific to the protocol.
 ///
 /// Enums added to this list should be assigned power-of-two values
