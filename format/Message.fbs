--- conflicted
+++ resolved
@@ -102,11 +102,6 @@
 
   /// Some types such as Utf8View are represented using a variable number of buffers.
   /// For each such Field in the pre-ordered flattened logical schema, there will be
-<<<<<<< HEAD
-  /// an entry in variadicCounts to indicate the number of extra buffers which belong
-  /// to that Field.
-  variadicCounts: [long];
-=======
   /// an entry in variadicBufferCounts to indicate the number of number of variadic
   /// buffers which belong to that Field in the current RecordBatch.
   ///
@@ -120,7 +115,6 @@
   /// This field may be omitted if and only if the schema contains no Fields with
   /// a variable number of buffers, such as BinaryView and Utf8View.
   variadicBufferCounts: [long];
->>>>>>> 3c013da5
 }
 
 /// For sending dictionary encoding information. Any Field can be
